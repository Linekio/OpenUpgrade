--- conflicted
+++ resolved
@@ -1,15 +1,7 @@
 # -*- coding: utf-8 -*-
 # Part of Odoo. See LICENSE file for full copyright and licensing details.
 
-<<<<<<< HEAD
 from . import test_program_without_code_operations
 from . import test_program_with_code_operations
 from . import test_program_rules
-from . import test_program_rewards
-from . import test_program_numbers
-=======
-import test_program_without_code_operations
-import test_program_with_code_operations
-import test_program_rules
-import test_program_numbers
->>>>>>> 15f5a7fa
+from . import test_program_numbers