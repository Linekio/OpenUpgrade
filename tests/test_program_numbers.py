# -*- coding: utf-8 -*-
# Part of Odoo. See LICENSE file for full copyright and licensing details.

from openerp.addons.sale_coupon.tests.common import TestSaleCouponCommon
from odoo.exceptions import UserError


class TestSaleCouponProgramNumbers(TestSaleCouponCommon):

    def setUp(self):
        super(TestSaleCouponProgramNumbers, self).setUp()

        self.iPadMini = self.env.ref('product.product_product_6').copy()
        self.iPod = self.env.ref('product.product_product_11').copy()
        self.wirelessKeyboard = self.env.ref('product.product_product_9').copy()
        self.computerCase = self.env.ref('product.product_product_16').copy()
        self.littleServer = self.env.ref('product.consu_delivery_02').copy()
        self.steve = self.env['res.partner'].create({
            'name': 'Steve Bucknor',
            'customer': True,
            'email': 'steve.bucknor@example.com',
        })
        self.empty_order = self.env['sale.order'].create({
            'partner_id': self.steve.id
        })

        self.p1 = self.env['sale.coupon.program'].create({
            'name': 'Code for 10% on orders',
            'promo_code_usage': 'code_needed',
            'promo_code': 'test_10pc',
            'discount_type': 'percentage',
            'discount_percentage': 10.0,
            'program_type': 'promotion_program',
        })
        self.p2 = self.env['sale.coupon.program'].create({
            'name': 'Buy 3 cabinets, get one for free',
            'promo_code_usage': 'no_code_needed',
            'reward_type': 'product',
            'program_type': 'promotion_program',
            'reward_product_id': self.iPadMini.id,
            'rule_min_quantity': 3,
            'rule_products_domain': '[["name","ilike","large cabinet"]]',
        })
        self.p3 = self.env['sale.coupon.program'].create({
            'name': 'Buy 1 drawer black, get a free Large Meeting Table',
            'promo_code_usage': 'no_code_needed',
            'reward_type': 'product',
            'program_type': 'promotion_program',
            'reward_product_id': self.littleServer.id,
            'rule_products_domain': '[["name","ilike","drawer black"]]',
        })

    def test_program_numbers_free_and_paid_product_qty(self):
        # These tests will focus on numbers (free product qty, SO total, reduction total..)
        order = self.empty_order
        sol1 = self.env['sale.order.line'].create({
            'product_id': self.iPadMini.id,
            'name': 'Large Cabinet',
            'product_uom_qty': 4.0,
            'order_id': order.id,
        })

        # Check we correctly get a free product
        order.recompute_coupon_lines()
        self.assertEqual(len(order.order_line.ids), 2, "We should have 2 lines as we now have one 'Free Large Cabinet' line as we bought 4 of them")

        # Check free product's price is not added to total when applying reduction (Or the discount will also be applied on the free product's price)
        self.env['sale.coupon.apply.code'].sudo().apply_coupon(order, 'test_10pc')
        self.assertEqual(len(order.order_line.ids), 3, "We should 3 lines as we should have a new line for promo code reduction")
        self.assertEqual(order.amount_total, 864, "Only paid product should have their price discounted")
        order.order_line.filtered(lambda x: 'Discount' in x.name).unlink()  # Remove Discount

        # Check free product is removed since we are below minimum required quantity
        sol1.product_uom_qty = 3
        order.recompute_coupon_lines()
        self.assertEqual(len(order.order_line.ids), 1, "Free Large Cabinet should have been removed")

        # Free product in cart will be considered as paid product when changing quantity of paid product, so the free product quantity computation will be wrong.
        # 100 iPad in cart, 25 free, set quantity to 10 ipad, you should have 2 free ipad but you get 8 because it add the 25 initial free ipad to the total paid ipad when computing (25+10 > 35 > /4 = 8 free ipad)
        sol1.product_uom_qty = 100
        order.recompute_coupon_lines()
        self.assertEqual(order.order_line.filtered(lambda x: x.is_reward_line).product_uom_qty, 25, "We should have 25 Free Large Cabinet")
        sol1.product_uom_qty = 10
        order.recompute_coupon_lines()
        self.assertEqual(order.order_line.filtered(lambda x: x.is_reward_line).product_uom_qty, 2, "We should have 2 Free Large Cabinet")

    def test_program_numbers_check_eligibility(self):
        # These tests will focus on numbers (free product qty, SO total, reduction total..)

        # Check if we have enough paid product to receive free product in case of a free product that is different from the paid product required
        # Buy A, get free b. (remember we need a paid B in cart to receive free b). If your cart is 4A 1B then you should receive 1b (you are eligible to receive 4 because you have 4A but since you dont have enought B in your cart, you are limited to the B quantity)
        order = self.empty_order
        sol1 = self.env['sale.order.line'].create({
            'product_id': self.computerCase.id,
            'name': 'drawer black',
            'product_uom_qty': 4.0,
            'order_id': order.id,
        })
        sol2 = self.env['sale.order.line'].create({
            'product_id': self.littleServer.id,
            'name': 'Large Meeting Table',
            'product_uom_qty': 1.0,
            'order_id': order.id,
        })
        order.recompute_coupon_lines()
        self.assertEqual(len(order.order_line.ids), 3, "We should have a 'Free Large Meeting Table' promotion line")
        self.assertEqual(order.order_line.filtered(lambda x: x.is_reward_line).product_uom_qty, 1, "We should receive one and only one free Large Meeting Table")

        # Check the required value amount to be eligible for the program is correctly computed (eg: it does not add negative value (from free product) to total)
        # A = free b | Have your cart with A 2B b | cart value should be A + 1B but in code it is only A (free b value is subsstract 2 times)
        # This is because _amount_all() is summing all SO lines (so + (-b.value)) and again in _check_promo_code() order.amount_untaxed + order.reward_amount | amount_untaxed has already free product value substracted (_amount_all)
        sol1.product_uom_qty = 1
        sol2.product_uom_qty = 2
        self.p1.rule_minimum_amount = 5000
        order.recompute_coupon_lines()
        self.env['sale.coupon.apply.code'].sudo().apply_coupon(order, 'test_10pc')
        self.assertEqual(len(order.order_line.ids), 4, "We should have 4 lines as we should have a new line for promo code reduction")

        # Check you can still have auto applied promotion if you have a promo code set to the order
        self.env['sale.order.line'].create({
            'product_id': self.iPadMini.id,
            'name': 'Large Cabinet',
            'product_uom_qty': 4.0,
            'order_id': order.id,
        })
        order.recompute_coupon_lines()
        self.assertEqual(len(order.order_line.ids), 6, "We should have 2 more lines as we now have one 'Free Large Cabinet' line since we bought 4 of them")

    def test_program_numbers_taxes_and_rules(self):
        percent_tax = self.env['account.tax'].create({
            'name': "15% Tax",
            'amount_type': 'percent',
            'amount': 15,
            'price_include': True,
        })
        p_specific_product = self.env['sale.coupon.program'].create({
            'name': '20% reduction on Large Cabinet in cart',
            'promo_code_usage': 'no_code_needed',
            'reward_type': 'discount',
            'program_type': 'promotion_program',
            'discount_type': 'percentage',
            'discount_percentage': 20.0,
            'rule_minimum_amount': 320.00,
            'discount_apply_on': 'specific_product',
            'discount_specific_product_id': self.iPadMini.id,
        })
        order = self.empty_order
        self.iPadMini.taxes_id = percent_tax
        sol1 = self.env['sale.order.line'].create({
            'product_id': self.iPadMini.id,
            'name': 'Large Cabinet',
            'product_uom_qty': 1.0,
            'order_id': order.id,
        })

        order.recompute_coupon_lines()
        self.assertEqual(len(order.order_line.ids), 1, "We should not get the reduction line since we dont have 320$ tax excluded (cabinet is 320$ tax included)")
        sol1.tax_id.price_include = False
        sol1._compute_tax_id()
        order.recompute_coupon_lines()
<<<<<<< HEAD
        self.assertEqual(len(order.order_line.ids), 2, "We should now get the reduction line since we have 320$ tax included (cabinet is 320$ tax included)")
        # (320 +15% tax) - (20% of (320 + 15% tax) = 368 + 73.6 = 294.4
=======
        self.assertEqual(len(order.order_line.ids), 2, "We should now get the reduction line since we have 320$ tax included (ipad is 320$ tax included)")
        # Name                 | Qty | price_unit |  Tax     |  HTVA   |   TVAC  |  TVA  |
        # --------------------------------------------------------------------------------
        # iPod                 |  1  |    320.00  | 15% excl |  320.00 |  368.00 |   48.00
        # 20% discount on ipad |  1  |    -64.00  | 15% excl |  -64.00 |  -73.60 |   -9.60
        # --------------------------------------------------------------------------------
        # TOTAL                                              |  256.00 |  294.40 |   38.40
>>>>>>> 4aed7449
        self.assertEqual(order.amount_total, 294.4, "Check discount has been applied correctly (eg: on taxes aswell)")

        # test coupon with code works the same as auto applied_programs
        p_specific_product.write({'promo_code_usage': 'code_needed', 'promo_code': '20pc'})
        order.order_line.filtered(lambda l: l.is_reward_line).unlink()
        order.recompute_coupon_lines()
        self.assertEqual(len(order.order_line.ids), 1, "Reduction should be removed since we deleted it and it is now a promo code usage, it shouldn't be automatically reapplied")

        self.env['sale.coupon.apply.code'].sudo().apply_coupon(order, '20pc')
        order.recompute_coupon_lines()
        self.assertEqual(len(order.order_line.ids), 2, "We should now get the reduction line since we have 320$ tax included (cabinet is 320$ tax included)")

        # check discount applied only on ipad
        self.env['sale.order.line'].create({
            'product_id': self.computerCase.id,
            'name': 'Computer Case',
            'product_uom_qty': 10.0,
            'order_id': order.id,
        })
        order.recompute_coupon_lines()
<<<<<<< HEAD
        # (10x25) + (320 +15% tax) - (20% of (320 + 15% tax) = 250 + 368 - 73.6 = 544.4
        self.assertEqual(order.amount_total, 544.4, "We should only get reduction on cabinet")
        sol1.product_uom_qty = 10
        order.recompute_coupon_lines()
        # (10x25) + (10x (320 +15% tax)) - (20% of (10x (320 + 15% tax))) - 2 free iPads = 250 + 3680 - 736 - 736 = 2458
        self.assertEqual(order.amount_total, 2458, "Changing cabinet quantity should change discount amount correctly")

=======
        # Name                 | Qty | price_unit |  Tax     |  HTVA   |   TVAC  |  TVA  |
        # --------------------------------------------------------------------------------
        # Computer Case        | 10  |     25.00  |        / |  250.00 |  250.00 |       /
        # iPad                 |  1  |    320.00  | 15% excl |  320.00 |  368.00 |   48.00
        # 20% discount on ipad |  1  |    -64.00  | 15% excl |  -64.00 |  -73.60 |   -9.60
        # --------------------------------------------------------------------------------
        # TOTAL                                              |  506.00 |  544.40 |   38.40
        self.assertEqual(order.amount_total, 544.4, "We should only get reduction on ipad")
        sol1.product_uom_qty = 10
        order.recompute_coupon_lines()
        # Note: Since we now have 2 free ipads, we should discount only 8 of the 10 ipads in carts since we don't want to discount free ipads
        # Name                 | Qty | price_unit |  Tax     |  HTVA   |   TVAC  |  TVA  |
        # --------------------------------------------------------------------------------
        # Computer Case        | 10  |     25.00  |        / |  250.00 |  250.00 |       /
        # iPad                 | 10  |    320.00  | 15% excl | 3200.00 | 3680.00 |  480.00
        # Free iPad            |  2  |   -320.00  | 15% excl | -640.00 | -736.00 |  -96.00
        # 20% discount on ipad |  1  |   -512.00  | 15% excl | -512.00 | -588.80 |  -78.80
        # --------------------------------------------------------------------------------
        # TOTAL                                              | 2298.00 | 2605.20 |  305.20
        self.assertEqual(order.amount_total, 2605.20, "Changing ipad quantity should change discount amount correctly")
>>>>>>> 4aed7449
        p_specific_product.discount_max_amount = 200
        order.recompute_coupon_lines()
        # Name                 | Qty | price_unit |  Tax     |  HTVA   |   TVAC  |  TVA  |
        # --------------------------------------------------------------------------------
        # Computer Case        | 10  |     25.00  |        / |  250.00 |  250.00 |       /
        # iPad                 | 10  |    320.00  | 15% excl | 3200.00 | 3680.00 |  480.00
        # Free iPad            |  2  |   -320.00  | 15% excl | -640.00 | -736.00 |  -96.00
        # 20% discount on ipad |  1  |   -200.00  | 15% excl | -200.00 | -230.00 |  -30.00
        #  limited to 200 HTVA
        # --------------------------------------------------------------------------------
        # TOTAL                                              | 2610.00 | 2964.00 |  354.00
        self.assertEqual(order.amount_total, 2964, "The discount should be limited to $200 tax excluded")
        self.assertEqual(order.amount_untaxed, 2610, "The discount should be limited to $200 tax excluded (2)")

    def test_program_numbers_one_discount_line_per_tax(self):
        order = self.empty_order
        # Create taxes
        self.tax_15pc_excl = self.env['account.tax'].create({
            'name': "15% Tax excl",
            'amount_type': 'percent',
            'amount': 15,
        })
        self.tax_50pc_excl = self.env['account.tax'].create({
            'name': "50% Tax excl",
            'amount_type': 'percent',
            'amount': 50,
        })
        self.tax_35pc_incl = self.env['account.tax'].create({
            'name': "35% Tax incl",
            'amount_type': 'percent',
            'amount': 35,
            'price_include': True,
        })

        # Set tax and prices on products as neeed for the test
        (self.product_A + self.iPadMini + self.iPod + self.wirelessKeyboard + self.computerCase).write({'list_price': 100})
        (self.iPadMini + self.computerCase).write({'taxes_id': [(4, self.tax_15pc_excl.id, False)]})
        self.iPod.taxes_id = self.tax_10pc_incl
        self.wirelessKeyboard.taxes_id = None
        self.product_A.taxes_id = (self.tax_35pc_incl + self.tax_50pc_excl)

        # Add products in order
        self.env['sale.order.line'].create({
            'product_id': self.iPadMini.id,
            'name': 'iPad',
            'product_uom_qty': 7.0,
            'order_id': order.id,
        })
        sol2 = self.env['sale.order.line'].create({
            'product_id': self.iPod.id,
            'name': 'iPod',
            'product_uom_qty': 5.0,
            'order_id': order.id,
        })
        self.env['sale.order.line'].create({
            'product_id': self.wirelessKeyboard.id,
            'name': 'Wireless Keyboard',
            'product_uom_qty': 10.0,
            'order_id': order.id,
        })
        self.env['sale.order.line'].create({
            'product_id': self.product_A.id,
            'name': 'product A with multiple taxes',
            'product_uom_qty': 3.0,
            'order_id': order.id,
        })
        self.env['sale.order.line'].create({
            'product_id': self.computerCase.id,
            'name': 'Computer Case',
            'product_uom_qty': 2.0,
            'order_id': order.id,
        })

        # Create needed programs
        self.p2.active = False
        self.p_ipad = self.env['sale.coupon.program'].create({
            'name': 'Buy 1 ipad, get one for free',
            'promo_code_usage': 'no_code_needed',
            'reward_type': 'product',
            'program_type': 'promotion_program',
            'reward_product_id': self.iPadMini.id,
            'rule_products_domain': '[["name","ilike","ipad mini"]]',
        })
        self.p_ipod = self.env['sale.coupon.program'].create({
            'name': 'Buy 1 ipod, get one for free',
            'promo_code_usage': 'no_code_needed',
            'reward_type': 'product',
            'program_type': 'promotion_program',
            'reward_product_id': self.iPod.id,
            'rule_products_domain': '[["name","ilike","ipod"]]',
        })
        self.p_keyboard = self.env['sale.coupon.program'].create({
            'name': 'Buy 1 keyboard, get one for free',
            'promo_code_usage': 'no_code_needed',
            'reward_type': 'product',
            'program_type': 'promotion_program',
            'reward_product_id': self.wirelessKeyboard.id,
            'rule_products_domain': '[["name","ilike","keyboard"]]',
        })

        # Name                 | Qty | price_unit |  Tax     |  HTVA   |   TVAC  |  TVA  |
        # --------------------------------------------------------------------------------
        # iPod                 |  5  |    100.00  | 10% incl |  454.55 |  500.00 |   45.45
        # Keyboards            |  10 |    100.00  | /        | 1000.00 | 1000.00 |       /
        # iPad                 |  7  |    100.00  | 15% excl |  700.00 |  805.00 |  105.00
        # Computer Case        |  2  |    100.00  | 15% excl |  200.00 |  230.00 |   30.00
        # Product A            |  3  |    100.00  | 35% incl |  222.22 |  450.00 |  227.78
        #                                           50% excl
        # --------------------------------------------------------------------------------
        # TOTAL                                              | 2576.77 | 2985.00 |  408.23

        self.assertEqual(order.amount_total, 2985, "The order total without any programs should be 2985")
        self.assertEqual(order.amount_untaxed, 2576.77, "The order untaxed total without any programs should be 2576.77")
        self.assertEqual(len(order.order_line.ids), 5, "The order without any programs should have 5 lines")

        # Apply all the programs
        order.recompute_coupon_lines()

        # Name                 | Qty | price_unit |  Tax     |  HTVA   |   TVAC  |  TVA  |
        # --------------------------------------------------------------------------------
        # Free iPod            |  2  |   -100.00  | 10% incl | -181.82 | -200.00 |  -18.18
        # Free Keyboard        |  5  |   -100.00  | /        | -500.00 | -500.00 |       /
        # Free iPad            |  3  |   -100.00  | 15% excl | -300.00 | -345.00 |  -45.00
        # --------------------------------------------------------------------------------
        # TOTAL AFTER APPLYING FREE PRODUCT PROGRAMS         | 1594.95 | 1940.00 |  345.05

        self.assertEqual(order.amount_total, 1940.00, "The order total with programs should be 1940")
        self.assertEqual(order.amount_untaxed, 1594.95, "The order untaxed total with programs should be 1594.95")
        self.assertEqual(len(order.order_line.ids), 8, "Order should contains 5 regular product lines and 3 free product lines")

        # Apply 10% on top of everything
        self.env['sale.coupon.apply.code'].sudo().apply_coupon(order, 'test_10pc')

        # Name                 | Qty | price_unit |  Tax     |  HTVA   |   TVAC  |  TVA  |
        # --------------------------------------------------------------------------------
        # 10% on tax 10% incl  |  1  |    -30.00  | 10% incl | -27.27  | -30.00  |   -2.73
        # 10% on no tax        |  1  |    -50.00  | /        | -50.00  | -50.00  |       /
        # 10% on tax 15% excl  |  1  |    -40.00  | 15% excl | -60.00  | -69.00  |   -9.00
        # 10% on tax 35%+50%   |  1  |    -30.00  | 35% incl | -22.22  | -45.00  |  -22.78
        #                                           50% excl
        # --------------------------------------------------------------------------------
        # TOTAL AFTER APPLYING 10% GLOBAL PROGRAM            | 1435.46 | 1746.00 | -310.55

        self.assertEqual(order.amount_total, 1746, "The order total with programs should be 1746")
        self.assertEqual(order.amount_untaxed, 1435.46, "The order untaxed total with programs should be 1435.46")
        self.assertEqual(len(order.order_line.ids), 12, "Order should contains 5 regular product lines, 3 free product lines and 4 discount lines (one for every tax)")

        # -- This is a test inside the test
        order.order_line._compute_tax_id()
        self.assertEqual(order.amount_total, 1746, "Recomputing tax on sale order lines should not change total amount")
        self.assertEqual(order.amount_untaxed, 1435.46, "Recomputing tax on sale order lines should not change untaxed amount")
        self.assertEqual(len(order.order_line.ids), 12, "Recomputing tax on sale order lines should not change number of order line")
        order.recompute_coupon_lines()
        self.assertEqual(order.amount_total, 1746, "Recomputing tax on sale order lines should not change total amount")
        self.assertEqual(order.amount_untaxed, 1435.46, "Recomputing tax on sale order lines should not change untaxed amount")
        self.assertEqual(len(order.order_line.ids), 12, "Recomputing tax on sale order lines should not change number of order line")
        # -- End test inside the test

        # Now we want to apply a 20% discount only on iPad
        self.env['sale.coupon.program'].create({
            'name': '20% reduction on ipad in cart',
            'promo_code_usage': 'no_code_needed',
            'reward_type': 'discount',
            'program_type': 'promotion_program',
            'discount_type': 'percentage',
            'discount_percentage': 20.0,
            'discount_apply_on': 'specific_product',
            'discount_specific_product_id': self.iPadMini.id,
        })
        order.recompute_coupon_lines()
        # Note: we have 7 regular ipads and 3 free ipads. We should then discount only 4 really paid iPads

        # Name                 | Qty | price_unit |  Tax     |  HTVA   |   TVAC  |  TVA  |
        # --------------------------------------------------------------------------------
        # 20% on iPad          |  1  |    -80.00  | 15% excl | -80.00  | -92.00  |  -12.00
        # --------------------------------------------------------------------------------
        # TOTAL AFTER APPLYING 20% ON IPAD                   | 1355.45 | 1654.00 | -298.55

        self.assertEqual(order.amount_total, 1654, "The order total with programs should be 1654")
        self.assertEqual(order.amount_untaxed, 1355.46, "The order untaxed total with programs should be 1435.45")
        self.assertEqual(len(order.order_line.ids), 13, "Order should have a new discount line for 20% on iPad")

        # Check that if you delete one of the discount tax line, the others tax lines from the same promotion got deleted as well.
        order.order_line.filtered(lambda l: '10%' in l.name)[0].unlink()
        self.assertEqual(len(order.order_line.ids), 9, "All of the 10% discount line per tax should be removed")
        # At this point, removing the iPod's discount line (split per tax) removed also the others discount lines
        # linked to the same program (eg: other taxes lines). So the coupon got removed from the SO since there were no discount lines left

        # Add back the coupon to continue the test flow
        self.env['sale.coupon.apply.code'].sudo().apply_coupon(order, 'test_10pc')
        order.recompute_coupon_lines()
        self.assertEqual(len(order.order_line.ids), 13, "The 10% discount line should be back")

        # Check that if you change a product qty, his discount tax line got updated
        sol2.product_uom_qty = 7
        order.recompute_coupon_lines()
        # iPod                 |  5  |    100.00  | 10% incl |  454.55 |  500.00 |   45.45
        # Free iPod            |  2  |   -100.00  | 10% incl | -181.82 | -200.00 |  -18.18
        # 10% on tax 10% incl  |  1  |    -30.00  | 10% incl | -27.27  | -30.00  |   -2.73
        # --------------------------------------------------------------------------------
        # TOTAL OF IPOD LINES                                |  245.46 |  270.00 |   24.54
        # ==> Should become:
        # iPod                 |  7  |    100.00  | 10% incl |  636.36 |  700.00 |   63.64
        # Free iPod            |  3  |   -100.00  | 10% incl | -272.73 | -300.00 |  -27.27
        # 10% on tax 10% incl  |  1  |    -40.00  | 10% incl |  -36.36 |  -40.00 |   -3.64
        # --------------------------------------------------------------------------------
        # TOTAL OF IPOD LINES AFTER ADDING 2 IPODS           |  327.27 |  360.00 |   32.73
        # --------------------------------------------------------------------------------
        # => DIFFERENCES BEFORE/AFTER                        |   81.81 |   90.00 |    8.19
        self.assertEqual(order.amount_untaxed, 1355.46 + 81.81, "The order should have one more paid ipod with 10% incl tax and discounted by 10%")

        # Check that if you remove a product, his reward lines got removed, especially the discount per tax one
        sol2.unlink()
        order.recompute_coupon_lines()
        # Name                 | Qty | price_unit |  Tax     |  HTVA   |   TVAC  |  TVA  |
        # --------------------------------------------------------------------------------
        # Keyboards            |  10 |    100.00  | /        | 1000.00 | 1000.00 |       /
        # iPad                 |  7  |    100.00  | 15% excl |  700.00 |  805.00 |  105.00
        # Computer Case        |  2  |    100.00  | 15% excl |  200.00 |  230.00 |   30.00
        # Product A            |  3  |    100.00  | 35% incl |  222.22 |  450.00 |  227.78
        #                                           50% excl
        # Free Keyboard        |  5  |   -100.00  | /        | -500.00 | -500.00 |       /
        # Free iPad            |  3  |   -100.00  | 15% excl | -300.00 | -345.00 |  -45.00
        # 20% on iPad          |  1  |    -80.00  | 15% excl | -80.00  | -92.00  |  -12.00
        # --------------------------------------------------------------------------------
        # TOTAL                                              | 1242.22 | 1548.00 |  305.78
        self.assertEqual(order.amount_total, 1548, "The order total with programs should be 1548")
        self.assertEqual(order.amount_untaxed, 1242.22, "The order untaxed total with programs should be 1242.22")
        self.assertEqual(len(order.order_line.ids), 7, "Order should contains 7 lines: 4 products lines, 2 free products lines and a 20% discount line")

    def test_program_numbers_extras(self):
        # Check that you can't apply a global discount promo code if there is already an auto applied global discount
        self.p1.copy({'promo_code_usage': 'no_code_needed', 'name': 'Auto applied 10% global discount'})
        order = self.empty_order
        self.env['sale.order.line'].create({
            'product_id': self.iPadMini.id,
            'name': 'iPad',
            'product_uom_qty': 1.0,
            'order_id': order.id,
        })
        order.recompute_coupon_lines()
        self.assertEqual(len(order.order_line.ids), 2, "We should get 1 iPad line and 1 10% auto applied global discount line")
        self.assertEqual(order.amount_total, 288, "320$ - 10%")
        with self.assertRaises(UserError):
            # Can't apply a second global discount
            self.env['sale.coupon.apply.code'].with_context(active_id=order.id).create({
                'coupon_code': 'test_10pc'
            }).process_coupon()

    def test_program_fixed_price(self):
        # Check fixed amount discount
        order = self.empty_order
        fixed_amount_program = self.env['sale.coupon.program'].create({
            'name': '$249 discount',
            'promo_code_usage': 'no_code_needed',
            'program_type': 'promotion_program',
            'discount_type': 'fixed_amount',
            'discount_fixed_amount': 249.0,
        })
        sol1 = self.env['sale.order.line'].create({
            'product_id': self.computerCase.id,
            'name': 'Computer Case',
            'product_uom_qty': 1.0,
            'order_id': order.id,
        })
        order.recompute_coupon_lines()
        self.assertEqual(order.amount_total, 0, "Total should be null. The fixed amount discount is higher than the SO total, it should be reduced to the SO total")
        self.assertEqual(len(order.order_line.ids), 2, "There should be the product line and the reward line")
        sol1.product_uom_qty = 17
        order.recompute_coupon_lines()
        self.assertEqual(order.amount_total, 176, "Fixed amount discount should be totally deduced")
        self.assertEqual(len(order.order_line.ids), 2, "Number of lines should be unchanged as we just recompute the reward line")
        fixed_amount_program.write({'active': False})  # Check archived product will remove discount lines on recompute
        order.recompute_coupon_lines()
        self.assertEqual(len(order.order_line.ids), 1, "Archiving the program should remove the program reward line")<|MERGE_RESOLUTION|>--- conflicted
+++ resolved
@@ -158,18 +158,13 @@
         sol1.tax_id.price_include = False
         sol1._compute_tax_id()
         order.recompute_coupon_lines()
-<<<<<<< HEAD
         self.assertEqual(len(order.order_line.ids), 2, "We should now get the reduction line since we have 320$ tax included (cabinet is 320$ tax included)")
-        # (320 +15% tax) - (20% of (320 + 15% tax) = 368 + 73.6 = 294.4
-=======
-        self.assertEqual(len(order.order_line.ids), 2, "We should now get the reduction line since we have 320$ tax included (ipad is 320$ tax included)")
         # Name                 | Qty | price_unit |  Tax     |  HTVA   |   TVAC  |  TVA  |
         # --------------------------------------------------------------------------------
         # iPod                 |  1  |    320.00  | 15% excl |  320.00 |  368.00 |   48.00
         # 20% discount on ipad |  1  |    -64.00  | 15% excl |  -64.00 |  -73.60 |   -9.60
         # --------------------------------------------------------------------------------
         # TOTAL                                              |  256.00 |  294.40 |   38.40
->>>>>>> 4aed7449
         self.assertEqual(order.amount_total, 294.4, "Check discount has been applied correctly (eg: on taxes aswell)")
 
         # test coupon with code works the same as auto applied_programs
@@ -190,15 +185,6 @@
             'order_id': order.id,
         })
         order.recompute_coupon_lines()
-<<<<<<< HEAD
-        # (10x25) + (320 +15% tax) - (20% of (320 + 15% tax) = 250 + 368 - 73.6 = 544.4
-        self.assertEqual(order.amount_total, 544.4, "We should only get reduction on cabinet")
-        sol1.product_uom_qty = 10
-        order.recompute_coupon_lines()
-        # (10x25) + (10x (320 +15% tax)) - (20% of (10x (320 + 15% tax))) - 2 free iPads = 250 + 3680 - 736 - 736 = 2458
-        self.assertEqual(order.amount_total, 2458, "Changing cabinet quantity should change discount amount correctly")
-
-=======
         # Name                 | Qty | price_unit |  Tax     |  HTVA   |   TVAC  |  TVA  |
         # --------------------------------------------------------------------------------
         # Computer Case        | 10  |     25.00  |        / |  250.00 |  250.00 |       /
@@ -206,7 +192,7 @@
         # 20% discount on ipad |  1  |    -64.00  | 15% excl |  -64.00 |  -73.60 |   -9.60
         # --------------------------------------------------------------------------------
         # TOTAL                                              |  506.00 |  544.40 |   38.40
-        self.assertEqual(order.amount_total, 544.4, "We should only get reduction on ipad")
+        self.assertEqual(order.amount_total, 544.4, "We should only get reduction on cabinet")
         sol1.product_uom_qty = 10
         order.recompute_coupon_lines()
         # Note: Since we now have 2 free ipads, we should discount only 8 of the 10 ipads in carts since we don't want to discount free ipads
@@ -218,8 +204,8 @@
         # 20% discount on ipad |  1  |   -512.00  | 15% excl | -512.00 | -588.80 |  -78.80
         # --------------------------------------------------------------------------------
         # TOTAL                                              | 2298.00 | 2605.20 |  305.20
-        self.assertEqual(order.amount_total, 2605.20, "Changing ipad quantity should change discount amount correctly")
->>>>>>> 4aed7449
+        self.assertEqual(order.amount_total, 2605.20, "Changing cabinet quantity should change discount amount correctly")
+
         p_specific_product.discount_max_amount = 200
         order.recompute_coupon_lines()
         # Name                 | Qty | price_unit |  Tax     |  HTVA   |   TVAC  |  TVA  |
