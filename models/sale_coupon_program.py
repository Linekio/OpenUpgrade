# -*- coding: utf-8 -*-
# Part of Odoo. See LICENSE file for full copyright and licensing details.

from odoo import api, fields, models, _
from odoo.exceptions import UserError
from odoo.tools.safe_eval import safe_eval


class SaleCouponProgram(models.Model):
    _name = 'sale.coupon.program'
    _description = "Sales Coupon Program"
    _inherits = {'sale.coupon.rule': 'rule_id', 'sale.coupon.reward': 'reward_id'}
    # We should apply 'discount' promotion first to avoid offering free product when we should not.
    # Eg: If the discount lower the SO total below the required threshold
    # Note: This is only revelant when programs have the same sequence (which they have by default)
    _order = "sequence, reward_type"

    name = fields.Char(required=True, translate=True)
    active = fields.Boolean('Active', default=True, help="A program is available for the customers when active")
    rule_id = fields.Many2one('sale.coupon.rule', string="Applicability", ondelete='restrict', required=True)
    reward_id = fields.Many2one('sale.coupon.reward', string="Reward", ondelete='restrict', required=True, copy=False)
    sequence = fields.Integer(copy=False,
        help="Coupon program will be applied based on given sequence if multiple programs are " +
        "defined on same condition(For minimum amount)")
    maximum_use_number = fields.Integer(help="Maximum number of sales orders in which reward can be provided")
    program_type = fields.Selection([
        ('promotion_program', 'Promotional Program'),
        ('coupon_program', 'Coupon Program'),
        ],
        help="""A promotional program can be either a limited promotional offer without code (applied automatically)
                or with a code (displayed on a magazine for example) that may generate a discount on the current
                order or create a coupon for a next order.

                A coupon program generates coupons with a code that can be used to generate a discount on the current
                order or create a coupon for a next order.""")
    promo_code_usage = fields.Selection([
        ('no_code_needed', 'Automatically Applied'),
        ('code_needed', 'Use a code')],
        help="Automatically Applied - No code is required, if the program rules are met, the reward is applied (Except the global discount or the free shipping rewards which are not cumulative)\n" +
             "Use a code - If the program rules are met, a valid code is mandatory for the reward to be applied\n")
    promo_code = fields.Char('Promotion Code', copy=False,
        help="A promotion code is a code that is associated with a marketing discount. For example, a retailer might tell frequent customers to enter the promotion code 'THX001' to receive a 10%% discount on their whole order.")
    promo_applicability = fields.Selection([
        ('on_current_order', 'Apply On Current Order'),
        ('on_next_order', 'Apply On Next Order')],
        default='on_current_order', string="Applicability")
    coupon_ids = fields.One2many('sale.coupon', 'program_id', string="Generated Coupons", copy=False)
    coupon_count = fields.Integer(compute='_compute_coupon_count')
    order_count = fields.Integer(compute='_compute_order_count')
    company_id = fields.Many2one('res.company', string="Company", default=lambda self: self.env.user.company_id)
    currency_id = fields.Many2one(string="Currency", related='company_id.currency_id', readonly=True)
    validity_duration = fields.Integer(default=1,
        help="Validity duration for a coupon after its generation")

    _sql_constraints = [
        ('unique_promo_code', 'unique(promo_code)', 'The program code must be unique!'),
    ]

    def _compute_order_count(self):
        product_data = self.env['sale.order.line'].read_group([('product_id', 'in', self.mapped('discount_line_product_id').ids)], ['product_id'], ['product_id'])
        mapped_data = dict([(m['product_id'][0], m['product_id_count']) for m in product_data])
        for program in self:
            program.order_count = mapped_data.get(program.discount_line_product_id.id, 0)

    def _compute_coupon_count(self):
        coupon_data = self.env['sale.coupon'].read_group([('program_id', 'in', self.ids)], ['program_id'], ['program_id'])
        mapped_data = dict([(m['program_id'][0], m['program_id_count']) for m in coupon_data])
        for program in self:
            program.coupon_count = mapped_data.get(program.id, 0)

    @api.onchange('promo_code_usage')
    def _onchange_promo_code_usage(self):
        if self.promo_code_usage == 'no_code_needed':
            self.promo_code = False

    @api.model
    def create(self, vals):
        program = super(SaleCouponProgram, self).create(vals)
        if not vals.get('discount_line_product_id', False):
            discount_line_product_id = self.env['product.product'].create({
                'name': program.reward_id.name_get()[0][1],
                'type': 'service',
                'taxes_id': False,
                'supplier_taxes_id': False,
                'sale_ok': False,
                'purchase_ok': False,
                'invoice_policy': 'order',
            })
            program.write({'discount_line_product_id': discount_line_product_id.id})
        return program

    def write(self, vals):
        res = super(SaleCouponProgram, self).write(vals)
        reward_fields = [
            'reward_type', 'reward_product_id', 'discount_type', 'discount_percentage',
            'discount_apply_on', 'discount_specific_product_id', 'discount_fixed_amount'
        ]
        if any(field in reward_fields for field in vals):
            self.mapped('discount_line_product_id').write({'name': self[0].reward_id.name_get()[0][1]})
        return res

    def unlink(self):
        for program in self.filtered(lambda x: x.active):
            raise UserError(_('You can not delete a program in active state'))
        return super(SaleCouponProgram, self).unlink()

    def toggle_active(self):
        super(SaleCouponProgram, self).toggle_active()
        if not self.active:
            coupons = self.filtered(lambda p: p.promo_code_usage == 'code_needed').mapped('coupon_ids')
            coupons.filtered(lambda x: x.state != 'used').write({'state': 'expired'})
            self.mapped('discount_line_product_id').write({'active': False})

    def action_view_sales_orders(self):
        self.ensure_one()
        orders = self.env['sale.order.line'].search([('product_id', '=', self.discount_line_product_id.id)]).mapped('order_id')
        return {
            'name': _('Sales Orders'),
            'view_mode': 'tree,form',
            'res_model': 'sale.order',
            'type': 'ir.actions.act_window',
            'domain': [('id', 'in', orders.ids)]
        }

    def _is_global_discount_program(self):
        self.ensure_one()
        return self.promo_applicability == 'on_current_order' and \
               self.reward_type == 'discount' and \
               self.discount_type == 'percentage' and \
               self.discount_apply_on == 'on_order'

    def _check_promo_code(self, order, coupon_code):
        message = {}
        applicable_programs = order._get_applicable_programs()
        if self.maximum_use_number != 0 and self.order_count >= self.maximum_use_number:
            message = {'error': _('Promo code %s has been expired.') % (coupon_code)}
        elif not self._filter_on_mimimum_amount(order):
            message = {'error': _('A minimum of %s %s should be purchased to get the reward') % (self.rule_minimum_amount, self.currency_id.name)}
        elif self.promo_code and self.promo_code == order.promo_code:
            message = {'error': _('The promo code is already applied on this order')}
        elif not self.promo_code and self in order.no_code_promo_program_ids:
            message = {'error': _('The promotional offer is already applied on this order')}
        elif not self.active:
            message = {'error': _('Promo code is invalid')}
        elif self.rule_date_from and self.rule_date_from > order.date_order or self.rule_date_to and order.date_order > self.rule_date_to:
            message = {'error': _('Promo code is expired')}
<<<<<<< HEAD
        elif order.promo_code:
            message = {'error': _('Promotionals codes are not cumulative.')}
=======
        elif order.promo_code and self.promo_code_usage == 'code_needed':
            message = {'error': _('Promotionals codes are not cumulable.')}
>>>>>>> c4be2c6d
        elif self._is_global_discount_program() and order.applied_coupon_ids.mapped('program_id').filtered(lambda program: program._is_global_discount_program()):
            message = {'error': _('Global discounts are not cumulative.')}
        elif self.promo_applicability == 'on_current_order' and self.reward_type == 'product' and not order._is_reward_in_order_lines(self):
            message = {'error': _('The reward products should be in the sales order lines to apply the discount.')}
        elif not self._is_valid_partner(order.partner_id):
            message = {'error': _("The customer doesn't have access to this reward.")}
        elif not self._filter_programs_on_products(order):
            message = {'error': _("You don't have the required product quantities on your sales order. If the reward is same product quantity, please make sure that all the products are recorded on the sales order (Example: You need to have 3 T-shirts on your sales order if the promotion is 'Buy 2, Get 1 Free'.")}
        else:
            if self not in applicable_programs:
                message = {'error': _('At least one of the required conditions is not met to get the reward!')}
        return message

    def _compute_program_amount(self, field, currency_to):
        self.ensure_one()
        return self.currency_id.compute(getattr(self, field), currency_to)

    @api.model
    def _filter_on_mimimum_amount(self, order):
        untaxed_amount = order.amount_untaxed
        tax_amount = order.amount_tax

        # Some lines should not be considered when checking if threshold is met like delivery
        untaxed_amount -= sum([line.price_subtotal for line in order._get_no_effect_on_threshold_lines()])
        tax_amount -= sum([line.price_tax for line in order._get_no_effect_on_threshold_lines()])

        return self.filtered(lambda program:
            program.rule_minimum_amount_tax_inclusion == 'tax_included' and
            program._compute_program_amount('rule_minimum_amount', order.currency_id) <= untaxed_amount + tax_amount or
            program.rule_minimum_amount_tax_inclusion == 'tax_excluded' and
            program._compute_program_amount('rule_minimum_amount', order.currency_id) <= untaxed_amount)

    @api.model
    def _filter_on_validity_dates(self, order):
        return self.filtered(lambda program:
            program.rule_date_from and program.rule_date_to and
            program.rule_date_from <= order.date_order and program.rule_date_to >= order.date_order or
            not program.rule_date_from or not program.rule_date_to)

    @api.model
    def _filter_promo_programs_with_code(self, order):
        '''Filter Promo program with code with a different promo_code if a promo_code is already ordered'''
        return self.filtered(lambda program: program.promo_code_usage == 'code_needed' and program.promo_code != order.promo_code)

    def _filter_unexpired_programs(self, order):
        return self.filtered(lambda program: program.maximum_use_number == 0 or program.order_count <= program.maximum_use_number)

    def _filter_programs_on_partners(self, order):
        return self.filtered(lambda program: program._is_valid_partner(order.partner_id))

    def _filter_programs_on_products(self, order):
        """
        To get valid programs according to product list.
        i.e Buy 1 imac + get 1 ipad mini free then check 1 imac is on cart or not
        or  Buy 1 coke + get 1 coke free then check 2 cokes are on cart or not
        """
        order_lines = order.order_line - order._get_reward_lines()
        products_qties = dict.fromkeys([product for product in order_lines.mapped('product_id')], 0)
        for line in order_lines:
            products_qties[line.product_id] += line.product_uom_qty
        valid_programs = self.filtered(lambda program: not program.rule_products_domain)
        for program in self - valid_programs:
            ordered_rule_products_qty = sum(
                qty for product, qty in products_qties.items()
                if program._is_valid_product(product)
            )
            # Avoid program if 1 ordered foo on a program '1 foo, 1 free foo'
            if program._is_valid_product(program.reward_product_id) and program.reward_type == 'product':
                line = order.order_line.filtered(lambda line: line.product_id == program.reward_product_id)
                ordered_rule_products_qty -= program.reward_product_quantity
            # needed_quantity = program.rule_min_quantity if self.
            if ordered_rule_products_qty >= program.rule_min_quantity:
                valid_programs |= program
        return valid_programs

    def _filter_not_ordered_reward_programs(self, order):
        """
        Returns the programs when the reward is actually in the order lines
        """
        programs = self.env['sale.coupon.program']
        for program in self:
            if program.reward_type == 'product' and \
               not order.order_line.filtered(lambda line: line.product_id == program.reward_product_id):
                continue
            elif program.reward_type == 'discount' and program.discount_apply_on == 'specific_product' and \
               not order.order_line.filtered(lambda line: line.product_id == program.discount_specific_product_id):
                continue
            programs |= program
        return programs

    @api.model
    def _filter_programs_from_common_rules(self, order):
        programs = self._filter_on_mimimum_amount(order)
        programs = programs and programs._filter_on_validity_dates(order)
        programs = programs and programs._filter_unexpired_programs(order)
        programs = programs and programs._filter_programs_on_partners(order)
        programs = programs and programs._filter_programs_on_products(order)
        programs = programs and programs._filter_not_ordered_reward_programs(order)
        return programs

    def _is_valid_partner(self, partner):
        if self.rule_partners_domain:
            domain = safe_eval(self.rule_partners_domain) + [('id', '=', partner.id)]
            return bool(self.env['res.partner'].search_count(domain))
        else:
            return True

    def _is_valid_product(self, product):
        if self.rule_products_domain:
            domain = safe_eval(self.rule_products_domain) + [('id', '=', product.id)]
            return bool(self.env['product.product'].search_count(domain))
        else:
            return True<|MERGE_RESOLUTION|>--- conflicted
+++ resolved
@@ -144,13 +144,8 @@
             message = {'error': _('Promo code is invalid')}
         elif self.rule_date_from and self.rule_date_from > order.date_order or self.rule_date_to and order.date_order > self.rule_date_to:
             message = {'error': _('Promo code is expired')}
-<<<<<<< HEAD
-        elif order.promo_code:
+        elif order.promo_code and self.promo_code_usage == 'code_needed':
             message = {'error': _('Promotionals codes are not cumulative.')}
-=======
-        elif order.promo_code and self.promo_code_usage == 'code_needed':
-            message = {'error': _('Promotionals codes are not cumulable.')}
->>>>>>> c4be2c6d
         elif self._is_global_discount_program() and order.applied_coupon_ids.mapped('program_id').filtered(lambda program: program._is_global_discount_program()):
             message = {'error': _('Global discounts are not cumulative.')}
         elif self.promo_applicability == 'on_current_order' and self.reward_type == 'product' and not order._is_reward_in_order_lines(self):
