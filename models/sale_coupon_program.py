# -*- coding: utf-8 -*-
# Part of Odoo. See LICENSE file for full copyright and licensing details.

from odoo import api, fields, models, _
from odoo.exceptions import UserError
from odoo.tools.safe_eval import safe_eval


class SaleCouponProgram(models.Model):
    _name = 'sale.coupon.program'
    _description = "Sales Coupon Program"
    _inherits = {'sale.coupon.rule': 'rule_id', 'sale.coupon.reward': 'reward_id'}
    # We should apply 'discount' promotion first to avoid offering free product when we should not.
    # Eg: If the discount lower the SO total below the required threshold
    # Note: This is only revelant when programs have the same sequence (which they have by default)
    _order = "sequence, reward_type"

    name = fields.Char(required=True, translate=True)
    active = fields.Boolean('Active', default=True, help="A program is available for the customers when active")
    rule_id = fields.Many2one('sale.coupon.rule', string="Applicability", ondelete='restrict', required=True)
    reward_id = fields.Many2one('sale.coupon.reward', string="Reward", ondelete='restrict', required=True, copy=False)
    sequence = fields.Integer(copy=False,
        help="Coupon program will be applied based on given sequence if multiple programs are " +
        "defined on same condition(For minimum amount)")
    maximum_use_number = fields.Integer(help="Maximum number of sales orders in which reward can be provided")
    program_type = fields.Selection([
        ('promotion_program', 'Promotional Program'),
        ('coupon_program', 'Coupon Program'),
        ],
        help="""A promotional program can be either a limited promotional offer without code (applied automatically)
                or with a code (displayed on a magazine for example) that may generate a discount on the current
                order or create a coupon for a next order.

                A coupon program generates coupons with a code that can be used to generate a discount on the current
                order or create a coupon for a next order.""")
    promo_code_usage = fields.Selection([
        ('no_code_needed', 'Automatically Applied'),
        ('code_needed', 'Use a code')],
        help="Automatically Applied - No code is required, if the program rules are met, the reward is applied (Except the global discount or the free shipping rewards which are not cumulative)\n" +
             "Use a code - If the program rules are met, a valid code is mandatory for the reward to be applied\n")
    promo_code = fields.Char('Promotion Code', copy=False,
        help="A promotion code is a code that is associated with a marketing discount. For example, a retailer might tell frequent customers to enter the promotion code 'THX001' to receive a 10%% discount on their whole order.")
    promo_applicability = fields.Selection([
        ('on_current_order', 'Apply On Current Order'),
        ('on_next_order', 'Apply On Next Order')],
        default='on_current_order', string="Applicability")
    coupon_ids = fields.One2many('sale.coupon', 'program_id', string="Generated Coupons", copy=False)
    coupon_count = fields.Integer(compute='_compute_coupon_count')
    order_count = fields.Integer(compute='_compute_order_count')
    company_id = fields.Many2one('res.company', string="Company", default=lambda self: self.env.user.company_id)
    currency_id = fields.Many2one(string="Currency", related='company_id.currency_id', readonly=True)
    validity_duration = fields.Integer(default=1,
        help="Validity duration for a coupon after its generation")

    _sql_constraints = [
        ('unique_promo_code', 'unique(promo_code)', 'The program code must be unique!'),
    ]

    def _compute_order_count(self):
        product_data = self.env['sale.order.line'].read_group([('product_id', 'in', self.mapped('discount_line_product_id').ids)], ['product_id'], ['product_id'])
        mapped_data = dict([(m['product_id'][0], m['product_id_count']) for m in product_data])
        for program in self:
            program.order_count = mapped_data.get(program.discount_line_product_id.id, 0)

    def _compute_coupon_count(self):
        coupon_data = self.env['sale.coupon'].read_group([('program_id', 'in', self.ids)], ['program_id'], ['program_id'])
        mapped_data = dict([(m['program_id'][0], m['program_id_count']) for m in coupon_data])
        for program in self:
            program.coupon_count = mapped_data.get(program.id, 0)

    @api.onchange('promo_code_usage')
    def _onchange_promo_code_usage(self):
        if self.promo_code_usage == 'no_code_needed':
            self.promo_code = False

    @api.onchange('reward_product_id')
    def _onchange_reward_product_id(self):
        if self.reward_product_id:
            self.reward_product_uom_id = self.reward_product_id.uom_id

    @api.model
    def create(self, vals):
        program = super(SaleCouponProgram, self).create(vals)
        if not vals.get('discount_line_product_id', False):
            discount_line_product_id = self.env['product.product'].create({
                'name': program.reward_id.name_get()[0][1],
                'type': 'service',
                'taxes_id': False,
                'supplier_taxes_id': False,
                'sale_ok': False,
                'purchase_ok': False,
                'invoice_policy': 'order',
                'lst_price': -1000000,  # Prevent pricelist strikethrough as negative value will always be lower then default 1$
            })
            program.write({'discount_line_product_id': discount_line_product_id.id})
        return program

    def write(self, vals):
        res = super(SaleCouponProgram, self).write(vals)
        reward_fields = [
            'reward_type', 'reward_product_id', 'discount_type', 'discount_percentage',
            'discount_apply_on', 'discount_specific_product_id', 'discount_fixed_amount'
        ]
        if any(field in reward_fields for field in vals):
            self.mapped('discount_line_product_id').write({'name': self[0].reward_id.name_get()[0][1]})
        return res

    def unlink(self):
        for program in self.filtered(lambda x: x.active):
            raise UserError(_('You can not delete a program in active state'))
        return super(SaleCouponProgram, self).unlink()

    def toggle_active(self):
        super(SaleCouponProgram, self).toggle_active()
        if not self.active:
            coupons = self.filtered(lambda p: p.promo_code_usage == 'code_needed').mapped('coupon_ids')
            coupons.filtered(lambda x: x.state != 'used').write({'state': 'expired'})
        self.mapped('discount_line_product_id').write({'active': self.active})

    def action_view_sales_orders(self):
        self.ensure_one()
        orders = self.env['sale.order.line'].search([('product_id', '=', self.discount_line_product_id.id)]).mapped('order_id')
        return {
            'name': _('Sales Orders'),
            'view_mode': 'tree,form',
            'res_model': 'sale.order',
            'type': 'ir.actions.act_window',
            'domain': [('id', 'in', orders.ids)]
        }

    def _is_global_discount_program(self):
        self.ensure_one()
        return self.promo_applicability == 'on_current_order' and \
               self.reward_type == 'discount' and \
               self.discount_type == 'percentage' and \
               self.discount_apply_on == 'on_order'

    def _check_promo_code(self, order, coupon_code):
        message = {}
        applicable_programs = order._get_applicable_programs()
        if self.maximum_use_number != 0 and self.order_count >= self.maximum_use_number:
            message = {'error': _('Promo code %s has been expired.') % (coupon_code)}
        elif not self._filter_on_mimimum_amount(order):
            message = {'error': _('A minimum of %s %s should be purchased to get the reward') % (self.rule_minimum_amount, self.currency_id.name)}
        elif self.promo_code and self.promo_code == order.promo_code:
            message = {'error': _('The promo code is already applied on this order')}
        elif not self.promo_code and self in order.no_code_promo_program_ids:
            message = {'error': _('The promotional offer is already applied on this order')}
        elif not self.active:
            message = {'error': _('Promo code is invalid')}
        elif self.rule_date_from and self.rule_date_from > order.date_order or self.rule_date_to and order.date_order > self.rule_date_to:
            message = {'error': _('Promo code is expired')}
        elif order.promo_code and self.promo_code_usage == 'code_needed':
<<<<<<< HEAD
            message = {'error': _('Promotionals codes are not cumulative.')}
        elif self._is_global_discount_program() and order.applied_coupon_ids.mapped('program_id').filtered(lambda program: program._is_global_discount_program()):
            message = {'error': _('Global discounts are not cumulative.')}
=======
            message = {'error': _('Promotionals codes are not cumulable.')}
        elif self._is_global_discount_program() and order._is_global_discount_already_applied():
            message = {'error': _('Global discounts are not cumulable.')}
>>>>>>> 15f5a7fa
        elif self.promo_applicability == 'on_current_order' and self.reward_type == 'product' and not order._is_reward_in_order_lines(self):
            message = {'error': _('The reward products should be in the sales order lines to apply the discount.')}
        elif not self._is_valid_partner(order.partner_id):
            message = {'error': _("The customer doesn't have access to this reward.")}
        elif not self._filter_programs_on_products(order):
            message = {'error': _("You don't have the required product quantities on your sales order. If the reward is same product quantity, please make sure that all the products are recorded on the sales order (Example: You need to have 3 T-shirts on your sales order if the promotion is 'Buy 2, Get 1 Free'.")}
        else:
            if self not in applicable_programs and self.promo_applicability == 'on_current_order':
                message = {'error': _('At least one of the required conditions is not met to get the reward!')}
        return message

    def _compute_program_amount(self, field, currency_to):
        self.ensure_one()
        return self.currency_id.compute(getattr(self, field), currency_to)

    @api.model
    def _filter_on_mimimum_amount(self, order):
        untaxed_amount = order.amount_untaxed
        tax_amount = order.amount_tax

        # Some lines should not be considered when checking if threshold is met like delivery
        untaxed_amount -= sum([line.price_subtotal for line in order._get_no_effect_on_threshold_lines()])
        tax_amount -= sum([line.price_tax for line in order._get_no_effect_on_threshold_lines()])

        return self.filtered(lambda program:
            program.rule_minimum_amount_tax_inclusion == 'tax_included' and
            program._compute_program_amount('rule_minimum_amount', order.currency_id) <= untaxed_amount + tax_amount or
            program.rule_minimum_amount_tax_inclusion == 'tax_excluded' and
            program._compute_program_amount('rule_minimum_amount', order.currency_id) <= untaxed_amount)

    @api.model
    def _filter_on_validity_dates(self, order):
        return self.filtered(lambda program:
            program.rule_date_from and program.rule_date_to and
            program.rule_date_from <= order.date_order and program.rule_date_to >= order.date_order or
            not program.rule_date_from or not program.rule_date_to)

    @api.model
    def _filter_promo_programs_with_code(self, order):
        '''Filter Promo program with code with a different promo_code if a promo_code is already ordered'''
        return self.filtered(lambda program: program.promo_code_usage == 'code_needed' and program.promo_code != order.promo_code)

    def _filter_unexpired_programs(self, order):
        return self.filtered(lambda program: program.maximum_use_number == 0 or program.order_count <= program.maximum_use_number)

    def _filter_programs_on_partners(self, order):
        return self.filtered(lambda program: program._is_valid_partner(order.partner_id))

    def _filter_programs_on_products(self, order):
        """
        To get valid programs according to product list.
        i.e Buy 1 imac + get 1 ipad mini free then check 1 imac is on cart or not
        or  Buy 1 coke + get 1 coke free then check 2 cokes are on cart or not
        """
        order_lines = order.order_line - order._get_reward_lines()
        products_qties = dict.fromkeys([product for product in order_lines.mapped('product_id')], 0)
        for line in order_lines:
            products_qties[line.product_id] += line.product_uom_qty
        valid_programs = self.filtered(lambda program: not program.rule_products_domain)
        for program in self - valid_programs:
            ordered_rule_products_qty = sum(
                qty for product, qty in products_qties.items()
                if program._is_valid_product(product)
            )
            # Avoid program if 1 ordered foo on a program '1 foo, 1 free foo'
            if program._is_valid_product(program.reward_product_id) and program.reward_type == 'product':
                line = order.order_line.filtered(lambda line: line.product_id == program.reward_product_id)
                ordered_rule_products_qty -= program.reward_product_quantity
            # needed_quantity = program.rule_min_quantity if self.
            if ordered_rule_products_qty >= program.rule_min_quantity:
                valid_programs |= program
        return valid_programs

    def _filter_not_ordered_reward_programs(self, order):
        """
        Returns the programs when the reward is actually in the order lines
        """
        programs = self.env['sale.coupon.program']
        for program in self:
            if program.reward_type == 'product' and \
               not order.order_line.filtered(lambda line: line.product_id == program.reward_product_id):
                continue
            elif program.reward_type == 'discount' and program.discount_apply_on == 'specific_product' and \
               not order.order_line.filtered(lambda line: line.product_id == program.discount_specific_product_id):
                continue
            programs |= program
        return programs

    @api.model
    def _filter_programs_from_common_rules(self, order, next_order=False):
        """ Return the programs if every conditions is met
            :param bool next_order: is the reward given from a previous order
        """
        programs = self
        # Minimum requirement should not be checked if the coupon got generated by a promotion program (the requirement should have only be checked to generate the coupon)
        if not next_order:
            programs = programs and programs._filter_on_mimimum_amount(order)
        programs = programs and programs._filter_on_validity_dates(order)
        programs = programs and programs._filter_unexpired_programs(order)
        programs = programs and programs._filter_programs_on_partners(order)
        # Product requirement should not be checked if the coupon got generated by a promotion program (the requirement should have only be checked to generate the coupon)
        if not next_order:
            programs = programs and programs._filter_programs_on_products(order)
        programs = programs and programs._filter_not_ordered_reward_programs(order)
        return programs

    def _is_valid_partner(self, partner):
        if self.rule_partners_domain:
            domain = safe_eval(self.rule_partners_domain) + [('id', '=', partner.id)]
            return bool(self.env['res.partner'].search_count(domain))
        else:
            return True

    def _is_valid_product(self, product):
        if self.rule_products_domain:
            domain = safe_eval(self.rule_products_domain) + [('id', '=', product.id)]
            return bool(self.env['product.product'].search_count(domain))
        else:
            return True<|MERGE_RESOLUTION|>--- conflicted
+++ resolved
@@ -151,15 +151,9 @@
         elif self.rule_date_from and self.rule_date_from > order.date_order or self.rule_date_to and order.date_order > self.rule_date_to:
             message = {'error': _('Promo code is expired')}
         elif order.promo_code and self.promo_code_usage == 'code_needed':
-<<<<<<< HEAD
             message = {'error': _('Promotionals codes are not cumulative.')}
-        elif self._is_global_discount_program() and order.applied_coupon_ids.mapped('program_id').filtered(lambda program: program._is_global_discount_program()):
+        elif self._is_global_discount_program() and order._is_global_discount_already_applied():
             message = {'error': _('Global discounts are not cumulative.')}
-=======
-            message = {'error': _('Promotionals codes are not cumulable.')}
-        elif self._is_global_discount_program() and order._is_global_discount_already_applied():
-            message = {'error': _('Global discounts are not cumulable.')}
->>>>>>> 15f5a7fa
         elif self.promo_applicability == 'on_current_order' and self.reward_type == 'product' and not order._is_reward_in_order_lines(self):
             message = {'error': _('The reward products should be in the sales order lines to apply the discount.')}
         elif not self._is_valid_partner(order.partner_id):
