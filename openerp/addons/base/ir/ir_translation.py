# -*- coding: utf-8 -*-
# Part of Odoo. See LICENSE file for full copyright and licensing details.

import logging
from collections import defaultdict
from difflib import get_close_matches

from odoo import api, fields, models, tools, _
from odoo.exceptions import AccessError, UserError, ValidationError
from odoo.modules import get_module_path, get_module_resource

_logger = logging.getLogger(__name__)

TRANSLATION_TYPE = [
    ('field', 'Field'),                         # deprecated
    ('model', 'Object'),
    ('report', 'Report/Template'),
    ('selection', 'Selection'),
    ('view', 'View'),                           # deprecated
    ('help', 'Help'),                           # deprecated
    ('code', 'Code'),
    ('constraint', 'Constraint'),
    ('sql_constraint', 'SQL Constraint')
]


class IrTranslationImport(object):
    """ Temporary cursor for optimizing mass insert into model 'ir.translation'.

    Open it (attached to a sql cursor), feed it with translation data and
    finish() it in order to insert multiple translations in a batch.
    """
    _table = 'tmp_ir_translation_import'

    def __init__(self, model):
        """ Store some values, and also create a temporary SQL table to accept
        the data.

        :param model: the model to insert the data into (as a recordset)
        """
        self._cr = model._cr
        self._model_table = model._table
        self._overwrite = model._context.get('overwrite', False)
        self._debug = False

        # Note that Postgres will NOT inherit the constraints or indexes
        # of ir_translation, so this copy will be much faster.
        query = """ CREATE TEMP TABLE %s (
                        imd_model VARCHAR(64),
                        imd_name VARCHAR(128)
                    ) INHERITS (%s) """ % (self._table, self._model_table)
        self._cr.execute(query)

    def push(self, trans_dict):
        """ Feed a translation, as a dictionary, into the cursor """
        if not trans_dict['value']:
            return

        params = dict(trans_dict, state="translated")

        if params['type'] == 'view':
            # ugly hack for QWeb views - pending refactoring of translations in master
            if params['imd_model'] == 'website':
                params['imd_model'] = "ir.ui.view"
            # non-QWeb views do not need a matching res_id in case they do not
            # have an xml id -> force to 0 to avoid dropping them
            elif params['res_id'] is None and not params['imd_name']:
                # maybe we should insert this translation for all views of the
                # given model?
                params['res_id'] = 0

        # backward compatibility: convert 'field', 'help', 'view' into 'model'
        if params['type'] == 'field':
            model, field = params['name'].split(',')
            params['type'] = 'model'
            params['name'] = 'ir.model.fields,field_description'
            params['imd_model'] = 'ir.model.fields'
            params['imd_name'] = 'field_%s_%s' % (model.replace('.', '_'), field)

        elif params['type'] == 'help':
            model, field = params['name'].split(',')
            params['type'] = 'model'
            params['name'] = 'ir.model.fields,help'
            params['imd_model'] = 'ir.model.fields'
            params['imd_name'] = 'field_%s_%s' % (model.replace('.', '_'), field)

        elif params['type'] == 'view':
            params['type'] = 'model'
            params['name'] = 'ir.ui.view,arch_db'
            params['imd_model'] = "ir.ui.view"

        query = """ INSERT INTO %s (name, lang, res_id, src, type, imd_model, module, imd_name, value, state, comments)
                    VALUES (%%(name)s, %%(lang)s, %%(res_id)s, %%(src)s, %%(type)s, %%(imd_model)s, %%(module)s,
                            %%(imd_name)s, %%(value)s, %%(state)s, %%(comments)s) """ % self._table
        self._cr.execute(query, params)

    def finish(self):
        """ Transfer the data from the temp table to ir.translation """
        cr = self._cr
        if self._debug:
            cr.execute("SELECT count(*) FROM %s" % self._table)
            count = cr.fetchone()[0]
            _logger.debug("ir.translation.cursor: We have %d entries to process", count)

        # Step 1: resolve ir.model.data references to res_ids
        cr.execute(""" UPDATE %s AS ti
                       SET res_id = imd.res_id
                       FROM ir_model_data AS imd
                       WHERE ti.res_id IS NULL
                       AND ti.module IS NOT NULL AND ti.imd_name IS NOT NULL
                       AND ti.module = imd.module AND ti.imd_name = imd.name
                       AND ti.imd_model = imd.model; """ % self._table)

        if self._debug:
            cr.execute(""" SELECT module, imd_name, imd_model FROM %s
                           WHERE res_id IS NULL AND module IS NOT NULL """ % self._table)
            for row in cr.fetchall():
                _logger.info("ir.translation.cursor: missing res_id for %s.%s <%s> ", *row)

        # Records w/o res_id must _not_ be inserted into our db, because they are
        # referencing non-existent data.
        cr.execute("DELETE FROM %s WHERE res_id IS NULL AND module IS NOT NULL" % self._table)

        find_expr = """
                irt.lang = ti.lang
            AND irt.type = ti.type
            AND irt.name = ti.name
            AND (
                    (ti.type = 'model' AND ti.res_id = irt.res_id AND irt.src = ti.src)
                 OR (ti.type = 'view' AND (irt.res_id IS NULL OR ti.res_id = irt.res_id) AND irt.src = ti.src)
                 OR (ti.type = 'field')
                 OR (ti.type = 'help')
                 OR (ti.type NOT IN ('model', 'view', 'field', 'help') AND irt.src = ti.src)
            )
        """

        # Step 2: update existing (matching) translations
        if self._overwrite:
            cr.execute(""" UPDATE ONLY %s AS irt
                           SET value = ti.value,
                               src = ti.src,
                               state = 'translated'
                           FROM %s AS ti
                           WHERE %s AND ti.value IS NOT NULL AND ti.value != ''
                       """ % (self._model_table, self._table, find_expr))

        # Step 3: insert new translations
        cr.execute(""" INSERT INTO %s(name, lang, res_id, src, type, value, module, state, comments)
                       SELECT name, lang, res_id, src, type, value, module, state, comments
                       FROM %s AS ti
                       WHERE NOT EXISTS(SELECT 1 FROM ONLY %s AS irt WHERE %s);
                   """ % (self._model_table, self._table, self._model_table, find_expr))

        if self._debug:
            cr.execute("SELECT COUNT(*) FROM ONLY %s" % self._model_table)
            total = cr.fetchone()[0]
            cr.execute("SELECT COUNT(*) FROM ONLY %s AS irt, %s AS ti WHERE %s" % \
                       (self._model_table, self._table, find_expr))
            count = cr.fetchone()[0]
            _logger.debug("ir.translation.cursor: %d entries now in ir.translation, %d common entries with tmp", total, count)

        # Step 4: cleanup
        cr.execute("DROP TABLE %s" % self._table)
        return True


class IrTranslation(models.Model):
    _name = "ir.translation"
    _log_access = False

    name = fields.Char(string='Translated field', required=True)
    res_id = fields.Integer(string='Record ID', index=True)
    lang = fields.Selection(selection='_get_languages', string='Language')
    type = fields.Selection(TRANSLATION_TYPE, string='Type', index=True)
    src = fields.Text(string='Internal Source')  # stored in database, kept for backward compatibility
    source = fields.Text(string='Source term', compute='_compute_source',
                         inverse='_inverse_source', search='_search_source')
    value = fields.Text(string='Translation Value')
    module = fields.Char(index=True, help="Module this term belongs to")

    state = fields.Selection([('to_translate', 'To Translate'),
                              ('inprogress', 'Translation in Progress'),
                              ('translated', 'Translated')],
                             string="Status", default='to_translate',
                             help="Automatically set to let administators find new terms that might need to be translated")

    # aka gettext extracted-comments - we use them to flag openerp-web translation
    # cfr: http://www.gnu.org/savannah-checkouts/gnu/gettext/manual/html_node/PO-Files.html
    comments = fields.Text(string='Translation comments', index=True)

    _sql_constraints = [
        ('lang_fkey_res_lang', 'FOREIGN KEY(lang) REFERENCES res_lang(code)',
         'Language code of translation item must be among known languages'),
    ]

    @api.model
    def _get_languages(self):
        langs = self.env['res.lang'].search([('translatable', '=', True)])
        return [(lang.code, lang.name) for lang in langs]

    @api.depends('type', 'name', 'res_id')
    def _compute_source(self):
        ''' Get source name for the translation. If object type is model, return
        the value stored in db. Otherwise, return value store in src field.
        '''
        for record in self:
            record.source = record.src
            if record.type != 'model':
                continue
            model_name, field_name = record.name.split(',')
            if model_name not in self.env:
                continue
            model = self.env[model_name]
            field = model._fields.get(field_name)
            if field is None:
                continue
            if not callable(field.translate):
                # Pass context without lang, need to read real stored field, not translation
                result = model.browse(record.res_id).with_context(lang=None).read([field_name])
                record.source = result[0][field_name] if result else False

    def _inverse_source(self):
        ''' When changing source term of a translation, change its value in db
        for the associated object, and the src field.
        '''
        for record in self:
            if record.type == 'model':
                model_name, field_name = record.name.split(',')
                model = self.env[model_name]
                field = model._fields[field_name]
                if not callable(field.translate):
                    # Make a context without language information, because we want
                    # to write on the value stored in db and not on the one
                    # associated with the current language. Also not removing lang
                    # from context trigger an error when lang is different.
                    model.browse(record.res_id).with_context(lang=None).write({field_name: record.source})
        return self.write({'src': self.source})

    def _search_source(self, operator, value):
        ''' the source term is stored on 'src' field '''
        return [('src', operator, value)]

    @api.model_cr_context
    def _auto_init(self):
        super(IrTranslation, self)._auto_init()
        cr = self._cr

        cr.execute("SELECT indexname FROM pg_indexes WHERE indexname LIKE 'ir_translation_%'")
        indexes = [row[0] for row in cr.fetchall()]

        # Removed because there is a size limit on btree indexed values (problem with column src):
        # cr.execute('CREATE INDEX ir_translation_ltns ON ir_translation (name, lang, type, src)')
        # cr.execute('CREATE INDEX ir_translation_lts ON ir_translation (lang, type, src)')
        #
        # Removed because hash indexes are not compatible with postgres streaming replication:
        # cr.execute('CREATE INDEX ir_translation_src_hash_idx ON ir_translation USING hash (src)')
        if set(indexes) & set(['ir_translation_ltns', 'ir_translation_lts', 'ir_translation_src_hash_idx']):
            cr.execute('DROP INDEX IF EXISTS ir_translation_ltns, ir_translation_lts, ir_translation_src_hash_idx')
            cr.commit()

        # Add separate md5 index on src (no size limit on values, and good performance).
        if 'ir_translation_src_md5' not in indexes:
            cr.execute('CREATE INDEX ir_translation_src_md5 ON ir_translation (md5(src))')
            cr.commit()

        if 'ir_translation_ltn' not in indexes:
            cr.execute('CREATE INDEX ir_translation_ltn ON ir_translation (name, lang, type)')
            cr.commit()

    @api.model
    def _check_selection_field_value(self, field, value):
        if field == 'lang':
            return
        return super(IrTranslation, self)._check_selection_field_value(field, value)

    @api.model
    def _get_ids(self, name, tt, lang, ids):
        """ Return the translations of records.

        :param name: a string defined as "<model_name>,<field_name>"
        :param tt: the type of translation (should always be "model")
        :param lang: the language code
        :param ids: the ids of the given records
        """
        translations = dict.fromkeys(ids, False)
        if ids:
            self._cr.execute("""SELECT res_id, value FROM ir_translation
                                WHERE lang=%s AND type=%s AND name=%s AND res_id IN %s""",
                             (lang, tt, name, tuple(ids)))
            for res_id, value in self._cr.fetchall():
                translations[res_id] = value
        return translations

<<<<<<< HEAD
    @api.model
    def _set_ids(self, name, tt, lang, ids, value, src=None):
        """ Update the translations of records.

        :param name: a string defined as "<model_name>,<field_name>"
        :param tt: the type of translation (should always be "model")
        :param lang: the language code
        :param ids: the ids of the given records
        :param value: the value of the translation
        :param src: the source of the translation
        """
        self.clear_caches()

        # update existing translations
        self._cr.execute("""UPDATE ir_translation
                            SET value=%s, src=%s, state=%s
                            WHERE lang=%s AND type=%s AND name=%s AND res_id IN %s
                            RETURNING res_id""",
                         (value, src, 'translated', lang, tt, name, tuple(ids)))
        existing_ids = [row[0] for row in self._cr.fetchall()]

        # create missing translations
        for res_id in set(ids) - set(existing_ids):
            self.create({
                'lang': lang,
                'type': tt,
                'name': name,
                'res_id': res_id,
                'value': value,
                'src': src,
                'state': 'translated',
            })
=======
    CACHED_MODELS = {'ir.model.fields', 'ir.ui.view'}

    def _modified_model(self, model_name):
        """ Invalidate the ormcache if necessary, depending on ``model_name``.
        This should be called when modifying translations of type 'model'.
        """
        if model_name in self.CACHED_MODELS:
            self.clear_caches()

    @api.multi
    def _modified(self):
        """ Invalidate the ormcache if necessary, depending on the translations ``self``. """
        for trans in self:
            if trans.type != 'model' or trans.name.split(',')[0] in self.CACHED_MODELS:
                self.clear_caches()
                break

    def _set_ids(self, cr, uid, name, tt, lang, ids, value, src=None):
        self._modified_model(name.split(',')[0])

        cr.execute('update ir_translation '
                  'set value=%s '
                  '  , src=%s '
                  '  , state=%s '
                'where lang=%s '
                    'and type=%s '
                    'and name=%s '
                    'and res_id IN %s '
                'returning res_id',
                (value,src,'translated',lang,tt,name,tuple(ids),))

        existing_ids = [x[0] for x in cr.fetchall()]

        for id in list(set(ids) - set(existing_ids)):
            self.create(cr, uid, {
                'lang':lang,
                'type':tt,
                'name':name,
                'res_id':id,
                'value':value,
                'src':src,
                'state':'translated'
                })
>>>>>>> 1e867742
        return len(ids)

    @api.model
    def _get_source_query(self, name, types, lang, source, res_id):
        if source:
            # Note: the extra test on md5(src) is a hint for postgres to use the
            # index ir_translation_src_md5
            query = """SELECT value FROM ir_translation
                       WHERE lang=%s AND type in %s AND src=%s AND md5(src)=md5(%s)"""
            source = tools.ustr(source)
            params = (lang or '', types, source, source)
            if res_id:
                query += " AND res_id in %s"
                params += (res_id,)
            if name:
                query += " AND name=%s"
                params += (tools.ustr(name),)
        else:
            query = """ SELECT value FROM ir_translation
                        WHERE lang=%s AND type in %s AND name=%s """
            params = (lang or '', types, tools.ustr(name))

        return (query, params)

    @tools.ormcache('name', 'types', 'lang', 'source', 'res_id')
    def __get_source(self, name, types, lang, source, res_id):
        # res_id is a tuple or None, otherwise ormcache cannot cache it!
        query, params = self._get_source_query(name, types, lang, source, res_id)
        self._cr.execute(query, params)
        res = self._cr.fetchone()
        trad = res and res[0] or u''
        if source and not trad:
            return tools.ustr(source)
        return trad

    @api.model
    def _get_source(self, name, types, lang, source=None, res_id=None):
        """ Return the translation for the given combination of ``name``,
        ``type``, ``language`` and ``source``. All values passed to this method
        should be unicode (not byte strings), especially ``source``.

        :param name: identification of the term to translate, such as field name (optional if source is passed)
        :param types: single string defining type of term to translate (see ``type`` field on ir.translation), or sequence of allowed types (strings)
        :param lang: language code of the desired translation
        :param source: optional source term to translate (should be unicode)
        :param res_id: optional resource id or a list of ids to translate (if used, ``source`` should be set)
        :rtype: unicode
        :return: the request translation, or an empty unicode string if no translation was
                 found and `source` was not passed
        """
        # FIXME: should assert that `source` is unicode and fix all callers to
        # always pass unicode so we can remove the string encoding/decoding.
        if not lang:
            return tools.ustr(source or '')
        if isinstance(types, basestring):
            types = (types,)
        if res_id:
            if isinstance(res_id, (int, long)):
                res_id = (res_id,)
            else:
                res_id = tuple(res_id)
        return self.__get_source(name, types, lang, source, res_id)

    @api.model
    def _get_terms_query(self, field, records):
        """ Utility function that makes the query for field terms. """
        query = """ SELECT * FROM ir_translation
                    WHERE lang=%s AND type=%s AND name=%s AND res_id IN %s """
        name = "%s,%s" % (field.model_name, field.name)
        params = (records.env.lang, 'model', name, tuple(records.ids))
        return query, params

    @api.model
    def _get_terms_mapping(self, field, records):
        """ Return a function mapping a ir_translation row (dict) to a value.
        This method is called before querying the database for translations.
        """
        return lambda data: data['value']

    @api.model
    def _get_terms_translations(self, field, records):
        """ Return the terms and translations of a given `field` on `records`.

        :return: {record_id: {source: value}}
        """
        result = {rid: {} for rid in records.ids}
        if records:
            map_trans = self._get_terms_mapping(field, records)
            query, params = self._get_terms_query(field, records)
            self._cr.execute(query, params)
            for data in self._cr.dictfetchall():
                result[data['res_id']][data['src']] = map_trans(data)
        return result

    @api.model
    def _sync_terms_translations(self, field, records):
        """ Synchronize the translations to the terms to translate, after the
        English value of a field is modified. The algorithm tries to match
        existing translations to the terms to translate, provided the distance
        between modified strings is not too large. It allows to not retranslate
        data where a typo has been fixed in the English value.
        """
        if not callable(getattr(field, 'translate', None)):
            return

        trans = self.env['ir.translation']
        outdated = trans
        discarded = trans

        for record in records:
            # get field value and terms to translate
            value = record[field.name]
            terms = set(field.get_trans_terms(value))
            record_trans = trans.search([
                ('type', '=', 'model'),
                ('name', '=', "%s,%s" % (field.model_name, field.name)),
                ('res_id', '=', record.id),
            ])

            if not terms:
                # discard all translations for that field
                discarded += record_trans
                continue

            # remap existing translations on terms when possible
            for trans in record_trans:
                if trans.src == trans.value:
                    discarded += trans
                elif trans.src not in terms:
                    matches = get_close_matches(trans.src, terms, 1, 0.9)
                    if matches:
                        trans.write({'src': matches[0], 'state': trans.state})
                    else:
                        outdated += trans

        # process outdated and discarded translations
        outdated.write({'state': 'to_translate'})
        discarded.unlink()

    @api.model
    @tools.ormcache_context('model_name', keys=('lang',))
    def get_field_string(self, model_name):
        """ Return the translation of fields strings in the context's language.
        Note that the result contains the available translations only.

        :param model_name: the name of a model
        :return: the model's fields' strings as a dictionary `{field_name: field_string}`
        """
        fields = self.env['ir.model.fields'].search([('model', '=', model_name)])
        return {field.name: field.field_description for field in fields}

    @api.model
    @tools.ormcache_context('model_name', keys=('lang',))
    def get_field_help(self, model_name):
        """ Return the translation of fields help in the context's language.
        Note that the result contains the available translations only.

        :param model_name: the name of a model
        :return: the model's fields' help as a dictionary `{field_name: field_help}`
        """
        fields = self.env['ir.model.fields'].search([('model', '=', model_name)])
        return {field.name: field.help for field in fields}

    @api.multi
    def check(self, mode):
        """ Check access rights of operation ``mode`` on ``self`` for the
        current user. Raise an AccessError in case conditions are not met.
        """
        if self.env.user._is_admin():
            return

        # collect translated field records (model_ids) and other translations
        trans_ids = []
        model_ids = defaultdict(list)
        model_fields = defaultdict(list)
        for trans in self:
            if trans.type == 'model':
                mname, fname = trans.name.split(',')
                model_ids[mname].append(trans.res_id)
                model_fields[mname].append(fname)
            else:
                trans_ids.append(trans.id)

        # check for regular access rights on other translations
        if trans_ids:
            records = self.browse(trans_ids)
            records.check_access_rights(mode)
            records.check_access_rule(mode)

        # check for read/write access on translated field records
        fmode = 'read' if mode == 'read' else 'write'
        for mname, ids in model_ids.iteritems():
            records = self.env[mname].browse(ids)
            records.check_access_rights(fmode)
            records.check_field_access_rights(fmode, model_fields[mname])
            records.check_access_rule(fmode)

    @api.constrains('type', 'name', 'value')
    def _check_value(self):
        for trans in self.with_context(lang=None):
            if trans.type == 'model' and trans.value:
                mname, fname = trans.name.split(',')
                record = trans.env[mname].browse(trans.res_id)
                field = record._fields[fname]
                if callable(field.translate):
                    # check whether applying (trans.src -> trans.value) then
                    # (trans.value -> trans.src) gives the original value back
                    value0 = field.translate(lambda term: None, record[fname])
                    value1 = field.translate({trans.src: trans.value}.get, value0)
                    value2 = field.translate({trans.value: trans.src}.get, value1)
                    if value2 != value0:
                        raise ValidationError(_("Translation is not valid:\n%s") % trans.value)

    @api.model
    def create(self, vals):
        record = super(IrTranslation, self.sudo()).create(vals).with_env(self.env)
        record.check('create')
        record._modified()
        return record

    @api.multi
    def write(self, vals):
        if vals.get('value'):
            vals.setdefault('state', 'translated')
        elif vals.get('src') or not vals.get('value', True):
            vals.setdefault('state', 'to_translate')
        self.check('write')
        result = super(IrTranslation, self.sudo()).write(vals)
        self.check('write')
        self._modified()
        return result

    @api.multi
    def unlink(self):
        self.check('unlink')
<<<<<<< HEAD
        self.clear_caches()
        return super(IrTranslation, self.sudo()).unlink()
=======
        self._modified()
        return super(ir_translation, self.sudo()).unlink()
>>>>>>> 1e867742

    @api.model
    def insert_missing(self, field, records):
        """ Insert missing translations for `field` on `records`. """
        records = records.with_context(lang=None)
        external_ids = records.get_external_id()  # if no xml_id, empty string
        if callable(field.translate):
            # insert missing translations for each term in src
            query = """ INSERT INTO ir_translation (lang, type, name, res_id, src, value, module)
                        SELECT l.code, 'model', %(name)s, %(res_id)s, %(src)s, %(src)s, %(module)s
                        FROM res_lang l
                        WHERE l.active AND NOT EXISTS (
                            SELECT 1 FROM ir_translation
                            WHERE lang=l.code AND type='model' AND name=%(name)s AND res_id=%(res_id)s AND src=%(src)s AND module=%(module)s
                        );
                    """
            for record in records:
                module = external_ids[record.id].split('.')[0]
                src = record[field.name] or None
                for term in set(field.get_trans_terms(src)):
                    self._cr.execute(query, {
                        'name': "%s,%s" % (field.model_name, field.name),
                        'res_id': record.id,
                        'src': term,
                        'module': module
                    })
        else:
            # insert missing translations for src
            query = """ INSERT INTO ir_translation (lang, type, name, res_id, src, value, module)
                        SELECT l.code, 'model', %(name)s, %(res_id)s, %(src)s, %(src)s, %(module)s
                        FROM res_lang l
                        WHERE l.active AND l.code != 'en_US' AND NOT EXISTS (
                            SELECT 1 FROM ir_translation
                            WHERE lang=l.code AND type='model' AND name=%(name)s AND res_id=%(res_id)s
                        );
                        UPDATE ir_translation SET src=%(src)s
                        WHERE type='model' AND name=%(name)s AND res_id=%(res_id)s AND module=%(module)s;
                    """
            for record in records:
                module = external_ids[record.id].split('.')[0]
                self._cr.execute(query, {
                    'name': "%s,%s" % (field.model_name, field.name),
                    'res_id': record.id,
                    'src': record[field.name] or None,
                    'module': module
                })
        self._modified_model(field.model_name)

    @api.model
    def translate_fields(self, model, id, field=None):
        """ Open a view for translating the field(s) of the record (model, id). """
        main_lang = 'en_US'
        if not self.env['res.lang'].search_count([('code', '!=', main_lang)]):
            raise UserError(_("Translation features are unavailable until you install an extra translation."))

        # determine domain for selecting translations
        record = self.env[model].with_context(lang=main_lang).browse(id)
        domain = ['&', ('res_id', '=', id), ('name', '=like', model + ',%')]

        def make_domain(fld, rec):
            name = "%s,%s" % (fld.model_name, fld.name)
            return ['&', ('res_id', '=', rec.id), ('name', '=', name)]

        # insert missing translations, and extend domain for related fields
        for name, fld in record._fields.items():
            if not getattr(fld, 'translate', False):
                continue

            rec = record
            if fld.related:
                try:
                    # traverse related fields up to their data source
                    while fld.related:
                        rec, fld = fld.traverse_related(rec)
                    if rec:
                        domain = ['|'] + domain + make_domain(fld, rec)
                except AccessError:
                    continue

            assert fld.translate and rec._name == fld.model_name
            self.insert_missing(fld, rec)

        action = {
            'name': 'Translate',
            'res_model': 'ir.translation',
            'type': 'ir.actions.act_window',
            'view_mode': 'tree',
            'view_id': self.env.ref('base.view_translation_dialog_tree').id,
            'target': 'current',
            'flags': {'search_view': True, 'action_buttons': True},
            'domain': domain,
        }
        if field:
            fld = record._fields[field]
            if not fld.related:
                action['context'] = {
                    'search_default_name': "%s,%s" % (fld.model_name, fld.name),
                }
        return action

    @api.model
    def _get_import_cursor(self):
        """ Return a cursor-like object for fast inserting translations """
        return IrTranslationImport(self)

    @api.model_cr_context
    def load_module_terms(self, modules, langs):
        """ Load PO files of the given modules for the given languages. """
        # make sure the given languages are active
        res_lang = self.env['res.lang'].sudo()
        for lang in langs:
            res_lang.load_lang(lang)
        # load i18n files
        for module_name in modules:
            modpath = get_module_path(module_name)
            if not modpath:
                continue
            for lang in langs:
                context = dict(self._context)
                lang_code = tools.get_iso_codes(lang)
                base_lang_code = None
                if '_' in lang_code:
                    base_lang_code = lang_code.split('_')[0]

                # Step 1: for sub-languages, load base language first (e.g. es_CL.po is loaded over es.po)
                if base_lang_code:
                    base_trans_file = get_module_resource(module_name, 'i18n', base_lang_code + '.po')
                    if base_trans_file:
                        _logger.info('module %s: loading base translation file %s for language %s', module_name, base_lang_code, lang)
                        tools.trans_load(self._cr, base_trans_file, lang, verbose=False, module_name=module_name, context=context)
                        context['overwrite'] = True  # make sure the requested translation will override the base terms later

                    # i18n_extra folder is for additional translations handle manually (eg: for l10n_be)
                    base_trans_extra_file = get_module_resource(module_name, 'i18n_extra', base_lang_code + '.po')
                    if base_trans_extra_file:
                        _logger.info('module %s: loading extra base translation file %s for language %s', module_name, base_lang_code, lang)
                        tools.trans_load(self._cr, base_trans_extra_file, lang, verbose=False, module_name=module_name, context=context)
                        context['overwrite'] = True  # make sure the requested translation will override the base terms later

                # Step 2: then load the main translation file, possibly overriding the terms coming from the base language
                trans_file = get_module_resource(module_name, 'i18n', lang_code + '.po')
                if trans_file:
                    _logger.info('module %s: loading translation file (%s) for language %s', module_name, lang_code, lang)
                    tools.trans_load(self._cr, trans_file, lang, verbose=False, module_name=module_name, context=context)
                elif lang_code != 'en_US':
                    _logger.info('module %s: no translation for language %s', module_name, lang_code)

                trans_extra_file = get_module_resource(module_name, 'i18n_extra', lang_code + '.po')
                if trans_extra_file:
                    _logger.info('module %s: loading extra translation file (%s) for language %s', module_name, lang_code, lang)
                    tools.trans_load(self._cr, trans_extra_file, lang, verbose=False, module_name=module_name, context=context)
        return True

    @api.model
    def get_technical_translations(self, model_name):
        """ Find the translations for the fields of `model_name`

        Find the technical translations for the fields of the model, including
        string, tooltip and available selections.

        :return: action definition to open the list of available translations
        """
        fields = self.env['ir.model.fields'].search([('model', '=', model_name)])
        view = self.env.ref("base.view_translation_tree", False) or self.env['ir.ui.view']
        return {
            'name': _("Technical Translations"),
            'view_mode': 'tree',
            'views': [(view.id, "list")],
            'res_model': 'ir.translation',
            'type': 'ir.actions.act_window',
            'domain': [
                '|',
                    '&', ('type', '=', 'model'),
                        '&', ('res_id', 'in', fields.ids),
                             ('name', 'like', 'ir.model.fields,'),
                    '&', ('type', '=', 'selection'),
                         ('name', 'like', model_name+','),
            ],
        }<|MERGE_RESOLUTION|>--- conflicted
+++ resolved
@@ -291,7 +291,23 @@
                 translations[res_id] = value
         return translations
 
-<<<<<<< HEAD
+    CACHED_MODELS = {'ir.model.fields', 'ir.ui.view'}
+
+    def _modified_model(self, model_name):
+        """ Invalidate the ormcache if necessary, depending on ``model_name``.
+        This should be called when modifying translations of type 'model'.
+        """
+        if model_name in self.CACHED_MODELS:
+            self.clear_caches()
+
+    @api.multi
+    def _modified(self):
+        """ Invalidate the ormcache if necessary, depending on the translations ``self``. """
+        for trans in self:
+            if trans.type != 'model' or trans.name.split(',')[0] in self.CACHED_MODELS:
+                self.clear_caches()
+                break
+
     @api.model
     def _set_ids(self, name, tt, lang, ids, value, src=None):
         """ Update the translations of records.
@@ -303,7 +319,7 @@
         :param value: the value of the translation
         :param src: the source of the translation
         """
-        self.clear_caches()
+        self._modified_model(name.split(',')[0])
 
         # update existing translations
         self._cr.execute("""UPDATE ir_translation
@@ -324,51 +340,6 @@
                 'src': src,
                 'state': 'translated',
             })
-=======
-    CACHED_MODELS = {'ir.model.fields', 'ir.ui.view'}
-
-    def _modified_model(self, model_name):
-        """ Invalidate the ormcache if necessary, depending on ``model_name``.
-        This should be called when modifying translations of type 'model'.
-        """
-        if model_name in self.CACHED_MODELS:
-            self.clear_caches()
-
-    @api.multi
-    def _modified(self):
-        """ Invalidate the ormcache if necessary, depending on the translations ``self``. """
-        for trans in self:
-            if trans.type != 'model' or trans.name.split(',')[0] in self.CACHED_MODELS:
-                self.clear_caches()
-                break
-
-    def _set_ids(self, cr, uid, name, tt, lang, ids, value, src=None):
-        self._modified_model(name.split(',')[0])
-
-        cr.execute('update ir_translation '
-                  'set value=%s '
-                  '  , src=%s '
-                  '  , state=%s '
-                'where lang=%s '
-                    'and type=%s '
-                    'and name=%s '
-                    'and res_id IN %s '
-                'returning res_id',
-                (value,src,'translated',lang,tt,name,tuple(ids),))
-
-        existing_ids = [x[0] for x in cr.fetchall()]
-
-        for id in list(set(ids) - set(existing_ids)):
-            self.create(cr, uid, {
-                'lang':lang,
-                'type':tt,
-                'name':name,
-                'res_id':id,
-                'value':value,
-                'src':src,
-                'state':'translated'
-                })
->>>>>>> 1e867742
         return len(ids)
 
     @api.model
@@ -604,13 +575,8 @@
     @api.multi
     def unlink(self):
         self.check('unlink')
-<<<<<<< HEAD
-        self.clear_caches()
+        self._modified()
         return super(IrTranslation, self.sudo()).unlink()
-=======
-        self._modified()
-        return super(ir_translation, self.sudo()).unlink()
->>>>>>> 1e867742
 
     @api.model
     def insert_missing(self, field, records):
