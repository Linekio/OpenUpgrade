# -*- coding: utf-8 -*-
# Part of Odoo. See LICENSE file for full copyright and licensing details.
"""
Store database-specific configuration parameters
"""

import uuid
import datetime
import logging

<<<<<<< HEAD
from odoo import api, fields, models
from odoo.tools import misc, config, ormcache
=======
from openerp import SUPERUSER_ID
from openerp.osv import osv, fields
from openerp.tools import misc, config, ormcache, mute_logger

_logger = logging.getLogger(__name__)
>>>>>>> faaacab7

"""
A dictionary holding some configuration parameters to be initialized when the database is created.
"""
_default_parameters = {
    "database.secret": lambda: (str(uuid.uuid4()), ['base.group_erp_manager']),
    "database.uuid": lambda: (str(uuid.uuid1()), []),
    "database.create_date": lambda: (fields.Datetime.now(), ['base.group_user']),
    "web.base.url": lambda: ("http://localhost:%s" % config.get('xmlrpc_port'), []),
}


class IrConfigParameter(models.Model):
    """Per-database storage of configuration key-value pairs."""
    _name = 'ir.config_parameter'
    _rec_name = 'key'

    key = fields.Char(required=True, index=True)
    value = fields.Text(required=True)
    group_ids = fields.Many2many('res.groups', 'ir_config_parameter_groups_rel', 'icp_id', 'group_id', string='Groups')

    _sql_constraints = [
        ('key_uniq', 'unique (key)', 'Key must be unique.')
    ]

<<<<<<< HEAD
    @api.model_cr
    def init(self, force=False):
=======
    @mute_logger('openerp.addons.base.ir.ir_config_parameter')
    def init(self, cr, force=False):
>>>>>>> faaacab7
        """
        Initializes the parameters listed in _default_parameters.
        It overrides existing parameters if force is ``True``.
        """
        for key, func in _default_parameters.iteritems():
            # force=True skips search and always performs the 'if' body (because ids=False)
            params = self.sudo().search([('key', '=', key)])
            if force or not params:
                value, groups = func()
                params.set_param(key, value, groups=groups)

    @api.model
    def get_param(self, key, default=False):
        """Retrieve the value for a given key.

        :param string key: The key of the parameter value to retrieve.
        :param string default: default value if parameter is missing.
        :return: The value of the parameter, or ``default`` if it does not exist.
        :rtype: string
        """
        return self._get_param(key) or default

    @api.model
    @ormcache('self._uid', 'key')
    def _get_param(self, key):
        params = self.search_read([('key', '=', key)], fields=['value'], limit=1)
        return params[0]['value'] if params else None

    @api.model
    def set_param(self, key, value, groups=()):
        """Sets the value of a parameter.

        :param string key: The key of the parameter value to set.
        :param string value: The value to set.
        :param list of string groups: List of group (xml_id allowed) to read this key.
        :return: the previous value of the parameter or False if it did
                 not exist.
        :rtype: string
        """
        self._get_param.clear_cache(self)
        param = self.search([('key', '=', key)])

        gids = []
        for group_xml in groups:
<<<<<<< HEAD
            group = self.env.ref(group_xml, raise_if_not_found=False)
            if group:
                gids.append((4, group.id))
=======
            res_id = self.pool['ir.model.data'].xmlid_to_res_id(cr, uid, group_xml)
            if res_id:
                gids.append((4, res_id))
            else:
                _logger.warning('Potential Security Issue: Group [%s] is not found.' % group_xml)
>>>>>>> faaacab7

        vals = {'value': value}
        if gids:
            vals.update(group_ids=gids)
        if param:
            old = param.value
            if value is not False and value is not None:
                param.write(vals)
            else:
                param.unlink()
            return old
        else:
            vals.update(key=key)
            if value is not False and value is not None:
                self.create(vals)
            return False

    @api.multi
    def write(self, vals):
        self.clear_caches()
        return super(IrConfigParameter, self).write(vals)

    @api.multi
    def unlink(self):
        self.clear_caches()
        return super(IrConfigParameter, self).unlink()<|MERGE_RESOLUTION|>--- conflicted
+++ resolved
@@ -8,16 +8,10 @@
 import datetime
 import logging
 
-<<<<<<< HEAD
 from odoo import api, fields, models
-from odoo.tools import misc, config, ormcache
-=======
-from openerp import SUPERUSER_ID
-from openerp.osv import osv, fields
-from openerp.tools import misc, config, ormcache, mute_logger
+from odoo.tools import misc, config, ormcache, mute_logger
 
 _logger = logging.getLogger(__name__)
->>>>>>> faaacab7
 
 """
 A dictionary holding some configuration parameters to be initialized when the database is created.
@@ -43,13 +37,9 @@
         ('key_uniq', 'unique (key)', 'Key must be unique.')
     ]
 
-<<<<<<< HEAD
     @api.model_cr
+    @mute_logger('openerp.addons.base.ir.ir_config_parameter')
     def init(self, force=False):
-=======
-    @mute_logger('openerp.addons.base.ir.ir_config_parameter')
-    def init(self, cr, force=False):
->>>>>>> faaacab7
         """
         Initializes the parameters listed in _default_parameters.
         It overrides existing parameters if force is ``True``.
@@ -94,17 +84,11 @@
 
         gids = []
         for group_xml in groups:
-<<<<<<< HEAD
             group = self.env.ref(group_xml, raise_if_not_found=False)
             if group:
                 gids.append((4, group.id))
-=======
-            res_id = self.pool['ir.model.data'].xmlid_to_res_id(cr, uid, group_xml)
-            if res_id:
-                gids.append((4, res_id))
             else:
                 _logger.warning('Potential Security Issue: Group [%s] is not found.' % group_xml)
->>>>>>> faaacab7
 
         vals = {'value': value}
         if gids:
