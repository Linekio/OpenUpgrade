# -*- coding: utf-8 -*-
##############################################################################
#
#    OpenERP, Open Source Management Solution
#    Copyright (C) 2004-2009 Tiny SPRL (<http://tiny.be>).
#
#    This program is free software: you can redistribute it and/or modify
#    it under the terms of the GNU Affero General Public License as
#    published by the Free Software Foundation, either version 3 of the
#    License, or (at your option) any later version.
#
#    This program is distributed in the hope that it will be useful,
#    but WITHOUT ANY WARRANTY; without even the implied warranty of
#    MERCHANTABILITY or FITNESS FOR A PARTICULAR PURPOSE.  See the
#    GNU Affero General Public License for more details.
#
#    You should have received a copy of the GNU Affero General Public License
#    along with this program.  If not, see <http://www.gnu.org/licenses/>.
#
##############################################################################

from osv import fields,osv
from tools.safe_eval import safe_eval as eval
import tools
import time
from tools.config import config
from tools.translate import _
import netsvc
import logging
import re
import copy
import os
from xml import dom
from report.report_sxw import report_sxw, report_rml

class actions(osv.osv):
    _name = 'ir.actions.actions'
    _table = 'ir_actions'
    _order = 'name'
    _columns = {
        'name': fields.char('Action Name', required=True, size=64),
        'type': fields.char('Action Type', required=True, size=32,readonly=True),
        'usage': fields.char('Action Usage', size=32),
    }
    _defaults = {
        'usage': lambda *a: False,
    }
actions()


class report_xml(osv.osv):

    def _report_content(self, cursor, user, ids, name, arg, context=None):
        res = {}
        for report in self.browse(cursor, user, ids, context=context):
            data = report[name + '_data']
            if not data and report[name[:-8]]:
                fp = None
                try:
                    fp = tools.file_open(report[name[:-8]], mode='rb')
                    data = fp.read()
                except:
                    data = False
                finally:
                    if fp:
                        fp.close()
            res[report.id] = data
        return res

    def _report_content_inv(self, cursor, user, id, name, value, arg, context=None):
        self.write(cursor, user, id, {name+'_data': value}, context=context)

    def _report_sxw(self, cursor, user, ids, name, arg, context=None):
        res = {}
        for report in self.browse(cursor, user, ids, context=context):
            if report.report_rml:
                res[report.id] = report.report_rml.replace('.rml', '.sxw')
            else:
                res[report.id] = False
        return res

    def register_all(self, cr):
        """Report registration handler that may be overridden by subclasses to
           add their own kinds of report services.
           Loads all reports with no manual loaders (auto==True) and
           registers the appropriate services to implement them.
        """
        opj = os.path.join
        cr.execute("SELECT * FROM ir_act_report_xml WHERE auto=%s ORDER BY id", (True,))
        result = cr.dictfetchall()
        svcs = netsvc.Service._services
        for r in result:
            if svcs.has_key('report.'+r['report_name']):
                continue
            if r['report_rml'] or r['report_rml_content_data']:
                report_sxw('report.'+r['report_name'], r['model'],
                        opj('addons',r['report_rml'] or '/'), header=r['header'])
            if r['report_xsl']:
                report_rml('report.'+r['report_name'], r['model'],
                        opj('addons',r['report_xml']),
                        r['report_xsl'] and opj('addons',r['report_xsl']))

    _name = 'ir.actions.report.xml'
    _table = 'ir_act_report_xml'
    _sequence = 'ir_actions_id_seq'
    _order = 'name'
    _columns = {
        'name': fields.char('Name', size=64, required=True, translate=True),
        'model': fields.char('Object', size=64, required=True),
        'type': fields.char('Action Type', size=32, required=True),
        'report_name': fields.char('Service Name', size=64, required=True),
        'usage': fields.char('Action Usage', size=32),
        'report_type': fields.char('Report Type', size=32, required=True, help="Report Type, e.g. pdf, html, raw, sxw, odt, html2html, mako2html, ..."),
        'groups_id': fields.many2many('res.groups', 'res_groups_report_rel', 'uid', 'gid', 'Groups'),
        'multi': fields.boolean('On multiple doc.', help="If set to true, the action will not be displayed on the right toolbar of a form view."),
        'attachment': fields.char('Save As Attachment Prefix', size=128, help='This is the filename of the attachment used to store the printing result. Keep empty to not save the printed reports. You can use a python expression with the object and time variables.'),
        'attachment_use': fields.boolean('Reload from Attachment', help='If you check this, then the second time the user prints with same attachment name, it returns the previous report.'),
        'auto': fields.boolean('Custom python parser', required=True),

        'header': fields.boolean('Add RML header', help="Add or not the coporate RML header"),

        'report_xsl': fields.char('XSL path', size=256),
        'report_xml': fields.char('XML path', size=256, help=''),

        # Pending deprecation... to be replaced by report_file as this object will become the default report object (not so specific to RML anymore)
        'report_rml': fields.char('Main report file path', size=256, help="The path to the main report file (depending on Report Type) or NULL if the content is in another data field"),
        # temporary related field as report_rml is pending deprecation - this field will replace report_rml after v6.0
        'report_file': fields.related('report_rml', type="char", size=256, required=False, readonly=False, string='Report file', help="The path to the main report file (depending on Report Type) or NULL if the content is in another field", store=True),

        'report_sxw': fields.function(_report_sxw, method=True, type='char', string='SXW path'),
        'report_sxw_content_data': fields.binary('SXW content'),
        'report_rml_content_data': fields.binary('RML content'),
        'report_sxw_content': fields.function(_report_content, fnct_inv=_report_content_inv, method=True, type='binary', string='SXW content',),
        'report_rml_content': fields.function(_report_content, fnct_inv=_report_content_inv, method=True, type='binary', string='RML content'),

    }
    _defaults = {
        'type': lambda *a: 'ir.actions.report.xml',
        'multi': lambda *a: False,
        'auto': lambda *a: True,
        'header': lambda *a: True,
        'report_sxw_content': lambda *a: False,
        'report_type': lambda *a: 'pdf',
        'attachment': lambda *a: False,
    }

report_xml()

class act_window(osv.osv):
    _name = 'ir.actions.act_window'
    _table = 'ir_act_window'
    _sequence = 'ir_actions_id_seq'
    _order = 'name'

    def _check_model(self, cr, uid, ids, context=None):
        for action in self.browse(cr, uid, ids, context):
            if not self.pool.get(action.res_model):
                return False
            if action.src_model and not self.pool.get(action.src_model):
                return False
        return True

    def _invalid_model_msg(self, cr, uid, ids, context=None):
        return _('Invalid model name in the action definition.')

    _constraints = [
        (_check_model, _invalid_model_msg, ['res_model','src_model'])
    ]

    def _views_get_fnc(self, cr, uid, ids, name, arg, context=None):
        res={}
        for act in self.browse(cr, uid, ids):
            res[act.id]=[(view.view_id.id, view.view_mode) for view in act.view_ids]
            modes = act.view_mode.split(',')
            if len(modes)>len(act.view_ids):
                find = False
                if act.view_id:
                    res[act.id].append((act.view_id.id, act.view_id.type))
                for t in modes[len(act.view_ids):]:
                    if act.view_id and (t == act.view_id.type) and not find:
                        find = True
                        continue
                    res[act.id].append((False, t))
        return res

    def _search_view(self, cr, uid, ids, name, arg, context=None):
        res = {}
        def encode(s):
            if isinstance(s, unicode):
                return s.encode('utf8')
            return s
        for act in self.browse(cr, uid, ids, context=context):
            fields_from_fields_get = self.pool.get(act.res_model).fields_get(cr, uid, context=context)
            search_view_id = False
            if act.search_view_id:
                search_view_id = act.search_view_id.id
            else:
                res_view = self.pool.get('ir.ui.view').search(cr, uid,
                        [('model','=',act.res_model),('type','=','search'),
                        ('inherit_id','=',False)], context=context)
                if res_view:
                    search_view_id = res_view[0]
            if search_view_id:
                field_get = self.pool.get(act.res_model).fields_view_get(cr, uid, search_view_id,
                            'search', context)
                fields_from_fields_get.update(field_get['fields'])
                field_get['fields'] = fields_from_fields_get
                res[act.id] = str(field_get)
            else:
                def process_child(node, new_node, doc):
                    for child in node.childNodes:
                        if child.localName=='field' and child.hasAttribute('select') \
                                and child.getAttribute('select')=='1':
                            if child.childNodes:
                                fld = doc.createElement('field')
                                for attr in child.attributes.keys():
                                    fld.setAttribute(attr, child.getAttribute(attr))
                                new_node.appendChild(fld)
                            else:
                                new_node.appendChild(child)
                        elif child.localName in ('page','group','notebook'):
                            process_child(child, new_node, doc)

                form_arch = self.pool.get(act.res_model).fields_view_get(cr, uid, False, 'form', context)
                dom_arc = dom.minidom.parseString(encode(form_arch['arch']))
                new_node = copy.deepcopy(dom_arc)
                for child_node in new_node.childNodes[0].childNodes:
                    if child_node.nodeType == child_node.ELEMENT_NODE:
                        new_node.childNodes[0].removeChild(child_node)
                process_child(dom_arc.childNodes[0],new_node.childNodes[0],dom_arc)

                form_arch['arch'] = new_node.toxml()
                form_arch['fields'].update(fields_from_fields_get)
                res[act.id] = str(form_arch)
        return res

    def _get_help_status(self, cr, uid, ids, name, arg, context=None):
        activate_tips = self.pool.get('res.users').browse(cr, uid, uid).menu_tips
        return dict([(id, activate_tips) for id in ids])

    _columns = {
        'name': fields.char('Action Name', size=64, translate=True),
        'type': fields.char('Action Type', size=32, required=True),
        'view_id': fields.many2one('ir.ui.view', 'View Ref.', ondelete='cascade'),
        'domain': fields.char('Domain Value', size=250,
            help="Optional domain filtering of the destination data, as a Python expression"),
        'context': fields.char('Context Value', size=250, required=True,
            help="Context dictionary as Python expression, empty by default (Default: {})"),
        'res_model': fields.char('Object', size=64, required=True,
            help="Model name of the object to open in the view window"),
        'src_model': fields.char('Source Object', size=64,
            help="Optional model name of the objects on which this action should be visible"),
        'target': fields.selection([('current','Current Window'),('new','New Window')], 'Target Window'),
        'view_type': fields.selection((('tree','Tree'),('form','Form')), string='View Type', required=True,
            help="View type: set to 'tree' for a hierarchical tree view, or 'form' for other views"),
        'view_mode': fields.char('View Mode', size=250, required=True,
            help="Comma-separated list of allowed view modes, such as 'form', 'tree', 'calendar', etc. (Default: tree,form)"),
        'usage': fields.char('Action Usage', size=32),
        'view_ids': fields.one2many('ir.actions.act_window.view', 'act_window_id', 'Views'),
        'views': fields.function(_views_get_fnc, method=True, type='binary', string='Views'),
        'limit': fields.integer('Limit', help='Default limit for the list view'),
        'auto_refresh': fields.integer('Auto-Refresh',
            help='Add an auto-refresh on the view'),
        'groups_id': fields.many2many('res.groups', 'ir_act_window_group_rel',
            'act_id', 'gid', 'Groups'),
        'search_view_id': fields.many2one('ir.ui.view', 'Search View Ref.'),
        'filter': fields.boolean('Filter'),
        'auto_search':fields.boolean('Auto Search'),
        'search_view' : fields.function(_search_view, type='text', method=True, string='Search View'),
        'menus': fields.char('Menus', size=4096),
        'help': fields.text('Action description',
            help='Optional help text for the users with a description of the target view, such as its usage and purpose.',
            translate=True),
        'display_menu_tip':fields.function(_get_help_status, type='boolean', method=True, string='Display Menu Tips',
            help='It gives the status if the tip has to be displayed or not when a user executes an action'),
        'multi': fields.boolean('Action on Multiple Doc.', help="If set to true, the action will not be displayed on the right toolbar of a form view"),
    }

    _defaults = {
        'type': lambda *a: 'ir.actions.act_window',
        'view_type': lambda *a: 'form',
        'view_mode': lambda *a: 'tree,form',
        'context': lambda *a: '{}',
        'limit': lambda *a: 80,
        'target': lambda *a: 'current',
        'auto_refresh': lambda *a: 0,
        'auto_search':lambda *a: True,
        'multi': False,
    }

    def for_xml_id(self, cr, uid, module, xml_id, context=None):
        """ Returns the act_window object created for the provided xml_id

        :param module: the module the act_window originates in
        :param xml_id: the namespace-less id of the action (the @id
                       attribute from the XML file)
        :return: A read() view of the ir.actions.act_window
        """
        dataobj = self.pool.get('ir.model.data')
        data_id = dataobj._get_id (cr, 1, module, xml_id)
        res_id = dataobj.browse(cr, uid, data_id, context).res_id
        return self.read(cr, uid, res_id, [], context)

act_window()

class act_window_view(osv.osv):
    _name = 'ir.actions.act_window.view'
    _table = 'ir_act_window_view'
    _rec_name = 'view_id'
    _columns = {
        'sequence': fields.integer('Sequence'),
        'view_id': fields.many2one('ir.ui.view', 'View'),
        'view_mode': fields.selection((
            ('tree', 'Tree'),
            ('form', 'Form'),
            ('graph', 'Graph'),
            ('calendar', 'Calendar'),
            ('gantt', 'Gantt')), string='View Type', required=True),
        'act_window_id': fields.many2one('ir.actions.act_window', 'Action', ondelete='cascade'),
        'multi': fields.boolean('On Multiple Doc.',
            help="If set to true, the action will not be displayed on the right toolbar of a form view."),
    }
    _defaults = {
        'multi': lambda *a: False,
    }
    _order = 'sequence'
act_window_view()

class act_wizard(osv.osv):
    _name = 'ir.actions.wizard'
    _inherit = 'ir.actions.actions'
    _table = 'ir_act_wizard'
    _sequence = 'ir_actions_id_seq'
    _order = 'name'
    _columns = {
        'name': fields.char('Wizard Info', size=64, required=True, translate=True),
        'type': fields.char('Action Type', size=32, required=True),
        'wiz_name': fields.char('Wizard Name', size=64, required=True),
        'multi': fields.boolean('Action on Multiple Doc.', help="If set to true, the wizard will not be displayed on the right toolbar of a form view."),
        'groups_id': fields.many2many('res.groups', 'res_groups_wizard_rel', 'uid', 'gid', 'Groups'),
        'model': fields.char('Object', size=64),
    }
    _defaults = {
        'type': lambda *a: 'ir.actions.wizard',
        'multi': lambda *a: False,
    }
act_wizard()

class act_url(osv.osv):
    _name = 'ir.actions.url'
    _table = 'ir_act_url'
    _sequence = 'ir_actions_id_seq'
    _order = 'name'
    _columns = {
        'name': fields.char('Action Name', size=64, translate=True),
        'type': fields.char('Action Type', size=32, required=True),
        'url': fields.text('Action URL',required=True),
        'target': fields.selection((
            ('new', 'New Window'),
            ('self', 'This Window')),
            'Action Target', required=True
        )
    }
    _defaults = {
        'type': lambda *a: 'ir.actions.act_url',
        'target': lambda *a: 'new'
    }
act_url()

def model_get(self, cr, uid, context=None):
    wkf_pool = self.pool.get('workflow')
    ids = wkf_pool.search(cr, uid, [])
    osvs = wkf_pool.read(cr, uid, ids, ['osv'])

    res = []
    mpool = self.pool.get('ir.model')
    for osv in osvs:
        model = osv.get('osv')
        id = mpool.search(cr, uid, [('model','=',model)])
        name = mpool.read(cr, uid, id)[0]['name']
        res.append((model, name))

    return res

class ir_model_fields(osv.osv):
    _inherit = 'ir.model.fields'
    _rec_name = 'field_description'
    _columns = {
        'complete_name': fields.char('Complete Name', size=64, select=1),
    }
ir_model_fields()

class server_object_lines(osv.osv):
    _name = 'ir.server.object.lines'
    _sequence = 'ir_actions_id_seq'
    _columns = {
        'server_id': fields.many2one('ir.actions.server', 'Object Mapping'),
        'col1': fields.many2one('ir.model.fields', 'Destination', required=True),
        'value': fields.text('Value', required=True),
        'type': fields.selection([
            ('value','Value'),
            ('equation','Formula')
        ], 'Type', required=True, size=32, change_default=True),
    }
    _defaults = {
        'type': lambda *a: 'equation',
    }
server_object_lines()

##
# Actions that are run on the server side
#
class actions_server(osv.osv):

    def _select_signals(self, cr, uid, context=None):
        cr.execute("SELECT distinct w.osv, t.signal FROM wkf w, wkf_activity a, wkf_transition t \
        WHERE w.id = a.wkf_id  AND t.act_from = a.id OR t.act_to = a.id AND t.signal!='' \
        AND t.signal NOT IN (null, NULL)")
        result = cr.fetchall() or []
        res = []
        for rs in result:
            if rs[0] is not None and rs[1] is not None:
                line = rs[0], "%s - (%s)" % (rs[1], rs[0])
                res.append(line)
        return res

    def _select_objects(self, cr, uid, context=None):
        model_pool = self.pool.get('ir.model')
        ids = model_pool.search(cr, uid, [('name','not ilike','.')])
        res = model_pool.read(cr, uid, ids, ['model', 'name'])
        return [(r['model'], r['name']) for r in res] +  [('','')]

    def change_object(self, cr, uid, ids, copy_object, state, context=None):
        if state == 'object_copy':
            model_pool = self.pool.get('ir.model')
            model = copy_object.split(',')[0]
            mid = model_pool.search(cr, uid, [('model','=',model)])
            return {
                'value':{'srcmodel_id':mid[0]},
                'context':context
            }
        else:
            return {}

    _name = 'ir.actions.server'
    _table = 'ir_act_server'
    _sequence = 'ir_actions_id_seq'
    _order = 'sequence,name'
    _columns = {
        'name': fields.char('Action Name', required=True, size=64, help="Easy to Refer action by name e.g. One Sales Order -> Many Invoices", translate=True),
        'condition' : fields.char('Condition', size=256, required=True, help="Condition that is to be tested before action is executed, e.g. object.list_price > object.cost_price"),
        'state': fields.selection([
            ('client_action','Client Action'),
            ('dummy','Dummy'),
            ('loop','Iteration'),
            ('code','Python Code'),
            ('trigger','Trigger'),
            ('email','Email'),
            ('sms','SMS'),
            ('object_create','Create Object'),
            ('object_copy','Copy Object'),
            ('object_write','Write Object'),
            ('other','Multi Actions'),
        ], 'Action Type', required=True, size=32, help="Type of the Action that is to be executed"),
        'code':fields.text('Python Code', help="Python code to be executed"),
        'sequence': fields.integer('Sequence', help="Important when you deal with multiple actions, the execution order will be decided based on this, low number is higher priority."),
        'model_id': fields.many2one('ir.model', 'Object', required=True, help="Select the object on which the action will work (read, write, create)."),
        'action_id': fields.many2one('ir.actions.actions', 'Client Action', help="Select the Action Window, Report, Wizard to be executed."),
        'trigger_name': fields.selection(_select_signals, string='Trigger Name', size=128, help="Select the Signal name that is to be used as the trigger."),
        'wkf_model_id': fields.many2one('ir.model', 'Workflow On', help="Workflow to be executed on this model."),
        'trigger_obj_id': fields.many2one('ir.model.fields','Trigger On', help="Select the object from the model on which the workflow will executed."),
        'email': fields.char('Email Address', size=512, help="Provides the fields that will be used to fetch the email address, e.g. when you select the invoice, then `object.invoice_address_id.email` is the field which gives the correct address"),
        'subject': fields.char('Subject', size=1024, translate=True, help="Specify the subject. You can use fields from the object, e.g. `Hello [[ object.partner_id.name ]]`"),
        'message': fields.text('Message', translate=True, help="Specify the message. You can use the fields from the object. e.g. `Dear [[ object.partner_id.name ]]`"),
        'mobile': fields.char('Mobile No', size=512, help="Provides fields that be used to fetch the mobile number, e.g. you select the invoice, then `object.invoice_address_id.mobile` is the field which gives the correct mobile number"),
        'sms': fields.char('SMS', size=160, translate=True),
        'child_ids': fields.many2many('ir.actions.server', 'rel_server_actions', 'server_id', 'action_id', 'Other Actions'),
        'usage': fields.char('Action Usage', size=32),
        'type': fields.char('Action Type', size=32, required=True),
        'srcmodel_id': fields.many2one('ir.model', 'Model', help="Object in which you want to create / write the object. If it is empty then refer to the Object field."),
        'fields_lines': fields.one2many('ir.server.object.lines', 'server_id', 'Field Mappings.'),
        'record_id':fields.many2one('ir.model.fields', 'Create Id', help="Provide the field name where the record id is stored after the create operations. If it is empty, you can not track the new record."),
        'write_id':fields.char('Write Id', size=256, help="Provide the field name that the record id refers to for the write operation. If it is empty it will refer to the active id of the object."),
        'loop_action':fields.many2one('ir.actions.server', 'Loop Action', help="Select the action that will be executed. Loop action will not be avaliable inside loop."),
        'expression':fields.char('Loop Expression', size=512, help="Enter the field/expression that will return the list. E.g. select the sale order in Object, and you can have loop on the sales order line. Expression = `object.order_line`."),
        'copy_object': fields.reference('Copy Of', selection=_select_objects, size=256),
    }
    _defaults = {
        'state': lambda *a: 'dummy',
        'condition': lambda *a: 'True',
        'type': lambda *a: 'ir.actions.server',
        'sequence': lambda *a: 5,
        'code': lambda *a: """# You can use the following variables
#    - object or obj
#    - time
#    - cr
#    - uid
#    - ids
# If you plan to return an action, assign: action = {...}
""",
    }

    def get_email(self, cr, uid, action, context):
        logger = logging.getLogger('Workflow')
        obj_pool = self.pool.get(action.model_id.model)
        id = context.get('active_id')
        obj = obj_pool.browse(cr, uid, id)

        fields = None

        if '/' in action.email.complete_name:
            fields = action.email.complete_name.split('/')
        elif '.' in action.email.complete_name:
            fields = action.email.complete_name.split('.')

        for field in fields:
            try:
                obj = getattr(obj, field)
            except Exception:
                logger.exception('Failed to parse: %s', field)

        return obj

    def get_mobile(self, cr, uid, action, context):
        logger = logging.getLogger('Workflow')
        obj_pool = self.pool.get(action.model_id.model)
        id = context.get('active_id')
        obj = obj_pool.browse(cr, uid, id)

        fields = None

        if '/' in action.mobile.complete_name:
            fields = action.mobile.complete_name.split('/')
        elif '.' in action.mobile.complete_name:
            fields = action.mobile.complete_name.split('.')

        for field in fields:
            try:
                obj = getattr(obj, field)
            except Exception:
                logger.exception('Failed to parse: %s', field)

        return obj

    def merge_message(self, cr, uid, keystr, action, context=None):
        if context is None:
            context = {}
        def merge(match):
            obj_pool = self.pool.get(action.model_id.model)
            id = context.get('active_id')
            obj = obj_pool.browse(cr, uid, id)
            exp = str(match.group()[2:-2]).strip()
            result = eval(exp,
                          {
                            'object': obj,
                            'context': dict(context), # copy context to prevent side-effects of eval
                            'time': time,
                          })
            if result in (None, False):
                return str("--------")
            return tools.ustr(result)

        com = re.compile('(\[\[.+?\]\])')
        message = com.sub(merge, keystr)

        return message

    # Context should contains:
    #   ids : original ids
    #   id  : current id of the object
    # OUT:
    #   False : Finnished correctly
    #   ACTION_ID : Action to launch

    # FIXME: refactor all the eval() calls in run()!
    def run(self, cr, uid, ids, context=None):
        logger = logging.getLogger(self._name)
        if context is None:
            context = {}
        for action in self.browse(cr, uid, ids, context):
            obj_pool = self.pool.get(action.model_id.model)
            obj = obj_pool.browse(cr, uid, context['active_id'], context=context)
            cxt = {
                'context': dict(context), # copy context to prevent side-effects of eval
                'object': obj,
                'time':time,
                'cr': cr,
                'pool' : self.pool,
                'uid' : uid
            }
            expr = eval(str(action.condition), cxt)
            if not expr:
                continue

            if action.state=='client_action':
                if not action.action_id:
                    raise osv.except_osv(_('Error'), _("Please specify an action to launch !"))
                return self.pool.get(action.action_id.type)\
                    .read(cr, uid, action.action_id.id, context=context)

            if action.state=='code':
                localdict = {
                    'self': self.pool.get(action.model_id.model),
                    'context': dict(context), # copy context to prevent side-effects of eval
                    'time': time,
                    'ids': ids,
                    'cr': cr,
                    'uid': uid,
                    'object':obj,
                    'obj': obj,
                }
                eval(action.code, localdict, mode="exec", nocopy=True) # nocopy allows to return 'action'
                if 'action' in localdict:
                    return localdict['action']

            if action.state == 'email':
                user = config['email_from']
                address = str(action.email)
                try:
                    address =  eval(str(action.email), cxt)
                except:
                    pass

                if not address:
                    logger.info('Partner Email address not Specified!')
                    continue
                if not user:
                    logger.info('Email-From address not Specified at server!')
                    raise osv.except_osv(_('Error'), _("Please specify server option --email-from !"))

                subject = self.merge_message(cr, uid, action.subject, action, context)
                body = self.merge_message(cr, uid, action.message, action, context)

<<<<<<< HEAD
                smtp_server_obj = self.pool.get('ir.mail_server')
                if smtp_server_obj.send_email(uid, user, [address], subject=subject, body=body, debug=False, subtype='html', cr=cr) == True:
=======
                smtp_server_pool = self.pool.get('ir.mail_server')
                msg = smtp_server_pool.pack_message(cr, uid, subject, body, subtype='html')
                res_email = smtp_server_pool.send_email(cr, uid, user, [address], msg, debug=False)
                if res_email:
>>>>>>> 4dbdabe3
                    logger.info('Email successfully sent to: %s', address)
                else:
                    logger.warning('Failed to send email to: %s', address)

            if action.state == 'trigger':
                wf_service = netsvc.LocalService("workflow")
                model = action.wkf_model_id.model
                obj_pool = self.pool.get(action.model_id.model)
                res_id = self.pool.get(action.model_id.model).read(cr, uid, [context.get('active_id')], [action.trigger_obj_id.name])
                id = res_id [0][action.trigger_obj_id.name]
                wf_service.trg_validate(uid, model, int(id), action.trigger_name, cr)

            if action.state == 'sms':
                #TODO: set the user and password from the system
                # for the sms gateway user / password
                # USE smsclient module from extra-addons
                logger.warning('SMS Facility has not been implemented yet. Use smsclient module!')

            if action.state == 'other':
                res = []
                for act in action.child_ids:
                    context['active_id'] = context['active_ids'][0]
                    result = self.run(cr, uid, [act.id], context)
                    if result:
                        res.append(result)

                return res

            if action.state == 'loop':
                obj_pool = self.pool.get(action.model_id.model)
                obj = obj_pool.browse(cr, uid, context['active_id'], context=context)
                cxt = {
                    'context': dict(context), # copy context to prevent side-effects of eval
                    'object': obj,
                    'time': time,
                    'cr': cr,
                    'pool' : self.pool,
                    'uid' : uid
                }
                expr = eval(str(action.expression), cxt)
                context['object'] = obj
                for i in expr:
                    context['active_id'] = i.id
                    result = self.run(cr, uid, [action.loop_action.id], context)

            if action.state == 'object_write':
                res = {}
                for exp in action.fields_lines:
                    euq = exp.value
                    if exp.type == 'equation':
                        obj_pool = self.pool.get(action.model_id.model)
                        obj = obj_pool.browse(cr, uid, context['active_id'], context=context)
                        cxt = {
                            'context': dict(context), # copy context to prevent side-effects of eval
                            'object': obj,
                            'time': time,
                        }
                        expr = eval(euq, cxt)
                    else:
                        expr = exp.value
                    res[exp.col1.name] = expr

                if not action.write_id:
                    if not action.srcmodel_id:
                        obj_pool = self.pool.get(action.model_id.model)
                        obj_pool.write(cr, uid, [context.get('active_id')], res)
                    else:
                        write_id = context.get('active_id')
                        obj_pool = self.pool.get(action.srcmodel_id.model)
                        obj_pool.write(cr, uid, [write_id], res)

                elif action.write_id:
                    obj_pool = self.pool.get(action.srcmodel_id.model)
                    rec = self.pool.get(action.model_id.model).browse(cr, uid, context.get('active_id'))
                    id = eval(action.write_id, {'object': rec})
                    try:
                        id = int(id)
                    except:
                        raise osv.except_osv(_('Error'), _("Problem in configuration `Record Id` in Server Action!"))

                    if type(id) != type(1):
                        raise osv.except_osv(_('Error'), _("Problem in configuration `Record Id` in Server Action!"))
                    write_id = id
                    obj_pool.write(cr, uid, [write_id], res)

            if action.state == 'object_create':
                res = {}
                for exp in action.fields_lines:
                    euq = exp.value
                    if exp.type == 'equation':
                        obj_pool = self.pool.get(action.model_id.model)
                        obj = obj_pool.browse(cr, uid, context['active_id'], context=context)
                        expr = eval(euq,
                                    {
                                        'context': dict(context), # copy context to prevent side-effects of eval
                                        'object': obj,
                                        'time': time,
                                    })
                    else:
                        expr = exp.value
                    res[exp.col1.name] = expr

                obj_pool = None
                res_id = False
                obj_pool = self.pool.get(action.srcmodel_id.model)
                res_id = obj_pool.create(cr, uid, res)
                if action.record_id:
                    self.pool.get(action.model_id.model).write(cr, uid, [context.get('active_id')], {action.record_id.name:res_id})

            if action.state == 'object_copy':
                res = {}
                for exp in action.fields_lines:
                    euq = exp.value
                    if exp.type == 'equation':
                        obj_pool = self.pool.get(action.model_id.model)
                        obj = obj_pool.browse(cr, uid, context['active_id'], context=context)
                        expr = eval(euq,
                                    {
                                        'context': dict(context), # copy context to prevent side-effects of eval
                                        'object': obj,
                                        'time': time,
                                    })
                    else:
                        expr = exp.value
                    res[exp.col1.name] = expr

                obj_pool = None
                res_id = False

                model = action.copy_object.split(',')[0]
                cid = action.copy_object.split(',')[1]
                obj_pool = self.pool.get(model)
                res_id = obj_pool.copy(cr, uid, int(cid), res)

        return False

actions_server()

class act_window_close(osv.osv):
    _name = 'ir.actions.act_window_close'
    _inherit = 'ir.actions.actions'
    _table = 'ir_actions'
    _defaults = {
        'type': lambda *a: 'ir.actions.act_window_close',
    }
act_window_close()

# This model use to register action services.
TODO_STATES = [('open', 'To Do'),
               ('done', 'Done'),
               ('skip','Skipped'),
               ('cancel','Cancelled')]

class ir_actions_todo(osv.osv):
    _name = 'ir.actions.todo'
    _columns={
        'action_id': fields.many2one(
            'ir.actions.act_window', 'Action', select=True, required=True,
            ondelete='cascade'),
        'sequence': fields.integer('Sequence'),
        'state': fields.selection(TODO_STATES, string='State', required=True),
        'name':fields.char('Name', size=64),
        'restart': fields.selection([('onskip','On Skip'),('always','Always'),('never','Never')],'Restart',required=True),
        'groups_id':fields.many2many('res.groups', 'res_groups_action_rel', 'uid', 'gid', 'Groups'),
        'note':fields.text('Text', translate=True),
    }
    _defaults={
        'state': 'open',
        'sequence': 10,
        'restart': 'onskip',
    }
    _order="sequence,name,id"

    def action_launch(self, cr, uid, ids, context=None):
        """ Launch Action of Wizard"""
        if context is None:
            context = {}
        wizard_id = ids and ids[0] or False
        wizard = self.browse(cr, uid, wizard_id, context=context)
        res = self.pool.get('ir.actions.act_window').read(cr, uid, wizard.action_id.id, ['name', 'view_type', 'view_mode', 'res_model', 'context', 'views', 'type'], context=context)
        res.update({'target':'new', 'nodestroy': True})
        return res

    def action_open(self, cr, uid, ids, context=None):
        """ Sets configuration wizard in TODO state"""
        return self.write(cr, uid, ids, {'state': 'open'}, context=context)

ir_actions_todo()

# vim:expandtab:smartindent:tabstop=4:softtabstop=4:shiftwidth=4:
<|MERGE_RESOLUTION|>--- conflicted
+++ resolved
@@ -631,15 +631,10 @@
                 subject = self.merge_message(cr, uid, action.subject, action, context)
                 body = self.merge_message(cr, uid, action.message, action, context)
 
-<<<<<<< HEAD
-                smtp_server_obj = self.pool.get('ir.mail_server')
-                if smtp_server_obj.send_email(uid, user, [address], subject=subject, body=body, debug=False, subtype='html', cr=cr) == True:
-=======
                 smtp_server_pool = self.pool.get('ir.mail_server')
                 msg = smtp_server_pool.pack_message(cr, uid, subject, body, subtype='html')
                 res_email = smtp_server_pool.send_email(cr, uid, user, [address], msg, debug=False)
                 if res_email:
->>>>>>> 4dbdabe3
                     logger.info('Email successfully sent to: %s', address)
                 else:
                     logger.warning('Failed to send email to: %s', address)
