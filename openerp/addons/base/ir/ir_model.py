# -*- coding: utf-8 -*-

# Part of Odoo. See LICENSE file for full copyright and licensing details.
from collections import defaultdict
import logging
import re
import time
import types

import openerp
from openerp import SUPERUSER_ID
from openerp import models, tools, api
from openerp.modules.registry import RegistryManager
from openerp.osv import fields, osv
from openerp.osv.orm import BaseModel, Model, MAGIC_COLUMNS
from openerp.exceptions import UserError, AccessError
from openerp.tools import config
from openerp.tools.safe_eval import safe_eval as eval
from openerp.tools.translate import _

from openerp.openupgrade import openupgrade_log
from openupgradelib import openupgrade

_logger = logging.getLogger(__name__)

MODULE_UNINSTALL_FLAG = '_force_unlink'

def _get_fields_type(self, cr, uid, context=None):
    # Avoid too many nested `if`s below, as RedHat's Python 2.6
    # break on it. See bug 939653.
    return sorted([(k,k) for k,v in fields.__dict__.iteritems()
                      if type(v) == types.TypeType and \
                         issubclass(v, fields._column) and \
                         v != fields._column and \
                         not v._deprecated and \
                         not issubclass(v, fields.function)])

def _in_modules(self, cr, uid, ids, field_name, arg, context=None):
    #pseudo-method used by fields.function in ir.model/ir.model.fields
    module_pool = self.pool["ir.module.module"]
    installed_module_ids = module_pool.search(cr, uid, [('state','=','installed')])
    installed_module_names = module_pool.read(cr, uid, installed_module_ids, ['name'], context=context)
    installed_modules = set(x['name'] for x in installed_module_names)

    result = {}
    xml_ids = osv.osv._get_xml_ids(self, cr, uid, ids)
    for k,v in xml_ids.iteritems():
        result[k] = ', '.join(sorted(installed_modules & set(xml_id.split('.')[0] for xml_id in v)))
    return result

class unknown(models.AbstractModel):
    """
    Abstract model used as a substitute for relational fields with an unknown
    comodel.
    """
    _name = '_unknown'

class ir_model(osv.osv):
    _name = 'ir.model'
    _description = "Models"
    _order = 'model'

    def _view_ids(self, cr, uid, ids, field_name, arg, context=None):
        models = self.browse(cr, uid, ids)
        res = {}
        for model in models:
            res[model.id] = self.pool["ir.ui.view"].search(cr, uid, [('model', '=', model.model)])
        return res

    def _inherited_models(self, cr, uid, ids, field_name, arg, context=None):
        res = {}
        for model in self.browse(cr, uid, ids, context=context):
            res[model.id] = []
            inherited_models = [model_name for model_name in self.pool[model.model]._inherits]
            if inherited_models:
                res[model.id] = self.search(cr, uid, [('model', 'in', inherited_models)], context=context)
        return res

    _columns = {
        'name': fields.char('Model Description', translate=True, required=True),
        'model': fields.char('Model', required=True, select=1),
        'info': fields.text('Information'),
        'field_id': fields.one2many('ir.model.fields', 'model_id', 'Fields', required=True, copy=True),
        'inherited_model_ids': fields.function(_inherited_models, type="many2many", obj="ir.model", string="Inherited models",
            help="The list of models that extends the current model."),
        'state': fields.selection([('manual','Custom Object'),('base','Base Object')],'Type', readonly=True),
        'access_ids': fields.one2many('ir.model.access', 'model_id', 'Access'),
        'transient': fields.boolean(string="Transient Model"),
        'modules': fields.function(_in_modules, type='char', string='In Apps', help='List of modules in which the object is defined or inherited'),
        'view_ids': fields.function(_view_ids, type='one2many', obj='ir.ui.view', string='Views'),
    }

    _defaults = {
        'model': 'x_',
        'state': 'manual',
    }

    def _check_model_name(self, cr, uid, ids, context=None):
        for model in self.browse(cr, uid, ids, context=context):
            if model.state=='manual':
                if not model.model.startswith('x_'):
                    return False
            if not re.match('^[a-z_A-Z0-9.]+$',model.model):
                return False
        return True

    def _model_name_msg(self, cr, uid, ids, context=None):
        return _('The Object name must start with x_ and not contain any special character !')

    _constraints = [
        (_check_model_name, _model_name_msg, ['model']),
    ]
    _sql_constraints = [
        ('obj_name_uniq', 'unique (model)', 'Each model must be unique!'),
    ]

    # overridden to allow searching both on model name (model field)
    # and model description (name field)
    def _name_search(self, cr, uid, name='', args=None, operator='ilike', context=None, limit=100, name_get_uid=None):
        if args is None:
            args = []
        domain = args + ['|', ('model', operator, name), ('name', operator, name)]
        return self.name_get(cr, name_get_uid or uid,
                             super(ir_model, self).search(cr, uid, domain, limit=limit, context=context),
                             context=context)

    def _drop_table(self, cr, uid, ids, context=None):
        for model in self.browse(cr, uid, ids, context):
            # OpenUpgrade: do not run the new table cleanup
            openupgrade.message(
                cr, 'Unknown', False, False,
                "Not dropping the table or view of model %s", model.model)
            continue
            model_pool = self.pool[model.model]
            cr.execute('select relkind from pg_class where relname=%s', (model_pool._table,))
            result = cr.fetchone()
            if result and result[0] == 'v':
                cr.execute('DROP view %s' % (model_pool._table,))
            elif result and result[0] == 'r':
                cr.execute('DROP TABLE %s CASCADE' % (model_pool._table,))
        return True

    def unlink(self, cr, user, ids, context=None):
        # Prevent manual deletion of module tables
        if context is None: context = {}
        if isinstance(ids, (int, long)):
            ids = [ids]
        if not context.get(MODULE_UNINSTALL_FLAG):
            for model in self.browse(cr, user, ids, context):
                if model.state != 'manual':
                    raise UserError(_("Model '%s' contains module data and cannot be removed!") % (model.name,))

        self._drop_table(cr, user, ids, context)
        res = super(ir_model, self).unlink(cr, user, ids, context)
        if not context.get(MODULE_UNINSTALL_FLAG):
            # only reload pool for normal unlink. For module uninstall the
            # reload is done independently in openerp.modules.loading
            cr.commit() # must be committed before reloading registry in new cursor
            api.Environment.reset()
            RegistryManager.new(cr.dbname)
            RegistryManager.signal_registry_change(cr.dbname)

        return res

    def write(self, cr, user, ids, vals, context=None):
        if context:
            context = dict(context)
            context.pop('__last_update', None)
        if 'model' in vals:
            raise UserError(_('Field "Model" cannot be modified on models.'))
        if 'state' in vals:
            raise UserError(_('Field "Type" cannot be modified on models.'))
        if 'transient' in vals:
            raise UserError(_('Field "Transient Model" cannot be modified on models.'))
        # Filter out operations 4 link from field id, because openerp-web
        # always write (4,id,False) even for non dirty items
        if 'field_id' in vals:
            vals['field_id'] = [op for op in vals['field_id'] if op[0] != 4]
        return super(ir_model,self).write(cr, user, ids, vals, context)

    def create(self, cr, user, vals, context=None):
        if  context is None:
            context = {}
        res = super(ir_model,self).create(cr, user, vals, context)
        if vals.get('state','manual')=='manual':
            # setup models; this automatically adds model in registry
            self.pool.setup_models(cr, partial=(not self.pool.ready))
            # update database schema
            model = self.pool[vals['model']]
            ctx = dict(context, update_custom_fields=True)
            model._auto_init(cr, ctx)
            model._auto_end(cr, ctx) # actually create FKs!
            RegistryManager.signal_registry_change(cr.dbname)
        return res

    def instanciate(self, cr, user, model, transient, context=None):
        if isinstance(model, unicode):
            model = model.encode('utf-8')

        class CustomModel(models.Model):
            _name = model
            _module = False
            _custom = True
            _transient = bool(transient)

        CustomModel._build_model(self.pool, cr)

class ir_model_fields(osv.osv):
    _name = 'ir.model.fields'
    _description = "Fields"
    _rec_name = 'field_description'

    _columns = {
        'name': fields.char('Field Name', required=True, select=1),
        'complete_name': fields.char('Complete Name', select=1),
        'model': fields.char('Object Name', required=True, select=1,
            help="The technical name of the model this field belongs to"),
        'relation': fields.char('Object Relation',
            help="For relationship fields, the technical name of the target model"),
        'relation_field': fields.char('Relation Field',
            help="For one2many fields, the field on the target model that implement the opposite many2one relationship"),
        'model_id': fields.many2one('ir.model', 'Model', required=True, select=True, ondelete='cascade',
            help="The model this field belongs to"),
        'field_description': fields.char('Field Label', required=True, translate=True),
        'help': fields.text('Field Help', translate=True),
        'ttype': fields.selection(_get_fields_type, 'Field Type', required=True),
        'selection': fields.char('Selection Options', help="List of options for a selection field, "
            "specified as a Python expression defining a list of (key, label) pairs. "
            "For example: [('blue','Blue'),('yellow','Yellow')]"),
        'copy': fields.boolean('Copied', help="Whether the value is copied when duplicating a record."),
        'related': fields.char('Related Field', help="The corresponding related field, if any. This must be a dot-separated list of field names."),
        'required': fields.boolean('Required'),
        'readonly': fields.boolean('Readonly'),
        'index': fields.boolean('Indexed'),
        'translate': fields.boolean('Translatable', help="Whether values for this field can be translated (enables the translation mechanism for that field)"),
        'size': fields.integer('Size'),
        'state': fields.selection([('manual','Custom Field'),('base','Base Field')],'Type', required=True, readonly=True, select=1),
        'on_delete': fields.selection([('cascade', 'Cascade'), ('set null', 'Set NULL'), ('restrict', 'Restrict')],
                                      'On Delete', help='On delete property for many2one fields'),
        'domain': fields.char('Domain', help="The optional domain to restrict possible values for relationship fields, "
            "specified as a Python expression defining a list of triplets. "
            "For example: [('color','=','red')]"),
        'groups': fields.many2many('res.groups', 'ir_model_fields_group_rel', 'field_id', 'group_id', 'Groups'),
        'selectable': fields.boolean('Selectable'),
        'modules': fields.function(_in_modules, type='char', string='In Apps', help='List of modules in which the field is defined'),
        'serialization_field_id': fields.many2one('ir.model.fields', 'Serialization Field', domain = "[('ttype','=','serialized')]",
                                                  ondelete='cascade', help="If set, this field will be stored in the sparse "
                                                                           "structure of the serialization field, instead "
                                                                           "of having its own database column. This cannot be "
                                                                           "changed after creation."),
        'relation_table': fields.char("Relation Table", help="Used for custom many2many fields to define a custom relation table name"),
        'column1': fields.char("Column 1", help="Column referring to the record in the model table"),
        'column2': fields.char("Column 2", help="Column referring to the record in the comodel table"),
        'compute': fields.text("Compute", help="Code to compute the value of the field.\n"
                        "Iterate on the recordset 'self' and assign the field's value:\n\n"
                        "    for record in self:\n"
                        "        record['size'] = len(record.name)\n\n"
                        "Modules time, datetime, dateutil are available."),
        'depends': fields.char("Dependencies", help="Dependencies of compute method; "
                        "a list of comma-separated field names, like\n\n"
                        "    name, partner_id.name"),
    }
    _rec_name='field_description'
    _defaults = {
        'selection': "",
        'domain': "[]",
        'name': 'x_',
        'state': 'manual',
        'on_delete': 'set null',
        'field_description': '',
        'selectable': 1,
    }
    _order = "name"

    def _check_selection(self, cr, uid, selection, context=None):
        try:
            selection_list = eval(selection)
        except Exception:
            _logger.info('Invalid selection list definition for fields.selection', exc_info=True)
            raise UserError(_("The Selection Options expression is not a valid Pythonic expression."
                                "Please provide an expression in the [('key','Label'), ...] format."))

        check = True
        if not (isinstance(selection_list, list) and selection_list):
            check = False
        else:
            for item in selection_list:
                if not (isinstance(item, (tuple,list)) and len(item) == 2):
                    check = False
                    break

        if not check:
                raise UserError(_("The Selection Options expression is must be in the [('key','Label'), ...] format!"))
        return True

    def _size_gt_zero_msg(self, cr, user, ids, context=None):
        return _('Size of the field can never be less than 0 !')

    _sql_constraints = [
        ('size_gt_zero', 'CHECK (size>=0)',_size_gt_zero_msg ),
    ]

    def _related_field(self):
        """ Return the ``Field`` instance corresponding to ``self.related``. """
        names = self.related.split(".")
        last = len(names) - 1
        model = self.env[self.model or self.model_id.model]
        for index, name in enumerate(names):
            field = model._fields.get(name)
            if field is None:
                raise UserError(_("Unknown field name '%s' in related field '%s'") % (name, self.related))
            if index < last and not field.relational:
                raise UserError(_("Non-relational field name '%s' in related field '%s'") % (name, self.related))
            model = model[name]
        return field

    @api.one
    @api.constrains('related')
    def _check_related(self):
        if self.state == 'manual' and self.related:
            field = self._related_field()
            if field.type != self.ttype:
                raise UserError(_("Related field '%s' does not have type '%s'") % (self.related, self.ttype))
            if field.relational and field.comodel_name != self.relation:
                raise UserError(_("Related field '%s' does not have comodel '%s'") % (self.related, self.relation))

    @api.onchange('related')
    def _onchange_related(self):
        if self.related:
            try:
                field = self._related_field()
            except UserError as e:
                return {'warning': {'title': _("Warning"), 'message': e.message}}
            self.ttype = field.type
            self.relation = field.comodel_name
            self.readonly = True
            self.copy = False

    @api.constrains('depends')
    def _check_depends(self):
        """ Check whether all fields in dependencies are valid. """
        for record in self:
            if not record.depends:
                continue
            for seq in record.depends.split(","):
                if not seq.strip():
                    raise UserError(_("Empty dependency in %r") % (record.depends))
                model = self.env[record.model]
                names = seq.strip().split(".")
                last = len(names) - 1
                for index, name in enumerate(names):
                    field = model._fields.get(name)
                    if field is None:
                        raise UserError(_("Unknown field %r in dependency %r") % (name, seq.strip()))
                    if index < last and not field.relational:
                        raise UserError(_("Non-relational field %r in dependency %r") % (name, seq.strip()))
                    model = model[name]

    @api.onchange('compute')
    def _onchange_compute(self):
        if self.compute:
            self.readonly = True
            self.copy = False

    @api.one
    @api.constrains('relation_table')
    def _check_relation_table(self):
        models.check_pg_name(self.relation_table)

    @api.model
    def _custom_many2many_names(self, model_name, comodel_name):
        """ Return default names for the table and columns of a custom many2many field. """
        rel1 = self.env[model_name]._table
        rel2 = self.env[comodel_name]._table
        table = 'x_%s_%s_rel' % tuple(sorted([rel1, rel2]))
        if rel1 == rel2:
            return (table, 'id1', 'id2')
        else:
            return (table, '%s_id' % rel1, '%s_id' % rel2)

    @api.onchange('ttype', 'model_id', 'relation')
    def _onchange_ttype(self):
        self.copy = (self.ttype != 'one2many')
        if self.ttype == 'many2many' and self.model_id and self.relation:
            names = self._custom_many2many_names(self.model_id.model, self.relation)
            self.relation_table, self.column1, self.column2 = names
        else:
            self.relation_table = False
            self.column1 = False
            self.column2 = False

    @api.onchange('relation_table')
    def _onchange_relation_table(self):
        if self.relation_table:
            # check whether other fields use the same table
            others = self.search([('ttype', '=', 'many2many'),
                                  ('relation_table', '=', self.relation_table),
                                  ('id', 'not in', self._origin.ids)])
            if others:
                for other in others:
                    if (other.model, other.relation) == (self.relation, self.model):
                        # other is a candidate inverse field
                        self.column1 = other.column2
                        self.column2 = other.column1
                        return
                return {'warning':{
                    'title': _("Warning"),
                    'message': _("The table %r if used for other, possibly incompatible fields.") % self.relation_table,
                }}

    def _drop_column(self, cr, uid, ids, context=None):
        tables_to_drop = set()

        for field in self.browse(cr, uid, ids, context):
            if field.name in MAGIC_COLUMNS:
                continue
            # OpenUpgrade: do not drop columns
            openupgrade.message(
                cr, 'Unknown', False, False,
                "Not dropping the column of field %s of model %s", field.name, field.model)
            continue
            model = self.pool[field.model]
            cr.execute('SELECT relkind FROM pg_class WHERE relname=%s', (model._table,))
            result = cr.fetchone()
            cr.execute("""SELECT column_name FROM information_schema.columns
                          WHERE table_name=%s AND column_name=%s""",
                       (model._table, field.name))
            column_name = cr.fetchone()
            if column_name and (result and result[0] == 'r'):
                cr.execute('ALTER table "%s" DROP column "%s" cascade' % (model._table, field.name))
            if field.state == 'manual' and field.ttype == 'many2many':
                rel_name = field.relation_table or model._fields[field.name].relation
                tables_to_drop.add(rel_name)
            model._pop_field(cr, uid, field.name, context=context)

        if tables_to_drop:
            # drop the relation tables that are not used by other fields
            cr.execute("""SELECT relation_table FROM ir_model_fields
                          WHERE relation_table IN %s AND id NOT IN %s""",
                       (tuple(tables_to_drop), tuple(ids)))
            tables_to_keep = set(row[0] for row in cr.fetchall())
            for rel_name in tables_to_drop - tables_to_keep:
                cr.execute('DROP TABLE "%s"' % rel_name)

        return True

    def unlink(self, cr, user, ids, context=None):
        # Prevent manual deletion of module columns
        if context is None: context = {}
        if isinstance(ids, (int, long)):
            ids = [ids]
        if not context.get(MODULE_UNINSTALL_FLAG) and \
                any(field.state != 'manual' for field in self.browse(cr, user, ids, context)):
            raise UserError(_("This column contains module data and cannot be removed!"))

        self._drop_column(cr, user, ids, context)
        res = super(ir_model_fields, self).unlink(cr, user, ids, context)
        if not context.get(MODULE_UNINSTALL_FLAG):
            # The field we just deleted might be inherited, and the registry is
            # inconsistent in this case; therefore we reload the registry.
            cr.commit()
            api.Environment.reset()
            RegistryManager.new(cr.dbname)
            RegistryManager.signal_registry_change(cr.dbname)
        return res

    def create(self, cr, user, vals, context=None):
        if 'model_id' in vals:
            model_data = self.pool['ir.model'].browse(cr, user, vals['model_id'])
            vals['model'] = model_data.model
        if context is None:
            context = {}
        if vals.get('ttype', False) == 'selection':
            if not vals.get('selection',False):
                raise UserError(_('For selection fields, the Selection Options must be given!'))
            self._check_selection(cr, user, vals['selection'], context=context)
        res = super(ir_model_fields,self).create(cr, user, vals, context)
        if vals.get('state','manual') == 'manual':
            if not vals['name'].startswith('x_'):
                raise UserError(_("Custom fields must have a name that starts with 'x_' !"))

            if vals.get('relation',False) and not self.pool['ir.model'].search(cr, user, [('model','=',vals['relation'])]):
                raise UserError(_("Model %s does not exist!") % vals['relation'])

            if vals.get('ttype', False) == 'one2many':
                if not self.search(cr, user, [('model_id','=',vals['relation']), ('name','=',vals['relation_field']), ('ttype','=','many2one')]):
                    raise UserError(_("Many2one %s on model %s does not exist!") % (vals['relation_field'], vals['relation']))

            self.pool.clear_manual_fields()

            if vals['model'] in self.pool:
                # setup models; this re-initializes model in registry
                self.pool.setup_models(cr, partial=(not self.pool.ready))
                # update database schema
                model = self.pool[vals['model']]
                ctx = dict(context, update_custom_fields=True)
                model._auto_init(cr, ctx)
                model._auto_end(cr, ctx) # actually create FKs!
                RegistryManager.signal_registry_change(cr.dbname)

        return res

    def write(self, cr, user, ids, vals, context=None):
        if context is None:
            context = {}

        #For the moment renaming a sparse field or changing the storing system is not allowed. This may be done later
        if 'serialization_field_id' in vals or 'name' in vals:
            for field in self.browse(cr, user, ids, context=context):
                if 'serialization_field_id' in vals and field.serialization_field_id.id != vals['serialization_field_id']:
                    raise UserError(_('Changing the storing system for field "%s" is not allowed.') % field.name)
                if field.serialization_field_id and (field.name != vals['name']):
                    raise UserError(_('Renaming sparse field "%s" is not allowed') % field.name)

        # if set, *one* column can be renamed here
        column_rename = None

        # names of the models to patch
        patched_models = set()

        if vals and ids:
            # check selection if given
            if vals.get('selection'):
                self._check_selection(cr, user, vals['selection'], context=context)

            for item in self.browse(cr, user, ids, context=context):
                if item.state != 'manual':
                    raise UserError(_('Properties of base fields cannot be altered in this manner! '
                                        'Please modify them through Python code, '
                                        'preferably through a custom addon!'))

                if vals.get('model_id', item.model_id.id) != item.model_id.id:
                    raise UserError(_("Changing the model of a field is forbidden!"))

                if vals.get('ttype', item.ttype) != item.ttype:
                    raise UserError(_("Changing the type of a field is not yet supported. "
                                      "Please drop it and create it again!"))

                obj = self.pool.get(item.model)
                field = getattr(obj, '_fields', {}).get(item.name)

                if vals.get('name', item.name) != item.name:
                    # We need to rename the column
                    if column_rename:
                        raise UserError(_('Can only rename one field at a time!'))
                    if vals['name'] in obj._fields:
                        raise UserError(_('Cannot rename field to %s, because that field already exists!') % vals['name'])
                    if vals.get('state', 'manual') == 'manual' and not vals['name'].startswith('x_'):
                        raise UserError(_('New field name must still start with x_ , because it is a custom field!'))
                    if '\'' in vals['name'] or '"' in vals['name'] or ';' in vals['name']:
                        raise ValueError('Invalid character in column name')
                    column_rename = (obj._table, item.name, vals['name'], item.index)

                # We don't check the 'state', because it might come from the context
                # (thus be set for multiple fields) and will be ignored anyway.
                if obj is not None and field is not None:
                    patched_models.add(obj._name)

        # These shall never be written (modified)
        for column_name in ('model_id', 'model', 'state'):
            if column_name in vals:
                del vals[column_name]

        res = super(ir_model_fields,self).write(cr, user, ids, vals, context=context)

        self.pool.clear_manual_fields()

        if column_rename:
            # rename column in database, and its corresponding index if present
            table, oldname, newname, index = column_rename
            cr.execute('ALTER TABLE "%s" RENAME COLUMN "%s" TO "%s"' % (table, oldname, newname))
            if index:
                cr.execute('ALTER INDEX "%s_%s_index" RENAME TO "%s_%s_index"' % (table, oldname, table, newname))

        if column_rename or patched_models:
            # setup models, this will reload all manual fields in registry
            self.pool.setup_models(cr, partial=(not self.pool.ready))

        if patched_models:
            # update the database schema of the models to patch
            ctx = dict(context, update_custom_fields=True)
            for model_name in patched_models:
                obj = self.pool[model_name]
                obj._auto_init(cr, ctx)
                obj._auto_end(cr, ctx) # actually create FKs!

        if column_rename or patched_models:
            RegistryManager.signal_registry_change(cr.dbname)

        return res

class ir_model_constraint(Model):
    """
    This model tracks PostgreSQL foreign keys and constraints used by OpenERP
    models.
    """
    _name = 'ir.model.constraint'
    _columns = {
        'name': fields.char('Constraint', required=True, select=1,
            help="PostgreSQL constraint or foreign key name."),
        'definition': fields.char('Definition', help="PostgreSQL constraint definition"),
        'model': fields.many2one('ir.model', string='Model',
            required=True, select=1),
        'module': fields.many2one('ir.module.module', string='Module',
            required=True, select=1),
        'type': fields.char('Constraint Type', required=True, size=1, select=1,
            help="Type of the constraint: `f` for a foreign key, "
                "`u` for other constraints."),
        'date_update': fields.datetime('Update Date'),
        'date_init': fields.datetime('Initialization Date')
    }

    _sql_constraints = [
        ('module_name_uniq', 'unique(name, module)',
            'Constraints with the same name are unique per module.'),
    ]

    def _module_data_uninstall(self, cr, uid, ids, context=None):
        """
        Delete PostgreSQL foreign keys and constraints tracked by this model.
        """ 

        if uid != SUPERUSER_ID and not self.pool['ir.model.access'].check_groups(cr, uid, "base.group_system"):
            raise AccessError(_('Administrator access is required to uninstall a module'))

        context = dict(context or {})

        ids_set = set(ids)
        ids.sort()
        ids.reverse()
        for data in self.browse(cr, uid, ids, context):
            model = data.model.model
            model_obj = self.pool.get(model)
            if not model_obj:
                continue
            name = openerp.tools.ustr(data.name)
            typ = data.type

            # double-check we are really going to delete all the owners of this schema element
            cr.execute("""SELECT id from ir_model_constraint where name=%s""", (data.name,))
            external_ids = [x[0] for x in cr.fetchall()]
            if set(external_ids)-ids_set:
                # as installed modules have defined this element we must not delete it!
                continue

            if typ == 'f':
                # test if FK exists on this table (it could be on a related m2m table, in which case we ignore it)
                cr.execute("""SELECT 1 from pg_constraint cs JOIN pg_class cl ON (cs.conrelid = cl.oid)
                              WHERE cs.contype=%s and cs.conname=%s and cl.relname=%s""", ('f', name, model_obj._table))
                if cr.fetchone():
                    cr.execute('ALTER TABLE "%s" DROP CONSTRAINT "%s"' % (model_obj._table, name),)
                    _logger.info('Dropped FK CONSTRAINT %s@%s', name, model)

            if typ == 'u':
                # test if constraint exists
                cr.execute("""SELECT 1 from pg_constraint cs JOIN pg_class cl ON (cs.conrelid = cl.oid)
                              WHERE cs.contype=%s and cs.conname=%s and cl.relname=%s""", ('u', name, model_obj._table))
                if cr.fetchone():
                    cr.execute('ALTER TABLE "%s" DROP CONSTRAINT "%s"' % (model_obj._table, name),)
                    _logger.info('Dropped CONSTRAINT %s@%s', name, model)

        self.unlink(cr, uid, ids, context)

class ir_model_relation(Model):
    """
    This model tracks PostgreSQL tables used to implement OpenERP many2many
    relations.
    """
    _name = 'ir.model.relation'
    _columns = {
        'name': fields.char('Relation Name', required=True, select=1,
            help="PostgreSQL table name implementing a many2many relation."),
        'model': fields.many2one('ir.model', string='Model',
            required=True, select=1),
        'module': fields.many2one('ir.module.module', string='Module',
            required=True, select=1),
        'date_update': fields.datetime('Update Date'),
        'date_init': fields.datetime('Initialization Date')
    }

    def _module_data_uninstall(self, cr, uid, ids, context=None):
        """
        Delete PostgreSQL many2many relations tracked by this model.
        """ 

        if uid != SUPERUSER_ID and not self.pool['ir.model.access'].check_groups(cr, uid, "base.group_system"):
            raise AccessError(_('Administrator access is required to uninstall a module'))

        ids_set = set(ids)
        to_drop_table = []
        ids.sort()
        ids.reverse()
        for data in self.browse(cr, uid, ids, context):
            model = data.model
            name = openerp.tools.ustr(data.name)

            # double-check we are really going to delete all the owners of this schema element
            cr.execute("""SELECT id from ir_model_relation where name = %s""", (data.name,))
            external_ids = [x[0] for x in cr.fetchall()]
            if set(external_ids)-ids_set:
                # as installed modules have defined this element we must not delete it!
                continue

            cr.execute("SELECT 1 FROM information_schema.tables WHERE table_name=%s", (name,))
            if cr.fetchone() and not name in to_drop_table:
                to_drop_table.append(name)

        self.unlink(cr, uid, ids, context)

        # drop m2m relation tables
        for table in to_drop_table:
            cr.execute('DROP TABLE %s CASCADE'% table,)
            _logger.info('Dropped table %s', table)

        cr.commit()

class ir_model_access(osv.osv):
    _name = 'ir.model.access'
    _columns = {
        'name': fields.char('Name', required=True, select=True),
        'active': fields.boolean('Active', help='If you uncheck the active field, it will disable the ACL without deleting it (if you delete a native ACL, it will be re-created when you reload the module.'),
        'model_id': fields.many2one('ir.model', 'Object', required=True, domain=[('transient','=', False)], select=True, ondelete='cascade'),
        'group_id': fields.many2one('res.groups', 'Group', ondelete='cascade', select=True),
        'perm_read': fields.boolean('Read Access'),
        'perm_write': fields.boolean('Write Access'),
        'perm_create': fields.boolean('Create Access'),
        'perm_unlink': fields.boolean('Delete Access'),
    }
    _defaults = {
        'active': True,
    }

    def check_groups(self, cr, uid, group):
        grouparr  = group.split('.')
        if not grouparr:
            return False
        cr.execute("select 1 from res_groups_users_rel where uid=%s and gid IN (select res_id from ir_model_data where module=%s and name=%s)", (uid, grouparr[0], grouparr[1],))
        return bool(cr.fetchone())

    def check_group(self, cr, uid, model, mode, group_ids):
        """ Check if a specific group has the access mode to the specified model"""
        assert mode in ['read','write','create','unlink'], 'Invalid access mode'

        if isinstance(model, BaseModel):
            assert model._name == 'ir.model', 'Invalid model object'
            model_name = model.name
        else:
            model_name = model

        if isinstance(group_ids, (int, long)):
            group_ids = [group_ids]
        for group_id in group_ids:
            cr.execute("SELECT perm_" + mode + " "
                   "  FROM ir_model_access a "
                   "  JOIN ir_model m ON (m.id = a.model_id) "
                   " WHERE m.model = %s AND a.active IS True "
                   " AND a.group_id = %s", (model_name, group_id)
                   )
            r = cr.fetchone()
            if r is None:
                cr.execute("SELECT perm_" + mode + " "
                       "  FROM ir_model_access a "
                       "  JOIN ir_model m ON (m.id = a.model_id) "
                       " WHERE m.model = %s AND a.active IS True "
                       " AND a.group_id IS NULL", (model_name, )
                       )
                r = cr.fetchone()

            access = bool(r and r[0])
            if access:
                return True
        # pass no groups -> no access
        return False

    def group_names_with_access(self, cr, model_name, access_mode):
        """Returns the names of visible groups which have been granted ``access_mode`` on
           the model ``model_name``.
           :rtype: list
        """
        assert access_mode in ['read','write','create','unlink'], 'Invalid access mode: %s' % access_mode
        cr.execute('''SELECT
                        c.name, g.name
                      FROM
                        ir_model_access a
                        JOIN ir_model m ON (a.model_id=m.id)
                        JOIN res_groups g ON (a.group_id=g.id)
                        LEFT JOIN ir_module_category c ON (c.id=g.category_id)
                      WHERE
                        m.model=%s AND
                        a.active IS True AND
                        a.perm_''' + access_mode, (model_name,))
        return [('%s/%s' % x) if x[0] else x[1] for x in cr.fetchall()]

    # The context parameter is useful when the method translates error messages.
    # But as the method raises an exception in that case,  the key 'lang' might
    # not be really necessary as a cache key, unless the `ormcache_context`
    # decorator catches the exception (it does not at the moment.)
    @tools.ormcache_context('uid', 'model', 'mode', 'raise_exception', keys=('lang',))
    def check(self, cr, uid, model, mode='read', raise_exception=True, context=None):
        if uid==1:
            # User root have all accesses
            # TODO: exclude xml-rpc requests
            return True

        assert mode in ['read','write','create','unlink'], 'Invalid access mode'

        if isinstance(model, BaseModel):
            assert model._name == 'ir.model', 'Invalid model object'
            model_name = model.model
        else:
            model_name = model

        # TransientModel records have no access rights, only an implicit access rule
        if model_name not in self.pool:
            _logger.error('Missing model %s' % (model_name, ))
        elif self.pool[model_name].is_transient():
            return True

        # We check if a specific rule exists
        cr.execute('SELECT MAX(CASE WHEN perm_' + mode + ' THEN 1 ELSE 0 END) '
                   '  FROM ir_model_access a '
                   '  JOIN ir_model m ON (m.id = a.model_id) '
                   '  JOIN res_groups_users_rel gu ON (gu.gid = a.group_id) '
                   ' WHERE m.model = %s '
                   '   AND gu.uid = %s '
                   '   AND a.active IS True '
                   , (model_name, uid,)
                   )
        r = cr.fetchone()[0]

        if r is None:
            # there is no specific rule. We check the generic rule
            cr.execute('SELECT MAX(CASE WHEN perm_' + mode + ' THEN 1 ELSE 0 END) '
                       '  FROM ir_model_access a '
                       '  JOIN ir_model m ON (m.id = a.model_id) '
                       ' WHERE a.group_id IS NULL '
                       '   AND m.model = %s '
                       '   AND a.active IS True '
                       , (model_name,)
                       )
            r = cr.fetchone()[0]

        if not r and raise_exception:
            groups = '\n\t'.join('- %s' % g for g in self.group_names_with_access(cr, model_name, mode))
            msg_heads = {
                # Messages are declared in extenso so they are properly exported in translation terms
                'read': _("Sorry, you are not allowed to access this document."),
                'write':  _("Sorry, you are not allowed to modify this document."),
                'create': _("Sorry, you are not allowed to create this kind of document."),
                'unlink': _("Sorry, you are not allowed to delete this document."),
            }
            if groups:
                msg_tail = _("Only users with the following access level are currently allowed to do that") + ":\n%s\n\n(" + _("Document model") + ": %s)"
                msg_params = (groups, model_name)
            else:
                msg_tail = _("Please contact your system administrator if you think this is an error.") + "\n\n(" + _("Document model") + ": %s)"
                msg_params = (model_name,)
            _logger.info('Access Denied by ACLs for operation: %s, uid: %s, model: %s', mode, uid, model_name)
            msg = '%s %s' % (msg_heads[mode], msg_tail)
            raise openerp.exceptions.AccessError(msg % msg_params)
        return bool(r)

    __cache_clearing_methods = []

    def register_cache_clearing_method(self, model, method):
        self.__cache_clearing_methods.append((model, method))

    def unregister_cache_clearing_method(self, model, method):
        try:
            i = self.__cache_clearing_methods.index((model, method))
            del self.__cache_clearing_methods[i]
        except ValueError:
            pass

    def call_cache_clearing_methods(self, cr):
        self.invalidate_cache(cr, SUPERUSER_ID)
        self.check.clear_cache(self)    # clear the cache of check function
        for model, method in self.__cache_clearing_methods:
            if model in self.pool:
                getattr(self.pool[model], method)()

    #
    # Check rights on actions
    #
    def write(self, cr, uid, ids, values, context=None):
        self.call_cache_clearing_methods(cr)
        res = super(ir_model_access, self).write(cr, uid, ids, values, context=context)
        return res

    def create(self, cr, uid, values, context=None):
        self.call_cache_clearing_methods(cr)
        res = super(ir_model_access, self).create(cr, uid, values, context=context)
        return res

    def unlink(self, cr, uid, ids, context=None):
        self.call_cache_clearing_methods(cr)
        res = super(ir_model_access, self).unlink(cr, uid, ids, context=context)
        return res

class ir_model_data(osv.osv):
    """Holds external identifier keys for records in the database.
       This has two main uses:

           * allows easy data integration with third-party systems,
             making import/export/sync of data possible, as records
             can be uniquely identified across multiple systems
           * allows tracking the origin of data installed by OpenERP
             modules themselves, thus making it possible to later
             update them seamlessly.
    """
    _name = 'ir.model.data'
    _order = 'module,model,name'

    def name_get(self, cr, uid, ids, context=None):
        bymodel = defaultdict(dict)
        names = {}

        for res in self.browse(cr, uid, ids, context=context):
            bymodel[res.model][res.res_id] = res
            names[res.id] = res.complete_name
            #result[res.model][res.res_id] = res.id

        for model, id_map in bymodel.iteritems():
            try:
                ng = dict(self.pool[model].name_get(cr, uid, id_map.keys(), context=context))
            except Exception:
                pass
            else:
                for r in id_map.itervalues():
                    names[r.id] = ng.get(r.res_id, r.complete_name)

        return [(i, names[i]) for i in ids]

    def _complete_name_get(self, cr, uid, ids, prop, unknow_none, context=None):
        result = {}
        for res in self.browse(cr, uid, ids, context=context):
            result[res.id] = (res.module and (res.module + '.') or '')+res.name
        return result

    _columns = {
        'name': fields.char('External Identifier', required=True,
                            help="External Key/Identifier that can be used for "
                                 "data integration with third-party systems"),
        'complete_name': fields.function(_complete_name_get, type='char', string='Complete ID'),
        'model': fields.char('Model Name', required=True),
        'module': fields.char('Module', required=True),
        'res_id': fields.integer('Record ID', help="ID of the target record in the database"),
        'noupdate': fields.boolean('Non Updatable'),
        'date_update': fields.datetime('Update Date'),
        'date_init': fields.datetime('Init Date')
    }
    _defaults = {
        'date_init': fields.datetime.now,
        'date_update': fields.datetime.now,
        'noupdate': False,
        'module': ''
    }

    def __init__(self, pool, cr):
        osv.osv.__init__(self, pool, cr)
        # also stored in pool to avoid being discarded along with this osv instance
        if getattr(pool, 'model_data_reference_ids', None) is None:
            self.pool.model_data_reference_ids = {}
        # put loads on the class, in order to share it among all instances
        type(self).loads = self.pool.model_data_reference_ids

    def _auto_init(self, cr, context=None):
        res = super(ir_model_data, self)._auto_init(cr, context)
        cr.execute("SELECT indexname FROM pg_indexes WHERE indexname = 'ir_model_data_module_name_uniq_index'")
        if not cr.fetchone():
            cr.execute('CREATE UNIQUE INDEX ir_model_data_module_name_uniq_index ON ir_model_data (module, name)')
        cr.execute("SELECT indexname FROM pg_indexes WHERE indexname = 'ir_model_data_model_res_id_index'")
        if not cr.fetchone():
            cr.execute('CREATE INDEX ir_model_data_model_res_id_index ON ir_model_data (model, res_id)')
        return res

    # NEW V8 API
    @tools.ormcache('xmlid')
    def xmlid_lookup(self, cr, uid, xmlid):
        """Low level xmlid lookup
        Return (id, res_model, res_id) or raise ValueError if not found
        """
        module, name = xmlid.split('.', 1)
        ids = self.search(cr, uid, [('module','=',module), ('name','=', name)])
        if not ids:
            raise ValueError('External ID not found in the system: %s' % (xmlid))
        # the sql constraints ensure us we have only one result
        res = self.read(cr, uid, ids[0], ['model', 'res_id'])
        if not res['res_id']:
            raise ValueError('External ID not found in the system: %s' % (xmlid))
        return ids[0], res['model'], res['res_id']
    
    def xmlid_to_res_model_res_id(self, cr, uid, xmlid, raise_if_not_found=False):
        """ Return (res_model, res_id)"""
        try:
            return self.xmlid_lookup(cr, uid, xmlid)[1:3]
        except ValueError:
            if raise_if_not_found:
                raise
            return (False, False)

    def xmlid_to_res_id(self, cr, uid, xmlid, raise_if_not_found=False):
        """ Returns res_id """
        return self.xmlid_to_res_model_res_id(cr, uid, xmlid, raise_if_not_found)[1]

    def xmlid_to_object(self, cr, uid, xmlid, raise_if_not_found=False, context=None):
        """ Return a browse_record
        if not found and raise_if_not_found is False return None
        """ 
        t = self.xmlid_to_res_model_res_id(cr, uid, xmlid, raise_if_not_found)
        res_model, res_id = t

        if res_model and res_id:
            record = self.pool[res_model].browse(cr, uid, res_id, context=context)
            if record.exists():
                return record
            if raise_if_not_found:
                raise ValueError('No record found for unique ID %s. It may have been deleted.' % (xmlid))
        return None

    # OLD API
    def _get_id(self, cr, uid, module, xml_id):
        """Returns the id of the ir.model.data record corresponding to a given module and xml_id (cached) or raise a ValueError if not found"""
        return self.xmlid_lookup(cr, uid, "%s.%s" % (module, xml_id))[0]

    def get_object_reference(self, cr, uid, module, xml_id):
        """Returns (model, res_id) corresponding to a given module and xml_id (cached) or raise ValueError if not found"""
        return self.xmlid_lookup(cr, uid, "%s.%s" % (module, xml_id))[1:3]

    def check_object_reference(self, cr, uid, module, xml_id, raise_on_access_error=False):
        """Returns (model, res_id) corresponding to a given module and xml_id (cached), if and only if the user has the necessary access rights
        to see that object, otherwise raise a ValueError if raise_on_access_error is True or returns a tuple (model found, False)"""
        model, res_id = self.get_object_reference(cr, uid, module, xml_id)
        #search on id found in result to check if current user has read access right
        check_right = self.pool.get(model).search(cr, uid, [('id', '=', res_id)])
        if check_right:
            return model, res_id
        if raise_on_access_error:
            raise AccessError('Not enough access rights on the external ID: %s.%s' % (module, xml_id))
        return model, False

    def get_object(self, cr, uid, module, xml_id, context=None):
        """ Returns a browsable record for the given module name and xml_id.
            If not found, raise a ValueError or return None, depending
            on the value of `raise_exception`.
        """
        return self.xmlid_to_object(cr, uid, "%s.%s" % (module, xml_id), raise_if_not_found=True, context=context)

    def _update_dummy(self,cr, uid, model, module, xml_id=False, store=True):
        if not xml_id:
            return False
        id = False
        try:
            # One step to check the ID is defined and the record actually exists
            record = self.get_object(cr, uid, module, xml_id)
            if record:
                id = record.id
                self.loads[(module,xml_id)] = (model,id)
                for table, inherit_field in self.pool[model]._inherits.iteritems():
                    parent_id = record[inherit_field].id
                    parent_xid = '%s_%s' % (xml_id, table.replace('.', '_'))
                    self.loads[(module, parent_xid)] = (table, parent_id)
        except Exception:
            pass
        return id

    def clear_caches(self):
        """ Clears all orm caches on the object's methods

        :returns: itself
        """
        self.xmlid_lookup.clear_cache(self)
        return self

    def unlink(self, cr, uid, ids, context=None):
        """ Regular unlink method, but make sure to clear the caches. """
        self.clear_caches()
        return super(ir_model_data,self).unlink(cr, uid, ids, context=context)

    def _update(self,cr, uid, model, module, values, xml_id=False, store=True, noupdate=False, mode='init', res_id=False, context=None):
        #OpenUpgrade: log entry (used in csv import)
        if xml_id:
            openupgrade_log.log_xml_id(cr, module, xml_id)

        model_obj = self.pool[model]
        if not context:
            context = {}
        # records created during module install should not display the messages of OpenChatter
        context = dict(context, install_mode=True)
        if xml_id and ('.' in xml_id):
            assert len(xml_id.split('.'))==2, _("'%s' contains too many dots. XML ids should not contain dots ! These are used to refer to other modules data, as in module.reference_id") % xml_id
            module, xml_id = xml_id.split('.')
        action_id = False
        if xml_id:
            cr.execute('''SELECT imd.id, imd.res_id, md.id, imd.model, imd.noupdate
                          FROM ir_model_data imd LEFT JOIN %s md ON (imd.res_id = md.id)
                          WHERE imd.module=%%s AND imd.name=%%s''' % model_obj._table,
                          (module, xml_id))
            results = cr.fetchall()
            for imd_id2,res_id2,real_id2,real_model,noupdate_imd in results:
                # In update mode, do not update a record if it's ir.model.data is flagged as noupdate
                if mode == 'update' and noupdate_imd:
                    return res_id2
                if not real_id2:
                    self.clear_caches()
                    cr.execute('delete from ir_model_data where id=%s', (imd_id2,))
                    res_id = False
                else:
                    assert model == real_model, "External ID conflict, %s already refers to a `%s` record,"\
                        " you can't define a `%s` record with this ID." % (xml_id, real_model, model)
                    res_id,action_id = res_id2,imd_id2

        if action_id and res_id:
            model_obj.write(cr, uid, [res_id], values, context=context)
            self.write(cr, SUPERUSER_ID, [action_id], {
                'date_update': time.strftime('%Y-%m-%d %H:%M:%S'),
                },context=context)
        elif res_id:
            model_obj.write(cr, uid, [res_id], values, context=context)
            if xml_id:
                if model_obj._inherits:
                    for table in model_obj._inherits:
                        inherit_id = model_obj.browse(cr, uid,
                                res_id,context=context)[model_obj._inherits[table]]
                        self.create(cr, SUPERUSER_ID, {
                            'name': xml_id + '_' + table.replace('.', '_'),
                            'model': table,
                            'module': module,
                            'res_id': inherit_id.id,
                            'noupdate': noupdate,
                            },context=context)
                self.create(cr, SUPERUSER_ID, {
                    'name': xml_id,
                    'model': model,
                    'module':module,
                    'res_id':res_id,
                    'noupdate': noupdate,
                    },context=context)
        else:
            if mode=='init' or (mode=='update' and xml_id):
                inherit_xml_ids = []
                if xml_id:
                    for table, field_name in model_obj._inherits.items():
                        xml_ids = self.pool['ir.model.data'].search(cr, uid, [
                            ('module', '=', module),
                            ('name', '=', xml_id + '_' + table.replace('.', '_')),
                        ], context=context)
                        # XML ID found in the database, try to recover an existing record
                        if xml_ids:
                            found_xml_id = self.pool['ir.model.data'].browse(cr, uid, xml_ids[0], context=context)
                            record = self.pool[found_xml_id.model].browse(cr, uid, [found_xml_id.res_id], context=context)[0]
                            # The record exists, store the id and don't recreate the XML ID
                            if record.exists():
                                inherit_xml_ids.append(found_xml_id.model)
                                values[field_name] = found_xml_id.res_id
                            # Orphan XML ID, delete it
                            else:
                                found_xml_id.unlink()

                res_id = model_obj.create(cr, uid, values, context=context)
                if xml_id:
                    if model_obj._inherits:
                        for table in model_obj._inherits:
                            if table in inherit_xml_ids:
                                continue

                            inherit_id = model_obj.browse(cr, uid,
                                    res_id,context=context)[model_obj._inherits[table]]
                            self.create(cr, SUPERUSER_ID, {
                                'name': xml_id + '_' + table.replace('.', '_'),
                                'model': table,
                                'module': module,
                                'res_id': inherit_id.id,
                                'noupdate': noupdate,
                                },context=context)
                    self.create(cr, SUPERUSER_ID, {
                        'name': xml_id,
                        'model': model,
                        'module': module,
                        'res_id': res_id,
                        'noupdate': noupdate
                        },context=context)
        if xml_id and res_id:
            self.loads[(module, xml_id)] = (model, res_id)
            for table, inherit_field in model_obj._inherits.iteritems():
                inherit_id = model_obj.read(cr, uid, [res_id],
                        [inherit_field])[0][inherit_field]
                self.loads[(module, xml_id + '_' + table.replace('.', '_'))] = (table, inherit_id)
        return res_id

    def ir_set(self, cr, uid, key, key2, name, models, value, replace=True, isobject=False, meta=None, xml_id=False):
        ir_values_obj = openerp.registry(cr.dbname)['ir.values']
        ir_values_obj.set(cr, uid, key, key2, name, models, value, replace, isobject, meta)
        return True

    def _module_data_uninstall(self, cr, uid, modules_to_remove, context=None):
        """Deletes all the records referenced by the ir.model.data entries
        ``ids`` along with their corresponding database backed (including
        dropping tables, columns, FKs, etc, as long as there is no other
        ir.model.data entry holding a reference to them (which indicates that
        they are still owned by another module). 
        Attempts to perform the deletion in an appropriate order to maximize
        the chance of gracefully deleting all records.
        This step is performed as part of the full uninstallation of a module.
        """ 

        ids = self.search(cr, uid, [('module', 'in', modules_to_remove)])

        if uid != 1 and not self.pool['ir.model.access'].check_groups(cr, uid, "base.group_system"):
            raise AccessError(_('Administrator access is required to uninstall a module'))

        context = dict(context or {})
        context[MODULE_UNINSTALL_FLAG] = True # enable model/field deletion

        ids_set = set(ids)
        wkf_todo = []
        to_unlink = []
        ids.sort()
        ids.reverse()
        for data in self.browse(cr, uid, ids, context):
            model = data.model
            res_id = data.res_id

            pair_to_unlink = (model, res_id)
            if pair_to_unlink not in to_unlink:
                to_unlink.append(pair_to_unlink)

            if model == 'workflow.activity':
                # Special treatment for workflow activities: temporarily revert their
                # incoming transition and trigger an update to force all workflow items
                # to move out before deleting them
                cr.execute('select res_type,res_id from wkf_instance where id IN (select inst_id from wkf_workitem where act_id=%s)', (res_id,))
                wkf_todo.extend(cr.fetchall())
                cr.execute("update wkf_transition set condition='True', group_id=NULL, signal=NULL,act_to=act_from,act_from=%s where act_to=%s", (res_id,res_id))
                self.invalidate_cache(cr, uid, context=context)

        for model,res_id in wkf_todo:
            try:
                openerp.workflow.trg_write(uid, model, res_id, cr)
            except Exception:
                _logger.info('Unable to force processing of workflow for item %s@%s in order to leave activity to be deleted', res_id, model, exc_info=True)

        def unlink_if_refcount(to_unlink):
            for model, res_id in to_unlink:
                external_ids = self.search(cr, uid, [('model', '=', model),('res_id', '=', res_id)])
                if set(external_ids)-ids_set:
                    # if other modules have defined this record, we must not delete it
                    continue
                if model == 'ir.model.fields':
                    # Don't remove the LOG_ACCESS_COLUMNS unless _log_access
                    # has been turned off on the model.
                    field = self.pool[model].browse(cr, uid, [res_id], context=context)[0]
                    if not field.exists():
                        _logger.info('Deleting orphan external_ids %s', external_ids)
                        self.unlink(cr, uid, external_ids)
                        continue
<<<<<<< HEAD
                    # OpenUpgrade specific start
                    if not self.pool.get(field.model):
                        continue
                    # OpenUpgrade specific end
                    if field.name in openerp.models.LOG_ACCESS_COLUMNS and self.pool[field.model]._log_access:
=======
                    if field.name in openerp.models.LOG_ACCESS_COLUMNS and field.model in self.pool and self.pool[field.model]._log_access:
>>>>>>> f0620a96
                        continue
                    if field.name == 'id':
                        continue
                _logger.info('Deleting %s@%s', res_id, model)
                try:
                    cr.execute('SAVEPOINT record_unlink_save')
                    self.pool[model].unlink(cr, uid, [res_id], context=context)
                except Exception:
                    _logger.info('Unable to delete %s@%s', res_id, model, exc_info=True)
                    cr.execute('ROLLBACK TO SAVEPOINT record_unlink_save')
                else:
                    cr.execute('RELEASE SAVEPOINT record_unlink_save')

        # Remove non-model records first, then model fields, and finish with models
        unlink_if_refcount((model, res_id) for model, res_id in to_unlink
                                if model not in ('ir.model','ir.model.fields','ir.model.constraint'))
        unlink_if_refcount((model, res_id) for model, res_id in to_unlink
                                if model == 'ir.model.constraint')

        ir_module_module = self.pool['ir.module.module']
        ir_model_constraint = self.pool['ir.model.constraint']
        modules_to_remove_ids = ir_module_module.search(cr, uid, [('name', 'in', modules_to_remove)], context=context)
        constraint_ids = ir_model_constraint.search(cr, uid, [('module', 'in', modules_to_remove_ids)], context=context)
        ir_model_constraint._module_data_uninstall(cr, uid, constraint_ids, context)

        unlink_if_refcount((model, res_id) for model, res_id in to_unlink
                                if model == 'ir.model.fields')

        ir_model_relation = self.pool['ir.model.relation']
        relation_ids = ir_model_relation.search(cr, uid, [('module', 'in', modules_to_remove_ids)])
        ir_model_relation._module_data_uninstall(cr, uid, relation_ids, context)

        unlink_if_refcount((model, res_id) for model, res_id in to_unlink
                                if model == 'ir.model')

        cr.commit()

        self.unlink(cr, uid, ids, context)

    def _process_end(self, cr, uid, modules):
        """ Clear records removed from updated module data.
        This method is called at the end of the module loading process.
        It is meant to removed records that are no longer present in the
        updated data. Such records are recognised as the one with an xml id
        and a module in ir_model_data and noupdate set to false, but not
        present in self.loads.
        """
        if not modules or config.get('import_partial'):
            return True

        bad_imd_ids = []
        context = {MODULE_UNINSTALL_FLAG: True}
        cr.execute("""SELECT id,name,model,res_id,module FROM ir_model_data
                      WHERE module IN %s AND res_id IS NOT NULL AND noupdate=%s ORDER BY id DESC
                   """, (tuple(modules), False))
        for (id, name, model, res_id, module) in cr.fetchall():
            if (module, name) not in self.loads:
                if model in self.pool:
                    _logger.info('Deleting %s@%s', res_id, model)
                    try:
                        cr.execute('SAVEPOINT ir_model_data_delete');
                        self.pool[model].unlink(cr, uid, [res_id])
                        cr.execute('RELEASE SAVEPOINT ir_model_data_delete')
                    except Exception:
                        cr.execute('ROLLBACK TO SAVEPOINT ir_model_data_delete');
                        _logger.warning(
                            'Could not delete obsolete record with id: %d of model %s\n'
                            'Please refer to the log message right above',
                            res_id, model)
                        bad_imd_ids.append(id)
        if bad_imd_ids:
            self.unlink(cr, uid, bad_imd_ids, context=context)
        self.loads.clear()

class wizard_model_menu(osv.osv_memory):
    _name = 'wizard.ir.model.menu.create'
    _columns = {
        'menu_id': fields.many2one('ir.ui.menu', 'Parent Menu', required=True),
        'name': fields.char('Menu Name', required=True),
    }

    def menu_create(self, cr, uid, ids, context=None):
        if not context:
            context = {}
        model_pool = self.pool.get('ir.model')
        for menu in self.browse(cr, uid, ids, context):
            model = model_pool.browse(cr, uid, context.get('model_id'), context=context)
            val = {
                'name': menu.name,
                'res_model': model.model,
                'view_type': 'form',
                'view_mode': 'tree,form'
            }
            action_id = self.pool.get('ir.actions.act_window').create(cr, uid, val)
            self.pool.get('ir.ui.menu').create(cr, uid, {
                'name': menu.name,
                'parent_id': menu.menu_id.id,
                'action': 'ir.actions.act_window,%d' % (action_id,)
            }, context)
        return {'type':'ir.actions.act_window_close'}<|MERGE_RESOLUTION|>--- conflicted
+++ resolved
@@ -1254,15 +1254,11 @@
                         _logger.info('Deleting orphan external_ids %s', external_ids)
                         self.unlink(cr, uid, external_ids)
                         continue
-<<<<<<< HEAD
                     # OpenUpgrade specific start
                     if not self.pool.get(field.model):
                         continue
                     # OpenUpgrade specific end
-                    if field.name in openerp.models.LOG_ACCESS_COLUMNS and self.pool[field.model]._log_access:
-=======
                     if field.name in openerp.models.LOG_ACCESS_COLUMNS and field.model in self.pool and self.pool[field.model]._log_access:
->>>>>>> f0620a96
                         continue
                     if field.name == 'id':
                         continue
