--- conflicted
+++ resolved
@@ -771,42 +771,28 @@
         # and introduces the reified group fields
         view = self.get_user_groups_view(cr, uid, context)
         if view:
-
             xml1, xml2 = [], []
             xml1.append(E.separator(string=_('Application'), colspan="4"))
             for app, kind, gs in self.get_groups_by_application(cr, uid, context):
                 # hide groups in category 'Hidden' (except to group_no_one)
-                attrs = 'groups="base.group_no_one"' if app and app.xml_id == 'base.module_category_hidden' else ''
+                attrs = {'groups': 'base.group_no_one'} if app and app.xml_id == 'base.module_category_hidden' else {}
                 if kind == 'selection':
                     # application name with a selection field
                     field_name = name_selection_groups(map(int, gs))
-<<<<<<< HEAD
-                    xml1.append('<field name="%s" %s/>' % (field_name, attrs))
-                    xml1.append('<newline/>')
-                else:
-                    # application separator with boolean fields
-                    app_name = app and app.name or _('Other')
-                    xml2.append('<separator string="%s" colspan="4" %s/>' % (app_name, attrs))
-                    for g in gs:
-                        field_name = name_boolean_group(g.id)
-                        xml2.append('<field name="%s" %s/>' % (field_name, attrs))
-            view.write({'arch': xml % ('\n'.join(xml1), '\n'.join(xml2))})
-=======
-                    xml1.append(E.field(name=field_name))
+                    xml1.append(E.field(name=field_name, **attrs))
                     xml1.append(E.newline())
                 else:
                     # application separator with boolean fields
                     app_name = app and app.name or _('Other')
-                    xml2.append(E.separator(string=app_name, colspan="4"))
+                    xml2.append(E.separator(string=app_name, colspan="4", **attrs))
                     for g in gs:
                         field_name = name_boolean_group(g.id)
-                        xml2.append(E.field(name=field_name))
+                        xml2.append(E.field(name=field_name, **attrs))
 
             xml = E.field(*(xml1 + xml2), name="groups_id", position="replace")
             xml.addprevious(etree.Comment("GENERATED AUTOMATICALLY BY GROUPS"))
             xml_content = etree.tostring(xml, pretty_print=True, xml_declaration=True, encoding="utf-8")
             view.write({'arch': xml_content})
->>>>>>> d61bdef6
         return True
 
     def get_user_groups_view(self, cr, uid, context=None):
