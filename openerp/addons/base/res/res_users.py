--- conflicted
+++ resolved
@@ -340,11 +340,7 @@
     }
 
     # User can write to a few of her own fields (but not her groups for example)
-<<<<<<< HEAD
-    SELF_WRITEABLE_FIELDS = ['menu_tips','password', 'signature', 'action_id', 'company_id', 'user_email', 'name', 'image', 'image_medium', 'image_small']
-=======
-    SELF_WRITEABLE_FIELDS = ['password', 'signature', 'action_id', 'company_id', 'user_email', 'name', 'avatar', 'avatar_big']
->>>>>>> f167f30b
+    SELF_WRITEABLE_FIELDS = ['password', 'signature', 'action_id', 'company_id', 'user_email', 'name', 'image', 'image_medium', 'image_small']
 
     def write(self, cr, uid, ids, values, context=None):
         if not hasattr(ids, '__iter__'):
