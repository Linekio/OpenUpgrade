<?xml version="1.0" encoding="utf-8"?>
<openerp>
    <data>

        <!-- Top menu item -->
        <menuitem name="Sales"
            id="menu_base_partner"
            groups="base.group_sale_salesman"
            sequence="30"/>

            <menuitem id="base.menu_sales" parent="base.menu_base_partner" name="Sales" sequence="1" />
            <menuitem id="menu_base_config" parent="menu_base_partner" name="Configuration" sequence="30" groups="group_system"/>
                <menuitem id="menu_config_address_book" parent="menu_base_config" name="Address Book" sequence="40" groups="group_system"/>

        <!-- Partner Titles -->
        <record id="view_partner_title_tree" model="ir.ui.view">
            <field name="name">res.partner.title.tree</field>
            <field name="model">res.partner.title</field>
            <field name="type">tree</field>
            <field name="arch" type="xml">
                <tree string="Partner Titles">
                    <field name="name"/>
                    <field name="shortcut"/>
                </tree>
            </field>
        </record>
        <record id="view_partner_title_form" model="ir.ui.view">
            <field name="name">res.partner.title.form</field>
            <field name="model">res.partner.title</field>
            <field name="type">form</field>
            <field name="arch" type="xml">
                <form string="Partner Titles" version="7.0">
                    <group col="4">
                        <field name="name"/>
                        <field name="shortcut"/>
                        <field name="domain"/>
                    </group>
                </form>
            </field>
        </record>

        <!--
        <record id="action_partner_title" model="ir.actions.act_window">
            <field name="name">Titles</field>
            <field name="type">ir.actions.act_window</field>
            <field name="res_model">res.partner.title</field>
            <field name="view_type">form</field>
        </record>
        <menuitem action="action_partner_title" id="menu_partner_title" parent="base.menu_base_config"/>
        -->

        <record id="action_partner_title_partner" model="ir.actions.act_window">
            <field name="name">Partner Titles</field>
            <field name="type">ir.actions.act_window</field>
            <field name="res_model">res.partner.title</field>
            <field name="view_type">form</field>
            <field name="domain">[('domain','=','partner')]</field>
            <field name="context">{'default_domain': 'partner'}</field>
            <field name="help">Manage the partner titles you want to have available in your system. The partner titles is the legal status of the company: Private Limited, SA, etc.</field>
        </record>

        <menuitem action="action_partner_title_partner" id="menu_partner_title_partner" parent="menu_config_address_book" sequence="2" groups="base.group_no_one"/>

        <record id="action_partner_title_contact" model="ir.actions.act_window">
            <field name="name">Contact Titles</field>
            <field name="type">ir.actions.act_window</field>
            <field name="res_model">res.partner.title</field>
            <field name="view_type">form</field>
            <field name="domain">[('domain','=','contact')]</field>
            <field name="context">{'default_domain': 'contact'}</field>
            <field name="help">Manage the contact titles you want to have available in your system and the way you want to print them in letters and other documents. Some example: Mr., Mrs. </field>
        </record>

        <menuitem action="action_partner_title_contact" id="menu_partner_title_contact" name="Contact Titles" parent="menu_config_address_book" sequence="3" groups="base.group_no_one"/>

        <!-- Partner -->
        <record id="view_partner_tree" model="ir.ui.view">
            <field name="name">res.partner.tree</field>
            <field name="model">res.partner</field>
            <field name="type">tree</field>
            <field eval="8" name="priority"/>
            <field name="arch" type="xml">
                <tree string="Contacts">
                    <field name="name"/>
                    <field name="function" invisible="1"/>
                    <field name="phone"/>
                    <field name="email"/>
                    <field name="user_id" invisible="1"/>
                    <field name="is_company" invisible="1"/>
                    <field name="country" invisible="1"/>
                    <field name="country_id" invisible="1"/>
                </tree>
            </field>
        </record>

        <record id="view_partner_form" model="ir.ui.view">
            <field name="name">res.partner.form</field>
            <field name="model">res.partner</field>
            <field name="type">form</field>
            <field name="arch" type="xml">
                <form string="Partners" version="7.0">
                <sheet>
                    <field name="photo" widget='image' class="oe_avatar oe_left"/>
                    <div class="oe_title">
                        <div class="oe_edit_only">
                            <label for="name" string="Customer Name"/>
                            (<field name="is_company" on_change="onchange_type(is_company)" class="oe_inline"/> <label for="is_company" string="Is a Company?"/>)
                        </div>
                        <h1>
                            <field name="name"/>
                        </h1>
                        <field name="category_id" widget="many2many_tags" placeholder="Select Tags"/>
                    </div>
                    <div class="oe_right oe_button_box" name="buttons"> </div>

                    <group>
                        <group>
                            <field name="parent_id"
                                domain="[('is_company', '=', True)]" context="{'default_is_company': True}"
                                attrs="{'invisible': [('is_company','=', True)]}"
                                on_change="onchange_address(use_parent_address, parent_id)"/>,
                            <label for="type" attrs="{'invisible': [('parent_id','=', False)]}"/>
                            <div attrs="{'invisible': [('parent_id','=', False)]}">
                                <field class="oe_inline"
                                    name="type"/>
                                <label for="use_parent_address" class="oe_edit_only"/>
                                <field name="use_parent_address" class="oe_edit_only oe_inline"
                                    on_change="onchange_address(use_parent_address, parent_id)"/>
                            </div>

                            <label for="street" string="Address"/>
                            <div>
                                <field name="street" placeholder="Street..."/>
                                <field name="street2"/>
                                <div class="address_format">
                                    <field name="city" placeholder="City" style="width: 40%%"/>
                                    <field name="state_id" class="oe_no_button" placeholder="State" style="width: 24%%"/>
                                    <field name="zip" placeholder="ZIP" style="width: 34%%"/>
                                </div>
                                <field name="country_id" placeholder="Country" class="oe_no_button"/>
                            </div>
                            <field name="website" widget="url" placeholder="e.g. www.openerp.com"/>
                        </group>
                        <group>
                            <field name="function" placeholder="e.g. Sales Director"
                                attrs="{'invisible': [('is_company','=', True)]}"/>
                            <field name="phone" placeholder="e.g. +32.81.81.37.00"/>
                            <field name="mobile"/>
                            <field name="fax"/>
                            <field name="email" widget="email"/>
                            <field name="title" domain="[('domain', '=', 'contact')]"
                                class="oe_no_button" attrs="{'invisible': [('is_company','=', True)]}"/>
                        </group>
                    </group>

                    <notebook colspan="4">
                        <page string="Contacts">
                            <field name="child_ids" context="{'default_parent_id': active_id}" mode="kanban">
                                <kanban>
                                    <field name="color"/>
                                    <field name="name"/>
                                    <field name="title"/>
                                    <field name="email"/>
                                    <field name="parent_id"/>
                                    <field name="is_company"/>
                                    <field name="function"/>
                                    <field name="phone"/>
                                    <field name="street"/>
                                    <field name="street2"/>
                                    <field name="photo"/>
                                    <field name="zip"/>
                                    <field name="city"/>
                                    <field name="country_id"/>
                                    <field name="mobile"/>
                                    <field name="state_id"/>
                                    <templates>
                                        <t t-name="kanban-box">
                                            <t t-set="color" t-value="kanban_color(record.color.raw_value)"/>
                                            <div t-att-class="color + (record.title.raw_value == 1 ? ' oe_kanban_color_alert' : '')" style="position: relative">
                                                <a t-if="! read_only_mode" type="delete" style="position: absolute; right: 0; padding: 4px; diplay: inline-block">X</a>
                                                <div class="oe_module_vignette">
                                                <a type="edit">
                                                    <img t-att-src="kanban_image('res.partner', 'photo', record.id.value)" class="oe_avatar oe_kanban_avatar_toto"/>
                                                </a>
                                                    <div class="oe_module_desc">
                                                        <div class="oe_kanban_box_content oe_kanban_color_bglight oe_kanban_box_show_onclick_trigger oe_kanban_color_border">
                                                            <table class="oe_kanban_table">
                                                                <tr>
                                                                    <td class="oe_kanban_title1" align="left" valign="middle">
                                                                        <h4><a type="edit"><field name="name"/></a></h4>
                                                                        <i><div t-if="record.function.raw_value">
                                                                            <field name="function"/><br/></div></i>
                                                                    </td>
                                                                    <td valign="top" align="right">
                                                                        <a t-if="record.email.raw_value" title="Mail" t-att-href="'mailto:'+record.email.value" style="text-decoration: none;" >
                                                                            <img src="/web/static/src/img/icons/terp-mail-message-new.png" border="0" width="16" height="16"/>
                                                                        </a>

                                                                    </td>
                                                                </tr>
                                                            </table>
                                                        </div>
                                                    </div>
                                                </div>
                                            </div>
                                        </t>
                                    </templates>
                                </kanban>
                            </field>
                        </page>
                        <page string="Sales &amp; Purchases" attrs="{'invisible': [('customer', '=', False), ('supplier', '=', False)]}">
                            <group>
                                <group>
                                    <field name="user_id" />
                                    <field name="company_id" groups="base.group_multi_company" widget="selection"/>
                                </group>
                                <group>
                                    <field name="customer"/>
                                    <field name="supplier"/>
                                </group>
                                <group>
                                    <field name="ref"/>
                                    <field name="lang"/>
                                    <field name="date"/>
                                </group>
                                <group>
<<<<<<< HEAD
                                    <field name="customer"/>
                                    <field name="supplier" invisible="1"/>
=======
>>>>>>> 04c5130c
                                    <field name="active"/>
                                </group>
                            </group>
                        </page>
                        <!-- The History page becomes visible as soon as there is something to display inside -->
                        <page string="History" name="page_history" invisible="True">
                        </page>
                        <page string="Internal Notes">
                            <field name="comment" placeholder="Internal notes about this customer..."/>
                        </page>
                    </notebook>
                </sheet>
                </form>
            </field>
        </record>

       <record id="view_res_partner_filter" model="ir.ui.view">
            <field name="name">res.partner.select</field>
            <field name="model">res.partner</field>
            <field name="type">search</field>
            <field name="arch" type="xml">
                <search string="Search Partner">
                   <group col='10' colspan='4'>
                        <field name="name"
                            filter_domain="['|','|',('name','ilike',self),('parent_id','ilike',self),('ref','=',self)]"
                            string="Partner"/>
                        <separator orientation="vertical"/>
                        <filter help="My Partners" icon="terp-personal+" domain="[('user_id','=',uid)]"/>
                        <filter string="Persons" name="type_person" icon="terp-personal" domain="[('is_company','=',0)]"/>
                        <filter string="Companies" name="type_company" icon="terp-partner" domain="[('is_company','=',1)]"/>
                        <filter string="Customers" name="customer" icon="terp-personal" domain="[('customer','=',1)]" help="Customer Partners"/>
                        <filter string="Suppliers" name="supplier" icon="terp-personal" domain="[('supplier','=',1)]" help="Supplier Partners"/>
                        <separator orientation="vertical"/>
                        <field name="category_id"/>
                        <field name="user_id"/>
                        <field name="parent_id" filter_domain="[('parent_id','child_of',[self])]"/>
                   </group>
                   <newline />
                   <group expand="0" string="Group By...">
                       <filter string="Salesman" icon="terp-personal" domain="[]" context="{'group_by' : 'user_id'}" />
                       <filter string="Company" context="{'group_by': 'parent_id'}"/>
                   </group>
               </search>
            </field>
        </record>

        <!-- Partner Kanban View -->
        <record model="ir.ui.view" id="res_partner_kanban_view">
            <field name="name">res.partner.kanban</field>
            <field name="model">res.partner</field>
            <field name="type">kanban</field>
            <field name="arch" type="xml">
                <kanban>
                    <field name="color"/>
                    <field name="name"/>
                    <field name="title"/>
                    <field name="email"/>
                    <field name="parent_id"/>
                    <field name="is_company"/>
                    <field name="function"/>
                    <field name="phone"/>
                    <field name="street"/>
                    <field name="street2"/>
                    <field name="photo"/>
                    <field name="zip"/>
                    <field name="city"/>
                    <field name="country_id"/>
                    <field name="mobile"/>
                    <field name="state_id"/>
                    <templates>
                        <t t-name="kanban-box">
                            <div class="oe_kanban_vignette">
                                <a type="edit">
                                    <img t-att-src="kanban_image('res.partner', 'photo', record.id.value)" class="oe_kanban_image"/>
                                </a>
                                <div class="oe_kanban_details">
                                      <h4 class="oe_partner_heading"><a type="edit"><field name="name"/></a>
                                      </h4>
                                      <ul>
                                          <li t-if="record.parent_id.raw_value and !record.function.raw_value"><field name="parent_id"/></li>
                                          <li t-if="!record.parent_id.raw_value and record.function.raw_value"><field name="function"/></li>
                                          <li t-if="record.parent_id.raw_value and record.function.raw_value"><field name="function"/> at <field name="parent_id"/></li>
                                          <li t-if="record.city.raw_value and !record.country.raw_value"><field name="city"/></li>
                                          <li t-if="!record.city.raw_value and record.country.raw_value"><field name="country"/></li>
                                          <li t-if="record.city.raw_value and record.country.raw_value"><field name="city"/>, <field name="country"/></li>
                                          <li t-if="record.phone.raw_value">Tel: <field name="phone"/></li>
                                          <li t-if="record.mobile.raw_value">Mobile: <field name="mobile"/></li>
                                          <li t-if="record.email.raw_value"><a t-attf-href="mailto:#{record.email.raw_value}"><field name="email"/></a></li>
                                      </ul>
                                </div>
                            </div>

                        </t>
                    </templates>
                </kanban>
            </field>
        </record>

        <record id="action_partner_form" model="ir.actions.act_window">
            <field name="name">Customers</field>
            <field name="type">ir.actions.act_window</field>
            <field name="res_model">res.partner</field>
            <field name="view_type">form</field>
            <field name="view_mode">kanban,tree,form</field>
            <field name="context">{"search_default_customer":1}</field>
            <field name="search_view_id" ref="view_res_partner_filter"/>
            <field name="help">
                Click on "Create" to add a new contact in your address book.
                &lt;p&gt;
                A contact is either a person or a company; a person can be linked to a company as a contact of that company.
                &lt;p&gt;
                You will be able to follow documents and history of your contacts (invoices, meetings, projects, etc.)
            </field>
        </record>
        <record id="action_partner_form_view1" model="ir.actions.act_window.view">
            <field eval="0" name="sequence"/>
            <field name="view_mode">kanban</field>
            <field name="view_id" ref="res_partner_kanban_view"/>
            <field name="act_window_id" ref="action_partner_form"/>
        </record>
        <record id="action_partner_form_view2" model="ir.actions.act_window.view">
            <field eval="2" name="sequence"/>
            <field name="view_mode">form</field>
            <field name="view_id" ref="view_partner_form"/>
            <field name="act_window_id" ref="action_partner_form"/>
        </record>
        <record id="action_partner_tree_view1" model="ir.actions.act_window.view">
            <field name="sequence" eval="1"/>
            <field name="view_mode">tree</field>
            <field name="view_id" ref="view_partner_tree"/>
            <field name="act_window_id" ref="action_partner_form"/>
        </record>
        <menuitem id="menu_partner_form" parent="base.menu_sales" action="action_partner_form" sequence="1"/>

        <record id="action_partner_customer_form" model="ir.actions.act_window">
            <field name="name">Customers</field>
            <field name="type">ir.actions.act_window</field>
            <field name="res_model">res.partner</field>
            <field name="view_type">form</field>
            <field name="view_mode">kanban,tree,form</field>
            <field name="domain">[('customer','=',1)]</field>
            <field name="context">{'default_customer':1, 'search_default_customer':1}</field>
            <field name="filter" eval="True"/>
            <field name="help">
                Click on "Create" to add a new customer in your address book.
                &lt;p&gt;
                A contact is either a person or a company; a person can be linked to a company as a contact of that company.
                &lt;p&gt;
                You will be able to follow documents and history of your contacts (invoices, meetings, projects, etc.)
            </field>
        </record>

        <record id="action_partner_supplier_form" model="ir.actions.act_window">
            <field name="name">Suppliers</field>
            <field name="type">ir.actions.act_window</field>
            <field name="res_model">res.partner</field>
            <field name="view_type">form</field>
            <field name="domain">[]</field>
            <field name="view_mode">kanban,tree,form</field>
            <field name="context">{'search_default_supplier': 1,'default_customer': 0,'default_supplier': 1}</field>
            <field name="filter" eval="True"/>
            <field name="help">
                Click on "Create" to add a new supplier in your address book.
                &lt;p&gt;
                A supplier is either a person or a company; a person can be linked to a company as a contact of that company.
                &lt;p&gt;
                You will be able to follow documents and history of your contacts (invoices, meetings, projects, etc.)
            </field>
        </record>

        <record id="action_partner_employee_form" model="ir.actions.act_window">
            <field name="name">Employees</field>
            <field name="type">ir.actions.act_window</field>
            <field name="res_model">res.partner</field>
            <field name="view_type">form</field>
            <field name="domain">[('employee','=',1)]</field>
            <field name="context">{'default_customer':0, 'default_supplier':0 , 'default_employee':1}</field>
            <field name="filter" eval="True"/>
        </record>

        <record id="action_partner_other_form" model="ir.actions.act_window">
            <field name="name">Other Partners</field>
            <field name="type">ir.actions.act_window</field>
            <field name="res_model">res.partner</field>
            <field name="view_type">form</field>
            <field name="domain">[('supplier','&lt;&gt;',1),('customer','&lt;&gt;',1)]</field>
            <field name="filter" eval="True"/>
        </record>

        <record id="view_payterm_form" model="ir.ui.view">
            <field name="name">res.payterm</field>
            <field name="model">res.payterm</field>
            <field name="type">form</field>
            <field name="arch" type="xml">
                <form string="Payment Term" version="7.0">
                    <group>
                        <field name="name"/>
                    </group>
                </form>
            </field>
        </record>
        <record id="action_payterm_form" model="ir.actions.act_window">
            <field name="name">Payment term</field>
            <field name="type">ir.actions.act_window</field>
            <field name="res_model">res.payterm</field>
            <field name="view_type">form</field>
            <field name="view_id" ref="view_payterm_form"/>
        </record>

        <!-- Categories -->
        <record id="view_partner_category_form" model="ir.ui.view">
            <field name="name">Partner Categories</field>
            <field name="model">res.partner.category</field>
            <field name="type">form</field>
            <field name="arch" type="xml">
                <form string="Partner Category" version="7.0">
                    <group col="4">
                        <field name="name"/>
                        <field name="active"/>
                        <field name="parent_id"/>
                    </group>
                </form>
            </field>
        </record>
        <record id="view_partner_category_list" model="ir.ui.view">
            <field name="name">Partner Categories</field>
            <field name="model">res.partner.category</field>
            <field name="type">tree</field>
            <field eval="6" name="priority"/>
            <field name="arch" type="xml">
                <tree string="Partner Categories">
                    <field name="complete_name"/>
                </tree>
            </field>
        </record>
        <record id="view_partner_category_tree" model="ir.ui.view">
            <field name="name">res.partner.category.tree</field>
            <field name="model">res.partner.category</field>
            <field name="type">tree</field>
            <field name="field_parent">child_ids</field>
            <field name="arch" type="xml">
                <tree toolbar="1" string="Partner Categories">
                    <field name="name"/>
                </tree>
            </field>
        </record>
        <!--
        <record id="action_partner_category" model="ir.actions.act_window">
            <field name="name">Partners by Categories</field>
            <field name="type">ir.actions.act_window</field>
            <field name="res_model">res.partner.category</field>
            <field name="view_type">tree</field>
            <field name="view_id" ref="view_partner_category_tree"/>
            <field name="domain">[('parent_id','=',False)]</field>
        </record>
        <menuitem action="action_partner_category" id="menu_partner_category_main" parent="base.menu_address_book" sequence="1"
            groups="base.group_no_one"/>
        -->

        <record id="action_partner_by_category" model="ir.actions.act_window">
            <field name="name">Partner Categories</field>
            <field name="res_model">res.partner</field>
            <field name="view_type">form</field>
            <field name="view_mode">tree,form</field>
            <field name="domain">[('category_id','child_of', [active_id])]</field>
            <field name="context">{'category_id':active_id}</field>
            <field name="search_view_id" ref="view_res_partner_filter"/>
        </record>

        <record id="ir_action_partner_by_category" model="ir.values">
            <field eval="'tree_but_open'" name="key2"/>
            <field eval="'res.partner.category'" name="model"/>
            <field name="name">Open partners</field>
            <field eval="'ir.actions.act_window,%d'%action_partner_by_category" name="value"/>
        </record>

        <record id="action_partner_category_form" model="ir.actions.act_window">
            <field name="name">Partner Categories</field>
            <field name="type">ir.actions.act_window</field>
            <field name="res_model">res.partner.category</field>
            <field name="view_type">form</field>
            <field name="help">Manage the partner categories in order to better classify them for tracking and analysis purposes. A partner may belong to several categories and categories have a hierarchy structure: a partner belonging to a category also belong to his parent category.</field>
        </record>

        <menuitem action="action_partner_category_form" id="menu_partner_category_form" name="Partner Categories" sequence="4" parent="menu_config_address_book" groups="base.group_no_one"/>

    </data>
</openerp><|MERGE_RESOLUTION|>--- conflicted
+++ resolved
@@ -216,7 +216,7 @@
                                 </group>
                                 <group>
                                     <field name="customer"/>
-                                    <field name="supplier"/>
+                                    <field name="supplier" invisible="1"/>
                                 </group>
                                 <group>
                                     <field name="ref"/>
@@ -224,11 +224,6 @@
                                     <field name="date"/>
                                 </group>
                                 <group>
-<<<<<<< HEAD
-                                    <field name="customer"/>
-                                    <field name="supplier" invisible="1"/>
-=======
->>>>>>> 04c5130c
                                     <field name="active"/>
                                 </group>
                             </group>
