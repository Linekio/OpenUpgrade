# -*- coding: utf-8 -*-
##############################################################################
#    
#    OpenERP, Open Source Management Solution
#    Copyright (C) 2004-2009 Tiny SPRL (<http://tiny.be>).
#
#    This program is free software: you can redistribute it and/or modify
#    it under the terms of the GNU Affero General Public License as
#    published by the Free Software Foundation, either version 3 of the
#    License, or (at your option) any later version.
#
#    This program is distributed in the hope that it will be useful,
#    but WITHOUT ANY WARRANTY; without even the implied warranty of
#    MERCHANTABILITY or FITNESS FOR A PARTICULAR PURPOSE.  See the
#    GNU Affero General Public License for more details.
#
#    You should have received a copy of the GNU Affero General Public License
#    along with this program.  If not, see <http://www.gnu.org/licenses/>.     
#
##############################################################################

import tools

import res_country
import res_lang
import res_partner
import res_partner_event
import res_bank
import res_config
import res_currency
import res_company
import res_users
import res_request
import res_lang
import res_log
import res_widget
<<<<<<< HEAD

import edi_res_company
=======
import ir_property

import wizard
import report

# vim:expandtab:smartindent:tabstop=4:softtabstop=4:shiftwidth=4:
>>>>>>> ef7211f6
<|MERGE_RESOLUTION|>--- conflicted
+++ resolved
@@ -34,14 +34,12 @@
 import res_lang
 import res_log
 import res_widget
-<<<<<<< HEAD
-
+import ir_property
+import edi_partner
 import edi_res_company
-=======
-import ir_property
-
 import wizard
 import report
 
 # vim:expandtab:smartindent:tabstop=4:softtabstop=4:shiftwidth=4:
->>>>>>> ef7211f6
+
+
