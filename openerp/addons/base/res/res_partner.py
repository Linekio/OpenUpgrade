# -*- coding: utf-8 -*-
##############################################################################
#
#    OpenERP, Open Source Management Solution
#    Copyright (C) 2004-2009 Tiny SPRL (<http://tiny.be>).
#
#    This program is free software: you can redistribute it and/or modify
#    it under the terms of the GNU Affero General Public License as
#    published by the Free Software Foundation, either version 3 of the
#    License, or (at your option) any later version.
#
#    This program is distributed in the hope that it will be useful,
#    but WITHOUT ANY WARRANTY; without even the implied warranty of
#    MERCHANTABILITY or FITNESS FOR A PARTICULAR PURPOSE.  See the
#    GNU Affero General Public License for more details.
#
#    You should have received a copy of the GNU Affero General Public License
#    along with this program.  If not, see <http://www.gnu.org/licenses/>.
#
##############################################################################

import datetime
from lxml import etree
import math
import pytz
import urlparse

import openerp
from openerp import tools, api
from openerp.osv import osv, fields
from openerp.osv.expression import get_unaccent_wrapper
from openerp.tools.translate import _

ADDRESS_FORMAT_LAYOUTS = {
    '%(city)s %(state_code)s\n%(zip)s': """
        <div class="address_format">
            <field name="city" placeholder="City" style="width: 50%%"/>
            <field name="state_id" class="oe_no_button" placeholder="State" style="width: 47%%" options='{"no_open": true}'/>
            <br/>
            <field name="zip" placeholder="ZIP"/>
        </div>
    """,
    '%(zip)s %(city)s': """
        <div class="address_format">
            <field name="zip" placeholder="ZIP" style="width: 40%%"/>
            <field name="city" placeholder="City" style="width: 57%%"/>
            <br/>
            <field name="state_id" class="oe_no_button" placeholder="State" options='{"no_open": true}'/>
        </div>
    """,
    '%(city)s\n%(state_name)s\n%(zip)s': """
        <div class="address_format">
            <field name="city" placeholder="City"/>
            <field name="state_id" class="oe_no_button" placeholder="State" options='{"no_open": true}'/>
            <field name="zip" placeholder="ZIP"/>
        </div>
    """
}


class format_address(object):
    @api.model
    def fields_view_get_address(self, arch):
        fmt = self.env.user.company_id.country_id.address_format or ''
        for k, v in ADDRESS_FORMAT_LAYOUTS.items():
            if k in fmt:
                doc = etree.fromstring(arch)
                for node in doc.xpath("//div[@class='address_format']"):
                    tree = etree.fromstring(v)
                    node.getparent().replace(node, tree)
                arch = etree.tostring(doc)
                break
        return arch


@api.model
def _tz_get(self):
    # put POSIX 'Etc/*' entries at the end to avoid confusing users - see bug 1086728
    return [(tz,tz) for tz in sorted(pytz.all_timezones, key=lambda tz: tz if not tz.startswith('Etc/') else '_')]


class res_partner_category(osv.Model):

    def name_get(self, cr, uid, ids, context=None):
        """ Return the categories' display name, including their direct
            parent by default.

            If ``context['partner_category_display']`` is ``'short'``, the short
            version of the category name (without the direct parent) is used.
            The default is the long version.
        """
        if not isinstance(ids, list):
            ids = [ids]
        if context is None:
            context = {}

        if context.get('partner_category_display') == 'short':
            return super(res_partner_category, self).name_get(cr, uid, ids, context=context)

        res = []
        for category in self.browse(cr, uid, ids, context=context):
            names = []
            current = category
            while current:
                names.append(current.name)
                current = current.parent_id
            res.append((category.id, ' / '.join(reversed(names))))
        return res

    @api.model
    def name_search(self, name, args=None, operator='ilike', limit=100):
        args = args or []
        if name:
            # Be sure name_search is symetric to name_get
            name = name.split(' / ')[-1]
            args = [('name', operator, name)] + args
        categories = self.search(args, limit=limit)
        return categories.name_get()

    @api.multi
    def _name_get_fnc(self, field_name, arg):
        return dict(self.name_get())

    _description = 'Partner Tags'
    _name = 'res.partner.category'
    _columns = {
        'name': fields.char('Category Name', required=True, translate=True),
        'parent_id': fields.many2one('res.partner.category', 'Parent Category', select=True, ondelete='cascade'),
        'complete_name': fields.function(_name_get_fnc, type="char", string='Full Name'),
        'child_ids': fields.one2many('res.partner.category', 'parent_id', 'Child Categories'),
        'active': fields.boolean('Active', help="The active field allows you to hide the category without removing it."),
        'parent_left': fields.integer('Left parent', select=True),
        'parent_right': fields.integer('Right parent', select=True),
        'partner_ids': fields.many2many('res.partner', id1='category_id', id2='partner_id', string='Partners'),
    }
    _constraints = [
        (osv.osv._check_recursion, 'Error ! You can not create recursive categories.', ['parent_id'])
    ]
    _defaults = {
        'active': 1,
    }
    _parent_store = True
    _parent_order = 'name'
    _order = 'parent_left'


class res_partner_title(osv.osv):
    _name = 'res.partner.title'
    _order = 'name'
    _columns = {
        'name': fields.char('Title', required=True, translate=True),
        'shortcut': fields.char('Abbreviation', translate=True),
        'domain': fields.selection([('partner', 'Partner'), ('contact', 'Contact')], 'Domain', required=True)
    }
    _defaults = {
        'domain': 'contact',
    }


@api.model
def _lang_get(self):
    languages = self.env['res.lang'].search([])
    return [(language.code, language.name) for language in languages]

# fields copy if 'use_parent_address' is checked
ADDRESS_FIELDS = ('street', 'street2', 'zip', 'city', 'state_id', 'country_id')


class res_partner(osv.Model, format_address):
    _description = 'Partner'
    _name = "res.partner"

    def _address_display(self, cr, uid, ids, name, args, context=None):
        res = {}
        for partner in self.browse(cr, uid, ids, context=context):
            res[partner.id] = self._display_address(cr, uid, partner, context=context)
        return res

    @api.multi
    def _get_tz_offset(self, name, args):
        return dict(
            (p.id, datetime.datetime.now(pytz.timezone(p.tz or 'GMT')).strftime('%z'))
            for p in self)

    @api.multi
    def _get_image(self, name, args):
        return dict((p.id, tools.image_get_resized_images(p.image)) for p in self)

    @api.one
    def _set_image(self, name, value, args):
        return self.write({'image': tools.image_resize_image_big(value)})

    @api.multi
    def _has_image(self, name, args):
        return dict((p.id, bool(p.image)) for p in self)

    def _commercial_partner_compute(self, cr, uid, ids, name, args, context=None):
        """ Returns the partner that is considered the commercial
        entity of this partner. The commercial entity holds the master data
        for all commercial fields (see :py:meth:`~_commercial_fields`) """
        result = dict.fromkeys(ids, False)
        for partner in self.browse(cr, uid, ids, context=context):
            current_partner = partner 
            while not current_partner.is_company and current_partner.parent_id:
                current_partner = current_partner.parent_id
            result[partner.id] = current_partner.id
        return result

    def _display_name_compute(self, cr, uid, ids, name, args, context=None):
        context = dict(context or {})
        context.pop('show_address', None)
        context.pop('show_address_only', None)
        context.pop('show_email', None)
        return dict(self.name_get(cr, uid, ids, context=context))

    # indirections to avoid passing a copy of the overridable method when declaring the function field
    _commercial_partner_id = lambda self, *args, **kwargs: self._commercial_partner_compute(*args, **kwargs)
    _display_name = lambda self, *args, **kwargs: self._display_name_compute(*args, **kwargs)

    _commercial_partner_store_triggers = {
        'res.partner': (lambda self,cr,uid,ids,context=None: self.search(cr, uid, [('id','child_of',ids)], context=dict(active_test=False)),
                        ['parent_id', 'is_company'], 10)
    }
    _display_name_store_triggers = {
        'res.partner': (lambda self,cr,uid,ids,context=None: self.search(cr, uid, [('id','child_of',ids)], context=dict(active_test=False)),
                        ['parent_id', 'is_company', 'name'], 10)
    }

    _order = "display_name"
    _columns = {
        'name': fields.char('Name', required=True, select=True),
        'display_name': fields.function(_display_name, type='char', string='Name', store=_display_name_store_triggers, select=True),
        'date': fields.date('Date', select=1),
        'title': fields.many2one('res.partner.title', 'Title'),
        'parent_id': fields.many2one('res.partner', 'Related Company', select=True),
        'parent_name': fields.related('parent_id', 'name', type='char', readonly=True, string='Parent name'),
        'child_ids': fields.one2many('res.partner', 'parent_id', 'Contacts', domain=[('active','=',True)]), # force "active_test" domain to bypass _search() override
        'ref': fields.char('Contact Reference', select=1),
        'lang': fields.selection(_lang_get, 'Language',
            help="If the selected language is loaded in the system, all documents related to this contact will be printed in this language. If not, it will be English."),
        'tz': fields.selection(_tz_get,  'Timezone', size=64,
            help="The partner's timezone, used to output proper date and time values inside printed reports. "
                 "It is important to set a value for this field. You should use the same timezone "
                 "that is otherwise used to pick and render date and time values: your computer's timezone."),
        'tz_offset': fields.function(_get_tz_offset, type='char', size=5, string='Timezone offset', invisible=True),
        'user_id': fields.many2one('res.users', 'Salesperson', help='The internal user that is in charge of communicating with this contact if any.'),
        'vat': fields.char('TIN', help="Tax Identification Number. Check the box if this contact is subjected to taxes. Used by the some of the legal statements."),
        'bank_ids': fields.one2many('res.partner.bank', 'partner_id', 'Banks'),
        'website': fields.char('Website', help="Website of Partner or Company"),
        'comment': fields.text('Notes'),
        'category_id': fields.many2many('res.partner.category', id1='partner_id', id2='category_id', string='Tags'),
        'credit_limit': fields.float(string='Credit Limit'),
        'ean13': fields.char('EAN13', size=13),
        'active': fields.boolean('Active'),
        'customer': fields.boolean('Customer', help="Check this box if this contact is a customer."),
        'supplier': fields.boolean('Supplier', help="Check this box if this contact is a supplier. If it's not checked, purchase people will not see it when encoding a purchase order."),
        'employee': fields.boolean('Employee', help="Check this box if this contact is an Employee."),
        'function': fields.char('Job Position'),
        'type': fields.selection([('default', 'Default'), ('invoice', 'Invoice'),
                                   ('delivery', 'Shipping'), ('contact', 'Contact'),
                                   ('other', 'Other')], 'Address Type',
            help="Used to select automatically the right address according to the context in sales and purchases documents."),
        'street': fields.char('Street'),
        'street2': fields.char('Street2'),
        'zip': fields.char('Zip', size=24, change_default=True),
        'city': fields.char('City'),
        'state_id': fields.many2one("res.country.state", 'State', ondelete='restrict'),
        'country_id': fields.many2one('res.country', 'Country', ondelete='restrict'),
        'email': fields.char('Email'),
        'phone': fields.char('Phone'),
        'fax': fields.char('Fax'),
        'mobile': fields.char('Mobile'),
        'birthdate': fields.char('Birthdate'),
        'is_company': fields.boolean('Is a Company', help="Check if the contact is a company, otherwise it is a person"),
        'use_parent_address': fields.boolean('Use Company Address', help="Select this if you want to set company's address information  for this contact"),
        # image: all image fields are base64 encoded and PIL-supported
        'image': fields.binary("Image",
            help="This field holds the image used as avatar for this contact, limited to 1024x1024px"),
        'image_medium': fields.function(_get_image, fnct_inv=_set_image,
            string="Medium-sized image", type="binary", multi="_get_image",
            store={
                'res.partner': (lambda self, cr, uid, ids, c={}: ids, ['image'], 10),
            },
            help="Medium-sized image of this contact. It is automatically "\
                 "resized as a 128x128px image, with aspect ratio preserved. "\
                 "Use this field in form views or some kanban views."),
        'image_small': fields.function(_get_image, fnct_inv=_set_image,
            string="Small-sized image", type="binary", multi="_get_image",
            store={
                'res.partner': (lambda self, cr, uid, ids, c={}: ids, ['image'], 10),
            },
            help="Small-sized image of this contact. It is automatically "\
                 "resized as a 64x64px image, with aspect ratio preserved. "\
                 "Use this field anywhere a small image is required."),
        'has_image': fields.function(_has_image, type="boolean"),
        'company_id': fields.many2one('res.company', 'Company', select=1),
        'color': fields.integer('Color Index'),
        'user_ids': fields.one2many('res.users', 'partner_id', 'Users'),
        'contact_address': fields.function(_address_display,  type='char', string='Complete Address'),

        # technical field used for managing commercial fields
        'commercial_partner_id': fields.function(_commercial_partner_id, type='many2one', relation='res.partner', string='Commercial Entity', store=_commercial_partner_store_triggers)
    }

    @api.model
    def _default_category(self):
        category_id = self.env.context.get('category_id', False)
        return [category_id] if category_id else False

    @api.model
    def _get_default_image(self, is_company, colorize=False):
        img_path = openerp.modules.get_module_resource(
            'base', 'static/src/img', 'company_image.png' if is_company else 'avatar.png')
        with open(img_path, 'rb') as f:
            image = f.read()

        # colorize user avatars
        if not is_company:
            image = tools.image_colorize(image)

        return tools.image_resize_image_big(image.encode('base64'))

    def fields_view_get(self, cr, user, view_id=None, view_type='form', context=None, toolbar=False, submenu=False):
        if (not view_id) and (view_type=='form') and context and context.get('force_email', False):
            view_id = self.pool['ir.model.data'].get_object_reference(cr, user, 'base', 'view_partner_simple_form')[1]
        res = super(res_partner,self).fields_view_get(cr, user, view_id, view_type, context, toolbar=toolbar, submenu=submenu)
        if view_type == 'form':
            res['arch'] = self.fields_view_get_address(cr, user, res['arch'], context=context)
        return res

    @api.model
    def _default_company(self):
        return self.env['res.company']._company_default_get('res.partner')

    _defaults = {
        'active': True,
        'lang': api.model(lambda self: self.env.lang),
        'tz': api.model(lambda self: self.env.context.get('tz', False)),
        'customer': True,
        'category_id': _default_category,
        'company_id': _default_company,
        'color': 0,
        'is_company': False,
        'type': 'contact', # type 'default' is wildcard and thus inappropriate
        'use_parent_address': False,
        'image': False,
    }

    _constraints = [
        (osv.osv._check_recursion, 'You cannot create recursive Partner hierarchies.', ['parent_id']),
    ]

    @api.one
    def copy(self, default=None):
        default = dict(default or {})
        default['name'] = _('%s (copy)') % self.name
        return super(res_partner, self).copy(default)

    @api.multi
    def onchange_type(self, is_company):
        value = {'title': False}
        if is_company:
            value['use_parent_address'] = False
            domain = {'title': [('domain', '=', 'partner')]}
        else:
            domain = {'title': [('domain', '=', 'contact')]}
        return {'value': value, 'domain': domain}

    def onchange_address(self, cr, uid, ids, use_parent_address, parent_id, context=None):
        def value_or_id(val):
            """ return val or val.id if val is a browse record """
            return val if isinstance(val, (bool, int, long, float, basestring)) else val.id
        result = {}
        if parent_id:
            if ids:
                partner = self.browse(cr, uid, ids[0], context=context)
                if partner.parent_id and partner.parent_id.id != parent_id:
                    result['warning'] = {'title': _('Warning'),
                                         'message': _('Changing the company of a contact should only be done if it '
                                                      'was never correctly set. If an existing contact starts working for a new '
                                                      'company then a new contact should be created under that new '
                                                      'company. You can use the "Discard" button to abandon this change.')}
            if use_parent_address:
                parent = self.browse(cr, uid, parent_id, context=context)
                address_fields = self._address_fields(cr, uid, context=context)
                result['value'] = dict((key, value_or_id(parent[key])) for key in address_fields)
        else:
            result['value'] = {'use_parent_address': False}
        return result

    @api.multi
    def onchange_state(self, state_id):
        if state_id:
            state = self.env['res.country.state'].browse(state_id)
            return {'value': {'country_id': state.country_id.id}}
        return {}

    def _check_ean_key(self, cr, uid, ids, context=None):
        for partner_o in self.pool['res.partner'].read(cr, uid, ids, ['ean13',]):
            thisean=partner_o['ean13']
            if thisean and thisean!='':
                if len(thisean)!=13:
                    return False
                sum=0
                for i in range(12):
                    if not (i % 2):
                        sum+=int(thisean[i])
                    else:
                        sum+=3*int(thisean[i])
                if math.ceil(sum/10.0)*10-sum!=int(thisean[12]):
                    return False
        return True

#   _constraints = [(_check_ean_key, 'Error: Invalid ean code', ['ean13'])]

    def _update_fields_values(self, cr, uid, partner, fields, context=None):
        """ Returns dict of write() values for synchronizing ``fields`` """
        values = {}
        for fname in fields:
            field = self._fields[fname]
            if field.type == 'one2many':
                raise AssertionError('One2Many fields cannot be synchronized as part of `commercial_fields` or `address fields`')
            if field.type == 'many2one':
                values[fname] = partner[fname].id if partner[fname] else False
            elif field.type == 'many2many':
                values[fname] = [(6,0,[r.id for r in partner[fname] or []])]
            else:
                values[fname] = partner[fname]
        return values

    def _address_fields(self, cr, uid, context=None):
        """ Returns the list of address fields that are synced from the parent
        when the `use_parent_address` flag is set. """
        return list(ADDRESS_FIELDS)

    def update_address(self, cr, uid, ids, vals, context=None):
        address_fields = self._address_fields(cr, uid, context=context)
        addr_vals = dict((key, vals[key]) for key in address_fields if key in vals)
        if addr_vals:
            return super(res_partner, self).write(cr, uid, ids, addr_vals, context)

    def _commercial_fields(self, cr, uid, context=None):
        """ Returns the list of fields that are managed by the commercial entity
        to which a partner belongs. These fields are meant to be hidden on
        partners that aren't `commercial entities` themselves, and will be
        delegated to the parent `commercial entity`. The list is meant to be
        extended by inheriting classes. """
        return ['vat']

    def _commercial_sync_from_company(self, cr, uid, partner, context=None):
        """ Handle sync of commercial fields when a new parent commercial entity is set,
        as if they were related fields """
        commercial_partner = partner.commercial_partner_id
        if not commercial_partner:
            # On child partner creation of a parent partner,
            # the commercial_partner_id is not yet computed
            commercial_partner_id = self._commercial_partner_compute(
                cr, uid, [partner.id], 'commercial_partner_id', [], context=context)[partner.id]
            commercial_partner = self.browse(cr, uid, commercial_partner_id, context=context)
        if commercial_partner != partner:
            commercial_fields = self._commercial_fields(cr, uid, context=context)
            sync_vals = self._update_fields_values(cr, uid, commercial_partner,
                                                   commercial_fields, context=context)
            partner.write(sync_vals)

    def _commercial_sync_to_children(self, cr, uid, partner, context=None):
        """ Handle sync of commercial fields to descendants """
        commercial_fields = self._commercial_fields(cr, uid, context=context)
        commercial_partner = partner.commercial_partner_id
        if not commercial_partner:
            # On child partner creation of a parent partner,
            # the commercial_partner_id is not yet computed
            commercial_partner_id = self._commercial_partner_compute(
                cr, uid, [partner.id], 'commercial_partner_id', [], context=context)[partner.id]
            commercial_partner = self.browse(cr, uid, commercial_partner_id, context=context)
        sync_vals = self._update_fields_values(cr, uid, commercial_partner,
                                               commercial_fields, context=context)
        sync_children = [c for c in partner.child_ids if not c.is_company]
        for child in sync_children:
            self._commercial_sync_to_children(cr, uid, child, context=context)
        return self.write(cr, uid, [c.id for c in sync_children], sync_vals, context=context)

    def _fields_sync(self, cr, uid, partner, update_values, context=None):
        """ Sync commercial fields and address fields from company and to children after create/update,
        just as if those were all modeled as fields.related to the parent """
        # 1. From UPSTREAM: sync from parent
        if update_values.get('parent_id') or update_values.get('use_parent_address'):
            # 1a. Commercial fields: sync if parent changed
            if update_values.get('parent_id'):
                self._commercial_sync_from_company(cr, uid, partner, context=context)
            # 1b. Address fields: sync if parent or use_parent changed *and* both are now set 
            if partner.parent_id and partner.use_parent_address:
                onchange_vals = self.onchange_address(cr, uid, [partner.id],
                                                      use_parent_address=partner.use_parent_address,
                                                      parent_id=partner.parent_id.id,
                                                      context=context).get('value', {})
                partner.update_address(onchange_vals)

        # 2. To DOWNSTREAM: sync children 
        if partner.child_ids:
            # 2a. Commercial Fields: sync if commercial entity
            if partner.commercial_partner_id == partner:
                commercial_fields = self._commercial_fields(cr, uid,
                                                            context=context)
                if any(field in update_values for field in commercial_fields):
                    self._commercial_sync_to_children(cr, uid, partner,
                                                      context=context)
            # 2b. Address fields: sync if address changed
            address_fields = self._address_fields(cr, uid, context=context)
            if any(field in update_values for field in address_fields):
                domain_children = [('parent_id', '=', partner.id), ('use_parent_address', '=', True)]
                update_ids = self.search(cr, uid, domain_children, context=context)
                self.update_address(cr, uid, update_ids, update_values, context=context)

    def _handle_first_contact_creation(self, cr, uid, partner, context=None):
        """ On creation of first contact for a company (or root) that has no address, assume contact address
        was meant to be company address """
        parent = partner.parent_id
        address_fields = self._address_fields(cr, uid, context=context)
        if parent and (parent.is_company or not parent.parent_id) and len(parent.child_ids) == 1 and \
            any(partner[f] for f in address_fields) and not any(parent[f] for f in address_fields):
            addr_vals = self._update_fields_values(cr, uid, partner, address_fields, context=context)
            parent.update_address(addr_vals)
            if not parent.is_company:
                parent.write({'is_company': True})

<<<<<<< HEAD
    def _clean_website(self, website):
        (scheme, netloc, path, params, query, fragment) = urlparse.urlparse(website)
        if not scheme:
            if not netloc:
                netloc, path = path, ''
            website = urlparse.urlunparse(('http', netloc, path, params, query, fragment))
        return website

    @api.multi
    def write(self, vals):
        # res.partner must only allow to set the company_id of a partner if it
        # is the same as the company of all users that inherit from this partner
        # (this is to allow the code from res_users to write to the partner!) or
        # if setting the company_id to False (this is compatible with any user
        # company)
        if vals.get('website'):
            vals['website'] = self._clean_website(vals['website'])
=======
    def unlink(self, cr, uid, ids, context=None):
        orphan_contact_ids = self.search(cr, uid,
            [('parent_id', 'in', ids), ('id', 'not in', ids), ('use_parent_address', '=', True)], context=context)
        if orphan_contact_ids:
            # no longer have a parent address
            self.write(cr, uid, orphan_contact_ids, {'use_parent_address': False}, context=context)
        return super(res_partner, self).unlink(cr, uid, ids, context=context)

    def write(self, cr, uid, ids, vals, context=None):
        if isinstance(ids, (int, long)):
            ids = [ids]
        #res.partner must only allow to set the company_id of a partner if it
        #is the same as the company of all users that inherit from this partner
        #(this is to allow the code from res_users to write to the partner!) or
        #if setting the company_id to False (this is compatible with any user company)
>>>>>>> e1e7dc0a
        if vals.get('company_id'):
            company = self.env['res.company'].browse(vals['company_id'])
            for partner in self:
                if partner.user_ids:
                    companies = set(user.company_id for user in partner.user_ids)
                    if len(companies) > 1 or company not in companies:
                        raise osv.except_osv(_("Warning"),_("You can not change the company as the partner/user has multiple user linked with different companies."))

        result = super(res_partner, self).write(vals)
        for partner in self:
            self._fields_sync(partner, vals)
        return result

    @api.model
    def create(self, vals):
        if vals.get('website'):
            vals['website'] = self._clean_website(vals['website'])
        partner = super(res_partner, self).create(vals)
        self._fields_sync(partner, vals)
        self._handle_first_contact_creation(partner)
        return partner

    def open_commercial_entity(self, cr, uid, ids, context=None):
        """ Utility method used to add an "Open Company" button in partner views """
        partner = self.browse(cr, uid, ids[0], context=context)
        return {'type': 'ir.actions.act_window',
                'res_model': 'res.partner',
                'view_mode': 'form',
                'res_id': partner.commercial_partner_id.id,
                'target': 'new',
                'flags': {'form': {'action_buttons': True}}}

    def open_parent(self, cr, uid, ids, context=None):
        """ Utility method used to add an "Open Parent" button in partner views """
        partner = self.browse(cr, uid, ids[0], context=context)
        return {'type': 'ir.actions.act_window',
                'res_model': 'res.partner',
                'view_mode': 'form',
                'res_id': partner.parent_id.id,
                'target': 'new',
                'flags': {'form': {'action_buttons': True}}}

    def name_get(self, cr, uid, ids, context=None):
        if context is None:
            context = {}
        if isinstance(ids, (int, long)):
            ids = [ids]
        res = []
        for record in self.browse(cr, uid, ids, context=context):
            name = record.name
            if record.parent_id and not record.is_company:
                name = "%s, %s" % (record.parent_name, name)
            if context.get('show_address_only'):
                name = self._display_address(cr, uid, record, without_company=True, context=context)
            if context.get('show_address'):
                name = name + "\n" + self._display_address(cr, uid, record, without_company=True, context=context)
            name = name.replace('\n\n','\n')
            name = name.replace('\n\n','\n')
            if context.get('show_email') and record.email:
                name = "%s <%s>" % (name, record.email)
            res.append((record.id, name))
        return res

    def _parse_partner_name(self, text, context=None):
        """ Supported syntax:
            - 'Raoul <raoul@grosbedon.fr>': will find name and email address
            - otherwise: default, everything is set as the name """
        emails = tools.email_split(text.replace(' ',','))
        if emails:
            email = emails[0]
            name = text[:text.index(email)].replace('"', '').replace('<', '').strip()
        else:
            name, email = text, ''
        return name, email

    def name_create(self, cr, uid, name, context=None):
        """ Override of orm's name_create method for partners. The purpose is
            to handle some basic formats to create partners using the
            name_create.
            If only an email address is received and that the regex cannot find
            a name, the name will have the email value.
            If 'force_email' key in context: must find the email address. """
        if context is None:
            context = {}
        name, email = self._parse_partner_name(name, context=context)
        if context.get('force_email') and not email:
            raise osv.except_osv(_('Warning'), _("Couldn't create contact without email address!"))
        if not name and email:
            name = email
        rec_id = self.create(cr, uid, {self._rec_name: name or email, 'email': email or False}, context=context)
        return self.name_get(cr, uid, [rec_id], context)[0]

    def _search(self, cr, user, args, offset=0, limit=None, order=None, context=None, count=False, access_rights_uid=None):
        """ Override search() to always show inactive children when searching via ``child_of`` operator. The ORM will
        always call search() with a simple domain of the form [('parent_id', 'in', [ids])]. """
        # a special ``domain`` is set on the ``child_ids`` o2m to bypass this logic, as it uses similar domain expressions
        if len(args) == 1 and len(args[0]) == 3 and args[0][:2] == ('parent_id','in') \
                and args[0][2] != [False]:
            context = dict(context or {}, active_test=False)
        return super(res_partner, self)._search(cr, user, args, offset=offset, limit=limit, order=order, context=context,
                                                count=count, access_rights_uid=access_rights_uid)

    def name_search(self, cr, uid, name, args=None, operator='ilike', context=None, limit=100):
        if not args:
            args = []
        if name and operator in ('=', 'ilike', '=ilike', 'like', '=like'):

            self.check_access_rights(cr, uid, 'read')
            where_query = self._where_calc(cr, uid, args, context=context)
            self._apply_ir_rules(cr, uid, where_query, 'read', context=context)
            from_clause, where_clause, where_clause_params = where_query.get_sql()
            where_str = where_clause and (" WHERE %s AND " % where_clause) or ' WHERE '

            # search on the name of the contacts and of its company
            search_name = name
            if operator in ('ilike', 'like'):
                search_name = '%%%s%%' % name
            if operator in ('=ilike', '=like'):
                operator = operator[1:]

            unaccent = get_unaccent_wrapper(cr)

            query = """SELECT id
                         FROM res_partner
                      {where} ({email} {operator} {percent}
                           OR {display_name} {operator} {percent})
                     ORDER BY {display_name}
                    """.format(where=where_str, operator=operator,
                               email=unaccent('email'),
                               display_name=unaccent('display_name'),
                               percent=unaccent('%s'))

            where_clause_params += [search_name, search_name]
            if limit:
                query += ' limit %s'
                where_clause_params.append(limit)
            cr.execute(query, where_clause_params)
            ids = map(lambda x: x[0], cr.fetchall())

            if ids:
                return self.name_get(cr, uid, ids, context)
            else:
                return []
        return super(res_partner,self).name_search(cr, uid, name, args, operator=operator, context=context, limit=limit)

    def find_or_create(self, cr, uid, email, context=None):
        """ Find a partner with the given ``email`` or use :py:method:`~.name_create`
            to create one

            :param str email: email-like string, which should contain at least one email,
                e.g. ``"Raoul Grosbedon <r.g@grosbedon.fr>"``"""
        assert email, 'an email is required for find_or_create to work'
        emails = tools.email_split(email)
        if emails:
            email = emails[0]
        ids = self.search(cr, uid, [('email','ilike',email)], context=context)
        if not ids:
            return self.name_create(cr, uid, email, context=context)[0]
        return ids[0]

    def _email_send(self, cr, uid, ids, email_from, subject, body, on_error=None):
        partners = self.browse(cr, uid, ids)
        for partner in partners:
            if partner.email:
                tools.email_send(email_from, [partner.email], subject, body, on_error)
        return True

    def email_send(self, cr, uid, ids, email_from, subject, body, on_error=''):
        while len(ids):
            self.pool['ir.cron'].create(cr, uid, {
                'name': 'Send Partner Emails',
                'user_id': uid,
                'model': 'res.partner',
                'function': '_email_send',
                'args': repr([ids[:16], email_from, subject, body, on_error])
            })
            ids = ids[16:]
        return True

    def address_get(self, cr, uid, ids, adr_pref=None, context=None):
        """ Find contacts/addresses of the right type(s) by doing a depth-first-search
        through descendants within company boundaries (stop at entities flagged ``is_company``)
        then continuing the search at the ancestors that are within the same company boundaries.
        Defaults to partners of type ``'default'`` when the exact type is not found, or to the
        provided partner itself if no type ``'default'`` is found either. """
        adr_pref = set(adr_pref or [])
        if 'default' not in adr_pref:
            adr_pref.add('default')
        result = {}
        visited = set()
        for partner in self.browse(cr, uid, filter(None, ids), context=context):
            current_partner = partner
            while current_partner:
                to_scan = [current_partner]
                # Scan descendants, DFS
                while to_scan:
                    record = to_scan.pop(0)
                    visited.add(record)
                    if record.type in adr_pref and not result.get(record.type):
                        result[record.type] = record.id
                    if len(result) == len(adr_pref):
                        return result
                    to_scan = [c for c in record.child_ids
                                 if c not in visited
                                 if not c.is_company] + to_scan

                # Continue scanning at ancestor if current_partner is not a commercial entity
                if current_partner.is_company or not current_partner.parent_id:
                    break
                current_partner = current_partner.parent_id

        # default to type 'default' or the partner itself
        default = result.get('default', partner.id)
        for adr_type in adr_pref:
            result[adr_type] = result.get(adr_type) or default 
        return result

    def view_header_get(self, cr, uid, view_id, view_type, context):
        res = super(res_partner, self).view_header_get(cr, uid, view_id, view_type, context)
        if res: return res
        if not context.get('category_id', False):
            return False
        return _('Partners: ')+self.pool['res.partner.category'].browse(cr, uid, context['category_id'], context).name

    @api.model
    @api.returns('self')
    def main_partner(self):
        ''' Return the main partner '''
        return self.env.ref('base.main_partner')

    def _display_address(self, cr, uid, address, without_company=False, context=None):

        '''
        The purpose of this function is to build and return an address formatted accordingly to the
        standards of the country where it belongs.

        :param address: browse record of the res.partner to format
        :returns: the address formatted in a display that fit its country habits (or the default ones
            if not country is specified)
        :rtype: string
        '''

        # get the information that will be injected into the display format
        # get the address format
        address_format = address.country_id.address_format or \
              "%(street)s\n%(street2)s\n%(city)s %(state_code)s %(zip)s\n%(country_name)s"
        args = {
            'state_code': address.state_id.code or '',
            'state_name': address.state_id.name or '',
            'country_code': address.country_id.code or '',
            'country_name': address.country_id.name or '',
            'company_name': address.parent_name or '',
        }
        for field in self._address_fields(cr, uid, context=context):
            args[field] = getattr(address, field) or ''
        if without_company:
            args['company_name'] = ''
        elif address.parent_id:
            address_format = '%(company_name)s\n' + address_format
        return address_format % args

# vim:expandtab:smartindent:tabstop=4:softtabstop=4:shiftwidth=4:<|MERGE_RESOLUTION|>--- conflicted
+++ resolved
@@ -524,7 +524,14 @@
             if not parent.is_company:
                 parent.write({'is_company': True})
 
-<<<<<<< HEAD
+    def unlink(self, cr, uid, ids, context=None):
+        orphan_contact_ids = self.search(cr, uid,
+            [('parent_id', 'in', ids), ('id', 'not in', ids), ('use_parent_address', '=', True)], context=context)
+        if orphan_contact_ids:
+            # no longer have a parent address
+            self.write(cr, uid, orphan_contact_ids, {'use_parent_address': False}, context=context)
+        return super(res_partner, self).unlink(cr, uid, ids, context=context)
+
     def _clean_website(self, website):
         (scheme, netloc, path, params, query, fragment) = urlparse.urlparse(website)
         if not scheme:
@@ -542,23 +549,6 @@
         # company)
         if vals.get('website'):
             vals['website'] = self._clean_website(vals['website'])
-=======
-    def unlink(self, cr, uid, ids, context=None):
-        orphan_contact_ids = self.search(cr, uid,
-            [('parent_id', 'in', ids), ('id', 'not in', ids), ('use_parent_address', '=', True)], context=context)
-        if orphan_contact_ids:
-            # no longer have a parent address
-            self.write(cr, uid, orphan_contact_ids, {'use_parent_address': False}, context=context)
-        return super(res_partner, self).unlink(cr, uid, ids, context=context)
-
-    def write(self, cr, uid, ids, vals, context=None):
-        if isinstance(ids, (int, long)):
-            ids = [ids]
-        #res.partner must only allow to set the company_id of a partner if it
-        #is the same as the company of all users that inherit from this partner
-        #(this is to allow the code from res_users to write to the partner!) or
-        #if setting the company_id to False (this is compatible with any user company)
->>>>>>> e1e7dc0a
         if vals.get('company_id'):
             company = self.env['res.company'].browse(vals['company_id'])
             for partner in self:
