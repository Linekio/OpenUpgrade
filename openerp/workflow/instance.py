# -*- coding: utf-8 -*-
##############################################################################
#
#    OpenERP, Open Source Management Solution
#    Copyright (C) 2004-2014 Tiny SPRL (<http://tiny.be>).
#
#    This program is free software: you can redistribute it and/or modify
#    it under the terms of the GNU Affero General Public License as
#    published by the Free Software Foundation, either version 3 of the
#    License, or (at your option) any later version.
#
#    This program is distributed in the hope that it will be useful,
#    but WITHOUT ANY WARRANTY; without even the implied warranty of
#    MERCHANTABILITY or FITNESS FOR A PARTICULAR PURPOSE.  See the
#    GNU Affero General Public License for more details.
#
#    You should have received a copy of the GNU Affero General Public License
#    along with this program.  If not, see <http://www.gnu.org/licenses/>.
#
##############################################################################
import workitem
from openerp.workflow.helpers import Session
from openerp.workflow.helpers import Record
from openerp.workflow.workitem import WorkflowItem

<<<<<<< HEAD
class WorkflowInstance(object):
    def __init__(self, session, record, values):
        assert isinstance(session, Session)
        assert isinstance(record, Record)
        self.session = session
        self.record = record

        if not values:
            values = {}

        assert isinstance(values, dict)
        self.instance = values

    @classmethod
    def create(cls, session, record, workflow_id):
        assert isinstance(session, Session)
        assert isinstance(record, Record)
        assert isinstance(workflow_id, (int, long))

        cr = session.cr
        cr.execute('insert into wkf_instance (res_type,res_id,uid,wkf_id) values (%s,%s,%s,%s) RETURNING id', (record.model, record.id, session.uid, workflow_id))
        instance_id = cr.fetchone()[0]

        cr.execute('select * from wkf_activity where flow_start=True and wkf_id=%s', (workflow_id,))
        stack = []

        activities = cr.dictfetchall()
        for activity in activities:
            WorkflowItem.create(session, record, activity, instance_id, stack)

        cr.execute('SELECT * FROM wkf_instance WHERE id = %s', (instance_id,))
        values = cr.dictfetchone()
        wi = WorkflowInstance(session, record, values)
        wi.update()

        return wi

    def delete(self):
        self.session.cr.execute('delete from wkf_instance where res_id=%s and res_type=%s', (self.record.id, self.record.model))

    def validate(self, signal, force_running=False):
        assert isinstance(signal, basestring)
        assert isinstance(force_running, bool)

        cr = self.session.cr
        cr.execute("select * from wkf_workitem where inst_id=%s", (self.instance['id'],))
=======
def create(cr, ident, wkf_id):
    (uid,res_type,res_id) = ident
    cr.execute('insert into wkf_instance (res_type,res_id,uid,wkf_id) values (%s,%s,%s,%s) RETURNING id', (res_type,res_id,uid,wkf_id))
    id_new = cr.fetchone()[0]
    cr.execute('select * from wkf_activity where flow_start=True and wkf_id=%s', (wkf_id,))
    res = cr.dictfetchall()
    stack = []
    workitem.create(cr, res, id_new, ident, stack=stack)
    update(cr, id_new, ident)
    return id_new

def delete(cr, ident):
    (uid,res_type,res_id) = ident
    cr.execute('delete from wkf_instance where res_id=%s and res_type=%s', (res_id,res_type))

def validate(cr, inst_id, ident, signal, force_running=False):
    cr.execute("select * from wkf_workitem where inst_id=%s", (inst_id,))
    stack = []
    for i, witem in enumerate(cr.dictfetchall()):
        stack = []
        if i > 0:
            # test if previous workitem has already processed this one
            cr.execute("select id from wkf_workitem where id=%s", (witem['id'],))
            if not cr.fetchone():
                continue
        workitem.process(cr, witem, ident, signal, force_running, stack=stack)
        # An action is returned
    _update_end(cr, inst_id, ident)
    return stack and stack[0] or False

def update(cr, inst_id, ident):
    cr.execute("select * from wkf_workitem where inst_id=%s", (inst_id,))
    for witem in cr.dictfetchall():
>>>>>>> 80c7209d
        stack = []
        for work_item_values in cr.dictfetchall():
            wi = WorkflowItem(self.session, self.record, work_item_values)
            wi.process(signal=signal, force_running=force_running, stack=stack)
            # An action is returned
        self._update_end()
        return stack and stack[0] or False

    def update(self):
        cr = self.session.cr

        cr.execute("select * from wkf_workitem where inst_id=%s", (self.instance['id'],))
        for work_item_values in cr.dictfetchall():
            stack = []
            WorkflowItem(self.session, self.record, work_item_values).process(stack=stack)
        return self._update_end()

    def _update_end(self):
        cr = self.session.cr
        instance_id = self.instance['id']
        cr.execute('select wkf_id from wkf_instance where id=%s', (instance_id,))
        wkf_id = cr.fetchone()[0]
        cr.execute('select state,flow_stop from wkf_workitem w left join wkf_activity a on (a.id=w.act_id) where w.inst_id=%s', (instance_id,))
        ok=True
        for r in cr.fetchall():
            if (r[0]<>'complete') or not r[1]:
                ok=False
                break
        if ok:
            cr.execute('select distinct a.name from wkf_activity a left join wkf_workitem w on (a.id=w.act_id) where w.inst_id=%s', (instance_id,))
            act_names = cr.fetchall()
            cr.execute("update wkf_instance set state='complete' where id=%s", (instance_id,))
            cr.execute("update wkf_workitem set state='complete' where subflow_id=%s", (instance_id,))
            cr.execute("select i.id,w.osv,i.res_id from wkf_instance i left join wkf w on (i.wkf_id=w.id) where i.id IN (select inst_id from wkf_workitem where subflow_id=%s)", (instance_id,))
            for cur_instance_id, cur_model_name, cur_record_id in cr.fetchall():
                cur_record = Record(cur_model_name, cur_record_id)
                for act_name in act_names:
                    WorkflowInstance(self.session, cur_record, {'id':cur_instance_id}).validate('subflow.%s' % act_name[0])

        return ok





def create(session, record, workflow_id):
    return WorkflowInstance(session, record).create(workflow_id)

def delete(session, record):
    return WorkflowInstance(session, record).delete()

def validate(session, record, instance_id, signal, force_running=False):
    return WorkflowInstance(session, record).validate(instance_id, signal, force_running)

def update(session, record, instance_id):
    return WorkflowInstance(session, record).update(instance_id)

def _update_end(session, record, instance_id):
    return WorkflowInstance(session, record)._update_end(instance_id)


# vim:expandtab:smartindent:tabstop=4:softtabstop=4:shiftwidth=4:
<|MERGE_RESOLUTION|>--- conflicted
+++ resolved
@@ -23,7 +23,6 @@
 from openerp.workflow.helpers import Record
 from openerp.workflow.workitem import WorkflowItem
 
-<<<<<<< HEAD
 class WorkflowInstance(object):
     def __init__(self, session, record, values):
         assert isinstance(session, Session)
@@ -70,43 +69,13 @@
 
         cr = self.session.cr
         cr.execute("select * from wkf_workitem where inst_id=%s", (self.instance['id'],))
-=======
-def create(cr, ident, wkf_id):
-    (uid,res_type,res_id) = ident
-    cr.execute('insert into wkf_instance (res_type,res_id,uid,wkf_id) values (%s,%s,%s,%s) RETURNING id', (res_type,res_id,uid,wkf_id))
-    id_new = cr.fetchone()[0]
-    cr.execute('select * from wkf_activity where flow_start=True and wkf_id=%s', (wkf_id,))
-    res = cr.dictfetchall()
-    stack = []
-    workitem.create(cr, res, id_new, ident, stack=stack)
-    update(cr, id_new, ident)
-    return id_new
-
-def delete(cr, ident):
-    (uid,res_type,res_id) = ident
-    cr.execute('delete from wkf_instance where res_id=%s and res_type=%s', (res_id,res_type))
-
-def validate(cr, inst_id, ident, signal, force_running=False):
-    cr.execute("select * from wkf_workitem where inst_id=%s", (inst_id,))
-    stack = []
-    for i, witem in enumerate(cr.dictfetchall()):
         stack = []
-        if i > 0:
-            # test if previous workitem has already processed this one
-            cr.execute("select id from wkf_workitem where id=%s", (witem['id'],))
-            if not cr.fetchone():
-                continue
-        workitem.process(cr, witem, ident, signal, force_running, stack=stack)
-        # An action is returned
-    _update_end(cr, inst_id, ident)
-    return stack and stack[0] or False
-
-def update(cr, inst_id, ident):
-    cr.execute("select * from wkf_workitem where inst_id=%s", (inst_id,))
-    for witem in cr.dictfetchall():
->>>>>>> 80c7209d
-        stack = []
-        for work_item_values in cr.dictfetchall():
+        for i, work_item_values in enumerate(cr.dictfetchall()):
+            if i > 0:
+                # test if previous workitem has already processed this one
+                cr.execute("select id from wkf_workitem where id=%s", (work_item_values['id'],))
+                if not cr.fetchone():
+                    continue
             wi = WorkflowItem(self.session, self.record, work_item_values)
             wi.process(signal=signal, force_running=force_running, stack=stack)
             # An action is returned
