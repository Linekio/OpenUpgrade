# -*- coding: utf-8 -*-
##############################################################################
#
#    OpenERP, Open Source Management Solution
#    Copyright (C) 2004-2009 Tiny SPRL (<http://tiny.be>).
#
#    This program is free software: you can redistribute it and/or modify
#    it under the terms of the GNU Affero General Public License as
#    published by the Free Software Foundation, either version 3 of the
#    License, or (at your option) any later version.
#
#    This program is distributed in the hope that it will be useful,
#    but WITHOUT ANY WARRANTY; without even the implied warranty of
#    MERCHANTABILITY or FITNESS FOR A PARTICULAR PURPOSE.  See the
#    GNU Affero General Public License for more details.
#
#    You should have received a copy of the GNU Affero General Public License
#    along with this program.  If not, see <http://www.gnu.org/licenses/>.
#
##############################################################################

import cStringIO
import csv
import logging
import os.path
import pickle
import re
import sys

# for eval context:
import time

import openerp
import openerp.release
import openerp.workflow

import assertion_report

_logger = logging.getLogger(__name__)

try:
    import pytz
except:
    _logger.warning('could not find pytz library, please install it')
    class pytzclass(object):
        all_timezones=[]
    pytz=pytzclass()


from datetime import datetime, timedelta
from dateutil.relativedelta import relativedelta
from lxml import etree, builder
import misc
from config import config
from translate import _

# List of etree._Element subclasses that we choose to ignore when parsing XML.
from misc import SKIPPED_ELEMENT_TYPES

from misc import unquote

# Import of XML records requires the unsafe eval as well,
# almost everywhere, which is ok because it supposedly comes
# from trusted data, but at least we make it obvious now.
unsafe_eval = eval
from safe_eval import safe_eval as eval

class ParseError(Exception):
    def __init__(self, msg, text, filename, lineno):
        self.msg = msg
        self.text = text
        self.filename = filename
        self.lineno = lineno

    def __str__(self):
        return '"%s" while parsing %s:%s, near\n%s' \
            % (self.msg, self.filename, self.lineno, self.text)

def _ref(self, cr):
    return lambda x: self.id_get(cr, x)

def _obj(pool, cr, uid, model_str, context=None):
    model = pool[model_str]
    return lambda x: model.browse(cr, uid, x, context=context)

def _get_idref(self, cr, uid, model_str, context, idref):
    idref2 = dict(idref,
                  time=time,
                  DateTime=datetime,
                  datetime=datetime,
                  timedelta=timedelta,
                  relativedelta=relativedelta,
                  version=openerp.release.major_version,
                  ref=_ref(self, cr),
                  pytz=pytz)
    if len(model_str):
        idref2['obj'] = _obj(self.pool, cr, uid, model_str, context=context)
    return idref2

def _fix_multiple_roots(node):
    """
    Surround the children of the ``node`` element of an XML field with a
    single root "data" element, to prevent having a document with multiple
    roots once parsed separately.

    XML nodes should have one root only, but we'd like to support
    direct multiple roots in our partial documents (like inherited view architectures).
    As a convention we'll surround multiple root with a container "data" element, to be
    ignored later when parsing.
    """
    real_nodes = [x for x in node if not isinstance(x, SKIPPED_ELEMENT_TYPES)]
    if len(real_nodes) > 1:
        data_node = etree.Element("data")
        for child in node:
            data_node.append(child)
        node.append(data_node)

def _eval_xml(self, node, pool, cr, uid, idref, context=None):
    if context is None:
        context = {}
    if node.tag in ('field','value'):
        t = node.get('type','char')
        f_model = node.get('model', '').encode('utf-8')
        if node.get('search'):
            f_search = node.get("search",'').encode('utf-8')
            f_use = node.get("use",'id').encode('utf-8')
            f_name = node.get("name",'').encode('utf-8')
            idref2 = {}
            if f_search:
                idref2 = _get_idref(self, cr, uid, f_model, context, idref)
            q = unsafe_eval(f_search, idref2)
            ids = pool[f_model].search(cr, uid, q)
            if f_use != 'id':
                ids = map(lambda x: x[f_use], pool[f_model].read(cr, uid, ids, [f_use]))
            _cols = pool[f_model]._columns
            if (f_name in _cols) and _cols[f_name]._type=='many2many':
                return ids
            f_val = False
            if len(ids):
                f_val = ids[0]
                if isinstance(f_val, tuple):
                    f_val = f_val[0]
            return f_val
        a_eval = node.get('eval','')
        if a_eval:
            idref2 = _get_idref(self, cr, uid, f_model, context, idref)
            try:
                return unsafe_eval(a_eval, idref2)
            except Exception:
                logging.getLogger('openerp.tools.convert.init').error(
                    'Could not eval(%s) for %s in %s', a_eval, node.get('name'), context)
                raise
        def _process(s, idref):
            matches = re.finditer('[^%]%\((.*?)\)[ds]', s)
            done = []
            for m in matches:
                found = m.group()[1:]
                if found in done:
                    continue
                done.append(found)
                id = m.groups()[0]
                if not id in idref:
                    idref[id] = self.id_get(cr, id)
                s = s.replace(found, str(idref[id]))

            s = s.replace('%%', '%') # Quite wierd but it's for (somewhat) backward compatibility sake

            return s

        if t == 'xml':
            _fix_multiple_roots(node)
            return '<?xml version="1.0"?>\n'\
                +_process("".join([etree.tostring(n, encoding='utf-8')
                                   for n in node]), idref)
        if t == 'html':
            return _process("".join([etree.tostring(n, encoding='utf-8')
                                   for n in node]), idref)
        if t == 'file':
            from ..modules import module
            path = node.text.strip()
            if not module.get_module_resource(self.module, path):
                raise IOError("No such file or directory: '%s' in %s" % (
                    path, self.module))
            return '%s,%s' % (self.module, path)
        if t in ('char', 'int', 'float'):
            d = node.text
            if t == 'int':
                d = d.strip()
                if d == 'None':
                    return None
                else:
                    return int(d.strip())
            elif t == 'float':
                return float(d.strip())
            return d
        elif t in ('list','tuple'):
            res=[]
            for n in node.findall('./value'):
                res.append(_eval_xml(self,n,pool,cr,uid,idref))
            if t=='tuple':
                return tuple(res)
            return res
    elif node.tag == "getitem":
        for n in node:
            res=_eval_xml(self,n,pool,cr,uid,idref)
        if not res:
            raise LookupError
        elif node.get('type') in ("int", "list"):
            return res[int(node.get('index'))]
        else:
            return res[node.get('index','').encode("utf8")]
    elif node.tag == "function":
        args = []
        a_eval = node.get('eval','')
        if a_eval:
            idref['ref'] = lambda x: self.id_get(cr, x)
            args = unsafe_eval(a_eval, idref)
        for n in node:
            return_val = _eval_xml(self,n, pool, cr, uid, idref, context)
            if return_val is not None:
                args.append(return_val)
        model = pool[node.get('model','')]
        method = node.get('name','')
        res = getattr(model, method)(cr, uid, *args)
        return res
    elif node.tag == "test":
        return node.text

escape_re = re.compile(r'(?<!\\)/')
def escape(x):
    return x.replace('\\/', '/')

class xml_import(object):
    @staticmethod
    def nodeattr2bool(node, attr, default=False):
        if not node.get(attr):
            return default
        val = node.get(attr).strip()
        if not val:
            return default
        return val.lower() not in ('0', 'false', 'off')

    def isnoupdate(self, data_node=None):
        return self.noupdate or (len(data_node) and self.nodeattr2bool(data_node, 'noupdate', False))

    def get_context(self, data_node, node, eval_dict):
        data_node_context = (len(data_node) and data_node.get('context','').encode('utf8'))
        node_context = node.get("context",'').encode('utf8')
        context = {}
        for ctx in (data_node_context, node_context):
            if ctx:
                try:
                    ctx_res = unsafe_eval(ctx, eval_dict)
                    if isinstance(context, dict):
                        context.update(ctx_res)
                    else:
                        context = ctx_res
                except NameError:
                    # Some contexts contain references that are only valid at runtime at
                    # client-side, so in that case we keep the original context string
                    # as it is. We also log it, just in case.
                    context = ctx
                    _logger.debug('Context value (%s) for element with id "%s" or its data node does not parse '\
                                                    'at server-side, keeping original string, in case it\'s meant for client side only',
                                                    ctx, node.get('id','n/a'), exc_info=True)
        return context

    def get_uid(self, cr, uid, data_node, node):
        node_uid = node.get('uid','') or (len(data_node) and data_node.get('uid',''))
        if node_uid:
            return self.id_get(cr, node_uid)
        return uid

    def _test_xml_id(self, xml_id):
        id = xml_id
        if '.' in xml_id:
            module, id = xml_id.split('.', 1)
            assert '.' not in id, """The ID reference "%s" must contain
maximum one dot. They are used to refer to other modules ID, in the
form: module.record_id""" % (xml_id,)
            if module != self.module:
                modcnt = self.pool['ir.module.module'].search_count(self.cr, self.uid, ['&', ('name', '=', module), ('state', 'in', ['installed'])])
                assert modcnt == 1, """The ID "%s" refers to an uninstalled module""" % (xml_id,)

        if len(id) > 64:
            _logger.error('id: %s is to long (max: 64)', id)

    def _tag_delete(self, cr, rec, data_node=None):
        d_model = rec.get("model",'')
        d_search = rec.get("search",'').encode('utf-8')
        d_id = rec.get("id",'')
        ids = []

        if d_search:
            idref = _get_idref(self, cr, self.uid, d_model, context={}, idref={})
            ids = self.pool[d_model].search(cr, self.uid, unsafe_eval(d_search, idref))
        if d_id:
            try:
                ids.append(self.id_get(cr, d_id))
            except:
                # d_id cannot be found. doesn't matter in this case
                pass
        if ids:
            self.pool[d_model].unlink(cr, self.uid, ids)

    def _remove_ir_values(self, cr, name, value, model):
        ir_values_obj = self.pool['ir.values']
        ir_value_ids = ir_values_obj.search(cr, self.uid, [('name','=',name),('value','=',value),('model','=',model)])
        if ir_value_ids:
            ir_values_obj.unlink(cr, self.uid, ir_value_ids)

        return True

    def _tag_report(self, cr, rec, data_node=None):
        res = {}
        for dest,f in (('name','string'),('model','model'),('report_name','name')):
            res[dest] = rec.get(f,'').encode('utf8')
            assert res[dest], "Attribute %s of report is empty !" % (f,)
        for field,dest in (('rml','report_rml'),('file','report_rml'),('xml','report_xml'),('xsl','report_xsl'),
                           ('attachment','attachment'),('attachment_use','attachment_use'), ('usage','usage'),
                           ('report_type', 'report_type'), ('parser', 'parser')):
            if rec.get(field):
                res[dest] = rec.get(field).encode('utf8')
        if rec.get('auto'):
            res['auto'] = eval(rec.get('auto','False'))
        if rec.get('sxw'):
            sxw_content = misc.file_open(rec.get('sxw')).read()
            res['report_sxw_content'] = sxw_content
        if rec.get('header'):
            res['header'] = eval(rec.get('header','False'))

        res['multi'] = rec.get('multi') and eval(rec.get('multi','False'))

        xml_id = rec.get('id','').encode('utf8')
        self._test_xml_id(xml_id)

        if rec.get('groups'):
            g_names = rec.get('groups','').split(',')
            groups_value = []
            for group in g_names:
                if group.startswith('-'):
                    group_id = self.id_get(cr, group[1:])
                    groups_value.append((3, group_id))
                else:
                    group_id = self.id_get(cr, group)
                    groups_value.append((4, group_id))
            res['groups_id'] = groups_value

        id = self.pool['ir.model.data']._update(cr, self.uid, "ir.actions.report.xml", self.module, res, xml_id, noupdate=self.isnoupdate(data_node), mode=self.mode)
        self.idref[xml_id] = int(id)

        if not rec.get('menu') or eval(rec.get('menu','False')):
            keyword = str(rec.get('keyword', 'client_print_multi'))
            value = 'ir.actions.report.xml,'+str(id)
            replace = rec.get('replace', True)
            self.pool['ir.model.data'].ir_set(cr, self.uid, 'action', keyword, res['name'], [res['model']], value, replace=replace, isobject=True, xml_id=xml_id)
        elif self.mode=='update' and eval(rec.get('menu','False'))==False:
            # Special check for report having attribute menu=False on update
            value = 'ir.actions.report.xml,'+str(id)
            self._remove_ir_values(cr, res['name'], value, res['model'])
        return id

    def _tag_function(self, cr, rec, data_node=None):
        if self.isnoupdate(data_node) and self.mode != 'init':
            return
        context = self.get_context(data_node, rec, {'ref': _ref(self, cr)})
        uid = self.get_uid(cr, self.uid, data_node, rec)
        _eval_xml(self,rec, self.pool, cr, uid, self.idref, context=context)
        return

    def _tag_wizard(self, cr, rec, data_node=None):
        string = rec.get("string",'').encode('utf8')
        model = rec.get("model",'').encode('utf8')
        name = rec.get("name",'').encode('utf8')
        xml_id = rec.get('id','').encode('utf8')
        self._test_xml_id(xml_id)
        multi = rec.get('multi','') and eval(rec.get('multi','False'))
        res = {'name': string, 'wiz_name': name, 'multi': multi, 'model': model}

        if rec.get('groups'):
            g_names = rec.get('groups','').split(',')
            groups_value = []
            for group in g_names:
                if group.startswith('-'):
                    group_id = self.id_get(cr, group[1:])
                    groups_value.append((3, group_id))
                else:
                    group_id = self.id_get(cr, group)
                    groups_value.append((4, group_id))
            res['groups_id'] = groups_value

        id = self.pool['ir.model.data']._update(cr, self.uid, "ir.actions.wizard", self.module, res, xml_id, noupdate=self.isnoupdate(data_node), mode=self.mode)
        self.idref[xml_id] = int(id)
        # ir_set
        if (not rec.get('menu') or eval(rec.get('menu','False'))) and id:
            keyword = str(rec.get('keyword','') or 'client_action_multi')
            value = 'ir.actions.wizard,'+str(id)
            replace = rec.get("replace",'') or True
            self.pool['ir.model.data'].ir_set(cr, self.uid, 'action', keyword, string, [model], value, replace=replace, isobject=True, xml_id=xml_id)
        elif self.mode=='update' and (rec.get('menu') and eval(rec.get('menu','False'))==False):
            # Special check for wizard having attribute menu=False on update
            value = 'ir.actions.wizard,'+str(id)
            self._remove_ir_values(cr, string, value, model)

    def _tag_url(self, cr, rec, data_node=None):
        url = rec.get("url",'').encode('utf8')
        target = rec.get("target",'').encode('utf8')
        name = rec.get("name",'').encode('utf8')
        xml_id = rec.get('id','').encode('utf8')
        self._test_xml_id(xml_id)

        res = {'name': name, 'url': url, 'target':target}

        id = self.pool['ir.model.data']._update(cr, self.uid, "ir.actions.act_url", self.module, res, xml_id, noupdate=self.isnoupdate(data_node), mode=self.mode)
        self.idref[xml_id] = int(id)

    def _tag_act_window(self, cr, rec, data_node=None):
        name = rec.get('name','').encode('utf-8')
        xml_id = rec.get('id','').encode('utf8')
        self._test_xml_id(xml_id)
        type = rec.get('type','').encode('utf-8') or 'ir.actions.act_window'
        view_id = False
        if rec.get('view_id'):
            view_id = self.id_get(cr, rec.get('view_id','').encode('utf-8'))
        domain = rec.get('domain','').encode('utf-8') or '[]'
        res_model = rec.get('res_model','').encode('utf-8')
        src_model = rec.get('src_model','').encode('utf-8')
        view_type = rec.get('view_type','').encode('utf-8') or 'form'
        view_mode = rec.get('view_mode','').encode('utf-8') or 'tree,form'
        usage = rec.get('usage','').encode('utf-8')
        limit = rec.get('limit','').encode('utf-8')
        auto_refresh = rec.get('auto_refresh','').encode('utf-8')
        uid = self.uid

        # Act_window's 'domain' and 'context' contain mostly literals
        # but they can also refer to the variables provided below
        # in eval_context, so we need to eval() them before storing.
        # Among the context variables, 'active_id' refers to
        # the currently selected items in a list view, and only
        # takes meaning at runtime on the client side. For this
        # reason it must remain a bare variable in domain and context,
        # even after eval() at server-side. We use the special 'unquote'
        # class to achieve this effect: a string which has itself, unquoted,
        # as representation.
        active_id = unquote("active_id")
        active_ids = unquote("active_ids")
        active_model = unquote("active_model")

        def ref(str_id):
            return self.id_get(cr, str_id)

        # Include all locals() in eval_context, for backwards compatibility
        eval_context = {
            'name': name,
            'xml_id': xml_id,
            'type': type,
            'view_id': view_id,
            'domain': domain,
            'res_model': res_model,
            'src_model': src_model,
            'view_type': view_type,
            'view_mode': view_mode,
            'usage': usage,
            'limit': limit,
            'auto_refresh': auto_refresh,
            'uid' : uid,
            'active_id': active_id,
            'active_ids': active_ids,
            'active_model': active_model,
            'ref' : ref,
        }
        context = self.get_context(data_node, rec, eval_context)

        try:
            domain = unsafe_eval(domain, eval_context)
        except NameError:
            # Some domains contain references that are only valid at runtime at
            # client-side, so in that case we keep the original domain string
            # as it is. We also log it, just in case.
            _logger.debug('Domain value (%s) for element with id "%s" does not parse '\
                'at server-side, keeping original string, in case it\'s meant for client side only',
                domain, xml_id or 'n/a', exc_info=True)
        res = {
            'name': name,
            'type': type,
            'view_id': view_id,
            'domain': domain,
            'context': context,
            'res_model': res_model,
            'src_model': src_model,
            'view_type': view_type,
            'view_mode': view_mode,
            'usage': usage,
            'limit': limit,
            'auto_refresh': auto_refresh,
        }

        if rec.get('groups'):
            g_names = rec.get('groups','').split(',')
            groups_value = []
            for group in g_names:
                if group.startswith('-'):
                    group_id = self.id_get(cr, group[1:])
                    groups_value.append((3, group_id))
                else:
                    group_id = self.id_get(cr, group)
                    groups_value.append((4, group_id))
            res['groups_id'] = groups_value

        if rec.get('target'):
            res['target'] = rec.get('target','')
        if rec.get('multi'):
            res['multi'] = eval(rec.get('multi', 'False'))
        id = self.pool['ir.model.data']._update(cr, self.uid, 'ir.actions.act_window', self.module, res, xml_id, noupdate=self.isnoupdate(data_node), mode=self.mode)
        self.idref[xml_id] = int(id)

        if src_model:
            #keyword = 'client_action_relate'
            keyword = rec.get('key2','').encode('utf-8') or 'client_action_relate'
            value = 'ir.actions.act_window,'+str(id)
            replace = rec.get('replace','') or True
            self.pool['ir.model.data'].ir_set(cr, self.uid, 'action', keyword, xml_id, [src_model], value, replace=replace, isobject=True, xml_id=xml_id)
        # TODO add remove ir.model.data

    def _tag_ir_set(self, cr, rec, data_node=None):
        if self.mode != 'init':
            return
        res = {}
        for field in rec.findall('./field'):
            f_name = field.get("name",'').encode('utf-8')
            f_val = _eval_xml(self,field,self.pool, cr, self.uid, self.idref)
            res[f_name] = f_val
        self.pool['ir.model.data'].ir_set(cr, self.uid, res['key'], res['key2'], res['name'], res['models'], res['value'], replace=res.get('replace',True), isobject=res.get('isobject', False), meta=res.get('meta',None))

    def _tag_workflow(self, cr, rec, data_node=None):
        if self.isnoupdate(data_node) and self.mode != 'init':
            return
        model = str(rec.get('model',''))
        w_ref = rec.get('ref','')
        if w_ref:
            id = self.id_get(cr, w_ref)
        else:
            number_children = len(rec)
            assert number_children > 0,\
                'You must define a child node if you dont give a ref'
            assert number_children == 1,\
                'Only one child node is accepted (%d given)' % number_children
            id = _eval_xml(self, rec[0], self.pool, cr, self.uid, self.idref)

        uid = self.get_uid(cr, self.uid, data_node, rec)
        openerp.workflow.trg_validate(uid, model,
            id,
            str(rec.get('action','')), cr)

    #
    # Support two types of notation:
    #   name="Inventory Control/Sending Goods"
    # or
    #   action="action_id"
    #   parent="parent_id"
    #
    def _tag_menuitem(self, cr, rec, data_node=None):
        rec_id = rec.get("id",'').encode('ascii')
        self._test_xml_id(rec_id)
        m_l = map(escape, escape_re.split(rec.get("name",'').encode('utf8')))

        values = {'parent_id': False}
        if rec.get('parent', False) is False and len(m_l) > 1:
            # No parent attribute specified and the menu name has several menu components,
            # try to determine the ID of the parent according to menu path
            pid = False
            res = None
            values['name'] = m_l[-1]
            m_l = m_l[:-1] # last part is our name, not a parent
            for idx, menu_elem in enumerate(m_l):
                if pid:
                    cr.execute('select id from ir_ui_menu where parent_id=%s and name=%s', (pid, menu_elem))
                else:
                    cr.execute('select id from ir_ui_menu where parent_id is null and name=%s', (menu_elem,))
                res = cr.fetchone()
                if res:
                    pid = res[0]
                else:
                    # the menuitem does't exist but we are in branch (not a leaf)
                    _logger.warning('Warning no ID for submenu %s of menu %s !', menu_elem, str(m_l))
                    pid = self.pool['ir.ui.menu'].create(cr, self.uid, {'parent_id' : pid, 'name' : menu_elem})
            values['parent_id'] = pid
        else:
            # The parent attribute was specified, if non-empty determine its ID, otherwise
            # explicitly make a top-level menu
            if rec.get('parent'):
                menu_parent_id = self.id_get(cr, rec.get('parent',''))
            else:
                # we get here with <menuitem parent="">, explicit clear of parent, or
                # if no parent attribute at all but menu name is not a menu path
                menu_parent_id = False
            values = {'parent_id': menu_parent_id}
            if rec.get('name'):
                values['name'] = rec.get('name')
            try:
                res = [ self.id_get(cr, rec.get('id','')) ]
            except:
                res = None

        if rec.get('action'):
            a_action = rec.get('action','').encode('utf8')

            # determine the type of action
            a_type, a_id = self.model_id_get(cr, a_action)
            a_type = a_type.split('.')[-1] # keep only type part

            icons = {
                "act_window": 'STOCK_NEW',
                "report.xml": 'STOCK_PASTE',
                "wizard": 'STOCK_EXECUTE',
                "url": 'STOCK_JUMP_TO',
                "client": 'STOCK_EXECUTE',
                "server": 'STOCK_EXECUTE',
            }
            values['icon'] = icons.get(a_type,'STOCK_NEW')

            if a_type=='act_window':
                cr.execute('select view_type,view_mode,name,view_id,target from ir_act_window where id=%s', (int(a_id),))
                rrres = cr.fetchone()
                assert rrres, "No window action defined for this id %s !\n" \
                    "Verify that this is a window action or add a type argument." % (a_action,)
                action_type,action_mode,action_name,view_id,target = rrres
                if view_id:
                    view_arch = self.pool['ir.ui.view'].read(cr, 1, [view_id], ['arch'])
                    action_mode = etree.fromstring(view_arch[0]['arch'].encode('utf8')).tag
                cr.execute('SELECT view_mode FROM ir_act_window_view WHERE act_window_id=%s ORDER BY sequence LIMIT 1', (int(a_id),))
                if cr.rowcount:
                    action_mode, = cr.fetchone()
                if action_type=='tree':
                    values['icon'] = 'STOCK_INDENT'
                elif action_mode and action_mode.startswith(('tree','kanban','gantt')):
                    values['icon'] = 'STOCK_JUSTIFY_FILL'
                elif action_mode and action_mode.startswith('graph'):
                    values['icon'] = 'terp-graph'
                elif action_mode and action_mode.startswith('calendar'):
                    values['icon'] = 'terp-calendar'
                if target=='new':
                    values['icon'] = 'STOCK_EXECUTE'
                if not values.get('name', False):
                    values['name'] = action_name

            elif a_type in ['wizard', 'url', 'client', 'server'] and not values.get('name'):
                a_table = 'ir_act_%s' % a_type
                cr.execute('select name from %s where id=%%s' % a_table, (int(a_id),))
                resw = cr.fetchone()
                if resw:
                    values['name'] = resw[0]

        if not values.get('name'):
            # ensure menu has a name
            values['name'] = rec_id or '?'

        if rec.get('sequence'):
            values['sequence'] = int(rec.get('sequence'))
        if rec.get('icon'):
            values['icon'] = str(rec.get('icon'))
        if rec.get('web_icon'):
            values['web_icon'] = "%s,%s" %(self.module, str(rec.get('web_icon')))
        if rec.get('web_icon_hover'):
            values['web_icon_hover'] = "%s,%s" %(self.module, str(rec.get('web_icon_hover')))

        if rec.get('groups'):
            g_names = rec.get('groups','').split(',')
            groups_value = []
            for group in g_names:
                if group.startswith('-'):
                    group_id = self.id_get(cr, group[1:])
                    groups_value.append((3, group_id))
                else:
                    group_id = self.id_get(cr, group)
                    groups_value.append((4, group_id))
            values['groups_id'] = groups_value

        pid = self.pool['ir.model.data']._update(cr, self.uid, 'ir.ui.menu', self.module, values, rec_id, noupdate=self.isnoupdate(data_node), mode=self.mode, res_id=res and res[0] or False)

        if rec_id and pid:
            self.idref[rec_id] = int(pid)

        if rec.get('action') and pid:
            action = "ir.actions.%s,%d" % (a_type, a_id)
            self.pool['ir.model.data'].ir_set(cr, self.uid, 'action', 'tree_but_open', 'Menuitem', [('ir.ui.menu', int(pid))], action, True, True, xml_id=rec_id)
        return 'ir.ui.menu', pid

    def _assert_equals(self, f1, f2, prec=4):
        return not round(f1 - f2, prec)

    def _tag_assert(self, cr, rec, data_node=None):
        if self.isnoupdate(data_node) and self.mode != 'init':
            return

        rec_model = rec.get("model",'').encode('ascii')
        model = self.pool[rec_model]
        rec_id = rec.get("id",'').encode('ascii')
        self._test_xml_id(rec_id)
        rec_src = rec.get("search",'').encode('utf8')
        rec_src_count = rec.get("count")

        rec_string = rec.get("string",'').encode('utf8') or 'unknown'

        ids = None
        eval_dict = {'ref': _ref(self, cr)}
        context = self.get_context(data_node, rec, eval_dict)
        uid = self.get_uid(cr, self.uid, data_node, rec)
        if rec_id:
            ids = [self.id_get(cr, rec_id)]
        elif rec_src:
            q = unsafe_eval(rec_src, eval_dict)
            ids = self.pool[rec_model].search(cr, uid, q, context=context)
            if rec_src_count:
                count = int(rec_src_count)
                if len(ids) != count:
                    self.assertion_report.record_failure()
                    msg = 'assertion "%s" failed!\n'    \
                          ' Incorrect search count:\n'  \
                          ' expected count: %d\n'       \
                          ' obtained count: %d\n'       \
                          % (rec_string, count, len(ids))
                    _logger.error(msg)
                    return

        assert ids is not None,\
            'You must give either an id or a search criteria'
        ref = _ref(self, cr)
        for id in ids:
            brrec =  model.browse(cr, uid, id, context)
            class d(dict):
                def __getitem__(self2, key):
                    if key in brrec:
                        return brrec[key]
                    return dict.__getitem__(self2, key)
            globals_dict = d()
            globals_dict['floatEqual'] = self._assert_equals
            globals_dict['ref'] = ref
            globals_dict['_ref'] = ref
            for test in rec.findall('./test'):
                f_expr = test.get("expr",'').encode('utf-8')
                expected_value = _eval_xml(self, test, self.pool, cr, uid, self.idref, context=context) or True
                expression_value = unsafe_eval(f_expr, globals_dict)
                if expression_value != expected_value: # assertion failed
                    self.assertion_report.record_failure()
                    msg = 'assertion "%s" failed!\n'    \
                          ' xmltag: %s\n'               \
                          ' expected value: %r\n'       \
                          ' obtained value: %r\n'       \
                          % (rec_string, etree.tostring(test), expected_value, expression_value)
                    _logger.error(msg)
                    return
        else: # all tests were successful for this assertion tag (no break)
            self.assertion_report.record_success()

    def _tag_record(self, cr, rec, data_node=None):
        rec_model = rec.get("model").encode('ascii')
        model = self.pool[rec_model]
        rec_id = rec.get("id",'').encode('ascii')
        rec_context = rec.get("context", None)
        if rec_context:
            rec_context = unsafe_eval(rec_context)
        self._test_xml_id(rec_id)
        if self.isnoupdate(data_node) and self.mode != 'init':
            # check if the xml record has an id string
            if rec_id:
                if '.' in rec_id:
                    module,rec_id2 = rec_id.split('.')
                else:
                    module = self.module
                    rec_id2 = rec_id
                id = self.pool['ir.model.data']._update_dummy(cr, self.uid, rec_model, module, rec_id2)
                # check if the resource already existed at the last update
                if id:
                    # if it existed, we don't update the data, but we need to
                    # know the id of the existing record anyway
                    self.idref[rec_id] = int(id)
                    return None
                else:
                    # if the resource didn't exist
                    if not self.nodeattr2bool(rec, 'forcecreate', True):
                        # we don't want to create it, so we skip it
                        return None
                    # else, we let the record to be created

            else:
                # otherwise it is skipped
                return None
        res = {}
        for field in rec.findall('./field'):
#TODO: most of this code is duplicated above (in _eval_xml)...
            f_name = field.get("name",'').encode('utf-8')
            f_ref = field.get("ref",'').encode('utf-8')
            f_search = field.get("search",'').encode('utf-8')
            f_model = field.get("model",'').encode('utf-8')
            if not f_model and model._columns.get(f_name,False):
                f_model = model._columns[f_name]._obj
            f_use = field.get("use",'').encode('utf-8') or 'id'
            f_val = False

            if f_search:
                q = unsafe_eval(f_search, self.idref)
                field = []
                assert f_model, 'Define an attribute model="..." in your .XML file !'
                f_obj = self.pool[f_model]
                # browse the objects searched
                s = f_obj.browse(cr, self.uid, f_obj.search(cr, self.uid, q))
                # column definitions of the "local" object
                _cols = self.pool[rec_model]._columns
                # if the current field is many2many
                if (f_name in _cols) and _cols[f_name]._type=='many2many':
                    f_val = [(6, 0, map(lambda x: x[f_use], s))]
                elif len(s):
                    # otherwise (we are probably in a many2one field),
                    # take the first element of the search
                    f_val = s[0][f_use]
            elif f_ref:
                if f_ref=="null":
                    f_val = False
                else:
                    if f_name in model._columns \
                              and model._columns[f_name]._type == 'reference':
                        val = self.model_id_get(cr, f_ref)
                        f_val = val[0] + ',' + str(val[1])
                    else:
                        f_val = self.id_get(cr, f_ref)
            else:
                f_val = _eval_xml(self,field, self.pool, cr, self.uid, self.idref)
                if model._columns.has_key(f_name):
                    import openerp.osv as osv
                    if isinstance(model._columns[f_name], osv.fields.integer):
                        f_val = int(f_val)
            res[f_name] = f_val

        id = self.pool['ir.model.data']._update(cr, self.uid, rec_model, self.module, res, rec_id or False, not self.isnoupdate(data_node), noupdate=self.isnoupdate(data_node), mode=self.mode, context=rec_context )
        if rec_id:
            self.idref[rec_id] = int(id)
        if config.get('import_partial', False):
            cr.commit()
        return rec_model, id

    def _tag_template(self, cr, el, data_node=None):
        # This helper transforms a <template> element into a <record> and forwards it
        tpl_id = el.get('id', el.get('t-name', '')).encode('ascii')
        module = self.module
        if '.' in tpl_id:
            module, tpl_id = tpl_id.split('.', 1)
        # set the full template name for qweb <module>.<id>
<<<<<<< HEAD
        el.set('t-name', '%s.%s' % (module, tpl_id))
=======
        if not (el.get('inherit_id') or el.get('inherit_option_id')):
            el.attrib['t-name'] = '%s.%s' % (module, tpl_id)
            el.tag = 't'
        else:
            el.tag = 'data'
>>>>>>> fcdbfe36
        el.attrib.pop('id', None)

        record_attrs = {
            'id': tpl_id,
            'model': 'ir.ui.view',
        }
        for att in ['forcecreate', 'context']:
            if att in el.keys():
                record_attrs[att] = el.attrib.pop(att)

<<<<<<< HEAD
        record = etree.Element('record', attrib=record_attrs)
        record.append(builder.E.field(tpl_id, name='name'))
        record.append(builder.E.field("qweb", name='type'))
        record.append(builder.E.field(el, name="arch", type="xml"))
=======
        record.attrib.update(record_attrs)
        name = el.get('name', tpl_id)
        record.append(etree.fromstring('<field name="name">%s</field>' % name))
        record.append(etree.fromstring('<field name="type">qweb</field>'))
        record.append(etree.fromstring('<field name="arch" type="xml"/>'))
        record[-1].append(el)
        for key in ('inherit_id','inherit_option_id'):
            if el.get(key):
                record.append(etree.fromstring('<field name="%s" ref="%s"/>' % (key, el.get(key))))
                el.attrib.pop(key, None)
>>>>>>> fcdbfe36
        return self._tag_record(cr, record, data_node)

    def id_get(self, cr, id_str):
        if id_str in self.idref:
            return self.idref[id_str]
        res = self.model_id_get(cr, id_str)
        if res and len(res)>1: res = res[1]
        return res

    def model_id_get(self, cr, id_str):
        model_data_obj = self.pool['ir.model.data']
        mod = self.module
        if '.' in id_str:
            mod,id_str = id_str.split('.')
        return model_data_obj.get_object_reference(cr, self.uid, mod, id_str)

    def parse(self, de):
        if de.tag != 'openerp':
            raise Exception("Mismatch xml format: root tag must be `openerp`.")

        for n in de.findall('./data'):
            for rec in n:
                if rec.tag in self._tags:
                    try:
                        self._tags[rec.tag](self.cr, rec, n)
                    except Exception, e:
                        self.cr.rollback()
                        exc_info = sys.exc_info()
                        raise ParseError, (misc.ustr(e), etree.tostring(rec).rstrip(), rec.getroottree().docinfo.URL, rec.sourceline), exc_info[2]
        return True

    def __init__(self, cr, module, idref, mode, report=None, noupdate=False):

        self.mode = mode
        self.module = module
        self.cr = cr
        self.idref = idref
        self.pool = openerp.registry(cr.dbname)
        self.uid = 1
        if report is None:
            report = assertion_report.assertion_report()
        self.assertion_report = report
        self.noupdate = noupdate
        self._tags = {
            'menuitem': self._tag_menuitem,
            'record': self._tag_record,
            'template': self._tag_template,
            'assert': self._tag_assert,
            'report': self._tag_report,
            'wizard': self._tag_wizard,
            'delete': self._tag_delete,
            'ir_set': self._tag_ir_set,
            'function': self._tag_function,
            'workflow': self._tag_workflow,
            'act_window': self._tag_act_window,
            'url': self._tag_url
        }

def convert_csv_import(cr, module, fname, csvcontent, idref=None, mode='init',
        noupdate=False):
    '''Import csv file :
        quote: "
        delimiter: ,
        encoding: utf-8'''
    if not idref:
        idref={}
    model = ('.'.join(fname.split('.')[:-1]).split('-'))[0]
    #remove folder path from model
    head, model = os.path.split(model)

    input = cStringIO.StringIO(csvcontent) #FIXME
    reader = csv.reader(input, quotechar='"', delimiter=',')
    fields = reader.next()
    fname_partial = ""
    if config.get('import_partial'):
        fname_partial = module + '/'+ fname
        if not os.path.isfile(config.get('import_partial')):
            pickle.dump({}, file(config.get('import_partial'),'w+'))
        else:
            data = pickle.load(file(config.get('import_partial')))
            if fname_partial in data:
                if not data[fname_partial]:
                    return
                else:
                    for i in range(data[fname_partial]):
                        reader.next()

    if not (mode == 'init' or 'id' in fields):
        _logger.error("Import specification does not contain 'id' and we are in init mode, Cannot continue.")
        return

    uid = 1
    datas = []
    for line in reader:
        if not (line and any(line)):
            continue
        try:
            datas.append(map(misc.ustr, line))
        except:
            _logger.error("Cannot import the line: %s", line)

    registry = openerp.registry(cr.dbname)
    result, rows, warning_msg, dummy = registry[model].import_data(cr, uid, fields, datas,mode, module, noupdate, filename=fname_partial)
    if result < 0:
        # Report failed import and abort module install
        raise Exception(_('Module loading failed: file %s/%s could not be processed:\n %s') % (module, fname, warning_msg))
    if config.get('import_partial'):
        data = pickle.load(file(config.get('import_partial')))
        data[fname_partial] = 0
        pickle.dump(data, file(config.get('import_partial'),'wb'))
        cr.commit()

#
# xml import/export
#
def convert_xml_import(cr, module, xmlfile, idref=None, mode='init', noupdate=False, report=None):
    doc = etree.parse(xmlfile)
    relaxng = etree.RelaxNG(
        etree.parse(os.path.join(config['root_path'],'import_xml.rng' )))
    try:
        relaxng.assert_(doc)
    except Exception:
        _logger.error('The XML file does not fit the required schema !')
        _logger.error(misc.ustr(relaxng.error_log.last_error))
        raise

    if idref is None:
        idref={}
    obj = xml_import(cr, module, idref, mode, report=report, noupdate=noupdate)
    obj.parse(doc.getroot())
    return True


# vim:expandtab:smartindent:tabstop=4:softtabstop=4:shiftwidth=4:<|MERGE_RESOLUTION|>--- conflicted
+++ resolved
@@ -846,15 +846,11 @@
         if '.' in tpl_id:
             module, tpl_id = tpl_id.split('.', 1)
         # set the full template name for qweb <module>.<id>
-<<<<<<< HEAD
-        el.set('t-name', '%s.%s' % (module, tpl_id))
-=======
         if not (el.get('inherit_id') or el.get('inherit_option_id')):
-            el.attrib['t-name'] = '%s.%s' % (module, tpl_id)
+            el.set('t-name', '%s.%s' % (module, tpl_id))
             el.tag = 't'
         else:
             el.tag = 'data'
->>>>>>> fcdbfe36
         el.attrib.pop('id', None)
 
         record_attrs = {
@@ -865,23 +861,18 @@
             if att in el.keys():
                 record_attrs[att] = el.attrib.pop(att)
 
-<<<<<<< HEAD
+        Field = builder.E.field
+        name = el.get('name', tpl_id)
+
         record = etree.Element('record', attrib=record_attrs)
-        record.append(builder.E.field(tpl_id, name='name'))
-        record.append(builder.E.field("qweb", name='type'))
-        record.append(builder.E.field(el, name="arch", type="xml"))
-=======
-        record.attrib.update(record_attrs)
-        name = el.get('name', tpl_id)
-        record.append(etree.fromstring('<field name="name">%s</field>' % name))
-        record.append(etree.fromstring('<field name="type">qweb</field>'))
-        record.append(etree.fromstring('<field name="arch" type="xml"/>'))
-        record[-1].append(el)
-        for key in ('inherit_id','inherit_option_id'):
-            if el.get(key):
-                record.append(etree.fromstring('<field name="%s" ref="%s"/>' % (key, el.get(key))))
-                el.attrib.pop(key, None)
->>>>>>> fcdbfe36
+        record.append(Field(name, name='name'))
+        record.append(Field("qweb", name='type'))
+        record.append(Field(el, name="arch", type="xml"))
+        for field_name in ('inherit_id','inherit_option_id'):
+            if el.get(field_name):
+                record.append(Field(
+                    field_name, el.attrib.pop(field_name, None)))
+
         return self._tag_record(cr, record, data_node)
 
     def id_get(self, cr, id_str):
