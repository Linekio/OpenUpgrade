# -*- coding: utf-8 -*-
# Part of Odoo. See LICENSE file for full copyright and licensing details.


"""
Miscellaneous tools used by OpenERP.
"""

from functools import wraps
import cProfile
from contextlib import contextmanager
import subprocess
import logging
import os
import socket
import sys
import threading
import time
import werkzeug.utils
import zipfile
<<<<<<< HEAD
from collections import defaultdict, Mapping
=======
from collections import defaultdict, Mapping, OrderedDict
from datetime import datetime
>>>>>>> 63e92cbc
from itertools import islice, izip, groupby
from lxml import etree
from which import which
from threading import local
import traceback

try:
    from html2text import html2text
except ImportError:
    html2text = None

from config import config
from cache import *
from .parse_version import parse_version 

import openerp
# get_encodings, ustr and exception_to_unicode were originally from tools.misc.
# There are moved to loglevels until we refactor tools.
from openerp.loglevels import get_encodings, ustr, exception_to_unicode     # noqa

_logger = logging.getLogger(__name__)

# List of etree._Element subclasses that we choose to ignore when parsing XML.
# We include the *Base ones just in case, currently they seem to be subclasses of the _* ones.
SKIPPED_ELEMENT_TYPES = (etree._Comment, etree._ProcessingInstruction, etree.CommentBase, etree.PIBase)

#----------------------------------------------------------
# Subprocesses
#----------------------------------------------------------

def find_in_path(name):
    path = os.environ.get('PATH', os.defpath).split(os.pathsep)
    if config.get('bin_path') and config['bin_path'] != 'None':
        path.append(config['bin_path'])
    return which(name, path=os.pathsep.join(path))

def _exec_pipe(prog, args, env=None):
    cmd = (prog,) + args
    # on win32, passing close_fds=True is not compatible
    # with redirecting std[in/err/out]
    close_fds = os.name=="posix"
    pop = subprocess.Popen(cmd, bufsize=-1, stdin=subprocess.PIPE, stdout=subprocess.PIPE, close_fds=close_fds, env=env)
    return pop.stdin, pop.stdout

def exec_command_pipe(name, *args):
    prog = find_in_path(name)
    if not prog:
        raise Exception('Command `%s` not found.' % name)
    return _exec_pipe(prog, args)

#----------------------------------------------------------
# Postgres subprocesses
#----------------------------------------------------------

def find_pg_tool(name):
    path = None
    if config['pg_path'] and config['pg_path'] != 'None':
        path = config['pg_path']
    try:
        return which(name, path=path)
    except IOError:
        raise Exception('Command `%s` not found.' % name)

def exec_pg_environ():
    """
    Force the database PostgreSQL environment variables to the database
    configuration of Odoo.

    Note: On systems where pg_restore/pg_dump require an explicit password
    (i.e.  on Windows where TCP sockets are used), it is necessary to pass the
    postgres user password in the PGPASSWORD environment variable or in a
    special .pgpass file.

    See also http://www.postgresql.org/docs/8.4/static/libpq-envars.html
    """
    env = os.environ.copy()
    if openerp.tools.config['db_host']:
        env['PGHOST'] = openerp.tools.config['db_host']
    if openerp.tools.config['db_port']:
        env['PGPORT'] = str(openerp.tools.config['db_port'])
    if openerp.tools.config['db_user']:
        env['PGUSER'] = openerp.tools.config['db_user']
    if openerp.tools.config['db_password']:
        env['PGPASSWORD'] = openerp.tools.config['db_password']
    return env

def exec_pg_command(name, *args):
    prog = find_pg_tool(name)
    env = exec_pg_environ()
    with open(os.devnull) as dn:
        args2 = (prog,) + args
        rc = subprocess.call(args2, env=env, stdout=dn, stderr=subprocess.STDOUT)
        if rc:
            raise Exception('Postgres subprocess %s error %s' % (args2, rc))

def exec_pg_command_pipe(name, *args):
    prog = find_pg_tool(name)
    env = exec_pg_environ()
    return _exec_pipe(prog, args, env)

#----------------------------------------------------------
# File paths
#----------------------------------------------------------
#file_path_root = os.getcwd()
#file_path_addons = os.path.join(file_path_root, 'addons')

def file_open(name, mode="r", subdir='addons', pathinfo=False):
    """Open a file from the OpenERP root, using a subdir folder.

    Example::
    
    >>> file_open('hr/report/timesheer.xsl')
    >>> file_open('addons/hr/report/timesheet.xsl')
    >>> file_open('../../base/report/rml_template.xsl', subdir='addons/hr/report', pathinfo=True)

    @param name name of the file
    @param mode file open mode
    @param subdir subdirectory
    @param pathinfo if True returns tuple (fileobject, filepath)

    @return fileobject if pathinfo is False else (fileobject, filepath)
    """
    import openerp.modules as addons
    adps = addons.module.ad_paths
    rtp = os.path.normcase(os.path.abspath(config['root_path']))

    basename = name

    if os.path.isabs(name):
        # It is an absolute path
        # Is it below 'addons_path' or 'root_path'?
        name = os.path.normcase(os.path.normpath(name))
        for root in adps + [rtp]:
            root = os.path.normcase(os.path.normpath(root)) + os.sep
            if name.startswith(root):
                base = root.rstrip(os.sep)
                name = name[len(base) + 1:]
                break
        else:
            # It is outside the OpenERP root: skip zipfile lookup.
            base, name = os.path.split(name)
        return _fileopen(name, mode=mode, basedir=base, pathinfo=pathinfo, basename=basename)

    if name.replace(os.sep, '/').startswith('addons/'):
        subdir = 'addons'
        name2 = name[7:]
    elif subdir:
        name = os.path.join(subdir, name)
        if name.replace(os.sep, '/').startswith('addons/'):
            subdir = 'addons'
            name2 = name[7:]
        else:
            name2 = name

    # First, try to locate in addons_path
    if subdir:
        for adp in adps:
            try:
                return _fileopen(name2, mode=mode, basedir=adp,
                                 pathinfo=pathinfo, basename=basename)
            except IOError:
                pass

    # Second, try to locate in root_path
    return _fileopen(name, mode=mode, basedir=rtp, pathinfo=pathinfo, basename=basename)


def _fileopen(path, mode, basedir, pathinfo, basename=None):
    name = os.path.normpath(os.path.join(basedir, path))

    if basename is None:
        basename = name
    # Give higher priority to module directories, which is
    # a more common case than zipped modules.
    if os.path.isfile(name):
        fo = open(name, mode)
        if pathinfo:
            return fo, name
        return fo

    # Support for loading modules in zipped form.
    # This will not work for zipped modules that are sitting
    # outside of known addons paths.
    head = os.path.normpath(path)
    zipname = False
    while os.sep in head:
        head, tail = os.path.split(head)
        if not tail:
            break
        if zipname:
            zipname = os.path.join(tail, zipname)
        else:
            zipname = tail
        zpath = os.path.join(basedir, head + '.zip')
        if zipfile.is_zipfile(zpath):
            from cStringIO import StringIO
            zfile = zipfile.ZipFile(zpath)
            try:
                fo = StringIO()
                fo.write(zfile.read(os.path.join(
                    os.path.basename(head), zipname).replace(
                        os.sep, '/')))
                fo.seek(0)
                if pathinfo:
                    return fo, name
                return fo
            except Exception:
                pass
    # Not found
    if name.endswith('.rml'):
        raise IOError('Report %r doesn\'t exist or deleted' % basename)
    raise IOError('File not found: %s' % basename)


#----------------------------------------------------------
# iterables
#----------------------------------------------------------
def flatten(list):
    """Flatten a list of elements into a uniqu list
    Author: Christophe Simonis (christophe@tinyerp.com)

    Examples::
    >>> flatten(['a'])
    ['a']
    >>> flatten('b')
    ['b']
    >>> flatten( [] )
    []
    >>> flatten( [[], [[]]] )
    []
    >>> flatten( [[['a','b'], 'c'], 'd', ['e', [], 'f']] )
    ['a', 'b', 'c', 'd', 'e', 'f']
    >>> t = (1,2,(3,), [4, 5, [6, [7], (8, 9), ([10, 11, (12, 13)]), [14, [], (15,)], []]])
    >>> flatten(t)
    [1, 2, 3, 4, 5, 6, 7, 8, 9, 10, 11, 12, 13, 14, 15]
    """

    def isiterable(x):
        return hasattr(x, "__iter__")

    r = []
    for e in list:
        if isiterable(e):
            map(r.append, flatten(e))
        else:
            r.append(e)
    return r

def reverse_enumerate(l):
    """Like enumerate but in the other sens
    
    Usage::
    >>> a = ['a', 'b', 'c']
    >>> it = reverse_enumerate(a)
    >>> it.next()
    (2, 'c')
    >>> it.next()
    (1, 'b')
    >>> it.next()
    (0, 'a')
    >>> it.next()
    Traceback (most recent call last):
      File "<stdin>", line 1, in <module>
    StopIteration
    """
    return izip(xrange(len(l)-1, -1, -1), reversed(l))

def topological_sort(elems):
    """ Return a list of elements sorted so that their dependencies are listed
    before them in the result.

    :param elems: specifies the elements to sort with their dependencies; it is
        a dictionary like `{element: dependencies}` where `dependencies` is a
        collection of elements that must appear before `element`. The elements
        of `dependencies` are not required to appear in `elems`; they will
        simply not appear in the result.

    :returns: a list with the keys of `elems` sorted according to their
        specification.
    """
    # the algorithm is inspired by [Tarjan 1976],
    # http://en.wikipedia.org/wiki/Topological_sorting#Algorithms
    result = []
    visited = set()

    def visit(n):
        if n not in visited:
            visited.add(n)
            if n in elems:
                # first visit all dependencies of n, then append n to result
                map(visit, elems[n])
                result.append(n)

    map(visit, elems)

    return result


class UpdateableStr(local):
    """ Class that stores an updateable string (used in wizards)
    """

    def __init__(self, string=''):
        self.string = string

    def __str__(self):
        return str(self.string)

    def __repr__(self):
        return str(self.string)

    def __nonzero__(self):
        return bool(self.string)


class UpdateableDict(local):
    """Stores an updateable dict to use in wizards
    """

    def __init__(self, dict=None):
        if dict is None:
            dict = {}
        self.dict = dict

    def __str__(self):
        return str(self.dict)

    def __repr__(self):
        return str(self.dict)

    def clear(self):
        return self.dict.clear()

    def keys(self):
        return self.dict.keys()

    def __setitem__(self, i, y):
        self.dict.__setitem__(i, y)

    def __getitem__(self, i):
        return self.dict.__getitem__(i)

    def copy(self):
        return self.dict.copy()

    def iteritems(self):
        return self.dict.iteritems()

    def iterkeys(self):
        return self.dict.iterkeys()

    def itervalues(self):
        return self.dict.itervalues()

    def pop(self, k, d=None):
        return self.dict.pop(k, d)

    def popitem(self):
        return self.dict.popitem()

    def setdefault(self, k, d=None):
        return self.dict.setdefault(k, d)

    def update(self, E, **F):
        return self.dict.update(E, F)

    def values(self):
        return self.dict.values()

    def get(self, k, d=None):
        return self.dict.get(k, d)

    def has_key(self, k):
        return self.dict.has_key(k)

    def items(self):
        return self.dict.items()

    def __cmp__(self, y):
        return self.dict.__cmp__(y)

    def __contains__(self, k):
        return self.dict.__contains__(k)

    def __delitem__(self, y):
        return self.dict.__delitem__(y)

    def __eq__(self, y):
        return self.dict.__eq__(y)

    def __ge__(self, y):
        return self.dict.__ge__(y)

    def __gt__(self, y):
        return self.dict.__gt__(y)

    def __hash__(self):
        return self.dict.__hash__()

    def __iter__(self):
        return self.dict.__iter__()

    def __le__(self, y):
        return self.dict.__le__(y)

    def __len__(self):
        return self.dict.__len__()

    def __lt__(self, y):
        return self.dict.__lt__(y)

    def __ne__(self, y):
        return self.dict.__ne__(y)

def to_xml(s):
    return s.replace('&','&amp;').replace('<','&lt;').replace('>','&gt;')

def get_iso_codes(lang):
    if lang.find('_') != -1:
        if lang.split('_')[0] == lang.split('_')[1].lower():
            lang = lang.split('_')[0]
    return lang

ALL_LANGUAGES = {
        'am_ET': u'Amharic / አምሃርኛ',
        'ar_SY': u'Arabic / الْعَرَبيّة',
        'bg_BG': u'Bulgarian / български език',
        'bs_BA': u'Bosnian / bosanski jezik',
        'ca_ES': u'Catalan / Català',
        'cs_CZ': u'Czech / Čeština',
        'da_DK': u'Danish / Dansk',
        'de_DE': u'German / Deutsch',
        'el_GR': u'Greek / Ελληνικά',
        'en_AU': u'English (AU)',
        'en_GB': u'English (UK)',
        'en_US': u'English (US)',
        'es_AR': u'Spanish (AR) / Español (AR)',
        'es_BO': u'Spanish (BO) / Español (BO)',
        'es_CL': u'Spanish (CL) / Español (CL)',
        'es_CO': u'Spanish (CO) / Español (CO)',
        'es_CR': u'Spanish (CR) / Español (CR)',
        'es_DO': u'Spanish (DO) / Español (DO)',
        'es_EC': u'Spanish (EC) / Español (EC)',
        'es_ES': u'Spanish / Español',
        'es_GT': u'Spanish (GT) / Español (GT)',
        'es_MX': u'Spanish (MX) / Español (MX)',
        'es_PA': u'Spanish (PA) / Español (PA)',
        'es_PE': u'Spanish (PE) / Español (PE)',
        'es_PY': u'Spanish (PY) / Español (PY)',
        'es_UY': u'Spanish (UY) / Español (UY)',
        'es_VE': u'Spanish (VE) / Español (VE)',
        'et_EE': u'Estonian / Eesti keel',
        'fa_IR': u'Persian / فارس',
        'fi_FI': u'Finnish / Suomi',
        'fr_BE': u'French (BE) / Français (BE)',
        'fr_CA': u'French (CA) / Français (CA)',
        'fr_CH': u'French (CH) / Français (CH)',
        'fr_CA': u'French (CA) / Français (CA)',
        'fr_FR': u'French / Français',
        'gl_ES': u'Galician / Galego',
        'gu_IN': u'Gujarati / ગુજરાતી',
        'he_IL': u'Hebrew / עִבְרִי',
        'hi_IN': u'Hindi / हिंदी',
        'hr_HR': u'Croatian / hrvatski jezik',
        'hu_HU': u'Hungarian / Magyar',
        'id_ID': u'Indonesian / Bahasa Indonesia',
        'it_IT': u'Italian / Italiano',
        'ja_JP': u'Japanese / 日本語',
        'ka_GE': u'Georgian / ქართული ენა',
        'kab_DZ': u'Kabyle / Taqbaylit',
        'ko_KP': u'Korean (KP) / 한국어 (KP)',
        'ko_KR': u'Korean (KR) / 한국어 (KR)',
        'lo_LA': u'Lao / ພາສາລາວ',
        'lt_LT': u'Lithuanian / Lietuvių kalba',
        'lv_LV': u'Latvian / latviešu valoda',
        'mk_MK': u'Macedonian / македонски јазик',
        'mn_MN': u'Mongolian / монгол',
        'nb_NO': u'Norwegian Bokmål / Norsk bokmål',
        'nl_NL': u'Dutch / Nederlands',
        'nl_BE': u'Dutch (BE) / Nederlands (BE)',
        'pl_PL': u'Polish / Język polski',
        'pt_BR': u'Portuguese (BR) / Português (BR)',
        'pt_PT': u'Portuguese / Português',
        'ro_RO': u'Romanian / română',
        'ru_RU': u'Russian / русский язык',
        'sl_SI': u'Slovenian / slovenščina',
        'sk_SK': u'Slovak / Slovenský jazyk',
        'sq_AL': u'Albanian / Shqip',
        'sr_RS': u'Serbian (Cyrillic) / српски',
        'sr@latin': u'Serbian (Latin) / srpski',
        'sv_SE': u'Swedish / svenska',
        'te_IN': u'Telugu / తెలుగు',
        'tr_TR': u'Turkish / Türkçe',
        'vi_VN': u'Vietnamese / Tiếng Việt',
        'uk_UA': u'Ukrainian / українська',
        'zh_CN': u'Chinese (CN) / 简体中文',
        'zh_HK': u'Chinese (HK)',
        'zh_TW': u'Chinese (TW) / 正體字',
        'th_TH': u'Thai / ภาษาไทย',
    }

def scan_languages():
    """ Returns all languages supported by OpenERP for translation

    :returns: a list of (lang_code, lang_name) pairs
    :rtype: [(str, unicode)]
    """
    return sorted(ALL_LANGUAGES.iteritems(), key=lambda k: k[1])

def get_user_companies(cr, user):
    def _get_company_children(cr, ids):
        if not ids:
            return []
        cr.execute('SELECT id FROM res_company WHERE parent_id IN %s', (tuple(ids),))
        res = [x[0] for x in cr.fetchall()]
        res.extend(_get_company_children(cr, res))
        return res
    cr.execute('SELECT company_id FROM res_users WHERE id=%s', (user,))
    user_comp = cr.fetchone()[0]
    if not user_comp:
        return []
    return [user_comp] + _get_company_children(cr, [user_comp])

def mod10r(number):
    """
    Input number : account or invoice number
    Output return: the same number completed with the recursive mod10
    key
    """
    codec=[0,9,4,6,8,2,7,1,3,5]
    report = 0
    result=""
    for digit in number:
        result += digit
        if digit.isdigit():
            report = codec[ (int(digit) + report) % 10 ]
    return result + str((10 - report) % 10)


def human_size(sz):
    """
    Return the size in a human readable format
    """
    if not sz:
        return False
    units = ('bytes', 'Kb', 'Mb', 'Gb')
    if isinstance(sz,basestring):
        sz=len(sz)
    s, i = float(sz), 0
    while s >= 1024 and i < len(units)-1:
        s /= 1024
        i += 1
    return "%0.2f %s" % (s, units[i])

def logged(f):
    @wraps(f)
    def wrapper(*args, **kwargs):
        from pprint import pformat

        vector = ['Call -> function: %r' % f]
        for i, arg in enumerate(args):
            vector.append('  arg %02d: %s' % (i, pformat(arg)))
        for key, value in kwargs.items():
            vector.append('  kwarg %10s: %s' % (key, pformat(value)))

        timeb4 = time.time()
        res = f(*args, **kwargs)

        vector.append('  result: %s' % pformat(res))
        vector.append('  time delta: %s' % (time.time() - timeb4))
        _logger.debug('\n'.join(vector))
        return res

    return wrapper

class profile(object):
    def __init__(self, fname=None):
        self.fname = fname

    def __call__(self, f):
        @wraps(f)
        def wrapper(*args, **kwargs):
            profile = cProfile.Profile()
            result = profile.runcall(f, *args, **kwargs)
            profile.dump_stats(self.fname or ("%s.cprof" % (f.func_name,)))
            return result

        return wrapper

__icons_list = ['STOCK_ABOUT', 'STOCK_ADD', 'STOCK_APPLY', 'STOCK_BOLD',
'STOCK_CANCEL', 'STOCK_CDROM', 'STOCK_CLEAR', 'STOCK_CLOSE', 'STOCK_COLOR_PICKER',
'STOCK_CONNECT', 'STOCK_CONVERT', 'STOCK_COPY', 'STOCK_CUT', 'STOCK_DELETE',
'STOCK_DIALOG_AUTHENTICATION', 'STOCK_DIALOG_ERROR', 'STOCK_DIALOG_INFO',
'STOCK_DIALOG_QUESTION', 'STOCK_DIALOG_WARNING', 'STOCK_DIRECTORY', 'STOCK_DISCONNECT',
'STOCK_DND', 'STOCK_DND_MULTIPLE', 'STOCK_EDIT', 'STOCK_EXECUTE', 'STOCK_FILE',
'STOCK_FIND', 'STOCK_FIND_AND_REPLACE', 'STOCK_FLOPPY', 'STOCK_GOTO_BOTTOM',
'STOCK_GOTO_FIRST', 'STOCK_GOTO_LAST', 'STOCK_GOTO_TOP', 'STOCK_GO_BACK',
'STOCK_GO_DOWN', 'STOCK_GO_FORWARD', 'STOCK_GO_UP', 'STOCK_HARDDISK',
'STOCK_HELP', 'STOCK_HOME', 'STOCK_INDENT', 'STOCK_INDEX', 'STOCK_ITALIC',
'STOCK_JUMP_TO', 'STOCK_JUSTIFY_CENTER', 'STOCK_JUSTIFY_FILL',
'STOCK_JUSTIFY_LEFT', 'STOCK_JUSTIFY_RIGHT', 'STOCK_MEDIA_FORWARD',
'STOCK_MEDIA_NEXT', 'STOCK_MEDIA_PAUSE', 'STOCK_MEDIA_PLAY',
'STOCK_MEDIA_PREVIOUS', 'STOCK_MEDIA_RECORD', 'STOCK_MEDIA_REWIND',
'STOCK_MEDIA_STOP', 'STOCK_MISSING_IMAGE', 'STOCK_NETWORK', 'STOCK_NEW',
'STOCK_NO', 'STOCK_OK', 'STOCK_OPEN', 'STOCK_PASTE', 'STOCK_PREFERENCES',
'STOCK_PRINT', 'STOCK_PRINT_PREVIEW', 'STOCK_PROPERTIES', 'STOCK_QUIT',
'STOCK_REDO', 'STOCK_REFRESH', 'STOCK_REMOVE', 'STOCK_REVERT_TO_SAVED',
'STOCK_SAVE', 'STOCK_SAVE_AS', 'STOCK_SELECT_COLOR', 'STOCK_SELECT_FONT',
'STOCK_SORT_ASCENDING', 'STOCK_SORT_DESCENDING', 'STOCK_SPELL_CHECK',
'STOCK_STOP', 'STOCK_STRIKETHROUGH', 'STOCK_UNDELETE', 'STOCK_UNDERLINE',
'STOCK_UNDO', 'STOCK_UNINDENT', 'STOCK_YES', 'STOCK_ZOOM_100',
'STOCK_ZOOM_FIT', 'STOCK_ZOOM_IN', 'STOCK_ZOOM_OUT',
'terp-account', 'terp-crm', 'terp-mrp', 'terp-product', 'terp-purchase',
'terp-sale', 'terp-tools', 'terp-administration', 'terp-hr', 'terp-partner',
'terp-project', 'terp-report', 'terp-stock', 'terp-calendar', 'terp-graph',
'terp-check','terp-go-month','terp-go-year','terp-go-today','terp-document-new','terp-camera_test',
'terp-emblem-important','terp-gtk-media-pause','terp-gtk-stop','terp-gnome-cpu-frequency-applet+',
'terp-dialog-close','terp-gtk-jump-to-rtl','terp-gtk-jump-to-ltr','terp-accessories-archiver',
'terp-stock_align_left_24','terp-stock_effects-object-colorize','terp-go-home','terp-gtk-go-back-rtl',
'terp-gtk-go-back-ltr','terp-personal','terp-personal-','terp-personal+','terp-accessories-archiver-minus',
'terp-accessories-archiver+','terp-stock_symbol-selection','terp-call-start','terp-dolar',
'terp-face-plain','terp-folder-blue','terp-folder-green','terp-folder-orange','terp-folder-yellow',
'terp-gdu-smart-failing','terp-go-week','terp-gtk-select-all','terp-locked','terp-mail-forward',
'terp-mail-message-new','terp-mail-replied','terp-rating-rated','terp-stage','terp-stock_format-scientific',
'terp-dolar_ok!','terp-idea','terp-stock_format-default','terp-mail-','terp-mail_delete'
]

def icons(*a, **kw):
    global __icons_list
    return [(x, x) for x in __icons_list ]

def detect_ip_addr():
    """Try a very crude method to figure out a valid external
       IP or hostname for the current machine. Don't rely on this
       for binding to an interface, but it could be used as basis
       for constructing a remote URL to the server.
    """
    def _detect_ip_addr():
        from array import array
        from struct import pack, unpack

        try:
            import fcntl
        except ImportError:
            fcntl = None

        ip_addr = None

        if not fcntl: # not UNIX:
            host = socket.gethostname()
            ip_addr = socket.gethostbyname(host)
        else: # UNIX:
            # get all interfaces:
            nbytes = 128 * 32
            s = socket.socket(socket.AF_INET, socket.SOCK_DGRAM)
            names = array('B', '\0' * nbytes)
            #print 'names: ', names
            outbytes = unpack('iL', fcntl.ioctl( s.fileno(), 0x8912, pack('iL', nbytes, names.buffer_info()[0])))[0]
            namestr = names.tostring()

            # try 64 bit kernel:
            for i in range(0, outbytes, 40):
                name = namestr[i:i+16].split('\0', 1)[0]
                if name != 'lo':
                    ip_addr = socket.inet_ntoa(namestr[i+20:i+24])
                    break

            # try 32 bit kernel:
            if ip_addr is None:
                ifaces = filter(None, [namestr[i:i+32].split('\0', 1)[0] for i in range(0, outbytes, 32)])

                for ifname in [iface for iface in ifaces if iface != 'lo']:
                    ip_addr = socket.inet_ntoa(fcntl.ioctl(s.fileno(), 0x8915, pack('256s', ifname[:15]))[20:24])
                    break

        return ip_addr or 'localhost'

    try:
        ip_addr = _detect_ip_addr()
    except Exception:
        ip_addr = 'localhost'
    return ip_addr

DEFAULT_SERVER_DATE_FORMAT = "%Y-%m-%d"
DEFAULT_SERVER_TIME_FORMAT = "%H:%M:%S"
DEFAULT_SERVER_DATETIME_FORMAT = "%s %s" % (
    DEFAULT_SERVER_DATE_FORMAT,
    DEFAULT_SERVER_TIME_FORMAT)

# Python's strftime supports only the format directives
# that are available on the platform's libc, so in order to
# be cross-platform we map to the directives required by
# the C standard (1989 version), always available on platforms
# with a C standard implementation.
DATETIME_FORMATS_MAP = {
        '%C': '', # century
        '%D': '%m/%d/%Y', # modified %y->%Y
        '%e': '%d',
        '%E': '', # special modifier
        '%F': '%Y-%m-%d',
        '%g': '%Y', # modified %y->%Y
        '%G': '%Y',
        '%h': '%b',
        '%k': '%H',
        '%l': '%I',
        '%n': '\n',
        '%O': '', # special modifier
        '%P': '%p',
        '%R': '%H:%M',
        '%r': '%I:%M:%S %p',
        '%s': '', #num of seconds since epoch
        '%T': '%H:%M:%S',
        '%t': ' ', # tab
        '%u': ' %w',
        '%V': '%W',
        '%y': '%Y', # Even if %y works, it's ambiguous, so we should use %Y
        '%+': '%Y-%m-%d %H:%M:%S',

        # %Z is a special case that causes 2 problems at least:
        #  - the timezone names we use (in res_user.context_tz) come
        #    from pytz, but not all these names are recognized by
        #    strptime(), so we cannot convert in both directions
        #    when such a timezone is selected and %Z is in the format
        #  - %Z is replaced by an empty string in strftime() when
        #    there is not tzinfo in a datetime value (e.g when the user
        #    did not pick a context_tz). The resulting string does not
        #    parse back if the format requires %Z.
        # As a consequence, we strip it completely from format strings.
        # The user can always have a look at the context_tz in
        # preferences to check the timezone.
        '%z': '',
        '%Z': '',
}

POSIX_TO_LDML = {
    'a': 'E',
    'A': 'EEEE',
    'b': 'MMM',
    'B': 'MMMM',
    #'c': '',
    'd': 'dd',
    'H': 'HH',
    'I': 'hh',
    'j': 'DDD',
    'm': 'MM',
    'M': 'mm',
    'p': 'a',
    'S': 'ss',
    'U': 'w',
    'w': 'e',
    'W': 'w',
    'y': 'yy',
    'Y': 'yyyy',
    # see comments above, and babel's format_datetime assumes an UTC timezone
    # for naive datetime objects
    #'z': 'Z',
    #'Z': 'z',
}

def posix_to_ldml(fmt, locale):
    """ Converts a posix/strftime pattern into an LDML date format pattern.

    :param fmt: non-extended C89/C90 strftime pattern
    :param locale: babel locale used for locale-specific conversions (e.g. %x and %X)
    :return: unicode
    """
    buf = []
    pc = False
    quoted = []

    for c in fmt:
        # LDML date format patterns uses letters, so letters must be quoted
        if not pc and c.isalpha():
            quoted.append(c if c != "'" else "''")
            continue
        if quoted:
            buf.append("'")
            buf.append(''.join(quoted))
            buf.append("'")
            quoted = []

        if pc:
            if c == '%': # escaped percent
                buf.append('%')
            elif c == 'x': # date format, short seems to match
                buf.append(locale.date_formats['short'].pattern)
            elif c == 'X': # time format, seems to include seconds. short does not
                buf.append(locale.time_formats['medium'].pattern)
            else: # look up format char in static mapping
                buf.append(POSIX_TO_LDML[c])
            pc = False
        elif c == '%':
            pc = True
        else:
            buf.append(c)

    # flush anything remaining in quoted buffer
    if quoted:
        buf.append("'")
        buf.append(''.join(quoted))
        buf.append("'")

    return ''.join(buf)

def split_every(n, iterable, piece_maker=tuple):
    """Splits an iterable into length-n pieces. The last piece will be shorter
       if ``n`` does not evenly divide the iterable length.
       @param ``piece_maker``: function to build the pieces
       from the slices (tuple,list,...)
    """
    iterator = iter(iterable)
    piece = piece_maker(islice(iterator, n))
    while piece:
        yield piece
        piece = piece_maker(islice(iterator, n))

if __name__ == '__main__':
    import doctest
    doctest.testmod()

class upload_data_thread(threading.Thread):
    def __init__(self, email, data, type):
        self.args = [('email',email),('type',type),('data',data)]
        super(upload_data_thread,self).__init__()
    def run(self):
        try:
            import urllib
            args = urllib.urlencode(self.args)
            fp = urllib.urlopen('http://www.openerp.com/scripts/survey.php', args)
            fp.read()
            fp.close()
        except Exception:
            pass

def upload_data(email, data, type='SURVEY'):
    a = upload_data_thread(email, data, type)
    a.start()
    return True

def get_and_group_by_field(cr, uid, obj, ids, field, context=None):
    """ Read the values of ``field´´ for the given ``ids´´ and group ids by value.

       :param string field: name of the field we want to read and group by
       :return: mapping of field values to the list of ids that have it
       :rtype: dict
    """
    res = {}
    for record in obj.read(cr, uid, ids, [field], context=context):
        key = record[field]
        res.setdefault(key[0] if isinstance(key, tuple) else key, []).append(record['id'])
    return res

def get_and_group_by_company(cr, uid, obj, ids, context=None):
    return get_and_group_by_field(cr, uid, obj, ids, field='company_id', context=context)

# port of python 2.6's attrgetter with support for dotted notation
def resolve_attr(obj, attr):
    for name in attr.split("."):
        obj = getattr(obj, name)
    return obj

def attrgetter(*items):
    if len(items) == 1:
        attr = items[0]
        def g(obj):
            return resolve_attr(obj, attr)
    else:
        def g(obj):
            return tuple(resolve_attr(obj, attr) for attr in items)
    return g

class unquote(str):
    """A subclass of str that implements repr() without enclosing quotation marks
       or escaping, keeping the original string untouched. The name come from Lisp's unquote.
       One of the uses for this is to preserve or insert bare variable names within dicts during eval()
       of a dict's repr(). Use with care.

       Some examples (notice that there are never quotes surrounding
       the ``active_id`` name:

       >>> unquote('active_id')
       active_id
       >>> d = {'test': unquote('active_id')}
       >>> d
       {'test': active_id}
       >>> print d
       {'test': active_id}
    """
    def __repr__(self):
        return self

class UnquoteEvalContext(defaultdict):
    """Defaultdict-based evaluation context that returns 
       an ``unquote`` string for any missing name used during
       the evaluation.
       Mostly useful for evaluating OpenERP domains/contexts that
       may refer to names that are unknown at the time of eval,
       so that when the context/domain is converted back to a string,
       the original names are preserved.

       **Warning**: using an ``UnquoteEvalContext`` as context for ``eval()`` or
       ``safe_eval()`` will shadow the builtins, which may cause other
       failures, depending on what is evaluated.

       Example (notice that ``section_id`` is preserved in the final
       result) :

       >>> context_str = "{'default_user_id': uid, 'default_section_id': section_id}"
       >>> eval(context_str, UnquoteEvalContext(uid=1))
       {'default_user_id': 1, 'default_section_id': section_id}

       """
    def __init__(self, *args, **kwargs):
        super(UnquoteEvalContext, self).__init__(None, *args, **kwargs)

    def __missing__(self, key):
        return unquote(key)


class mute_logger(object):
    """Temporary suppress the logging.
    Can be used as context manager or decorator.

        @mute_logger('openerp.plic.ploc')
        def do_stuff():
            blahblah()

        with mute_logger('openerp.foo.bar'):
            do_suff()

    """
    def __init__(self, *loggers):
        self.loggers = loggers

    def filter(self, record):
        return 0

    def __enter__(self):
        for logger in self.loggers:
            assert isinstance(logger, basestring),\
                "A logger name must be a string, got %s" % type(logger)
            logging.getLogger(logger).addFilter(self)

    def __exit__(self, exc_type=None, exc_val=None, exc_tb=None):
        for logger in self.loggers:
            logging.getLogger(logger).removeFilter(self)

    def __call__(self, func):
        @wraps(func)
        def deco(*args, **kwargs):
            with self:
                return func(*args, **kwargs)
        return deco

_ph = object()
class CountingStream(object):
    """ Stream wrapper counting the number of element it has yielded. Similar
    role to ``enumerate``, but for use when the iteration process of the stream
    isn't fully under caller control (the stream can be iterated from multiple
    points including within a library)

    ``start`` allows overriding the starting index (the index before the first
    item is returned).

    On each iteration (call to :meth:`~.next`), increases its :attr:`~.index`
    by one.

    .. attribute:: index

        ``int``, index of the last yielded element in the stream. If the stream
        has ended, will give an index 1-past the stream
    """
    def __init__(self, stream, start=-1):
        self.stream = iter(stream)
        self.index = start
        self.stopped = False
    def __iter__(self):
        return self
    def next(self):
        if self.stopped: raise StopIteration()
        self.index += 1
        val = next(self.stream, _ph)
        if val is _ph:
            self.stopped = True
            raise StopIteration()
        return val

def stripped_sys_argv(*strip_args):
    """Return sys.argv with some arguments stripped, suitable for reexecution or subprocesses"""
    strip_args = sorted(set(strip_args) | set(['-s', '--save', '-u', '--update', '-i', '--init']))
    assert all(config.parser.has_option(s) for s in strip_args)
    takes_value = dict((s, config.parser.get_option(s).takes_value()) for s in strip_args)

    longs, shorts = list(tuple(y) for _, y in groupby(strip_args, lambda x: x.startswith('--')))
    longs_eq = tuple(l + '=' for l in longs if takes_value[l])

    args = sys.argv[:]

    def strip(args, i):
        return args[i].startswith(shorts) \
            or args[i].startswith(longs_eq) or (args[i] in longs) \
            or (i >= 1 and (args[i - 1] in strip_args) and takes_value[args[i - 1]])

    return [x for i, x in enumerate(args) if not strip(args, i)]


class ConstantMapping(Mapping):
    """
    An immutable mapping returning the provided value for every single key.

    Useful for default value to methods
    """
    __slots__ = ['_value']
    def __init__(self, val):
        self._value = val

    def __len__(self):
        """
        defaultdict updates its length for each individually requested key, is
        that really useful?
        """
        return 0

    def __iter__(self):
        """
        same as len, defaultdict udpates its iterable keyset with each key
        requested, is there a point for this?
        """
        return iter([])

    def __getitem__(self, item):
        return self._value


def dumpstacks(sig=None, frame=None):
    """ Signal handler: dump a stack trace for each existing thread."""
    code = []

    def extract_stack(stack):
        for filename, lineno, name, line in traceback.extract_stack(stack):
            yield 'File: "%s", line %d, in %s' % (filename, lineno, name)
            if line:
                yield "  %s" % (line.strip(),)

    # code from http://stackoverflow.com/questions/132058/getting-stack-trace-from-a-running-python-application#answer-2569696
    # modified for python 2.5 compatibility
    threads_info = dict([(th.ident, {'name': th.name, 'uid': getattr(th, 'uid', 'n/a')})
                        for th in threading.enumerate()])
    for threadId, stack in sys._current_frames().items():
        thread_info = threads_info.get(threadId)
        code.append("\n# Thread: %s (id:%s) (uid:%s)" %
                    (thread_info and thread_info['name'] or 'n/a',
                     threadId,
                     thread_info and thread_info['uid'] or 'n/a'))
        for line in extract_stack(stack):
            code.append(line)

    if openerp.evented:
        # code from http://stackoverflow.com/questions/12510648/in-gevent-how-can-i-dump-stack-traces-of-all-running-greenlets
        import gc
        from greenlet import greenlet
        for ob in gc.get_objects():
            if not isinstance(ob, greenlet) or not ob:
                continue
            code.append("\n# Greenlet: %r" % (ob,))
            for line in extract_stack(ob.gr_frame):
                code.append(line)

    _logger.info("\n".join(code))

class frozendict(dict):
    """ An implementation of an immutable dictionary. """
    def __delitem__(self, key):
        raise NotImplementedError("'__delitem__' not supported on frozendict")
    def __setitem__(self, key, val):
        raise NotImplementedError("'__setitem__' not supported on frozendict")
    def clear(self):
        raise NotImplementedError("'clear' not supported on frozendict")
    def pop(self, key, default=None):
        raise NotImplementedError("'pop' not supported on frozendict")
    def popitem(self):
        raise NotImplementedError("'popitem' not supported on frozendict")
    def setdefault(self, key, default=None):
        raise NotImplementedError("'setdefault' not supported on frozendict")
    def update(self, *args, **kwargs):
        raise NotImplementedError("'update' not supported on frozendict")

class OrderedSet(OrderedDict):
    """ A simple collection that remembers the elements insertion order. """
    def __init__(self, seq=()):
        super(OrderedSet, self).__init__([(x, None) for x in seq])

    def add(self, elem):
        self[elem] = None

    def discard(self, elem):
        self.pop(elem, None)

@contextmanager
def ignore(*exc):
    try:
        yield
    except exc:
        pass

# Avoid DeprecationWarning while still remaining compatible with werkzeug pre-0.9
if parse_version(getattr(werkzeug, '__version__', '0.0')) < parse_version('0.9.0'):
    def html_escape(text):
        return werkzeug.utils.escape(text, quote=True)
else:
    def html_escape(text):
        return werkzeug.utils.escape(text)

def formatLang(env, value, digits=None, grouping=True, monetary=False, dp=False, currency_obj=False):
    """
        Assuming 'Account' decimal.precision=3:
            formatLang(value) -> digits=2 (default)
            formatLang(value, digits=4) -> digits=4
            formatLang(value, dp='Account') -> digits=3
            formatLang(value, digits=5, dp='Account') -> digits=5
    """

    if digits is None:
        digits = DEFAULT_DIGITS = 2
        if dp:
            decimal_precision_obj = env['decimal.precision']
            digits = decimal_precision_obj.precision_get(dp)
        elif (hasattr(value, '_field') and isinstance(value._field, (float_field, function_field)) and value._field.digits):
                digits = value._field.digits[1]
                if not digits and digits is not 0:
                    digits = DEFAULT_DIGITS

    if isinstance(value, (str, unicode)) and not value:
        return ''

    lang = env.user.company_id.partner_id.lang or 'en_US'
    lang_objs = env['res.lang'].search([('code', '=', lang)])
    if not lang_objs:
        lang_objs = env['res.lang'].search([('code', '=', 'en_US')])
    lang_obj = lang_objs[0]

    res = lang_obj.format('%.' + str(digits) + 'f', value, grouping=grouping, monetary=monetary)

    if currency_obj:
        if currency_obj.position == 'after':
            res = '%s %s' % (res, currency_obj.symbol)
        elif currency_obj and currency_obj.position == 'before':
            res = '%s %s' % (currency_obj.symbol, res)
    return res<|MERGE_RESOLUTION|>--- conflicted
+++ resolved
@@ -18,12 +18,7 @@
 import time
 import werkzeug.utils
 import zipfile
-<<<<<<< HEAD
-from collections import defaultdict, Mapping
-=======
 from collections import defaultdict, Mapping, OrderedDict
-from datetime import datetime
->>>>>>> 63e92cbc
 from itertools import islice, izip, groupby
 from lxml import etree
 from which import which
