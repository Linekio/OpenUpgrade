# -*- coding: utf-8 -*-
import threading
import types
import time # used to eval time.strftime expressions
from datetime import datetime, timedelta
import logging

import openerp.pooler as pooler
import openerp.sql_db as sql_db
import misc
from config import config
import yaml_tag
import yaml
import re
from lxml import etree
from openerp import SUPERUSER_ID

# YAML import needs both safe and unsafe eval, but let's
# default to /safe/.
unsafe_eval = eval
from safe_eval import safe_eval as eval

import assertion_report

_logger = logging.getLogger(__name__)

class YamlImportException(Exception):
    pass

class YamlImportAbortion(Exception):
    pass

def _is_yaml_mapping(node, tag_constructor):
    value = isinstance(node, types.DictionaryType) \
        and len(node.keys()) == 1 \
        and isinstance(node.keys()[0], tag_constructor)
    return value

def is_comment(node):
    return isinstance(node, types.StringTypes)

def is_assert(node):
    return isinstance(node, yaml_tag.Assert) \
        or _is_yaml_mapping(node, yaml_tag.Assert)

def is_record(node):
    return _is_yaml_mapping(node, yaml_tag.Record)

def is_python(node):
    return _is_yaml_mapping(node, yaml_tag.Python)

def is_menuitem(node):
    return isinstance(node, yaml_tag.Menuitem) \
        or _is_yaml_mapping(node, yaml_tag.Menuitem)

def is_function(node):
    return isinstance(node, yaml_tag.Function) \
        or _is_yaml_mapping(node, yaml_tag.Function)

def is_report(node):
    return isinstance(node, yaml_tag.Report)

def is_workflow(node):
    return isinstance(node, yaml_tag.Workflow)

def is_act_window(node):
    return isinstance(node, yaml_tag.ActWindow)

def is_delete(node):
    return isinstance(node, yaml_tag.Delete)

def is_context(node):
    return isinstance(node, yaml_tag.Context)

def is_url(node):
    return isinstance(node, yaml_tag.Url)

def is_eval(node):
    return isinstance(node, yaml_tag.Eval)

def is_ref(node):
    return isinstance(node, yaml_tag.Ref) \
        or _is_yaml_mapping(node, yaml_tag.Ref)

def is_ir_set(node):
    return _is_yaml_mapping(node, yaml_tag.IrSet)

def is_string(node):
    return isinstance(node, basestring)

class RecordDictWrapper(dict):
    """
    Used to pass a record as locals in eval:
    records do not strictly behave like dict, so we force them to.
    """
    def __init__(self, record):
        self.record = record
    def __getitem__(self, key):
        if key in self.record:
            return self.record[key]
        return dict.__getitem__(self, key)

class YamlInterpreter(object):
    def __init__(self, cr, module, id_map, mode, filename, report=None, noupdate=False, loglevel=logging.DEBUG):
        self.cr = cr
        self.module = module
        self.id_map = id_map
        self.mode = mode
        self.filename = filename
        if report is None:
            report = assertion_report.assertion_report()
        self.assertion_report = report
        self.noupdate = noupdate
        self.loglevel = loglevel
        self.pool = pooler.get_pool(cr.dbname)
        self.uid = 1
        self.context = {} # opererp context
        self.eval_context = {'ref': self._ref(),
                             '_ref': self._ref(), # added '_ref' so that record['ref'] is possible
                             'time': time,
                             'datetime': datetime,
                             'timedelta': timedelta}

    def _log(self, *args, **kwargs):
        _logger.log(self.loglevel, *args, **kwargs)

    def _ref(self):
        return lambda xml_id: self.get_id(xml_id)

    def get_model(self, model_name):
        model = self.pool.get(model_name)
        assert model, "The model %s does not exist." % (model_name,)
        return model

    def validate_xml_id(self, xml_id):
        id = xml_id
        if '.' in xml_id:
            module, id = xml_id.split('.', 1)
            assert '.' not in id, "The ID reference '%s' must contains maximum one dot.\n" \
                                  "It is used to refer to other modules ID, in the form: module.record_id" \
                                  % (xml_id,)
            if module != self.module:
                module_count = self.pool.get('ir.module.module').search_count(self.cr, self.uid, \
                        ['&', ('name', '=', module), ('state', 'in', ['installed'])])
                assert module_count == 1, 'The ID "%s" refers to an uninstalled module.' % (xml_id,)
        if len(id) > 64: # TODO where does 64 come from (DB is 128)? should be a constant or loaded form DB
            _logger.error('id: %s is to long (max: 64)', id)

    def get_id(self, xml_id):
        if xml_id is False or xml_id is None:
            return False
        #if not xml_id:
        #    raise YamlImportException("The xml_id should be a non empty string.")
        elif isinstance(xml_id, types.IntType):
            id = xml_id
        elif xml_id in self.id_map:
            id = self.id_map[xml_id]
        else:
            if '.' in xml_id:
                module, checked_xml_id = xml_id.split('.', 1)
            else:
                module = self.module
                checked_xml_id = xml_id
            try:
                _, id = self.pool.get('ir.model.data').get_object_reference(self.cr, self.uid, module, checked_xml_id)
                self.id_map[xml_id] = id
            except ValueError:
                raise ValueError("""%s not found when processing %s.
    This Yaml file appears to depend on missing data. This often happens for
    tests that belong to a module's test suite and depend on each other.""" % (checked_xml_id, self.filename))

        return id

    def get_context(self, node, eval_dict):
        context = self.context.copy()
        if node.context:
            context.update(eval(node.context, eval_dict))
        return context

    def isnoupdate(self, node):
        return self.noupdate or node.noupdate or False

    def _get_first_result(self, results, default=False):
        if len(results):
            value = results[0]
            if isinstance(value, types.TupleType):
                value = value[0]
        else:
            value = default
        return value

    def process_comment(self, node):
        return node

    def _log_assert_failure(self, msg, *args):
        self.assertion_report.record_failure()
        _logger.error(msg, *args)

    def _get_assertion_id(self, assertion):
        if assertion.id:
            ids = [self.get_id(assertion.id)]
        elif assertion.search:
            q = eval(assertion.search, self.eval_context)
            ids = self.pool.get(assertion.model).search(self.cr, self.uid, q, context=assertion.context)
        else:
            raise YamlImportException('Nothing to assert: you must give either an id or a search criteria.')
        return ids

    def process_assert(self, node):
        if isinstance(node, dict):
            assertion, expressions = node.items()[0]
        else:
            assertion, expressions = node, []

        if self.isnoupdate(assertion) and self.mode != 'init':
            _logger.warning('This assertion was not evaluated ("%s").', assertion.string)
            return
        model = self.get_model(assertion.model)
        ids = self._get_assertion_id(assertion)
        if assertion.count is not None and len(ids) != assertion.count:
            msg = 'assertion "%s" failed!\n'   \
                  ' Incorrect search count:\n' \
                  ' expected count: %d\n'      \
                  ' obtained count: %d\n'
            args = (assertion.string, assertion.count, len(ids))
            self._log_assert_failure(msg, *args)
        else:
            context = self.get_context(assertion, self.eval_context)
            for id in ids:
                record = model.browse(self.cr, self.uid, id, context)
                for test in expressions:
                    try:
                        success = unsafe_eval(test, self.eval_context, RecordDictWrapper(record))
                    except Exception, e:
                        _logger.debug('Exception during evaluation of !assert block in yaml_file %s.', self.filename, exc_info=True)
                        raise YamlImportAbortion(e)
                    if not success:
                        msg = 'Assertion "%s" FAILED\ntest: %s\n'
                        args = (assertion.string, test)
                        for aop in ('==', '!=', '<>', 'in', 'not in', '>=', '<=', '>', '<'):
                            if aop in test:
                                left, right = test.split(aop,1)
                                lmsg = ''
                                rmsg = ''
                                try:
                                    lmsg = unsafe_eval(left, self.eval_context, RecordDictWrapper(record))
                                except Exception, e:
                                    lmsg = '<exc>'

                                try:
                                    rmsg = unsafe_eval(right, self.eval_context, RecordDictWrapper(record))
                                except Exception, e:
                                    rmsg = '<exc>'

                                msg += 'values: ! %s %s %s'
                                args += ( lmsg, aop, rmsg )
                                break

                        self._log_assert_failure(msg, *args)
                        return
            else: # all tests were successful for this assertion tag (no break)
                self.assertion_report.record_success()

    def _coerce_bool(self, value, default=False):
        if isinstance(value, types.BooleanType):
            b = value
        if isinstance(value, types.StringTypes):
            b = value.strip().lower() not in ('0', 'false', 'off', 'no')
        elif isinstance(value, types.IntType):
            b = bool(value)
        else:
            b = default
        return b

    def create_osv_memory_record(self, record, fields):
        model = self.get_model(record.model)
        context = self.get_context(record, self.eval_context)
        record_dict = self._create_record(model, fields)
        id_new = model.create(self.cr, self.uid, record_dict, context=context)
        self.id_map[record.id] = int(id_new)
        return record_dict

    def process_record(self, node):
        import openerp.osv as osv
        record, fields = node.items()[0]
        model = self.get_model(record.model)

        view_id = record.view
        if view_id and (view_id is not True) and isinstance(view_id, basestring):
            module = self.module
            if '.' in view_id:
                module, view_id = view_id.split('.',1)
            view_id = self.pool.get('ir.model.data').get_object_reference(self.cr, SUPERUSER_ID, module, view_id)[1]

        if model.is_transient():
            record_dict=self.create_osv_memory_record(record, fields)
        else:
            self.validate_xml_id(record.id)
            try:
                self.pool.get('ir.model.data')._get_id(self.cr, SUPERUSER_ID, self.module, record.id)
                default = False
            except ValueError:
                default = True

            if self.isnoupdate(record) and self.mode != 'init':
                id = self.pool.get('ir.model.data')._update_dummy(self.cr, SUPERUSER_ID, record.model, self.module, record.id)
                # check if the resource already existed at the last update
                if id:
                    self.id_map[record] = int(id)
                    return None
                else:
                    if not self._coerce_bool(record.forcecreate):
                        return None


            #context = self.get_context(record, self.eval_context)
            #TOFIX: record.context like {'withoutemployee':True} should pass from self.eval_context. example: test_project.yml in project module
            context = record.context
            view_info = False
            if view_id:
                varg = view_id
                if view_id is True: varg = False
                view_info = model.fields_view_get(self.cr, SUPERUSER_ID, varg, 'form', context)

            record_dict = self._create_record(model, fields, view_info, default=default)
            _logger.debug("RECORD_DICT %s" % record_dict)
            id = self.pool.get('ir.model.data')._update(self.cr, SUPERUSER_ID, record.model, \
                    self.module, record_dict, record.id, noupdate=self.isnoupdate(record), mode=self.mode, context=context)
            self.id_map[record.id] = int(id)
            if config.get('import_partial'):
                self.cr.commit()

    def _create_record(self, model, fields, view_info=False, parent={}, default=True):
        """This function processes the !record tag in yalm files. It simulates the record creation through an xml
            view (either specified on the !record tag or the default one for this object), including the calls to
            on_change() functions, and sending only values for fields that aren't set as readonly.
            :param model: model instance
            :param fields: dictonary mapping the field names and their values
            :param view_info: result of fields_view_get() called on the object
            :param parent: dictionary containing the values already computed for the parent, in case of one2many fields
            :param default: if True, the default values must be processed too or not
            :return: dictionary mapping the field names and their values, ready to use when calling the create() function
            :rtype: dict
        """
        def _get_right_one2many_view(fg, field_name, view_type):
            one2many_view = fg[field_name]['views'].get(view_type)
            # if the view is not defined inline, we call fields_view_get()
            if not one2many_view:
                one2many_view = self.pool.get(fg[field_name]['relation']).fields_view_get(self.cr, SUPERUSER_ID, False, view_type, self.context)
            return one2many_view

        def process_val(key, val):
            if fg[key]['type'] == 'many2one':
                if type(val) in (tuple,list):
                    val = val[0]
<<<<<<< HEAD
            elif (fg[key]['type']=='one2many'):
                if val is False:
                    val = []
                if len(val) and type(val[0]) == dict:
                    #we want to return only the fields that aren't readonly
                    #For that, we need to first get the right tree view to consider for the field `key´
                    one2many_tree_view = _get_right_one2many_view(fg, key, 'tree')
                    for rec in val:
                        #make a copy for the iteration, as we will alterate the size of `rec´ dictionary
                        rec_copy = rec.copy()
                        for field_key in rec_copy:
                            #seek in the view for the field `field_key´ and removing it from `key´ values, as this column is readonly in the tree view
                            subfield_obj = etree.fromstring(one2many_tree_view['arch'].encode('utf-8')).xpath("//field[@name='%s']"%(field_key))
                            if subfield_obj and (subfield_obj[0].get('modifiers', '{}').find('"readonly": true') >= 0):
                                #TODO: currently we only support if readonly is True in the modifiers. Some improvement may be done in 
                                #order to support also modifiers that look like {"readonly": [["state", "not in", ["draft", "confirm"]]]}
                                del(rec[field_key])

                    #now that unwanted values have been removed from val, we can encapsulate it in a tuple as returned value
                    val = map(lambda x: (0,0,x), val)

            #we want to return only the fields that aren't readonly
            if el.get('modifiers', '{}').find('"readonly": true') >= 0:
                #TODO: currently we only support if readonly is True in the modifiers. Some improvement may be done in 
                #order to support also modifiers that look like {"readonly": [["state", "not in", ["draft", "confirm"]]]}
                return False
=======
            elif fg[key]['type'] == 'one2many':
                if val and isinstance(val,(list,tuple)) and \
                    isinstance(val[0], dict):
                    val = map(lambda x: (0,0,x), val)
            elif fg[key]['type'] == 'many2many':
                if val and isinstance(val,(list,tuple)) and \
                    isinstance(val[0], (int,long)):
                        val = [(6,0,val)]
>>>>>>> c5824190
            return val

        if view_info:
            arch = etree.fromstring(view_info['arch'].encode('utf-8'))
            view = arch if len(arch) else False
        else:
            view = False
        fields = fields or {}
        if view is not False:
            fg = view_info['fields']
            # gather the default values on the object. (Can't use `fields´ as parameter instead of {} because we may
            # have references like `base.main_company´ in the yaml file and it's not compatible with the function)
            defaults = default and model._add_missing_default_values(self.cr, SUPERUSER_ID, {}, context=self.context) or {}

            # copy the default values in record_dict, only if they are in the view (because that's what the client does)
            # the other default values will be added later on by the create().
            record_dict = dict([(key, val) for key, val in defaults.items() if key in fg])

            # Process all on_change calls
            nodes = [view]
            while nodes:
                el = nodes.pop(0)
                if el.tag=='field':
                    field_name = el.attrib['name']
                    assert field_name in fg, "The field '%s' is defined in the form view but not on the object '%s'!" % (field_name, model._name)
                    if field_name in fields:
                        one2many_form_view = None
                        if (view is not False) and (fg[field_name]['type']=='one2many'):
                            # for one2many fields, we want to eval them using the inline form view defined on the parent
                            one2many_form_view = _get_right_one2many_view(fg, field_name, 'form')

                        field_value = self._eval_field(model, field_name, fields[field_name], one2many_form_view or view_info, parent=record_dict, default=default)

                        #call process_val to not update record_dict if values were given for readonly fields
                        val = process_val(field_name, field_value)
                        if val:
                            record_dict[field_name] = val
                        #if (field_name in defaults) and defaults[field_name] == field_value:
                        #    print '*** You can remove these lines:', field_name, field_value

                    #if field_name has a default value or a value is given in the yaml file, we must call its on_change()
                    elif field_name not in defaults:
                        continue

                    if not el.attrib.get('on_change', False):
                        continue
                    match = re.match("([a-z_1-9A-Z]+)\((.*)\)", el.attrib['on_change'])
                    assert match, "Unable to parse the on_change '%s'!" % (el.attrib['on_change'], )

                    # creating the context
                    class parent2(object):
                        def __init__(self, d):
                            self.d = d
                        def __getattr__(self, name):
                            return self.d.get(name, False)

                    ctx = record_dict.copy()
                    ctx['context'] = self.context
                    ctx['uid'] = SUPERUSER_ID
                    ctx['parent'] = parent2(parent)
                    for a in fg:
                        if a not in ctx:
                            ctx[a] = process_val(a, defaults.get(a, False))

                    # Evaluation args
                    args = map(lambda x: eval(x, ctx), match.group(2).split(','))
                    result = getattr(model, match.group(1))(self.cr, SUPERUSER_ID, [], *args)
                    for key, val in (result or {}).get('value', {}).items():
                        assert key in fg, "The returning field '%s' from your on_change call '%s' does not exist either on the object '%s', either in the view '%s' used for the creation" % (key, match.group(1), model._name, view_info['name'])
                        record_dict[key] = process_val(key, val)
                        #if (key in fields) and record_dict[key] == process_val(key, val):
                        #    print '*** You can remove these lines:', key, val
                else:
                    nodes = list(el) + nodes
        else:
            record_dict = {}

        for field_name, expression in fields.items():
            if field_name in record_dict:
                continue
            field_value = self._eval_field(model, field_name, expression, default=False)
            record_dict[field_name] = field_value
        return record_dict

    def process_ref(self, node, column=None):
        assert node.search or node.id, '!ref node should have a `search` attribute or `id` attribute'
        if node.search:
            if node.model:
                model_name = node.model
            elif column:
                model_name = column._obj
            else:
                raise YamlImportException('You need to give a model for the search, or a column to infer it.')
            model = self.get_model(model_name)
            q = eval(node.search, self.eval_context)
            ids = model.search(self.cr, self.uid, q)
            if node.use:
                instances = model.browse(self.cr, self.uid, ids)
                value = [inst[node.use] for inst in instances]
            else:
                value = ids
        elif node.id:
            value = self.get_id(node.id)
        else:
            value = None
        return value

    def process_eval(self, node):
        return eval(node.expression, self.eval_context)

    def _eval_field(self, model, field_name, expression, view_info=False, parent={}, default=True):
        # TODO this should be refactored as something like model.get_field() in bin/osv
        if field_name in model._columns:
            column = model._columns[field_name]
        elif field_name in model._inherit_fields:
            column = model._inherit_fields[field_name][2]
        else:
            raise KeyError("Object '%s' does not contain field '%s'" % (model, field_name))
        if is_ref(expression):
            elements = self.process_ref(expression, column)
            if column._type in ("many2many", "one2many"):
                value = [(6, 0, elements)]
            else: # many2one
                if isinstance(elements, (list,tuple)):
                    value = self._get_first_result(elements)
                else:
                    value = elements
        elif column._type == "many2one":
            value = self.get_id(expression)
        elif column._type == "one2many":
            other_model = self.get_model(column._obj)
            value = [(0, 0, self._create_record(other_model, fields, view_info, parent, default=default)) for fields in expression]
        elif column._type == "many2many":
            ids = [self.get_id(xml_id) for xml_id in expression]
            value = [(6, 0, ids)]
        elif column._type == "date" and is_string(expression):
            # enforce ISO format for string date values, to be locale-agnostic during tests
            time.strptime(expression, misc.DEFAULT_SERVER_DATE_FORMAT)
            value = expression
        elif column._type == "datetime" and is_string(expression):
            # enforce ISO format for string datetime values, to be locale-agnostic during tests
            time.strptime(expression, misc.DEFAULT_SERVER_DATETIME_FORMAT)
            value = expression
        else: # scalar field
            if is_eval(expression):
                value = self.process_eval(expression)
            else:
                value = expression
            # raise YamlImportException('Unsupported column "%s" or value %s:%s' % (field_name, type(expression), expression))
        return value

    def process_context(self, node):
        self.context = node.__dict__
        if node.uid:
            self.uid = self.get_id(node.uid)
        if node.noupdate:
            self.noupdate = node.noupdate

    def process_python(self, node):
        python, statements = node.items()[0]
        model = self.get_model(python.model)
        statements = statements.replace("\r\n", "\n")
        code_context = { 'model': model, 'cr': self.cr, 'uid': self.uid, 'log': self._log, 'context': self.context }
        code_context.update({'self': model}) # remove me when no !python block test uses 'self' anymore
        try:
            code_obj = compile(statements, self.filename, 'exec')
            unsafe_eval(code_obj, {'ref': self.get_id}, code_context)
        except AssertionError, e:
            self._log_assert_failure('AssertionError in Python code %s: %s', python.name, e)
            return
        except Exception, e:
            _logger.debug('Exception during evaluation of !python block in yaml_file %s.', self.filename, exc_info=True)
            raise
        else:
            self.assertion_report.record_success()

    def process_workflow(self, node):
        workflow, values = node.items()[0]
        if self.isnoupdate(workflow) and self.mode != 'init':
            return
        if workflow.ref:
            id = self.get_id(workflow.ref)
        else:
            if not values:
                raise YamlImportException('You must define a child node if you do not give a ref.')
            if not len(values) == 1:
                raise YamlImportException('Only one child node is accepted (%d given).' % len(values))
            value = values[0]
            if not 'model' in value and (not 'eval' in value or not 'search' in value):
                raise YamlImportException('You must provide a "model" and an "eval" or "search" to evaluate.')
            value_model = self.get_model(value['model'])
            local_context = {'obj': lambda x: value_model.browse(self.cr, self.uid, x, context=self.context)}
            local_context.update(self.id_map)
            id = eval(value['eval'], self.eval_context, local_context)

        if workflow.uid is not None:
            uid = workflow.uid
        else:
            uid = self.uid
        self.cr.execute('select distinct signal from wkf_transition')
        signals=[x['signal'] for x in self.cr.dictfetchall()]
        if workflow.action not in signals:
            raise YamlImportException('Incorrect action %s. No such action defined' % workflow.action)
        import openerp.netsvc as netsvc
        wf_service = netsvc.LocalService("workflow")
        wf_service.trg_validate(uid, workflow.model, id, workflow.action, self.cr)

    def _eval_params(self, model, params):
        args = []
        for i, param in enumerate(params):
            if isinstance(param, types.ListType):
                value = self._eval_params(model, param)
            elif is_ref(param):
                value = self.process_ref(param)
            elif is_eval(param):
                value = self.process_eval(param)
            elif isinstance(param, types.DictionaryType): # supports XML syntax
                param_model = self.get_model(param.get('model', model))
                if 'search' in param:
                    q = eval(param['search'], self.eval_context)
                    ids = param_model.search(self.cr, self.uid, q)
                    value = self._get_first_result(ids)
                elif 'eval' in param:
                    local_context = {'obj': lambda x: param_model.browse(self.cr, self.uid, x, self.context)}
                    local_context.update(self.id_map)
                    value = eval(param['eval'], self.eval_context, local_context)
                else:
                    raise YamlImportException('You must provide either a !ref or at least a "eval" or a "search" to function parameter #%d.' % i)
            else:
                value = param # scalar value
            args.append(value)
        return args

    def process_function(self, node):
        function, params = node.items()[0]
        if self.isnoupdate(function) and self.mode != 'init':
            return
        model = self.get_model(function.model)
        if function.eval:
            args = self.process_eval(function.eval)
        else:
            args = self._eval_params(function.model, params)
        method = function.name
        getattr(model, method)(self.cr, self.uid, *args)

    def _set_group_values(self, node, values):
        if node.groups:
            group_names = node.groups.split(',')
            groups_value = []
            for group in group_names:
                if group.startswith('-'):
                    group_id = self.get_id(group[1:])
                    groups_value.append((3, group_id))
                else:
                    group_id = self.get_id(group)
                    groups_value.append((4, group_id))
            values['groups_id'] = groups_value

    def process_menuitem(self, node):
        self.validate_xml_id(node.id)

        if not node.parent:
            parent_id = False
            self.cr.execute('select id from ir_ui_menu where parent_id is null and name=%s', (node.name,))
            res = self.cr.fetchone()
            values = {'parent_id': parent_id, 'name': node.name}
        else:
            parent_id = self.get_id(node.parent)
            values = {'parent_id': parent_id}
            if node.name:
                values['name'] = node.name
            try:
                res = [ self.get_id(node.id) ]
            except: # which exception ?
                res = None

        if node.action:
            action_type = node.type or 'act_window'
            icons = {
                "act_window": 'STOCK_NEW',
                "report.xml": 'STOCK_PASTE',
                "wizard": 'STOCK_EXECUTE',
                "url": 'STOCK_JUMP_TO',
            }
            values['icon'] = icons.get(action_type, 'STOCK_NEW')
            if action_type == 'act_window':
                action_id = self.get_id(node.action)
                self.cr.execute('select view_type,view_mode,name,view_id,target from ir_act_window where id=%s', (action_id,))
                ir_act_window_result = self.cr.fetchone()
                assert ir_act_window_result, "No window action defined for this id %s !\n" \
                        "Verify that this is a window action or add a type argument." % (node.action,)
                action_type, action_mode, action_name, view_id, target = ir_act_window_result
                if view_id:
                    self.cr.execute('SELECT type FROM ir_ui_view WHERE id=%s', (view_id,))
                    # TODO guess why action_mode is ir_act_window.view_mode above and ir_ui_view.type here
                    action_mode = self.cr.fetchone()
                self.cr.execute('SELECT view_mode FROM ir_act_window_view WHERE act_window_id=%s ORDER BY sequence LIMIT 1', (action_id,))
                if self.cr.rowcount:
                    action_mode = self.cr.fetchone()
                if action_type == 'tree':
                    values['icon'] = 'STOCK_INDENT'
                elif action_mode and action_mode.startswith('tree'):
                    values['icon'] = 'STOCK_JUSTIFY_FILL'
                elif action_mode and action_mode.startswith('graph'):
                    values['icon'] = 'terp-graph'
                elif action_mode and action_mode.startswith('calendar'):
                    values['icon'] = 'terp-calendar'
                if target == 'new':
                    values['icon'] = 'STOCK_EXECUTE'
                if not values.get('name', False):
                    values['name'] = action_name
            elif action_type == 'wizard':
                action_id = self.get_id(node.action)
                self.cr.execute('select name from ir_act_wizard where id=%s', (action_id,))
                ir_act_wizard_result = self.cr.fetchone()
                if (not values.get('name', False)) and ir_act_wizard_result:
                    values['name'] = ir_act_wizard_result[0]
            else:
                raise YamlImportException("Unsupported type '%s' in menuitem tag." % action_type)
        if node.sequence:
            values['sequence'] = node.sequence
        if node.icon:
            values['icon'] = node.icon

        self._set_group_values(node, values)

        pid = self.pool.get('ir.model.data')._update(self.cr, SUPERUSER_ID, \
                'ir.ui.menu', self.module, values, node.id, mode=self.mode, \
                noupdate=self.isnoupdate(node), res_id=res and res[0] or False)

        if node.id and parent_id:
            self.id_map[node.id] = int(parent_id)

        if node.action and pid:
            action_type = node.type or 'act_window'
            action_id = self.get_id(node.action)
            action = "ir.actions.%s,%d" % (action_type, action_id)
            self.pool.get('ir.model.data').ir_set(self.cr, SUPERUSER_ID, 'action', \
                    'tree_but_open', 'Menuitem', [('ir.ui.menu', int(parent_id))], action, True, True, xml_id=node.id)

    def process_act_window(self, node):
        assert getattr(node, 'id'), "Attribute %s of act_window is empty !" % ('id',)
        assert getattr(node, 'name'), "Attribute %s of act_window is empty !" % ('name',)
        assert getattr(node, 'res_model'), "Attribute %s of act_window is empty !" % ('res_model',)
        self.validate_xml_id(node.id)
        view_id = False
        if node.view:
            view_id = self.get_id(node.view)
        if not node.context:
            node.context={}
        context = eval(str(node.context), self.eval_context)
        values = {
            'name': node.name,
            'type': node.type or 'ir.actions.act_window',
            'view_id': view_id,
            'domain': node.domain,
            'context': context,
            'res_model': node.res_model,
            'src_model': node.src_model,
            'view_type': node.view_type or 'form',
            'view_mode': node.view_mode or 'tree,form',
            'usage': node.usage,
            'limit': node.limit,
            'auto_refresh': node.auto_refresh,
            'multi': getattr(node, 'multi', False),
        }

        self._set_group_values(node, values)

        if node.target:
            values['target'] = node.target
        id = self.pool.get('ir.model.data')._update(self.cr, SUPERUSER_ID, \
                'ir.actions.act_window', self.module, values, node.id, mode=self.mode)
        self.id_map[node.id] = int(id)

        if node.src_model:
            keyword = 'client_action_relate'
            value = 'ir.actions.act_window,%s' % id
            replace = node.replace or True
            self.pool.get('ir.model.data').ir_set(self.cr, SUPERUSER_ID, 'action', keyword, \
                    node.id, [node.src_model], value, replace=replace, noupdate=self.isnoupdate(node), isobject=True, xml_id=node.id)
        # TODO add remove ir.model.data

    def process_delete(self, node):
        assert getattr(node, 'model'), "Attribute %s of delete tag is empty !" % ('model',)
        if self.pool.get(node.model):
            if node.search:
                ids = self.pool.get(node.model).search(self.cr, self.uid, eval(node.search, self.eval_context))
            else:
                ids = [self.get_id(node.id)]
            if len(ids):
                self.pool.get(node.model).unlink(self.cr, self.uid, ids)
        else:
            self._log("Record not deleted.")

    def process_url(self, node):
        self.validate_xml_id(node.id)

        res = {'name': node.name, 'url': node.url, 'target': node.target}

        id = self.pool.get('ir.model.data')._update(self.cr, SUPERUSER_ID, \
                "ir.actions.act_url", self.module, res, node.id, mode=self.mode)
        self.id_map[node.id] = int(id)
        # ir_set
        if (not node.menu or eval(node.menu)) and id:
            keyword = node.keyword or 'client_action_multi'
            value = 'ir.actions.act_url,%s' % id
            replace = node.replace or True
            self.pool.get('ir.model.data').ir_set(self.cr, SUPERUSER_ID, 'action', \
                    keyword, node.url, ["ir.actions.act_url"], value, replace=replace, \
                    noupdate=self.isnoupdate(node), isobject=True, xml_id=node.id)

    def process_ir_set(self, node):
        if not self.mode == 'init':
            return False
        _, fields = node.items()[0]
        res = {}
        for fieldname, expression in fields.items():
            if is_eval(expression):
                value = eval(expression.expression, self.eval_context)
            else:
                value = expression
            res[fieldname] = value
        self.pool.get('ir.model.data').ir_set(self.cr, SUPERUSER_ID, res['key'], res['key2'], \
                res['name'], res['models'], res['value'], replace=res.get('replace',True), \
                isobject=res.get('isobject', False), meta=res.get('meta',None))

    def process_report(self, node):
        values = {}
        for dest, f in (('name','string'), ('model','model'), ('report_name','name')):
            values[dest] = getattr(node, f)
            assert values[dest], "Attribute %s of report is empty !" % (f,)
        for field,dest in (('rml','report_rml'),('file','report_rml'),('xml','report_xml'),('xsl','report_xsl'),('attachment','attachment'),('attachment_use','attachment_use')):
            if getattr(node, field):
                values[dest] = getattr(node, field)
        if node.auto:
            values['auto'] = eval(node.auto)
        if node.sxw:
            sxw_file = misc.file_open(node.sxw)
            try:
                sxw_content = sxw_file.read()
                values['report_sxw_content'] = sxw_content
            finally:
                sxw_file.close()
        if node.header:
            values['header'] = eval(node.header)
        values['multi'] = node.multi and eval(node.multi)
        xml_id = node.id
        self.validate_xml_id(xml_id)

        self._set_group_values(node, values)

        id = self.pool.get('ir.model.data')._update(self.cr, SUPERUSER_ID, "ir.actions.report.xml", \
                self.module, values, xml_id, noupdate=self.isnoupdate(node), mode=self.mode)
        self.id_map[xml_id] = int(id)

        if not node.menu or eval(node.menu):
            keyword = node.keyword or 'client_print_multi'
            value = 'ir.actions.report.xml,%s' % id
            replace = node.replace or True
            self.pool.get('ir.model.data').ir_set(self.cr, SUPERUSER_ID, 'action', \
                    keyword, values['name'], [values['model']], value, replace=replace, isobject=True, xml_id=xml_id)

    def process_none(self):
        """
        Empty node or commented node should not pass silently.
        """
        self._log_assert_failure("You have an empty block in your tests.")


    def process(self, yaml_string):
        """
        Processes a Yaml string. Custom tags are interpreted by 'process_' instance methods.
        """
        yaml_tag.add_constructors()

        is_preceded_by_comment = False
        for node in yaml.load(yaml_string):
            is_preceded_by_comment = self._log_node(node, is_preceded_by_comment)
            try:
                self._process_node(node)
            except Exception, e:
                _logger.exception(e)
                raise

    def _process_node(self, node):
        if is_comment(node):
            self.process_comment(node)
        elif is_assert(node):
            self.process_assert(node)
        elif is_record(node):
            self.process_record(node)
        elif is_python(node):
            self.process_python(node)
        elif is_menuitem(node):
            self.process_menuitem(node)
        elif is_delete(node):
            self.process_delete(node)
        elif is_url(node):
            self.process_url(node)
        elif is_context(node):
            self.process_context(node)
        elif is_ir_set(node):
            self.process_ir_set(node)
        elif is_act_window(node):
            self.process_act_window(node)
        elif is_report(node):
            self.process_report(node)
        elif is_workflow(node):
            if isinstance(node, types.DictionaryType):
                self.process_workflow(node)
            else:
                self.process_workflow({node: []})
        elif is_function(node):
            if isinstance(node, types.DictionaryType):
                self.process_function(node)
            else:
                self.process_function({node: []})
        elif node is None:
            self.process_none()
        else:
            raise YamlImportException("Can not process YAML block: %s" % node)

    def _log_node(self, node, is_preceded_by_comment):
        if is_comment(node):
            is_preceded_by_comment = True
            self._log(node)
        elif not is_preceded_by_comment:
            if isinstance(node, types.DictionaryType):
                msg = "Creating %s\n with %s"
                args = node.items()[0]
                self._log(msg, *args)
            else:
                self._log(node)
        else:
            is_preceded_by_comment = False
        return is_preceded_by_comment

def yaml_import(cr, module, yamlfile, kind, idref=None, mode='init', noupdate=False, report=None):
    if idref is None:
        idref = {}
    loglevel = logging.TEST if kind == 'test' else logging.DEBUG
    yaml_string = yamlfile.read()
    yaml_interpreter = YamlInterpreter(cr, module, idref, mode, filename=yamlfile.name, report=report, noupdate=noupdate, loglevel=loglevel)
    yaml_interpreter.process(yaml_string)

# keeps convention of convert.py
convert_yaml_import = yaml_import

def threaded_yaml_import(db_name, module_name, file_name, delay=0):
    def f():
        time.sleep(delay)
        cr = None
        fp = None
        try:
            cr = sql_db.db_connect(db_name).cursor()
            fp = misc.file_open(file_name)
            convert_yaml_import(cr, module_name, fp, {}, 'update', True)
        finally:
            if cr: cr.close()
            if fp: fp.close()
    threading.Thread(target=f).start()


# vim:expandtab:smartindent:tabstop=4:softtabstop=4:shiftwidth=4:<|MERGE_RESOLUTION|>--- conflicted
+++ resolved
@@ -353,43 +353,34 @@
             if fg[key]['type'] == 'many2one':
                 if type(val) in (tuple,list):
                     val = val[0]
-<<<<<<< HEAD
-            elif (fg[key]['type']=='one2many'):
-                if val is False:
-                    val = []
-                if len(val) and type(val[0]) == dict:
-                    #we want to return only the fields that aren't readonly
-                    #For that, we need to first get the right tree view to consider for the field `key´
+            elif fg[key]['type'] == 'one2many':
+                if val and isinstance(val, (list,tuple)) and isinstance(val[0], dict):
+                    # we want to return only the fields that aren't readonly
+                    # For that, we need to first get the right tree view to consider for the field `key´
                     one2many_tree_view = _get_right_one2many_view(fg, key, 'tree')
+                    arch = etree.fromstring(one2many_tree_view['arch'].encode('utf-8'))
                     for rec in val:
-                        #make a copy for the iteration, as we will alterate the size of `rec´ dictionary
+                        # make a copy for the iteration, as we will alter `rec´
                         rec_copy = rec.copy()
                         for field_key in rec_copy:
-                            #seek in the view for the field `field_key´ and removing it from `key´ values, as this column is readonly in the tree view
-                            subfield_obj = etree.fromstring(one2many_tree_view['arch'].encode('utf-8')).xpath("//field[@name='%s']"%(field_key))
-                            if subfield_obj and (subfield_obj[0].get('modifiers', '{}').find('"readonly": true') >= 0):
-                                #TODO: currently we only support if readonly is True in the modifiers. Some improvement may be done in 
-                                #order to support also modifiers that look like {"readonly": [["state", "not in", ["draft", "confirm"]]]}
-                                del(rec[field_key])
-
-                    #now that unwanted values have been removed from val, we can encapsulate it in a tuple as returned value
-                    val = map(lambda x: (0,0,x), val)
-
-            #we want to return only the fields that aren't readonly
-            if el.get('modifiers', '{}').find('"readonly": true') >= 0:
-                #TODO: currently we only support if readonly is True in the modifiers. Some improvement may be done in 
-                #order to support also modifiers that look like {"readonly": [["state", "not in", ["draft", "confirm"]]]}
-                return False
-=======
-            elif fg[key]['type'] == 'one2many':
-                if val and isinstance(val,(list,tuple)) and \
-                    isinstance(val[0], dict):
+                            # if field is missing in view or has a readonly modifier, drop it
+                            field_elem = arch.xpath("//field[@name='%s']" % field_key)
+                            if field_elem and (field_elem[0].get('modifiers', '{}').find('"readonly": true') >= 0):
+                                # TODO: currently we only support if readonly is True in the modifiers. Some improvement may be done in 
+                                # order to support also modifiers that look like {"readonly": [["state", "not in", ["draft", "confirm"]]]}
+                                del rec[field_key]
+                    # now that unwanted values have been removed from val, we can encapsulate it in a tuple as returned value
                     val = map(lambda x: (0,0,x), val)
             elif fg[key]['type'] == 'many2many':
-                if val and isinstance(val,(list,tuple)) and \
-                    isinstance(val[0], (int,long)):
-                        val = [(6,0,val)]
->>>>>>> c5824190
+                if val and isinstance(val,(list,tuple)) and isinstance(val[0], (int,long)):
+                    val = [(6,0,val)]
+
+            # we want to return only the fields that aren't readonly
+            if el.get('modifiers', '{}').find('"readonly": true') >= 0:
+                # TODO: currently we only support if readonly is True in the modifiers. Some improvement may be done in 
+                # order to support also modifiers that look like {"readonly": [["state", "not in", ["draft", "confirm"]]]}
+                return False
+
             return val
 
         if view_info:
