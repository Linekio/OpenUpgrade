--- conflicted
+++ resolved
@@ -3482,14 +3482,8 @@
                     # And no error when reading a record that was deleted, to prevent spurious
                     # errors for non-transactional search/read sequences coming from clients
                     return
-<<<<<<< HEAD
                 _logger.info('Failed operation on deleted record(s): %s, uid: %s, model: %s', operation, uid, self._name)
                 raise MissingError(_('Missing document(s)') + ':' + _('One of the documents you are trying to access has been deleted, please try again after refreshing.'))
-=======
-                _logger.warning('Failed operation on deleted record(s): %s, uid: %s, model: %s', operation, uid, self._name)
-                raise MissingError(
-                    _('One of the documents you are trying to access has been deleted, please try again after refreshing.'))
->>>>>>> a939a272
 
 
     def check_access_rights(self, cr, uid, operation, raise_exception=True): # no context on purpose.
