--- conflicted
+++ resolved
@@ -2623,15 +2623,10 @@
                                     self._set_default_value_on_column(cr, k, context=context)
                                 # add the NOT NULL constraint
                                 try:
-<<<<<<< HEAD
                                     # use savepoints for openupgrade instead of transactions
                                     cr.execute('SAVEPOINT add_constraint');
                                     cr.execute('ALTER TABLE "%s" ALTER COLUMN "%s" SET NOT NULL' % (self._table, k), log_exceptions=False)
                                     cr.execute('RELEASE SAVEPOINT add_constraint');
-=======
-                                    cr.commit()
-                                    cr.execute('ALTER TABLE "%s" ALTER COLUMN "%s" SET NOT NULL' % (self._table, k), log_exceptions=False)
->>>>>>> 9e8f70e4
                                     _schema.debug("Table '%s': column '%s': added NOT NULL constraint",
                                         self._table, k)
                                 except Exception:
