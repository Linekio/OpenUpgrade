# -*- coding: utf-8 -*-
##############################################################################
#
#    OpenERP, Open Source Management Solution
#    Copyright (C) 2004-2009 Tiny SPRL (<http://tiny.be>).
#
#    This program is free software: you can redistribute it and/or modify
#    it under the terms of the GNU Affero General Public License as
#    published by the Free Software Foundation, either version 3 of the
#    License, or (at your option) any later version.
#
#    This program is distributed in the hope that it will be useful,
#    but WITHOUT ANY WARRANTY; without even the implied warranty of
#    MERCHANTABILITY or FITNESS FOR A PARTICULAR PURPOSE.  See the
#    GNU Affero General Public License for more details.
#
#    You should have received a copy of the GNU Affero General Public License
#    along with this program.  If not, see <http://www.gnu.org/licenses/>.
#
##############################################################################

"""
OpenERP - Server
OpenERP is an ERP+CRM program for small and medium businesses.

The whole source code is distributed under the terms of the
GNU Public Licence.

(c) 2003-TODAY, Fabien Pinckaers - OpenERP SA
"""

import atexit
import logging
import os
import signal
import sys
import threading
import traceback
import time

import openerp

from . import Command

__author__ = openerp.release.author
__version__ = openerp.release.version

# Also use the `openerp` logger for the main script.
_logger = logging.getLogger('openerp')

def check_root_user():
    """ Exit if the process's user is 'root' (on POSIX system)."""
    if os.name == 'posix':
        import pwd
        if pwd.getpwuid(os.getuid())[0] == 'root' :
            sys.stderr.write("Running as user 'root' is a security risk, aborting.\n")
            sys.exit(1)

def check_postgres_user():
    """ Exit if the configured database user is 'postgres'.

    This function assumes the configuration has been initialized.
    """
    config = openerp.tools.config
    if config['db_user'] == 'postgres':
        sys.stderr.write("Using the database user 'postgres' is a security risk, aborting.")
        sys.exit(1)

def report_configuration():
    """ Log the server version and some configuration values.

    This function assumes the configuration has been initialized.
    """
    config = openerp.tools.config
    _logger.info("OpenERP version %s", __version__)
    for name, value in [('addons paths', openerp.modules.module.ad_paths),
                        ('database hostname', config['db_host'] or 'localhost'),
                        ('database port', config['db_port'] or '5432'),
                        ('database user', config['db_user'])]:
        _logger.info("%s: %s", name, value)

def rm_pid_file():
    config = openerp.tools.config
    if not openerp.evented and os.path.exists(config['pidfile']):
        os.unlink(config['pidfile'])

def setup_pid_file():
    """ Create a file with the process id written in it.

    This function assumes the configuration has been initialized.
    """
    config = openerp.tools.config
    if not openerp.evented and config['pidfile']:
        with open(config['pidfile'], 'w') as fd:
            pidtext = "%d" % (os.getpid())
            fd.write(pidtext)
        atexit.register(rm_pid_file)

<<<<<<< HEAD
=======
def preload_registry(dbname):
    """ Preload a registry, and start the cron."""
    try:
        update_module = True if openerp.tools.config['init'] or openerp.tools.config['update'] else False
        registry = openerp.modules.registry.RegistryManager.new(dbname, update_module=update_module)
    except Exception:
        _logger.exception('Failed to initialize database `%s`.', dbname)
        return False
    return registry._assertion_report.failures == 0

def run_test_file(dbname, test_file):
    """ Preload a registry, possibly run a test file, and start the cron."""
    try:
        config = openerp.tools.config
        registry = openerp.modules.registry.RegistryManager.new(dbname, update_module=config['init'] or config['update'])
        cr = registry.db.cursor()
        _logger.info('loading test file %s', test_file)
        openerp.tools.convert_yaml_import(cr, 'base', file(test_file), 'test', {}, 'init')

        if config['test_commit']:
            _logger.info('test %s has been commited', test_file)
            cr.commit()
        else:
            _logger.info('test %s has been rollbacked', test_file)
            cr.rollback()

        cr.close()
    except Exception:
        _logger.exception('Failed to initialize database `%s` and run test file `%s`.', dbname, test_file)

>>>>>>> 1e9ed7ba
def export_translation():
    config = openerp.tools.config
    dbname = config['db_name']

    if config["language"]:
        msg = "language %s" % (config["language"],)
    else:
        msg = "new language"
    _logger.info('writing translation file for %s to %s', msg,
        config["translate_out"])

    fileformat = os.path.splitext(config["translate_out"])[-1][1:].lower()
    buf = file(config["translate_out"], "w")
    registry = openerp.modules.registry.RegistryManager.new(dbname)
    cr = registry.db.cursor()
    openerp.tools.trans_export(config["language"],
        config["translate_modules"] or ["all"], buf, fileformat, cr)
    cr.close()
    buf.close()

    _logger.info('translation file written successfully')

def import_translation():
    config = openerp.tools.config
    context = {'overwrite': config["overwrite_existing_translations"]}
    dbname = config['db_name']

    registry = openerp.modules.registry.RegistryManager.new(dbname)
    cr = registry.db.cursor()
    openerp.tools.trans_load( cr, config["translate_in"], config["language"],
        context=context)
    cr.commit()
    cr.close()

def main(args):
    check_root_user()
    openerp.tools.config.parse_config(args)
    check_postgres_user()
    report_configuration()

    config = openerp.tools.config

    if config["test_file"]:
        config["test_enable"] = True

    if config["translate_out"]:
        export_translation()
        sys.exit(0)

    if config["translate_in"]:
        import_translation()
        sys.exit(0)

    # This needs to be done now to ensure the use of the multiprocessing
    # signaling mecanism for registries loaded with -d
    if config['workers']:
        openerp.multi_process = True

    preload = []
    if config['db_name']:
<<<<<<< HEAD
        preload = config['db_name'].split(',')

    stop = config["stop_after_init"]

    setup_pid_file()
    rc = openerp.service.server.start(preload=preload, stop=stop)
    if config['pidfile']:
        os.unlink(config['pidfile'])
    sys.exit(rc)

=======
        for dbname in config['db_name'].split(','):
            if not preload_registry(dbname):
                rc += 1

    if not config["stop_after_init"]:
        setup_pid_file()
        openerp.service.server.start()
    else:
        sys.exit(rc)

>>>>>>> 1e9ed7ba
class Server(Command):
    def run(self, args):
        main(args)

# vim:expandtab:smartindent:tabstop=4:softtabstop=4:shiftwidth=4:<|MERGE_RESOLUTION|>--- conflicted
+++ resolved
@@ -96,39 +96,7 @@
             fd.write(pidtext)
         atexit.register(rm_pid_file)
 
-<<<<<<< HEAD
-=======
-def preload_registry(dbname):
-    """ Preload a registry, and start the cron."""
-    try:
-        update_module = True if openerp.tools.config['init'] or openerp.tools.config['update'] else False
-        registry = openerp.modules.registry.RegistryManager.new(dbname, update_module=update_module)
-    except Exception:
-        _logger.exception('Failed to initialize database `%s`.', dbname)
-        return False
-    return registry._assertion_report.failures == 0
 
-def run_test_file(dbname, test_file):
-    """ Preload a registry, possibly run a test file, and start the cron."""
-    try:
-        config = openerp.tools.config
-        registry = openerp.modules.registry.RegistryManager.new(dbname, update_module=config['init'] or config['update'])
-        cr = registry.db.cursor()
-        _logger.info('loading test file %s', test_file)
-        openerp.tools.convert_yaml_import(cr, 'base', file(test_file), 'test', {}, 'init')
-
-        if config['test_commit']:
-            _logger.info('test %s has been commited', test_file)
-            cr.commit()
-        else:
-            _logger.info('test %s has been rollbacked', test_file)
-            cr.rollback()
-
-        cr.close()
-    except Exception:
-        _logger.exception('Failed to initialize database `%s` and run test file `%s`.', dbname, test_file)
-
->>>>>>> 1e9ed7ba
 def export_translation():
     config = openerp.tools.config
     dbname = config['db_name']
@@ -189,29 +157,14 @@
 
     preload = []
     if config['db_name']:
-<<<<<<< HEAD
         preload = config['db_name'].split(',')
 
     stop = config["stop_after_init"]
 
     setup_pid_file()
     rc = openerp.service.server.start(preload=preload, stop=stop)
-    if config['pidfile']:
-        os.unlink(config['pidfile'])
     sys.exit(rc)
 
-=======
-        for dbname in config['db_name'].split(','):
-            if not preload_registry(dbname):
-                rc += 1
-
-    if not config["stop_after_init"]:
-        setup_pid_file()
-        openerp.service.server.start()
-    else:
-        sys.exit(rc)
-
->>>>>>> 1e9ed7ba
 class Server(Command):
     def run(self, args):
         main(args)
