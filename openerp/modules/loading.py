# -*- coding: utf-8 -*-
##############################################################################
#
#    OpenERP, Open Source Management Solution
#    Copyright (C) 2004-2009 Tiny SPRL (<http://tiny.be>).
#    Copyright (C) 2010-2014 OpenERP s.a. (<http://openerp.com>).
#
#    This program is free software: you can redistribute it and/or modify
#    it under the terms of the GNU Affero General Public License as
#    published by the Free Software Foundation, either version 3 of the
#    License, or (at your option) any later version.
#
#    This program is distributed in the hope that it will be useful,
#    but WITHOUT ANY WARRANTY; without even the implied warranty of
#    MERCHANTABILITY or FITNESS FOR A PARTICULAR PURPOSE.  See the
#    GNU Affero General Public License for more details.
#
#    You should have received a copy of the GNU Affero General Public License
#    along with this program.  If not, see <http://www.gnu.org/licenses/>.
#
##############################################################################

""" Modules (also called addons) management.

"""

import itertools
import logging
import os
import sys
import threading
import time

import openerp
import openerp.modules.db
import openerp.modules.graph
import openerp.modules.migration
import openerp.modules.registry
import openerp.osv as osv
import openerp.tools as tools
from openerp import SUPERUSER_ID

from openerp.tools.translate import _
from openerp.modules.module import initialize_sys_path, \
    load_openerp_module, init_module_models, adapt_version
from module import runs_post_install

from openerp.openupgrade import openupgrade_loading, deferred_80

_logger = logging.getLogger(__name__)
_test_logger = logging.getLogger('openerp.tests')


def load_module_graph(cr, graph, status=None, perform_checks=True, skip_modules=None, report=None, upg_registry=None):
    """Migrates+Updates or Installs all module nodes from ``graph``
       :param graph: graph of module nodes to load
       :param status: deprecated parameter, unused, left to avoid changing signature in 8.0
       :param perform_checks: whether module descriptors should be checked for validity (prints warnings
                              for same cases)
       :param skip_modules: optional list of module names (packages) which have previously been loaded and can be skipped
       :return: list of modules that were installed or updated
    """
    def load_test(module_name, idref, mode):
        cr.commit()
        try:
            _load_data(cr, module_name, idref, mode, 'test')
            return True
        except Exception:
            _test_logger.exception(
                'module %s: an exception occurred in a test', module_name)
            return False
        finally:
            if tools.config.options['test_commit']:
                cr.commit()
            else:
                cr.rollback()
                # avoid keeping stale xml_id, etc. in cache 
                openerp.modules.registry.RegistryManager.clear_caches(cr.dbname)


    def _get_files_of_kind(kind):
        if kind == 'demo':
            kind = ['demo_xml', 'demo']
        elif kind == 'data':
            kind = ['init_xml', 'update_xml', 'data']
        if isinstance(kind, str):
            kind = [kind]
        files = []
        for k in kind:
            for f in package.data[k]:
                files.append(f)
                if k.endswith('_xml') and not (k == 'init_xml' and not f.endswith('.xml')):
                    # init_xml, update_xml and demo_xml are deprecated except
                    # for the case of init_xml with yaml, csv and sql files as
                    # we can't specify noupdate for those file.
                    correct_key = 'demo' if k.count('demo') else 'data'
                    _logger.warning(
                        "module %s: key '%s' is deprecated in favor of '%s' for file '%s'.",
                        package.name, k, correct_key, f
                    )
        return files

    def _load_data(cr, module_name, idref, mode, kind):
        """

        kind: data, demo, test, init_xml, update_xml, demo_xml.

        noupdate is False, unless it is demo data or it is csv data in
        init mode.

        """
        try:
            if kind in ('demo', 'test'):
                threading.currentThread().testing = True
            for filename in _get_files_of_kind(kind):
                _logger.info("loading %s/%s", module_name, filename)
                noupdate = False
                if kind in ('demo', 'demo_xml') or (filename.endswith('.csv') and kind in ('init', 'init_xml')):
                    noupdate = True
                tools.convert_file(cr, module_name, filename, idref, mode, noupdate, kind, report)
        finally:
            if kind in ('demo', 'test'):
                threading.currentThread().testing = False

<<<<<<< HEAD
    if status is None:
        status = {}

    if skip_modules is None:
        skip_modules = []

=======
>>>>>>> 9065aea1
    processed_modules = []
    loaded_modules = []
    registry = openerp.registry(cr.dbname)
    migrations = openerp.modules.migration.MigrationManager(cr, graph)
    _logger.info('loading %d modules...', len(graph))

    # Query manual fields for all models at once and save them on the registry
    # so the initialization code for each model does not have to do it
    # one model at a time.
    registry.fields_by_model = {}
    cr.execute('SELECT * FROM ir_model_fields WHERE state=%s', ('manual',))
    for field in cr.dictfetchall():
        registry.fields_by_model.setdefault(field['model'], []).append(field)

    # suppress commits to have the upgrade of one module in just one transaction
    cr.commit_org = cr.commit
    cr.commit = lambda *args: None
    cr.rollback_org = cr.rollback
    cr.rollback = lambda *args: None

    # register, instantiate and initialize models for each modules
    t0 = time.time()
    t0_sql = openerp.sql_db.sql_counter

    for index, package in enumerate(graph):
        module_name = package.name
        module_id = package.id

        if module_name in skip_modules or module_name in loaded_modules:
            continue

        migrations.migrate_module(package, 'pre')
        load_openerp_module(package.name)

        new_install = package.installed_version is None
        if new_install:
            py_module = sys.modules['openerp.addons.%s' % (module_name,)]
            pre_init = package.info.get('pre_init_hook')
            if pre_init:
                getattr(py_module, pre_init)(cr)

        models = registry.load(cr, package)

        loaded_modules.append(package.name)
        if hasattr(package, 'init') or hasattr(package, 'update') or package.state in ('to install', 'to upgrade'):
<<<<<<< HEAD
            # OpenUpgrade: add this module's models to the registry
            local_registry = {}
            for model in models:
                if not model._auto:
                    continue
                openupgrade_loading.log_model(model, local_registry)
            openupgrade_loading.compare_registries(
                cr, package.name, upg_registry, local_registry)

=======
            registry.setup_models(cr, partial=True)
>>>>>>> 9065aea1
            init_module_models(cr, package.name, models)

        # Can't put this line out of the loop: ir.module.module will be
        # registered by init_module_models() above.
        modobj = registry['ir.module.module']

        if perform_checks:
            modobj.check(cr, SUPERUSER_ID, [module_id])

        idref = {}

        mode = 'update'
        if hasattr(package, 'init') or package.state == 'to install':
            mode = 'init'

        if hasattr(package, 'init') or hasattr(package, 'update') or package.state in ('to install', 'to upgrade'):
            if package.state=='to upgrade':
                # upgrading the module information
                modobj.write(cr, SUPERUSER_ID, [module_id], modobj.get_values_from_terp(package.data))
            _load_data(cr, module_name, idref, mode, kind='data')
            has_demo = hasattr(package, 'demo') or (package.dbdemo and package.state != 'installed')
            if has_demo:
                _load_data(cr, module_name, idref, mode, kind='demo')
                cr.execute('update ir_module_module set demo=%s where id=%s', (True, module_id))
                modobj.invalidate_cache(cr, SUPERUSER_ID, ['demo'], [module_id])

            # OpenUpgrade: add 'try' block for logging exceptions
            # as errors in post scripts seem to be dropped
            try:
                migrations.migrate_module(package, 'post')
            except Exception as exc:
                _logger.error('Error executing post migration script for module %s: %s',
                              package, exc)
                raise

            if new_install:
                post_init = package.info.get('post_init_hook')
                if post_init:
                    getattr(py_module, post_init)(cr, registry)

            registry._init_modules.add(package.name)
            # validate all the views at a whole
            registry['ir.ui.view']._validate_module_views(cr, SUPERUSER_ID, module_name)

            if has_demo:
                # launch tests only in demo mode, allowing tests to use demo data.
                if tools.config.options['test_enable']:
                    # Yamel test
                    report.record_result(load_test(module_name, idref, mode))
                    # Python tests
                    ir_http = registry['ir.http']
                    if hasattr(ir_http, '_routing_map'):
                        # Force routing map to be rebuilt between each module test suite
                        del(ir_http._routing_map)
                    report.record_result(openerp.modules.module.run_unit_tests(module_name, cr.dbname))

            processed_modules.append(package.name)

            ver = adapt_version(package.data['version'])
            # Set new modules and dependencies
            modobj.write(cr, SUPERUSER_ID, [module_id], {'state': 'installed', 'latest_version': ver})
            # Update translations for all installed languages
            modobj.update_translations(cr, SUPERUSER_ID, [module_id], None, {'overwrite': openerp.tools.config["overwrite_existing_translations"]})

            package.state = 'installed'
            for kind in ('init', 'demo', 'update'):
                if hasattr(package, kind):
                    delattr(package, kind)

        registry._init_modules.add(package.name)
        cr.commit_org()

    registry.setup_models(cr, partial=True)

    _logger.log(25, "%s modules loaded in %.2fs, %s queries", len(graph), time.time() - t0, openerp.sql_db.sql_counter - t0_sql)

    # The query won't be valid for models created later (i.e. custom model
    # created after the registry has been loaded), so empty its result.
    registry.fields_by_model = None

<<<<<<< HEAD
    cr.commit = cr.commit_org
=======
>>>>>>> 9065aea1
    cr.commit()

    return loaded_modules, processed_modules

def _check_module_names(cr, module_names):
    mod_names = set(module_names)
    if 'base' in mod_names:
        # ignore dummy 'all' module
        if 'all' in mod_names:
            mod_names.remove('all')
    if mod_names:
        cr.execute("SELECT count(id) AS count FROM ir_module_module WHERE name in %s", (tuple(mod_names),))
        if cr.dictfetchone()['count'] != len(mod_names):
            # find out what module name(s) are incorrect:
            cr.execute("SELECT name FROM ir_module_module")
            incorrect_names = mod_names.difference([x['name'] for x in cr.dictfetchall()])
            _logger.warning('invalid module names, ignored: %s', ", ".join(incorrect_names))

def load_marked_modules(cr, graph, states, force, progressdict, report, loaded_modules, perform_checks, upg_registry):
    """Loads modules marked with ``states``, adding them to ``graph`` and
       ``loaded_modules`` and returns a list of installed/upgraded modules."""
    processed_modules = []
    while True:
        cr.execute("SELECT name from ir_module_module WHERE state IN %s" ,(tuple(states),))
        module_list = [name for (name,) in cr.fetchall() if name not in graph]
        module_list = openupgrade_loading.add_module_dependencies(cr, module_list)
        graph.add_modules(cr, module_list, force)
        _logger.debug('Updating graph with %d more modules', len(module_list))
        loaded, processed = load_module_graph(cr, graph, progressdict, report=report, skip_modules=loaded_modules, perform_checks=perform_checks, upg_registry=upg_registry)
        processed_modules.extend(processed)
        loaded_modules.extend(loaded)
        if not processed: break
    return processed_modules

def load_modules(db, force_demo=False, status=None, update_module=False):
    initialize_sys_path()

    force = []
    if force_demo:
        force.append('demo')

    upg_registry = {}
    cr = db.cursor()
    try:
        if not openerp.modules.db.is_initialized(cr):
            _logger.info("init db")
            openerp.modules.db.initialize(cr)
            update_module = True # process auto-installed modules
            tools.config["init"]["all"] = 1
            tools.config['update']['all'] = 1
            if not tools.config['without_demo']:
                tools.config["demo"]['all'] = 1

        # This is a brand new registry, just created in
        # openerp.modules.registry.RegistryManager.new().
        registry = openerp.registry(cr.dbname)

        if 'base' in tools.config['update'] or 'all' in tools.config['update']:
            cr.execute("update ir_module_module set state=%s where name=%s and state=%s", ('to upgrade', 'base', 'installed'))

        # STEP 1: LOAD BASE (must be done before module dependencies can be computed for later steps) 
        graph = openerp.modules.graph.Graph()
        graph.add_module(cr, 'base', force)
        if not graph:
            _logger.critical('module base cannot be loaded! (hint: verify addons-path)')
            raise osv.osv.except_osv(_('Could not load base module'), _('module base cannot be loaded! (hint: verify addons-path)'))

        # processed_modules: for cleanup step after install
        # loaded_modules: to avoid double loading
        report = registry._assertion_report
        loaded_modules, processed_modules = load_module_graph(cr, graph, status, perform_checks=update_module, report=report, upg_registry=upg_registry)

        if tools.config['load_language']:
            for lang in tools.config['load_language'].split(','):
                tools.load_language(cr, lang)

        # STEP 2: Mark other modules to be loaded/updated
        if update_module:
            modobj = registry['ir.module.module']
            if ('base' in tools.config['init']) or ('base' in tools.config['update']):
                _logger.info('updating modules list')
                modobj.update_list(cr, SUPERUSER_ID)

            _check_module_names(cr, itertools.chain(tools.config['init'].keys(), tools.config['update'].keys()))

            mods = [k for k in tools.config['init'] if tools.config['init'][k]]
            if mods:
                ids = modobj.search(cr, SUPERUSER_ID, ['&', ('state', '=', 'uninstalled'), ('name', 'in', mods)])
                if ids:
                    modobj.button_install(cr, SUPERUSER_ID, ids)

            mods = [k for k in tools.config['update'] if tools.config['update'][k]]
            if mods:
                ids = modobj.search(cr, SUPERUSER_ID, ['&', ('state', '=', 'installed'), ('name', 'in', mods)])
                if ids:
                    modobj.button_upgrade(cr, SUPERUSER_ID, ids)

            cr.execute("update ir_module_module set state=%s where name=%s", ('installed', 'base'))
            modobj.invalidate_cache(cr, SUPERUSER_ID, ['state'])


        # STEP 3: Load marked modules (skipping base which was done in STEP 1)
        # IMPORTANT: this is done in two parts, first loading all installed or
        #            partially installed modules (i.e. installed/to upgrade), to
        #            offer a consistent system to the second part: installing
        #            newly selected modules.
        #            We include the modules 'to remove' in the first step, because
        #            they are part of the "currently installed" modules. They will
        #            be dropped in STEP 6 later, before restarting the loading
        #            process.
        # IMPORTANT 2: We have to loop here until all relevant modules have been
        #              processed, because in some rare cases the dependencies have
        #              changed, and modules that depend on an uninstalled module
        #              will not be processed on the first pass.
        #              It's especially useful for migrations.
        previously_processed = -1
        while previously_processed < len(processed_modules):
            previously_processed = len(processed_modules)
            processed_modules += load_marked_modules(cr, graph,
                ['installed', 'to upgrade', 'to remove'],
                force, status, report, loaded_modules, update_module, upg_registry)
            if update_module:
                processed_modules += load_marked_modules(cr, graph,
                    ['to install'], force, status, report,
                    loaded_modules, update_module, upg_registry)

        # load custom models
        cr.execute('select model from ir_model where state=%s', ('manual',))
        for model in cr.dictfetchall():
            registry['ir.model'].instanciate(cr, SUPERUSER_ID, model['model'], {})
        registry.setup_models(cr)

        # STEP 4: Finish and cleanup installations
        if processed_modules:
            cr.execute("""select model,name from ir_model where id NOT IN (select distinct model_id from ir_model_access)""")
            for (model, name) in cr.fetchall():
                if model in registry and not registry[model].is_transient() and not isinstance(registry[model], openerp.osv.orm.AbstractModel):
                    _logger.warning('The model %s has no access rules, consider adding one. E.g. access_%s,access_%s,model_%s,,1,1,1,1',
                        model, model.replace('.', '_'), model.replace('.', '_'), model.replace('.', '_'))

            # Temporary warning while we remove access rights on osv_memory objects, as they have
            # been replaced by owner-only access rights
            cr.execute("""select distinct mod.model, mod.name from ir_model_access acc, ir_model mod where acc.model_id = mod.id""")
            for (model, name) in cr.fetchall():
                if model in registry and registry[model].is_transient():
                    _logger.warning('The transient model %s (%s) should not have explicit access rules!', model, name)

            cr.execute("SELECT model from ir_model")
            for (model,) in cr.fetchall():
                if model in registry:
                    registry[model]._check_removed_columns(cr, log=True)
                else:
                    _logger.warning("Model %s is declared but cannot be loaded! (Perhaps a module was partially removed or renamed)", model)

            # Cleanup orphan records
            registry['ir.model.data']._process_end(cr, SUPERUSER_ID, processed_modules)

            # OpenUpgrade: call deferred migration steps
            if update_module:
                deferred_80.migrate_deferred(cr, registry)

        for kind in ('init', 'demo', 'update'):
            tools.config[kind] = {}

        cr.commit()

        # STEP 5: Cleanup menus 
        # Remove menu items that are not referenced by any of other
        # (child) menu item, ir_values, or ir_model_data.
        # TODO: This code could be a method of ir_ui_menu. Remove menu without actions of children
        if update_module:
            while True:
                cr.execute('''delete from
                        ir_ui_menu
                    where
                        (id not IN (select parent_id from ir_ui_menu where parent_id is not null))
                    and
                        (id not IN (select res_id from ir_values where model='ir.ui.menu'))
                    and
                        (id not IN (select res_id from ir_model_data where model='ir.ui.menu'))''')
                cr.commit()
                if not cr.rowcount:
                    break
                else:
                    _logger.info('removed %d unused menus', cr.rowcount)

        # STEP 6: Uninstall modules to remove
        if update_module:
            # Remove records referenced from ir_model_data for modules to be
            # removed (and removed the references from ir_model_data).
            cr.execute("SELECT name, id FROM ir_module_module WHERE state=%s", ('to remove',))
            modules_to_remove = dict(cr.fetchall())
            if modules_to_remove:
                pkgs = reversed([p for p in graph if p.name in modules_to_remove])
                for pkg in pkgs:
                    uninstall_hook = pkg.info.get('uninstall_hook')
                    if uninstall_hook:
                        py_module = sys.modules['openerp.addons.%s' % (pkg.name,)]
                        getattr(py_module, uninstall_hook)(cr, registry)

                registry['ir.module.module'].module_uninstall(cr, SUPERUSER_ID, modules_to_remove.values())
                # Recursive reload, should only happen once, because there should be no
                # modules to remove next time
                cr.commit()
                _logger.info('Reloading registry once more after uninstalling modules')
                return openerp.modules.registry.RegistryManager.new(cr.dbname, force_demo, status, update_module)

        # STEP 7: verify custom views on every model
        if update_module:
            Views = registry['ir.ui.view']
            custom_view_test = True
            for model in registry.models.keys():
                if not Views._validate_custom_views(cr, SUPERUSER_ID, model):
                    custom_view_test = False
                    _logger.error('invalid custom view(s) for model %s', model)
            report.record_result(custom_view_test)

        if report.failures:
            _logger.error('At least one test failed when loading the modules.')
        else:
            _logger.info('Modules loaded.')

        # STEP 8: call _register_hook on every model
        for model in registry.models.values():
            model._register_hook(cr)

        # STEP 9: Run the post-install tests
        cr.commit()

        t0 = time.time()
        t0_sql = openerp.sql_db.sql_counter
        if openerp.tools.config['test_enable']:
            cr.execute("SELECT name FROM ir_module_module WHERE state='installed'")
            for module_name in cr.fetchall():
                report.record_result(openerp.modules.module.run_unit_tests(module_name[0], cr.dbname, position=runs_post_install))
            _logger.log(25, "All post-tested in %.2fs, %s queries", time.time() - t0, openerp.sql_db.sql_counter - t0_sql)
    finally:
        cr.close()

# vim:expandtab:smartindent:tabstop=4:softtabstop=4:shiftwidth=4:<|MERGE_RESOLUTION|>--- conflicted
+++ resolved
@@ -122,15 +122,12 @@
             if kind in ('demo', 'test'):
                 threading.currentThread().testing = False
 
-<<<<<<< HEAD
     if status is None:
         status = {}
 
     if skip_modules is None:
         skip_modules = []
 
-=======
->>>>>>> 9065aea1
     processed_modules = []
     loaded_modules = []
     registry = openerp.registry(cr.dbname)
@@ -176,7 +173,6 @@
 
         loaded_modules.append(package.name)
         if hasattr(package, 'init') or hasattr(package, 'update') or package.state in ('to install', 'to upgrade'):
-<<<<<<< HEAD
             # OpenUpgrade: add this module's models to the registry
             local_registry = {}
             for model in models:
@@ -186,9 +182,7 @@
             openupgrade_loading.compare_registries(
                 cr, package.name, upg_registry, local_registry)
 
-=======
             registry.setup_models(cr, partial=True)
->>>>>>> 9065aea1
             init_module_models(cr, package.name, models)
 
         # Can't put this line out of the loop: ir.module.module will be
@@ -269,10 +263,7 @@
     # created after the registry has been loaded), so empty its result.
     registry.fields_by_model = None
 
-<<<<<<< HEAD
     cr.commit = cr.commit_org
-=======
->>>>>>> 9065aea1
     cr.commit()
 
     return loaded_modules, processed_modules
