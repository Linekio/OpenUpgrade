--- conflicted
+++ resolved
@@ -279,12 +279,9 @@
     while True:
         cr.execute("SELECT name from ir_module_module WHERE state IN %s" ,(tuple(states),))
         module_list = [name for (name,) in cr.fetchall() if name not in graph]
-<<<<<<< HEAD
         module_list = openupgrade_loading.add_module_dependencies(cr, module_list)
-=======
         if not module_list:
             break
->>>>>>> 8e5a0ac4
         graph.add_modules(cr, module_list, force)
         _logger.debug('Updating graph with %d more modules', len(module_list))
         loaded, processed = load_module_graph(cr, graph, progressdict, report=report, skip_modules=loaded_modules, perform_checks=perform_checks, upg_registry=upg_registry)
