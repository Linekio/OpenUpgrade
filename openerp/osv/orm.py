# -*- coding: utf-8 -*-
##############################################################################
#
#    OpenERP, Open Source Management Solution
#    Copyright (C) 2004-2009 Tiny SPRL (<http://tiny.be>).
#
#    This program is free software: you can redistribute it and/or modify
#    it under the terms of the GNU Affero General Public License as
#    published by the Free Software Foundation, either version 3 of the
#    License, or (at your option) any later version.
#
#    This program is distributed in the hope that it will be useful,
#    but WITHOUT ANY WARRANTY; without even the implied warranty of
#    MERCHANTABILITY or FITNESS FOR A PARTICULAR PURPOSE.  See the
#    GNU Affero General Public License for more details.
#
#    You should have received a copy of the GNU Affero General Public License
#    along with this program.  If not, see <http://www.gnu.org/licenses/>.
#
##############################################################################

#.apidoc title: Object Relational Mapping
#.apidoc module-mods: member-order: bysource

"""
  Object relational mapping to database (postgresql) module
     * Hierarchical structure
     * Constraints consistency, validations
     * Object meta Data depends on its status
     * Optimised processing by complex query (multiple actions at once)
     * Default fields value
     * Permissions optimisation
     * Persistant object: DB postgresql
     * Datas conversions
     * Multi-level caching system
     * 2 different inheritancies
     * Fields:
          - classicals (varchar, integer, boolean, ...)
          - relations (one2many, many2one, many2many)
          - functions

"""

import calendar
import copy
import datetime
import itertools
import logging
import operator
import pickle
import re
import simplejson
import time
import traceback
import types
import warnings
from lxml import etree

import fields
import openerp
import openerp.netsvc as netsvc
import openerp.tools as tools
from openerp.tools.config import config
from openerp.tools.safe_eval import safe_eval as eval
from openerp.tools.translate import _
from openerp import SUPERUSER_ID
from query import Query

# List of etree._Element subclasses that we choose to ignore when parsing XML.
from openerp.tools import SKIPPED_ELEMENT_TYPES

regex_order = re.compile('^(([a-z0-9_]+|"[a-z0-9_]+")( *desc| *asc)?( *, *|))+$', re.I)
regex_object_name = re.compile(r'^[a-z0-9_.]+$')

def transfer_field_to_modifiers(field, modifiers):
    default_values = {}
    state_exceptions = {}
    for attr in ('invisible', 'readonly', 'required'):
        state_exceptions[attr] = []
        default_values[attr] = bool(field.get(attr))
    for state, modifs in (field.get("states",{})).items():
        for modif in modifs:
            if default_values[modif[0]] != modif[1]:
                state_exceptions[modif[0]].append(state)

    for attr, default_value in default_values.items():
        if state_exceptions[attr]:
            modifiers[attr] = [("state", "not in" if default_value else "in", state_exceptions[attr])]
        else:
            modifiers[attr] = default_value


# Don't deal with groups, it is done by check_group().
# Need the context to evaluate the invisible attribute on tree views.
# For non-tree views, the context shouldn't be given.
def transfer_node_to_modifiers(node, modifiers, context=None, in_tree_view=False):
    if node.get('attrs'):
        modifiers.update(eval(node.get('attrs')))

    if node.get('states'):
        if 'invisible' in modifiers and isinstance(modifiers['invisible'], list):
             # TODO combine with AND or OR, use implicit AND for now.
             modifiers['invisible'].append(('state', 'not in', node.get('states').split(',')))
        else:
             modifiers['invisible'] = [('state', 'not in', node.get('states').split(','))]

    for a in ('invisible', 'readonly', 'required'):
        if node.get(a):
            v = bool(eval(node.get(a), {'context': context or {}}))
            if in_tree_view and a == 'invisible':
                # Invisible in a tree view has a specific meaning, make it a
                # new key in the modifiers attribute.
                modifiers['tree_invisible'] = v
            elif v or (a not in modifiers or not isinstance(modifiers[a], list)):
                # Don't set the attribute to False if a dynamic value was
                # provided (i.e. a domain from attrs or states).
                modifiers[a] = v


def simplify_modifiers(modifiers):
    for a in ('invisible', 'readonly', 'required'):
        if a in modifiers and not modifiers[a]:
            del modifiers[a]


def transfer_modifiers_to_node(modifiers, node):
    if modifiers:
        simplify_modifiers(modifiers)
        node.set('modifiers', simplejson.dumps(modifiers))

def setup_modifiers(node, field=None, context=None, in_tree_view=False):
    """ Processes node attributes and field descriptors to generate
    the ``modifiers`` node attribute and set it on the provided node.

    Alters its first argument in-place.

    :param node: ``field`` node from an OpenERP view
    :type node: lxml.etree._Element
    :param dict field: field descriptor corresponding to the provided node
    :param dict context: execution context used to evaluate node attributes
    :param bool in_tree_view: triggers the ``tree_invisible`` code
                              path (separate from ``invisible``): in
                              tree view there are two levels of
                              invisibility, cell content (a column is
                              present but the cell itself is not
                              displayed) with ``invisible`` and column
                              invisibility (the whole column is
                              hidden) with ``tree_invisible``.
    :returns: nothing
    """
    modifiers = {}
    if field is not None:
        transfer_field_to_modifiers(field, modifiers)
    transfer_node_to_modifiers(
        node, modifiers, context=context, in_tree_view=in_tree_view)
    transfer_modifiers_to_node(modifiers, node)

def test_modifiers(what, expected):
    modifiers = {}
    if isinstance(what, basestring):
        node = etree.fromstring(what)
        transfer_node_to_modifiers(node, modifiers)
        simplify_modifiers(modifiers)
        json = simplejson.dumps(modifiers)
        assert json == expected, "%s != %s" % (json, expected)
    elif isinstance(what, dict):
        transfer_field_to_modifiers(what, modifiers)
        simplify_modifiers(modifiers)
        json = simplejson.dumps(modifiers)
        assert json == expected, "%s != %s" % (json, expected)


# To use this test:
# import openerp
# openerp.osv.orm.modifiers_tests()
def modifiers_tests():
    test_modifiers('<field name="a"/>', '{}')
    test_modifiers('<field name="a" invisible="1"/>', '{"invisible": true}')
    test_modifiers('<field name="a" readonly="1"/>', '{"readonly": true}')
    test_modifiers('<field name="a" required="1"/>', '{"required": true}')
    test_modifiers('<field name="a" invisible="0"/>', '{}')
    test_modifiers('<field name="a" readonly="0"/>', '{}')
    test_modifiers('<field name="a" required="0"/>', '{}')
    test_modifiers('<field name="a" invisible="1" required="1"/>', '{"invisible": true, "required": true}') # TODO order is not guaranteed
    test_modifiers('<field name="a" invisible="1" required="0"/>', '{"invisible": true}')
    test_modifiers('<field name="a" invisible="0" required="1"/>', '{"required": true}')
    test_modifiers("""<field name="a" attrs="{'invisible': [('b', '=', 'c')]}"/>""", '{"invisible": [["b", "=", "c"]]}')

    # The dictionary is supposed to be the result of fields_get().
    test_modifiers({}, '{}')
    test_modifiers({"invisible": True}, '{"invisible": true}')
    test_modifiers({"invisible": False}, '{}')


def check_object_name(name):
    """ Check if the given name is a valid openerp object name.

        The _name attribute in osv and osv_memory object is subject to
        some restrictions. This function returns True or False whether
        the given name is allowed or not.

        TODO: this is an approximation. The goal in this approximation
        is to disallow uppercase characters (in some places, we quote
        table/column names and in other not, which leads to this kind
        of errors:

            psycopg2.ProgrammingError: relation "xxx" does not exist).

        The same restriction should apply to both osv and osv_memory
        objects for consistency.

    """
    if regex_object_name.match(name) is None:
        return False
    return True

def raise_on_invalid_object_name(name):
    if not check_object_name(name):
        msg = "The _name attribute %s is not valid." % name
        logger = netsvc.Logger()
        logger.notifyChannel('orm', netsvc.LOG_ERROR, msg)
        raise except_orm('ValueError', msg)

POSTGRES_CONFDELTYPES = {
    'RESTRICT': 'r',
    'NO ACTION': 'a',
    'CASCADE': 'c',
    'SET NULL': 'n',
    'SET DEFAULT': 'd',
}

def intersect(la, lb):
    return filter(lambda x: x in lb, la)

def fix_import_export_id_paths(fieldname):
    """
    Fixes the id fields in import and exports, and splits field paths
    on '/'.

    :param str fieldname: name of the field to import/export
    :return: split field name
    :rtype: list of str
    """
    fixed_db_id = re.sub(r'([^/])\.id', r'\1/.id', fieldname)
    fixed_external_id = re.sub(r'([^/]):id', r'\1/id', fixed_db_id)
    return fixed_external_id.split('/')

class except_orm(Exception):
    def __init__(self, name, value):
        self.name = name
        self.value = value
        self.args = (name, value)

class BrowseRecordError(Exception):
    pass

class browse_null(object):
    """ Readonly python database object browser
    """

    def __init__(self):
        self.id = False

    def __getitem__(self, name):
        return None

    def __getattr__(self, name):
        return None  # XXX: return self ?

    def __int__(self):
        return False

    def __str__(self):
        return ''

    def __nonzero__(self):
        return False

    def __unicode__(self):
        return u''


#
# TODO: execute an object method on browse_record_list
#
class browse_record_list(list):
    """ Collection of browse objects

        Such an instance will be returned when doing a ``browse([ids..])``
        and will be iterable, yielding browse() objects
    """

    def __init__(self, lst, context=None):
        if not context:
            context = {}
        super(browse_record_list, self).__init__(lst)
        self.context = context


class browse_record(object):
    """ An object that behaves like a row of an object's table.
        It has attributes after the columns of the corresponding object.

        Examples::

            uobj = pool.get('res.users')
            user_rec = uobj.browse(cr, uid, 104)
            name = user_rec.name
    """
    logger = netsvc.Logger()

    def __init__(self, cr, uid, id, table, cache, context=None, list_class=None, fields_process=None):
        """
        @param cache a dictionary of model->field->data to be shared accross browse
            objects, thus reducing the SQL read()s . It can speed up things a lot,
            but also be disastrous if not discarded after write()/unlink() operations
        @param table the object (inherited from orm)
        @param context dictionary with an optional context
        """
        if fields_process is None:
            fields_process = {}
        if context is None:
            context = {}
        self._list_class = list_class or browse_record_list
        self._cr = cr
        self._uid = uid
        self._id = id
        self._table = table # deprecated, use _model!
        self._model = table
        self._table_name = self._table._name
        self.__logger = logging.getLogger(
            'osv.browse_record.' + self._table_name)
        self._context = context
        self._fields_process = fields_process

        cache.setdefault(table._name, {})
        self._data = cache[table._name]

        if not (id and isinstance(id, (int, long,))):
            raise BrowseRecordError(_('Wrong ID for the browse record, got %r, expected an integer.') % (id,))
#        if not table.exists(cr, uid, id, context):
#            raise BrowseRecordError(_('Object %s does not exists') % (self,))

        if id not in self._data:
            self._data[id] = {'id': id}

        self._cache = cache

    def __getitem__(self, name):
        if name == 'id':
            return self._id

        if name not in self._data[self._id]:
            # build the list of fields we will fetch

            # fetch the definition of the field which was asked for
            if name in self._table._columns:
                col = self._table._columns[name]
            elif name in self._table._inherit_fields:
                col = self._table._inherit_fields[name][2]
            elif hasattr(self._table, str(name)):
                attr = getattr(self._table, name)
                if isinstance(attr, (types.MethodType, types.LambdaType, types.FunctionType)):
                    def function_proxy(*args, **kwargs):
                        if 'context' not in kwargs and self._context:
                            kwargs.update(context=self._context)
                        return attr(self._cr, self._uid, [self._id], *args, **kwargs)
                    return function_proxy
                else:
                    return attr
            else:
                error_msg = "Field '%s' does not exist in object '%s'" % (name, self) 
                self.logger.notifyChannel("browse_record", netsvc.LOG_WARNING, error_msg)
                raise KeyError(error_msg)

            # if the field is a classic one or a many2one, we'll fetch all classic and many2one fields
            if col._prefetch:
                # gen the list of "local" (ie not inherited) fields which are classic or many2one
                fields_to_fetch = filter(lambda x: x[1]._classic_write, self._table._columns.items())
                # gen the list of inherited fields
                inherits = map(lambda x: (x[0], x[1][2]), self._table._inherit_fields.items())
                # complete the field list with the inherited fields which are classic or many2one
                fields_to_fetch += filter(lambda x: x[1]._classic_write, inherits)
            # otherwise we fetch only that field
            else:
                fields_to_fetch = [(name, col)]
            ids = filter(lambda id: name not in self._data[id], self._data.keys())
            # read the results
            field_names = map(lambda x: x[0], fields_to_fetch)
            field_values = self._table.read(self._cr, self._uid, ids, field_names, context=self._context, load="_classic_write")

            # TODO: improve this, very slow for reports
            if self._fields_process:
                lang = self._context.get('lang', 'en_US') or 'en_US'
                lang_obj_ids = self.pool.get('res.lang').search(self._cr, self._uid, [('code', '=', lang)])
                if not lang_obj_ids:
                    raise Exception(_('Language with code "%s" is not defined in your system !\nDefine it through the Administration menu.') % (lang,))
                lang_obj = self.pool.get('res.lang').browse(self._cr, self._uid, lang_obj_ids[0])

                for field_name, field_column in fields_to_fetch:
                    if field_column._type in self._fields_process:
                        for result_line in field_values:
                            result_line[field_name] = self._fields_process[field_column._type](result_line[field_name])
                            if result_line[field_name]:
                                result_line[field_name].set_value(self._cr, self._uid, result_line[field_name], self, field_column, lang_obj)

            if not field_values:
                # Where did those ids come from? Perhaps old entries in ir_model_dat?
                self.__logger.warn("No field_values found for ids %s in %s", ids, self)
                raise KeyError('Field %s not found in %s'%(name, self))
            # create browse records for 'remote' objects
            for result_line in field_values:
                new_data = {}
                for field_name, field_column in fields_to_fetch:
                    if field_column._type in ('many2one', 'one2one'):
                        if result_line[field_name]:
                            obj = self._table.pool.get(field_column._obj)
                            if isinstance(result_line[field_name], (list, tuple)):
                                value = result_line[field_name][0]
                            else:
                                value = result_line[field_name]
                            if value:
                                # FIXME: this happen when a _inherits object
                                #        overwrite a field of it parent. Need
                                #        testing to be sure we got the right
                                #        object and not the parent one.
                                if not isinstance(value, browse_record):
                                    if obj is None:
                                        # In some cases the target model is not available yet, so we must ignore it,
                                        # which is safe in most cases, this value will just be loaded later when needed.
                                        # This situation can be caused by custom fields that connect objects with m2o without
                                        # respecting module dependencies, causing relationships to be connected to soon when
                                        # the target is not loaded yet.
                                        continue
                                    new_data[field_name] = browse_record(self._cr,
                                        self._uid, value, obj, self._cache,
                                        context=self._context,
                                        list_class=self._list_class,
                                        fields_process=self._fields_process)
                                else:
                                    new_data[field_name] = value
                            else:
                                new_data[field_name] = browse_null()
                        else:
                            new_data[field_name] = browse_null()
                    elif field_column._type in ('one2many', 'many2many') and len(result_line[field_name]):
                        new_data[field_name] = self._list_class([browse_record(self._cr, self._uid, id, self._table.pool.get(field_column._obj), self._cache, context=self._context, list_class=self._list_class, fields_process=self._fields_process) for id in result_line[field_name]], self._context)
                    elif field_column._type in ('reference'):
                        if result_line[field_name]:
                            if isinstance(result_line[field_name], browse_record):
                                new_data[field_name] = result_line[field_name]
                            else:
                                ref_obj, ref_id = result_line[field_name].split(',')
                                ref_id = long(ref_id)
                                if ref_id:
                                    obj = self._table.pool.get(ref_obj)
                                    new_data[field_name] = browse_record(self._cr, self._uid, ref_id, obj, self._cache, context=self._context, list_class=self._list_class, fields_process=self._fields_process)
                                else:
                                    new_data[field_name] = browse_null()
                        else:
                            new_data[field_name] = browse_null()
                    else:
                        new_data[field_name] = result_line[field_name]
                self._data[result_line['id']].update(new_data)

        if not name in self._data[self._id]:
            # How did this happen? Could be a missing model due to custom fields used too soon, see above.
            self.logger.notifyChannel("browse_record", netsvc.LOG_ERROR,
                    "Fields to fetch: %s, Field values: %s"%(field_names, field_values))
            self.logger.notifyChannel("browse_record", netsvc.LOG_ERROR,
                    "Cached: %s, Table: %s"%(self._data[self._id], self._table))
            raise KeyError(_('Unknown attribute %s in %s ') % (name, self))
        return self._data[self._id][name]

    def __getattr__(self, name):
        try:
            return self[name]
        except KeyError, e:
            raise AttributeError(e)

    def __contains__(self, name):
        return (name in self._table._columns) or (name in self._table._inherit_fields) or hasattr(self._table, name)

    def __iter__(self):
        raise NotImplementedError("Iteration is not allowed on %s" % self)

    def __hasattr__(self, name):
        return name in self

    def __int__(self):
        return self._id

    def __str__(self):
        return "browse_record(%s, %d)" % (self._table_name, self._id)

    def __eq__(self, other):
        if not isinstance(other, browse_record):
            return False
        return (self._table_name, self._id) == (other._table_name, other._id)

    def __ne__(self, other):
        if not isinstance(other, browse_record):
            return True
        return (self._table_name, self._id) != (other._table_name, other._id)

    # we need to define __unicode__ even though we've already defined __str__
    # because we have overridden __getattr__
    def __unicode__(self):
        return unicode(str(self))

    def __hash__(self):
        return hash((self._table_name, self._id))

    __repr__ = __str__

    def refresh(self):
        """Force refreshing this browse_record's data and all the data of the
           records that belong to the same cache, by emptying the cache completely,
           preserving only the record identifiers (for prefetching optimizations).
        """
        for model, model_cache in self._cache.iteritems():
            # only preserve the ids of the records that were in the cache
            cached_ids = dict([(i, {'id': i}) for i in model_cache.keys()])
            self._cache[model].clear()
            self._cache[model].update(cached_ids)

def pg_varchar(size=0):
    """ Returns the VARCHAR declaration for the provided size:

    * If no size (or an empty or negative size is provided) return an
      'infinite' VARCHAR
    * Otherwise return a VARCHAR(n)

    :type int size: varchar size, optional
    :rtype: str
    """
    if size:
        if not isinstance(size, int):
            raise TypeError("VARCHAR parameter should be an int, got %s"
                            % type(size))
        if size > 0:
            return 'VARCHAR(%d)' % size
    return 'VARCHAR'

FIELDS_TO_PGTYPES = {
    fields.boolean: 'bool',
    fields.integer: 'int4',
    fields.integer_big: 'int8',
    fields.text: 'text',
    fields.date: 'date',
    fields.time: 'time',
    fields.datetime: 'timestamp',
    fields.binary: 'bytea',
    fields.many2one: 'int4',
}

def get_pg_type(f, type_override=None):
    """
    :param fields._column f: field to get a Postgres type for
    :param type type_override: use the provided type for dispatching instead of the field's own type
    :returns: (postgres_identification_type, postgres_type_specification)
    :rtype: (str, str)
    """
    field_type = type_override or type(f)

<<<<<<< HEAD
    if field_type in FIELDS_TO_PGTYPES:
        pg_type =  (FIELDS_TO_PGTYPES[field_type], FIELDS_TO_PGTYPES[field_type])
    elif issubclass(field_type, fields.float):
=======
    type_dict = {
            fields.boolean: 'bool',
            fields.integer: 'int4',
            fields.integer_big: 'int8',
            fields.text: 'text',
            fields.date: 'date',
            fields.time: 'time',
            fields.datetime: 'timestamp',
            fields.binary: 'bytea',
            fields.many2one: 'int4',
            fields.serialized: 'text',
            }
    if type(f) in type_dict:
        f_type = (type_dict[type(f)], type_dict[type(f)])
    elif isinstance(f, fields.float):
>>>>>>> a59c66ed
        if f.digits:
            pg_type = ('numeric', 'NUMERIC')
        else:
            pg_type = ('float8', 'DOUBLE PRECISION')
    elif issubclass(field_type, (fields.char, fields.reference)):
        pg_type = ('varchar', pg_varchar(f.size))
    elif issubclass(field_type, fields.selection):
        if (isinstance(f.selection, list) and isinstance(f.selection[0][0], int))\
                or getattr(f, 'size', None) == -1:
            pg_type = ('int4', 'INTEGER')
        else:
            pg_type = ('varchar', pg_varchar(getattr(f, 'size', None)))
    elif issubclass(field_type, fields.function):
        if f._type == 'selection':
            pg_type = ('varchar', pg_varchar())
        else:
            pg_type = get_pg_type(f, getattr(fields, f._type))
    else:
        logging.getLogger('orm').warn('%s type not supported!', field_type)
        pg_type = None

    return pg_type


class MetaModel(type):
    """ Metaclass for the Model.

    This class is used as the metaclass for the Model class to discover
    the models defined in a module (i.e. without instanciating them).
    If the automatic discovery is not needed, it is possible to set the
    model's _register attribute to False.

    """

    module_to_models = {}

    def __init__(self, name, bases, attrs):
        if not self._register:
            self._register = True
            super(MetaModel, self).__init__(name, bases, attrs)
            return

        module_name = self.__module__.split('.')[0]
        if not hasattr(self, '_module'):
            self._module = module_name

        # Remember which models to instanciate for this module.
        self.module_to_models.setdefault(self._module, []).append(self)


# Definition of log access columns, automatically added to models if
# self._log_access is True
LOG_ACCESS_COLUMNS = {
    'create_uid': 'INTEGER REFERENCES res_users ON DELETE SET NULL',
    'create_date': 'TIMESTAMP',
    'write_uid': 'INTEGER REFERENCES res_users ON DELETE SET NULL',
    'write_date': 'TIMESTAMP'
}
# special columns automatically created by the ORM
MAGIC_COLUMNS =  ['id'] + LOG_ACCESS_COLUMNS.keys()

class BaseModel(object):
    """ Base class for OpenERP models.

    OpenERP models are created by inheriting from this class' subclasses:

        * Model: for regular database-persisted models
        * TransientModel: for temporary data, stored in the database but automatically
                          vaccuumed every so often
        * AbstractModel: for abstract super classes meant to be shared by multiple
                        _inheriting classes (usually Models or TransientModels)

    The system will later instantiate the class once per database (on
    which the class' module is installed).

    To create a class that should not be instantiated, the _register class attribute
    may be set to False.
    """
    __metaclass__ = MetaModel
    _register = False # Set to false if the model shouldn't be automatically discovered.
    _name = None
    _columns = {}
    _constraints = []
    _defaults = {}
    _rec_name = 'name'
    _parent_name = 'parent_id'
    _parent_store = False
    _parent_order = False
    _date_name = 'date'
    _order = 'id'
    _sequence = None
    _description = None

    # dict of {field:method}, with method returning the name_get of records
    # to include in the _read_group, if grouped on this field
    _group_by_full = {}

    # Transience
    _transient = False # True in a TransientModel
    _transient_max_count = None
    _transient_max_hours = None
    _transient_check_time = 20

    # structure:
    #  { 'parent_model': 'm2o_field', ... }
    _inherits = {}

    # Mapping from inherits'd field name to triple (m, r, f, n) where m is the
    # model from which it is inherits'd, r is the (local) field towards m, f
    # is the _column object itself, and n is the original (i.e. top-most)
    # parent model.
    # Example:
    #  { 'field_name': ('parent_model', 'm2o_field_to_reach_parent',
    #                   field_column_obj, origina_parent_model), ... }
    _inherit_fields = {}

    # Mapping field name/column_info object
    # This is similar to _inherit_fields but:
    # 1. includes self fields,
    # 2. uses column_info instead of a triple.
    _all_columns = {}

    _table = None
    _invalids = set()
    _log_create = False
    _sql_constraints = []
    _protected = ['read', 'write', 'create', 'default_get', 'perm_read', 'unlink', 'fields_get', 'fields_view_get', 'search', 'name_get', 'distinct_field_get', 'name_search', 'copy', 'import_data', 'search_count', 'exists']
    __logger = logging.getLogger('orm')
    __schema = logging.getLogger('orm.schema')

    CONCURRENCY_CHECK_FIELD = '__last_update'

    def log(self, cr, uid, id, message, secondary=False, context=None):
        if context and context.get('disable_log'):
            return True
        return self.pool.get('res.log').create(cr, uid,
                {
                    'name': message,
                    'res_model': self._name,
                    'secondary': secondary,
                    'res_id': id,
                },
                context=context
        )

    def view_init(self, cr, uid, fields_list, context=None):
        """Override this method to do specific things when a view on the object is opened."""
        pass

    def _field_create(self, cr, context=None):
        """ Create entries in ir_model_fields for all the model's fields.

        If necessary, also create an entry in ir_model, and if called from the
        modules loading scheme (by receiving 'module' in the context), also
        create entries in ir_model_data (for the model and the fields).

        - create an entry in ir_model (if there is not already one),
        - create an entry in ir_model_data (if there is not already one, and if
          'module' is in the context),
        - update ir_model_fields with the fields found in _columns
          (TODO there is some redundancy as _columns is updated from
          ir_model_fields in __init__).

        """
        if context is None:
            context = {}
        cr.execute("SELECT id FROM ir_model WHERE model=%s", (self._name,))
        if not cr.rowcount:
            cr.execute('SELECT nextval(%s)', ('ir_model_id_seq',))
            model_id = cr.fetchone()[0]
            cr.execute("INSERT INTO ir_model (id,model, name, info,state) VALUES (%s, %s, %s, %s, %s)", (model_id, self._name, self._description, self.__doc__, 'base'))
        else:
            model_id = cr.fetchone()[0]
        if 'module' in context:
            name_id = 'model_'+self._name.replace('.', '_')
            cr.execute('select * from ir_model_data where name=%s and module=%s', (name_id, context['module']))
            if not cr.rowcount:
                cr.execute("INSERT INTO ir_model_data (name,date_init,date_update,module,model,res_id) VALUES (%s, now(), now(), %s, %s, %s)", \
                    (name_id, context['module'], 'ir.model', model_id)
                )

        cr.commit()

        cr.execute("SELECT * FROM ir_model_fields WHERE model=%s", (self._name,))
        cols = {}
        for rec in cr.dictfetchall():
            cols[rec['name']] = rec

        ir_model_fields_obj = self.pool.get('ir.model.fields')
        
        high_priority_items=[]
        low_priority_items=[]
        #sparse field should be created at the end, indeed this field depend of other field
        for item in self._columns.items():
            if item[1].__class__ == fields.sparse:
                low_priority_items.append(item)
            else:
                high_priority_items.append(item)
        for (k, f) in high_priority_items + low_priority_items:
            vals = {
                'model_id': model_id,
                'model': self._name,
                'name': k,
                'field_description': f.string.replace("'", " "),
                'ttype': f._type,
                'relation': f._obj or '',
                'view_load': (f.view_load and 1) or 0,
                'select_level': tools.ustr(f.select or 0),
                'readonly': (f.readonly and 1) or 0,
                'required': (f.required and 1) or 0,
                'selectable': (f.selectable and 1) or 0,
                'translate': (f.translate and 1) or 0,
                'relation_field': (f._type=='one2many' and isinstance(f, fields.one2many)) and f._fields_id or '',
                'serialization_field_id': None,
            }
            if 'serialization_field' in dir(f):
                serialization_field_id = ir_model_fields_obj.search(cr, 1, [('model','=',vals['model']), ('name', '=', f.serialization_field)])
                if not serialization_field_id:
                    raise except_orm(_('Error'), _("The field %s does not exist!" %f.serialization_field))
                vals['serialization_field_id'] = serialization_field_id[0]
            
            # When its a custom field,it does not contain f.select
            if context.get('field_state', 'base') == 'manual':
                if context.get('field_name', '') == k:
                    vals['select_level'] = context.get('select', '0')
                #setting value to let the problem NOT occur next time
                elif k in cols:
                    vals['select_level'] = cols[k]['select_level']

            if k not in cols:
                cr.execute('select nextval(%s)', ('ir_model_fields_id_seq',))
                id = cr.fetchone()[0]
                vals['id'] = id
                cr.execute("""INSERT INTO ir_model_fields (
                    id, model_id, model, name, field_description, ttype,
                    relation,view_load,state,select_level,relation_field, translate, serialization_field_id
                ) VALUES (
                    %s,%s,%s,%s,%s,%s,%s,%s,%s,%s,%s,%s,%s
                )""", (
                    id, vals['model_id'], vals['model'], vals['name'], vals['field_description'], vals['ttype'],
                     vals['relation'], bool(vals['view_load']), 'base',
                    vals['select_level'], vals['relation_field'], bool(vals['translate']), vals['serialization_field_id']
                ))
                if 'module' in context:
                    name1 = 'field_' + self._table + '_' + k
                    cr.execute("select name from ir_model_data where name=%s", (name1,))
                    if cr.fetchone():
                        name1 = name1 + "_" + str(id)
                    cr.execute("INSERT INTO ir_model_data (name,date_init,date_update,module,model,res_id) VALUES (%s, now(), now(), %s, %s, %s)", \
                        (name1, context['module'], 'ir.model.fields', id)
                    )
            else:
                for key, val in vals.items():
                    if cols[k][key] != vals[key]:
                        cr.execute('update ir_model_fields set field_description=%s where model=%s and name=%s', (vals['field_description'], vals['model'], vals['name']))
                        cr.commit()
                        cr.execute("""UPDATE ir_model_fields SET
                            model_id=%s, field_description=%s, ttype=%s, relation=%s,
                            view_load=%s, select_level=%s, readonly=%s ,required=%s, selectable=%s, relation_field=%s, translate=%s, serialization_field_id=%s
                        WHERE
                            model=%s AND name=%s""", (
                                vals['model_id'], vals['field_description'], vals['ttype'],
                                vals['relation'], bool(vals['view_load']),
                                vals['select_level'], bool(vals['readonly']), bool(vals['required']), bool(vals['selectable']), vals['relation_field'], bool(vals['translate']), vals['serialization_field_id'], vals['model'], vals['name']
                            ))
                        break
        cr.commit()

    #
    # Goal: try to apply inheritance at the instanciation level and
    #       put objects in the pool var
    #
    @classmethod
    def create_instance(cls, pool, cr):
        """ Instanciate a given model.

        This class method instanciates the class of some model (i.e. a class
        deriving from osv or osv_memory). The class might be the class passed
        in argument or, if it inherits from another class, a class constructed
        by combining the two classes.

        The ``attributes`` argument specifies which parent class attributes
        have to be combined.

        TODO: the creation of the combined class is repeated at each call of
        this method. This is probably unnecessary.

        """
        attributes = ['_columns', '_defaults', '_inherits', '_constraints',
            '_sql_constraints']

        parent_names = getattr(cls, '_inherit', None)
        if parent_names:
            if isinstance(parent_names, (str, unicode)):
                name = cls._name or parent_names
                parent_names = [parent_names]
            else:
                name = cls._name

            if not name:
                raise TypeError('_name is mandatory in case of multiple inheritance')

            for parent_name in ((type(parent_names)==list) and parent_names or [parent_names]):
                parent_model = pool.get(parent_name)
                if not getattr(cls, '_original_module', None) and name == parent_model._name:
                    cls._original_module = parent_model._original_module
                if not parent_model:
                    raise TypeError('The model "%s" specifies an unexisting parent class "%s"\n'
                        'You may need to add a dependency on the parent class\' module.' % (name, parent_name))
                parent_class = parent_model.__class__
                nattr = {}
                for s in attributes:
                    new = copy.copy(getattr(parent_model, s, {}))
                    if s == '_columns':
                        # Don't _inherit custom fields.
                        for c in new.keys():
                            if new[c].manual:
                                del new[c]
                    if hasattr(new, 'update'):
                        new.update(cls.__dict__.get(s, {}))
                    elif s=='_constraints':
                        for c in cls.__dict__.get(s, []):
                            exist = False
                            for c2 in range(len(new)):
                                 #For _constraints, we should check field and methods as well
                                 if new[c2][2]==c[2] and (new[c2][0] == c[0] \
                                        or getattr(new[c2][0],'__name__', True) == \
                                            getattr(c[0],'__name__', False)):
                                    # If new class defines a constraint with
                                    # same function name, we let it override
                                    # the old one.
                                    new[c2] = c
                                    exist = True
                                    break
                            if not exist:
                                new.append(c)
                    else:
                        new.extend(cls.__dict__.get(s, []))
                    nattr[s] = new
                cls = type(name, (cls, parent_class), dict(nattr, _register=False))
        if not getattr(cls, '_original_module', None):
            cls._original_module = cls._module
        obj = object.__new__(cls)
        obj.__init__(pool, cr)
        return obj

    def __new__(cls):
        """Register this model.

        This doesn't create an instance but simply register the model
        as being part of the module where it is defined.

        """


        # Set the module name (e.g. base, sale, accounting, ...) on the class.
        module = cls.__module__.split('.')[0]
        if not hasattr(cls, '_module'):
            cls._module = module

        # Record this class in the list of models to instantiate for this module,
        # managed by the metaclass.
        module_model_list = MetaModel.module_to_models.setdefault(cls._module, [])
        if cls not in module_model_list:
            module_model_list.append(cls)

        # Since we don't return an instance here, the __init__
        # method won't be called.
        return None

    def __init__(self, pool, cr):
        """ Initialize a model and make it part of the given registry.

        - copy the stored fields' functions in the osv_pool,
        - update the _columns with the fields found in ir_model_fields,
        - ensure there is a many2one for each _inherits'd parent,
        - update the children's _columns,
        - give a chance to each field to initialize itself.

        """
        pool.add(self._name, self)
        self.pool = pool

        if not self._name and not hasattr(self, '_inherit'):
            name = type(self).__name__.split('.')[0]
            msg = "The class %s has to have a _name attribute" % name

            logger = netsvc.Logger()
            logger.notifyChannel('orm', netsvc.LOG_ERROR, msg)
            raise except_orm('ValueError', msg)

        if not self._description:
            self._description = self._name
        if not self._table:
            self._table = self._name.replace('.', '_')

        if not hasattr(self, '_log_access'):
            # If _log_access is not specified, it is the same value as _auto.
            self._log_access = getattr(self, "_auto", True)

        self._columns = self._columns.copy()
        for store_field in self._columns:
            f = self._columns[store_field]
            if hasattr(f, 'digits_change'):
                f.digits_change(cr)
            def not_this_field(stored_func):
                x, y, z, e, f, l = stored_func
                return x != self._name or y != store_field
            self.pool._store_function[self._name] = filter(not_this_field, self.pool._store_function.get(self._name, []))
            if not isinstance(f, fields.function):
                continue
            if not f.store:
                continue
            sm = f.store
            if sm is True:
                sm = {self._name: (lambda self, cr, uid, ids, c={}: ids, None, 10, None)}
            for object, aa in sm.items():
                if len(aa) == 4:
                    (fnct, fields2, order, length) = aa
                elif len(aa) == 3:
                    (fnct, fields2, order) = aa
                    length = None
                else:
                    raise except_orm('Error',
                        ('Invalid function definition %s in object %s !\nYou must use the definition: store={object:(fnct, fields, priority, time length)}.' % (store_field, self._name)))
                self.pool._store_function.setdefault(object, [])
                self.pool._store_function[object].append((self._name, store_field, fnct, tuple(fields2) if fields2 else None, order, length))
                self.pool._store_function[object].sort(lambda x, y: cmp(x[4], y[4]))

        for (key, _, msg) in self._sql_constraints:
            self.pool._sql_error[self._table+'_'+key] = msg

        # Load manual fields

        cr.execute("SELECT id FROM ir_model_fields WHERE name=%s AND model=%s", ('state', 'ir.model.fields'))
        if cr.fetchone():
            cr.execute('SELECT * FROM ir_model_fields WHERE model=%s AND state=%s', (self._name, 'manual'))
            for field in cr.dictfetchall():
                if field['name'] in self._columns:
                    continue
                attrs = {
                    'string': field['field_description'],
                    'required': bool(field['required']),
                    'readonly': bool(field['readonly']),
                    'domain': eval(field['domain']) if field['domain'] else None,
                    'size': field['size'],
                    'ondelete': field['on_delete'],
                    'translate': (field['translate']),
                    'manual': True,
                    #'select': int(field['select_level'])
                }

                if field['ttype'] == 'selection':
                    self._columns[field['name']] = fields.selection(eval(field['selection']), **attrs)
                elif field['ttype'] == 'reference':
                    self._columns[field['name']] = fields.reference(selection=eval(field['selection']), **attrs)
                elif field['ttype'] == 'many2one':
                    self._columns[field['name']] = fields.many2one(field['relation'], **attrs)
                elif field['ttype'] == 'one2many':
                    self._columns[field['name']] = fields.one2many(field['relation'], field['relation_field'], **attrs)
                elif field['ttype'] == 'many2many':
                    _rel1 = field['relation'].replace('.', '_')
                    _rel2 = field['model'].replace('.', '_')
                    _rel_name = 'x_%s_%s_%s_rel' % (_rel1, _rel2, field['name'])
                    self._columns[field['name']] = fields.many2many(field['relation'], _rel_name, 'id1', 'id2', **attrs)
                else:
                    self._columns[field['name']] = getattr(fields, field['ttype'])(**attrs)
        self._inherits_check()
        self._inherits_reload()
        if not self._sequence:
            self._sequence = self._table + '_id_seq'
        for k in self._defaults:
            assert (k in self._columns) or (k in self._inherit_fields), 'Default function defined in %s but field %s does not exist !' % (self._name, k,)
        for f in self._columns:
            self._columns[f].restart()

        # Transience
        if self.is_transient():
            self._transient_check_count = 0
            self._transient_max_count = config.get('osv_memory_count_limit')
            self._transient_max_hours = config.get('osv_memory_age_limit')
            assert self._log_access, "TransientModels must have log_access turned on, "\
                                     "in order to implement their access rights policy"

    def __export_row(self, cr, uid, row, fields, context=None):
        if context is None:
            context = {}

        def check_type(field_type):
            if field_type == 'float':
                return 0.0
            elif field_type == 'integer':
                return 0
            elif field_type == 'boolean':
                return 'False'
            return ''

        def selection_field(in_field):
            col_obj = self.pool.get(in_field.keys()[0])
            if f[i] in col_obj._columns.keys():
                return  col_obj._columns[f[i]]
            elif f[i] in col_obj._inherits.keys():
                selection_field(col_obj._inherits)
            else:
                return False

        lines = []
        data = map(lambda x: '', range(len(fields)))
        done = []
        for fpos in range(len(fields)):
            f = fields[fpos]
            if f:
                r = row
                i = 0
                while i < len(f):
                    if f[i] == '.id':
                        r = r['id']
                    elif f[i] == 'id':
                        model_data = self.pool.get('ir.model.data')
                        data_ids = model_data.search(cr, uid, [('model', '=', r._table_name), ('res_id', '=', r['id'])])
                        if len(data_ids):
                            d = model_data.read(cr, uid, data_ids, ['name', 'module'])[0]
                            if d['module']:
                                r = '%s.%s' % (d['module'], d['name'])
                            else:
                                r = d['name']
                        else:
                            postfix = 0
                            while True:
                                n = self._table+'_'+str(r['id']) + (postfix and ('_'+str(postfix)) or '' )
                                if not model_data.search(cr, uid, [('name', '=', n)]):
                                    break
                                postfix += 1
                            model_data.create(cr, uid, {
                                'name': n,
                                'model': self._name,
                                'res_id': r['id'],
                                'module': '__export__',
                            })
                            r = n
                    else:
                        r = r[f[i]]
                        # To display external name of selection field when its exported
                        cols = False
                        if f[i] in self._columns.keys():
                            cols = self._columns[f[i]]
                        elif f[i] in self._inherit_fields.keys():
                            cols = selection_field(self._inherits)
                        if cols and cols._type == 'selection':
                            sel_list = cols.selection
                            if r and type(sel_list) == type([]):
                                r = [x[1] for x in sel_list if r==x[0]]
                                r = r and r[0] or False
                    if not r:
                        if f[i] in self._columns:
                            r = check_type(self._columns[f[i]]._type)
                        elif f[i] in self._inherit_fields:
                            r = check_type(self._inherit_fields[f[i]][2]._type)
                        data[fpos] = r or False
                        break
                    if isinstance(r, (browse_record_list, list)):
                        first = True
                        fields2 = map(lambda x: (x[:i+1]==f[:i+1] and x[i+1:]) \
                                or [], fields)
                        if fields2 in done:
                            if [x for x in fields2 if x]:
                                break
                        done.append(fields2)
                        for row2 in r:
                            lines2 = self.__export_row(cr, uid, row2, fields2,
                                    context)
                            if first:
                                for fpos2 in range(len(fields)):
                                    if lines2 and lines2[0][fpos2]:
                                        data[fpos2] = lines2[0][fpos2]
                                if not data[fpos]:
                                    dt = ''
                                    for rr in r:
                                        name_relation = self.pool.get(rr._table_name)._rec_name
                                        if isinstance(rr[name_relation], browse_record):
                                            rr = rr[name_relation]
                                        rr_name = self.pool.get(rr._table_name).name_get(cr, uid, [rr.id], context=context)
                                        rr_name = rr_name and rr_name[0] and rr_name[0][1] or ''
                                        dt += tools.ustr(rr_name or '') + ','
                                    data[fpos] = dt[:-1]
                                    break
                                lines += lines2[1:]
                                first = False
                            else:
                                lines += lines2
                        break
                    i += 1
                if i == len(f):
                    if isinstance(r, browse_record):
                        r = self.pool.get(r._table_name).name_get(cr, uid, [r.id], context=context)
                        r = r and r[0] and r[0][1] or ''
                    data[fpos] = tools.ustr(r or '')
        return [data] + lines

    def export_data(self, cr, uid, ids, fields_to_export, context=None):
        """
        Export fields for selected objects

        :param cr: database cursor
        :param uid: current user id
        :param ids: list of ids
        :param fields_to_export: list of fields
        :param context: context arguments, like lang, time zone
        :rtype: dictionary with a *datas* matrix

        This method is used when exporting data via client menu

        """
        if context is None:
            context = {}
        cols = self._columns.copy()
        for f in self._inherit_fields:
            cols.update({f: self._inherit_fields[f][2]})
        fields_to_export = map(fix_import_export_id_paths, fields_to_export)
        datas = []
        for row in self.browse(cr, uid, ids, context):
            datas += self.__export_row(cr, uid, row, fields_to_export, context)
        return {'datas': datas}

    def import_data(self, cr, uid, fields, datas, mode='init', current_module='', noupdate=False, context=None, filename=None):
        """Import given data in given module

        This method is used when importing data via client menu.

        Example of fields to import for a sale.order::

            .id,                         (=database_id)
            partner_id,                  (=name_search)
            order_line/.id,              (=database_id)
            order_line/name,
            order_line/product_id/id,    (=xml id)
            order_line/price_unit,
            order_line/product_uom_qty,
            order_line/product_uom/id    (=xml_id)

        This method returns a 4-tuple with the following structure::

            (return_code, errored_resource, error_message, unused)

        * The first item is a return code, it is ``-1`` in case of
          import error, or the last imported row number in case of success
        * The second item contains the record data dict that failed to import
          in case of error, otherwise it's 0
        * The third item contains an error message string in case of error,
          otherwise it's 0
        * The last item is currently unused, with no specific semantics

        :param fields: list of fields to import
        :param data: data to import
        :param mode: 'init' or 'update' for record creation
        :param current_module: module name
        :param noupdate: flag for record creation
        :param filename: optional file to store partial import state for recovery
        :returns: 4-tuple in the form (return_code, errored_resource, error_message, unused)
        :rtype: (int, dict or 0, str or 0, str or 0)
        """
        if not context:
            context = {}
        fields = map(fix_import_export_id_paths, fields)
        logger = netsvc.Logger()
        ir_model_data_obj = self.pool.get('ir.model.data')

        # mode: id (XML id) or .id (database id) or False for name_get
        def _get_id(model_name, id, current_module=False, mode='id'):
            if mode=='.id':
                id = int(id)
                obj_model = self.pool.get(model_name)
                ids = obj_model.search(cr, uid, [('id', '=', int(id))])
                if not len(ids):
                    raise Exception(_("Database ID doesn't exist: %s : %s") %(model_name, id))
            elif mode=='id':
                if '.' in id:
                    module, xml_id = id.rsplit('.', 1)
                else:
                    module, xml_id = current_module, id
                record_id = ir_model_data_obj._get_id(cr, uid, module, xml_id)
                ir_model_data = ir_model_data_obj.read(cr, uid, [record_id], ['res_id'])
                if not ir_model_data:
                    raise ValueError('No references to %s.%s' % (module, xml_id))
                id = ir_model_data[0]['res_id']
            else:
                obj_model = self.pool.get(model_name)
                ids = obj_model.name_search(cr, uid, id, operator='=', context=context)
                if not ids:
                    raise ValueError('No record found for %s' % (id,))
                id = ids[0][0]
            return id

        # IN:
        #   datas: a list of records, each record is defined by a list of values
        #   prefix: a list of prefix fields ['line_ids']
        #   position: the line to process, skip is False if it's the first line of the current record
        # OUT:
        #   (res, position, warning, res_id) with
        #     res: the record for the next line to process (including it's one2many)
        #     position: the new position for the next line
        #     res_id: the ID of the record if it's a modification
        def process_liness(self, datas, prefix, current_module, model_name, fields_def, position=0, skip=0):
            line = datas[position]
            row = {}
            warning = []
            data_res_id = False
            xml_id = False
            nbrmax = position+1

            done = {}
            for i, field in enumerate(fields):
                res = False
                if i >= len(line):
                    raise Exception(_('Please check that all your lines have %d columns.'
                        'Stopped around line %d having %d columns.') % \
                            (len(fields), position+2, len(line)))
                if not line[i]:
                    continue

                if field[:len(prefix)] <> prefix:
                    if line[i] and skip:
                        return False
                    continue
                field_name = field[len(prefix)]

                #set the mode for m2o, o2m, m2m : xml_id/id/name
                if len(field) == len(prefix)+1:
                    mode = False
                else:
                    mode = field[len(prefix)+1]

                # TODO: improve this by using csv.csv_reader
                def many_ids(line, relation, current_module, mode):
                    res = []
                    for db_id in line.split(config.get('csv_internal_sep')):
                        res.append(_get_id(relation, db_id, current_module, mode))
                    return [(6,0,res)]

                # ID of the record using a XML ID
                if field_name == 'id':
                    try:
                        data_res_id = _get_id(model_name, line[i], current_module, 'id')
                    except ValueError:
                        pass
                    xml_id = line[i]
                    continue

                # ID of the record using a database ID
                elif field_name == '.id':
                    data_res_id = _get_id(model_name, line[i], current_module, '.id')
                    continue

                field_type = fields_def[field_name]['type']
                # recursive call for getting children and returning [(0,0,{})] or [(1,ID,{})]
                if field_type == 'one2many':
                    if field_name in done:
                        continue
                    done[field_name] = True
                    relation = fields_def[field_name]['relation']
                    relation_obj = self.pool.get(relation)
                    newfd = relation_obj.fields_get( cr, uid, context=context )
                    pos = position

                    res = many_ids(line[i], relation, current_module, mode)

                    first = 0
                    while pos < len(datas):
                        res2 = process_liness(self, datas, prefix + [field_name], current_module, relation_obj._name, newfd, pos, first)
                        if not res2:
                            break
                        (newrow, pos, w2, data_res_id2, xml_id2) = res2
                        nbrmax = max(nbrmax, pos)
                        warning += w2
                        first += 1

                        if data_res_id2:
                            res.append((4, data_res_id2))

                        if (not newrow) or not reduce(lambda x, y: x or y, newrow.values(), 0):
                            break

                        res.append( (data_res_id2 and 1 or 0, data_res_id2 or 0, newrow) )

                elif field_type == 'many2one':
                    relation = fields_def[field_name]['relation']
                    res = _get_id(relation, line[i], current_module, mode)

                elif field_type == 'many2many':
                    relation = fields_def[field_name]['relation']
                    res = many_ids(line[i], relation, current_module, mode)

                elif field_type == 'integer':
                    res = line[i] and int(line[i]) or 0
                elif field_type == 'boolean':
                    res = line[i].lower() not in ('0', 'false', 'off')
                elif field_type == 'float':
                    res = line[i] and float(line[i]) or 0.0
                elif field_type == 'selection':
                    for key, val in fields_def[field_name]['selection']:
                        if tools.ustr(line[i]) in [tools.ustr(key), tools.ustr(val)]:
                            res = key
                            break
                    if line[i] and not res:
                        logging.getLogger('orm.import').warn(
                            _("key '%s' not found in selection field '%s'"),
                            tools.ustr(line[i]), tools.ustr(field_name))
                        warning.append(_("Key/value '%s' not found in selection field '%s'") % (
                            tools.ustr(line[i]), tools.ustr(field_name)))

                else:
                    res = line[i]

                row[field_name] = res or False

            result = (row, nbrmax, warning, data_res_id, xml_id)
            return result

        fields_def = self.fields_get(cr, uid, context=context)

        if config.get('import_partial', False) and filename:
            data = pickle.load(file(config.get('import_partial')))

        position = 0
        while position<len(datas):
            res = {}

            (res, position, warning, res_id, xml_id) = \
                    process_liness(self, datas, [], current_module, self._name, fields_def, position=position)
            if len(warning):
                cr.rollback()
                return (-1, res, 'Line ' + str(position) +' : ' + '!\n'.join(warning), '')

            try:
                ir_model_data_obj._update(cr, uid, self._name,
                     current_module, res, mode=mode, xml_id=xml_id,
                     noupdate=noupdate, res_id=res_id, context=context)
            except Exception, e:
                return (-1, res, 'Line ' + str(position) + ' : ' + tools.ustr(e), '')

            if config.get('import_partial', False) and filename and (not (position%100)):
                data = pickle.load(file(config.get('import_partial')))
                data[filename] = position
                pickle.dump(data, file(config.get('import_partial'), 'wb'))
                if context.get('defer_parent_store_computation'):
                    self._parent_store_compute(cr)
                cr.commit()

        if context.get('defer_parent_store_computation'):
            self._parent_store_compute(cr)
        return (position, 0, 0, 0)

    def get_invalid_fields(self, cr, uid):
        return list(self._invalids)

    def _validate(self, cr, uid, ids, context=None):
        context = context or {}
        lng = context.get('lang', False) or 'en_US'
        trans = self.pool.get('ir.translation')
        error_msgs = []
        for constraint in self._constraints:
            fun, msg, fields = constraint
            if not fun(self, cr, uid, ids):
                # Check presence of __call__ directly instead of using
                # callable() because it will be deprecated as of Python 3.0
                if hasattr(msg, '__call__'):
                    tmp_msg = msg(self, cr, uid, ids, context=context)
                    if isinstance(tmp_msg, tuple):
                        tmp_msg, params = tmp_msg
                        translated_msg = tmp_msg % params
                    else:
                        translated_msg = tmp_msg
                else:
                    translated_msg = trans._get_source(cr, uid, self._name, 'constraint', lng, msg) or msg
                error_msgs.append(
                        _("Error occurred while validating the field(s) %s: %s") % (','.join(fields), translated_msg)
                )
                self._invalids.update(fields)
        if error_msgs:
            cr.rollback()
            raise except_orm('ValidateError', '\n'.join(error_msgs))
        else:
            self._invalids.clear()

    def default_get(self, cr, uid, fields_list, context=None):
        """
        Returns default values for the fields in fields_list.

        :param fields_list: list of fields to get the default values for (example ['field1', 'field2',])
        :type fields_list: list
        :param context: optional context dictionary - it may contains keys for specifying certain options
                        like ``context_lang`` (language) or ``context_tz`` (timezone) to alter the results of the call.
                        It may contain keys in the form ``default_XXX`` (where XXX is a field name), to set
                        or override a default value for a field.
                        A special ``bin_size`` boolean flag may also be passed in the context to request the
                        value of all fields.binary columns to be returned as the size of the binary instead of its
                        contents. This can also be selectively overriden by passing a field-specific flag
                        in the form ``bin_size_XXX: True/False`` where ``XXX`` is the name of the field.
                        Note: The ``bin_size_XXX`` form is new in OpenERP v6.0.
        :return: dictionary of the default values (set on the object model class, through user preferences, or in the context)
        """
        # trigger view init hook
        self.view_init(cr, uid, fields_list, context)

        if not context:
            context = {}
        defaults = {}

        # get the default values for the inherited fields
        for t in self._inherits.keys():
            defaults.update(self.pool.get(t).default_get(cr, uid, fields_list,
                context))

        # get the default values defined in the object
        for f in fields_list:
            if f in self._defaults:
                if callable(self._defaults[f]):
                    defaults[f] = self._defaults[f](self, cr, uid, context)
                else:
                    defaults[f] = self._defaults[f]

            fld_def = ((f in self._columns) and self._columns[f]) \
                    or ((f in self._inherit_fields) and self._inherit_fields[f][2]) \
                    or False

            if isinstance(fld_def, fields.property):
                property_obj = self.pool.get('ir.property')
                prop_value = property_obj.get(cr, uid, f, self._name, context=context)
                if prop_value:
                    if isinstance(prop_value, (browse_record, browse_null)):
                        defaults[f] = prop_value.id
                    else:
                        defaults[f] = prop_value
                else:
                    if f not in defaults:
                        defaults[f] = False

        # get the default values set by the user and override the default
        # values defined in the object
        ir_values_obj = self.pool.get('ir.values')
        res = ir_values_obj.get(cr, uid, 'default', False, [self._name])
        for id, field, field_value in res:
            if field in fields_list:
                fld_def = (field in self._columns) and self._columns[field] or self._inherit_fields[field][2]
                if fld_def._type in ('many2one', 'one2one'):
                    obj = self.pool.get(fld_def._obj)
                    if not obj.search(cr, uid, [('id', '=', field_value or False)]):
                        continue
                if fld_def._type in ('many2many'):
                    obj = self.pool.get(fld_def._obj)
                    field_value2 = []
                    for i in range(len(field_value)):
                        if not obj.search(cr, uid, [('id', '=',
                            field_value[i])]):
                            continue
                        field_value2.append(field_value[i])
                    field_value = field_value2
                if fld_def._type in ('one2many'):
                    obj = self.pool.get(fld_def._obj)
                    field_value2 = []
                    for i in range(len(field_value)):
                        field_value2.append({})
                        for field2 in field_value[i]:
                            if field2 in obj._columns.keys() and obj._columns[field2]._type in ('many2one', 'one2one'):
                                obj2 = self.pool.get(obj._columns[field2]._obj)
                                if not obj2.search(cr, uid,
                                        [('id', '=', field_value[i][field2])]):
                                    continue
                            elif field2 in obj._inherit_fields.keys() and obj._inherit_fields[field2][2]._type in ('many2one', 'one2one'):
                                obj2 = self.pool.get(obj._inherit_fields[field2][2]._obj)
                                if not obj2.search(cr, uid,
                                        [('id', '=', field_value[i][field2])]):
                                    continue
                            # TODO add test for many2many and one2many
                            field_value2[i][field2] = field_value[i][field2]
                    field_value = field_value2
                defaults[field] = field_value

        # get the default values from the context
        for key in context or {}:
            if key.startswith('default_') and (key[8:] in fields_list):
                defaults[key[8:]] = context[key]
        return defaults

    def fields_get_keys(self, cr, user, context=None):
        res = self._columns.keys()
        # TODO I believe this loop can be replace by
        # res.extend(self._inherit_fields.key())
        for parent in self._inherits:
            res.extend(self.pool.get(parent).fields_get_keys(cr, user, context))
        return res

    #
    # Overload this method if you need a window title which depends on the context
    #
    def view_header_get(self, cr, user, view_id=None, view_type='form', context=None):
        return False

    def __view_look_dom(self, cr, user, node, view_id, in_tree_view, model_fields, context=None):
        """ Return the description of the fields in the node.

        In a normal call to this method, node is a complete view architecture
        but it is actually possible to give some sub-node (this is used so
        that the method can call itself recursively).

        Originally, the field descriptions are drawn from the node itself.
        But there is now some code calling fields_get() in order to merge some
        of those information in the architecture.

        """
        if context is None:
            context = {}
        result = False
        fields = {}
        children = True

        modifiers = {}

        def encode(s):
            if isinstance(s, unicode):
                return s.encode('utf8')
            return s

        def check_group(node):
            """ Set invisible to true if the user is not in the specified groups. """
            if node.get('groups'):
                groups = node.get('groups').split(',')
                ir_model_access = self.pool.get('ir.model.access')
                can_see = any(ir_model_access.check_groups(cr, user, group) for group in groups)
                if not can_see:
                    node.set('invisible', '1')
                    modifiers['invisible'] = True
                    if 'attrs' in node.attrib:
                        del(node.attrib['attrs']) #avoid making field visible later
                del(node.attrib['groups'])

        if node.tag in ('field', 'node', 'arrow'):
            if node.get('object'):
                attrs = {}
                views = {}
                xml = "<form>"
                for f in node:
                    if f.tag in ('field'):
                        xml += etree.tostring(f, encoding="utf-8")
                xml += "</form>"
                new_xml = etree.fromstring(encode(xml))
                ctx = context.copy()
                ctx['base_model_name'] = self._name
                xarch, xfields = self.pool.get(node.get('object')).__view_look_dom_arch(cr, user, new_xml, view_id, ctx)
                views['form'] = {
                    'arch': xarch,
                    'fields': xfields
                }
                attrs = {'views': views}
                fields = xfields
            if node.get('name'):
                attrs = {}
                try:
                    if node.get('name') in self._columns:
                        column = self._columns[node.get('name')]
                    else:
                        column = self._inherit_fields[node.get('name')][2]
                except Exception:
                    column = False

                if column:
                    relation = self.pool.get(column._obj)

                    children = False
                    views = {}
                    for f in node:
                        if f.tag in ('form', 'tree', 'graph'):
                            node.remove(f)
                            ctx = context.copy()
                            ctx['base_model_name'] = self._name
                            xarch, xfields = relation.__view_look_dom_arch(cr, user, f, view_id, ctx)
                            views[str(f.tag)] = {
                                'arch': xarch,
                                'fields': xfields
                            }
                    attrs = {'views': views}
                    if node.get('widget') and node.get('widget') == 'selection':
                        # Prepare the cached selection list for the client. This needs to be
                        # done even when the field is invisible to the current user, because
                        # other events could need to change its value to any of the selectable ones
                        # (such as on_change events, refreshes, etc.)

                        # If domain and context are strings, we keep them for client-side, otherwise
                        # we evaluate them server-side to consider them when generating the list of
                        # possible values
                        # TODO: find a way to remove this hack, by allow dynamic domains
                        dom = []
                        if column._domain and not isinstance(column._domain, basestring):
                            dom = column._domain
                        dom += eval(node.get('domain', '[]'), {'uid': user, 'time': time})
                        search_context = dict(context)
                        if column._context and not isinstance(column._context, basestring):
                            search_context.update(column._context)
                        attrs['selection'] = relation._name_search(cr, user, '', dom, context=search_context, limit=None, name_get_uid=1)
                        if (node.get('required') and not int(node.get('required'))) or not column.required:
                            attrs['selection'].append((False, ''))
                fields[node.get('name')] = attrs

                field = model_fields.get(node.get('name'))
                if field:
                    transfer_field_to_modifiers(field, modifiers)


        elif node.tag in ('form', 'tree'):
            result = self.view_header_get(cr, user, False, node.tag, context)
            if result:
                node.set('string', result)
            in_tree_view = node.tag == 'tree'

        elif node.tag == 'calendar':
            for additional_field in ('date_start', 'date_delay', 'date_stop', 'color'):
                if node.get(additional_field):
                    fields[node.get(additional_field)] = {}

        check_group(node)

        # The view architeture overrides the python model.
        # Get the attrs before they are (possibly) deleted by check_group below
        transfer_node_to_modifiers(node, modifiers, context, in_tree_view)

        # TODO remove attrs couterpart in modifiers when invisible is true ?

        # translate view
        if 'lang' in context:
            if node.get('string') and not result:
                trans = self.pool.get('ir.translation')._get_source(cr, user, self._name, 'view', context['lang'], node.get('string'))
                if trans == node.get('string') and ('base_model_name' in context):
                    # If translation is same as source, perhaps we'd have more luck with the alternative model name
                    # (in case we are in a mixed situation, such as an inherited view where parent_view.model != model
                    trans = self.pool.get('ir.translation')._get_source(cr, user, context['base_model_name'], 'view', context['lang'], node.get('string'))
                if trans:
                    node.set('string', trans)
            if node.get('confirm'):
                trans = self.pool.get('ir.translation')._get_source(cr, user, self._name, 'view', context['lang'], node.get('confirm'))
                if trans:
                    node.set('confirm', trans)
            if node.get('sum'):
                trans = self.pool.get('ir.translation')._get_source(cr, user, self._name, 'view', context['lang'], node.get('sum'))
                if trans:
                    node.set('sum', trans)
            if node.get('help'):
                trans = self.pool.get('ir.translation')._get_source(cr, user, self._name, 'view', context['lang'], node.get('help'))
                if trans:
                    node.set('help', trans)

        for f in node:
            if children or (node.tag == 'field' and f.tag in ('filter','separator')):
                fields.update(self.__view_look_dom(cr, user, f, view_id, in_tree_view, model_fields, context))

        transfer_modifiers_to_node(modifiers, node)
        return fields

    def _disable_workflow_buttons(self, cr, user, node):
        """ Set the buttons in node to readonly if the user can't activate them. """
        if user == 1:
            # admin user can always activate workflow buttons
            return node

        # TODO handle the case of more than one workflow for a model or multiple
        # transitions with different groups and same signal
        usersobj = self.pool.get('res.users')
        buttons = (n for n in node.getiterator('button') if n.get('type') != 'object')
        for button in buttons:
            user_groups = usersobj.read(cr, user, [user], ['groups_id'])[0]['groups_id']
            cr.execute("""SELECT DISTINCT t.group_id
                        FROM wkf
                  INNER JOIN wkf_activity a ON a.wkf_id = wkf.id
                  INNER JOIN wkf_transition t ON (t.act_to = a.id)
                       WHERE wkf.osv = %s
                         AND t.signal = %s
                         AND t.group_id is NOT NULL
                   """, (self._name, button.get('name')))
            group_ids = [x[0] for x in cr.fetchall() if x[0]]
            can_click = not group_ids or bool(set(user_groups).intersection(group_ids))
            button.set('readonly', str(int(not can_click)))
        return node

    def __view_look_dom_arch(self, cr, user, node, view_id, context=None):
        """ Return an architecture and a description of all the fields.

        The field description combines the result of fields_get() and
        __view_look_dom().

        :param node: the architecture as as an etree
        :return: a tuple (arch, fields) where arch is the given node as a
            string and fields is the description of all the fields.

        """
        fields = {}
        if node.tag == 'diagram':
            if node.getchildren()[0].tag == 'node':
                node_fields = self.pool.get(node.getchildren()[0].get('object')).fields_get(cr, user, None, context)
                fields.update(node_fields)
            if node.getchildren()[1].tag == 'arrow':
                arrow_fields = self.pool.get(node.getchildren()[1].get('object')).fields_get(cr, user, None, context)
                fields.update(arrow_fields)
        else:
            fields = self.fields_get(cr, user, None, context)
        fields_def = self.__view_look_dom(cr, user, node, view_id, False, fields, context=context)
        node = self._disable_workflow_buttons(cr, user, node)
        arch = etree.tostring(node, encoding="utf-8").replace('\t', '')
        for k in fields.keys():
            if k not in fields_def:
                del fields[k]
        for field in fields_def:
            if field == 'id':
                # sometime, the view may contain the (invisible) field 'id' needed for a domain (when 2 objects have cross references)
                fields['id'] = {'readonly': True, 'type': 'integer', 'string': 'ID'}
            elif field in fields:
                fields[field].update(fields_def[field])
            else:
                cr.execute('select name, model from ir_ui_view where (id=%s or inherit_id=%s) and arch like %s', (view_id, view_id, '%%%s%%' % field))
                res = cr.fetchall()[:]
                model = res[0][1]
                res.insert(0, ("Can't find field '%s' in the following view parts composing the view of object model '%s':" % (field, model), None))
                msg = "\n * ".join([r[0] for r in res])
                msg += "\n\nEither you wrongly customized this view, or some modules bringing those views are not compatible with your current data model"
                netsvc.Logger().notifyChannel('orm', netsvc.LOG_ERROR, msg)
                raise except_orm('View error', msg)
        return arch, fields

    def _get_default_form_view(self, cr, user, context=None):
        """ Generates a default single-line form view using all fields
        of the current model except the m2m and o2m ones.

        :param cr: database cursor
        :param int user: user id
        :param dict context: connection context
        :returns: a form view as an lxml document
        :rtype: etree._Element
        """
        view = etree.Element('form', string=self._description)
        # TODO it seems fields_get can be replaced by _all_columns (no need for translation)
        for field, descriptor in self.fields_get(cr, user, context=context).iteritems():
            if descriptor['type'] in ('one2many', 'many2many'):
                continue
            etree.SubElement(view, 'field', name=field)
            if descriptor['type'] == 'text':
                etree.SubElement(view, 'newline')
        return view

    def _get_default_tree_view(self, cr, user, context=None):
        """ Generates a single-field tree view, using _rec_name if
        it's one of the columns or the first column it finds otherwise

        :param cr: database cursor
        :param int user: user id
        :param dict context: connection context
        :returns: a tree view as an lxml document
        :rtype: etree._Element
        """
        _rec_name = self._rec_name
        if _rec_name not in self._columns:
            _rec_name = self._columns.keys()[0] if len(self._columns.keys()) > 0 else "id"

        view = etree.Element('tree', string=self._description)
        etree.SubElement(view, 'field', name=_rec_name)
        return view

    def _get_default_calendar_view(self, cr, user, context=None):
        """ Generates a default calendar view by trying to infer
        calendar fields from a number of pre-set attribute names
        
        :param cr: database cursor
        :param int user: user id
        :param dict context: connection context
        :returns: a calendar view
        :rtype: etree._Element
        """
        def set_first_of(seq, in_, to):
            """Sets the first value of ``seq`` also found in ``in_`` to
            the ``to`` attribute of the view being closed over.

            Returns whether it's found a suitable value (and set it on
            the attribute) or not
            """
            for item in seq:
                if item in in_:
                    view.set(to, item)
                    return True
            return False

        view = etree.Element('calendar', string=self._description)
        etree.SubElement(view, 'field', name=self._rec_name)

        if (self._date_name not in self._columns):
            date_found = False
            for dt in ['date', 'date_start', 'x_date', 'x_date_start']:
                if dt in self._columns:
                    self._date_name = dt
                    date_found = True
                    break

            if not date_found:
                raise except_orm(_('Invalid Object Architecture!'), _("Insufficient fields for Calendar View!"))
        view.set('date_start', self._date_name)

        set_first_of(["user_id", "partner_id", "x_user_id", "x_partner_id"],
                     self._columns, 'color')

        if not set_first_of(["date_stop", "date_end", "x_date_stop", "x_date_end"],
                            self._columns, 'date_stop'):
            if not set_first_of(["date_delay", "planned_hours", "x_date_delay", "x_planned_hours"],
                                self._columns, 'date_delay'):
                raise except_orm(
                    _('Invalid Object Architecture!'),
                    _("Insufficient fields to generate a Calendar View for %s, missing a date_stop or a date_delay" % (self._name)))

        return view

    def _get_default_search_view(self, cr, uid, context=None):
        """
        :param cr: database cursor
        :param int user: user id
        :param dict context: connection context
        :returns: an lxml document of the view
        :rtype: etree._Element
        """
        form_view = self.fields_view_get(cr, uid, False, 'form', context=context)
        tree_view = self.fields_view_get(cr, uid, False, 'tree', context=context)

        # TODO it seems _all_columns could be used instead of fields_get (no need for translated fields info)
        fields = self.fields_get(cr, uid, context=context)
        fields_to_search = set(
            field for field, descriptor in fields.iteritems()
            if descriptor.get('select'))

        for view in (form_view, tree_view):
            view_root = etree.fromstring(view['arch'])
            # Only care about select=1 in xpath below, because select=2 is covered
            # by the custom advanced search in clients
            fields_to_search.update(view_root.xpath("//field[@select=1]/@name"))

        tree_view_root = view_root # as provided by loop above
        search_view = etree.Element("search", string=tree_view_root.get("string", ""))

        field_group = etree.SubElement(search_view, "group")
        for field_name in fields_to_search:
            etree.SubElement(field_group, "field", name=field_name)

        return search_view

    #
    # if view_id, view_type is not required
    #
    def fields_view_get(self, cr, user, view_id=None, view_type='form', context=None, toolbar=False, submenu=False):
        """
        Get the detailed composition of the requested view like fields, model, view architecture

        :param cr: database cursor
        :param user: current user id
        :param view_id: id of the view or None
        :param view_type: type of the view to return if view_id is None ('form', tree', ...)
        :param context: context arguments, like lang, time zone
        :param toolbar: true to include contextual actions
        :param submenu: deprecated
        :return: dictionary describing the composition of the requested view (including inherited views and extensions)
        :raise AttributeError:
                            * if the inherited view has unknown position to work with other than 'before', 'after', 'inside', 'replace'
                            * if some tag other than 'position' is found in parent view
        :raise Invalid ArchitectureError: if there is view type other than form, tree, calendar, search etc defined on the structure

        """
        if context is None:
            context = {}

        def encode(s):
            if isinstance(s, unicode):
                return s.encode('utf8')
            return s

        def raise_view_error(error_msg, child_view_id):
            view, child_view = self.pool.get('ir.ui.view').browse(cr, user, [view_id, child_view_id], context)
            raise AttributeError("View definition error for inherited view '%s' on model '%s': %s"
                                 %  (child_view.xml_id, self._name, error_msg))

        def locate(source, spec):
            """ Locate a node in a source (parent) architecture.

            Given a complete source (parent) architecture (i.e. the field
            `arch` in a view), and a 'spec' node (a node in an inheriting
            view that specifies the location in the source view of what
            should be changed), return (if it exists) the node in the
            source view matching the specification.

            :param source: a parent architecture to modify
            :param spec: a modifying node in an inheriting view
            :return: a node in the source matching the spec

            """
            if spec.tag == 'xpath':
                nodes = source.xpath(spec.get('expr'))
                return nodes[0] if nodes else None
            elif spec.tag == 'field':
                # Only compare the field name: a field can be only once in a given view
                # at a given level (and for multilevel expressions, we should use xpath
                # inheritance spec anyway).
                for node in source.getiterator('field'):
                    if node.get('name') == spec.get('name'):
                        return node
                return None
            else:
                for node in source.getiterator(spec.tag):
                    good = True
                    for attr in spec.attrib:
                        if attr != 'position' and (not node.get(attr) or node.get(attr) != spec.get(attr)):
                            good = False
                            break
                    if good:
                        return node
                return None

        def apply_inheritance_specs(source, specs_arch, inherit_id=None):
            """ Apply an inheriting view.

            Apply to a source architecture all the spec nodes (i.e. nodes
            describing where and what changes to apply to some parent
            architecture) given by an inheriting view.

            :param source: a parent architecture to modify
            :param specs_arch: a modifying architecture in an inheriting view
            :param inherit_id: the database id of the inheriting view
            :return: a modified source where the specs are applied

            """
            specs_tree = etree.fromstring(encode(specs_arch))
            # Queue of specification nodes (i.e. nodes describing where and
            # changes to apply to some parent architecture).
            specs = [specs_tree]

            while len(specs):
                spec = specs.pop(0)
                if isinstance(spec, SKIPPED_ELEMENT_TYPES):
                    continue
                if spec.tag == 'data':
                    specs += [ c for c in specs_tree ]
                    continue
                node = locate(source, spec)
                if node is not None:
                    pos = spec.get('position', 'inside')
                    if pos == 'replace':
                        if node.getparent() is None:
                            source = copy.deepcopy(spec[0])
                        else:
                            for child in spec:
                                node.addprevious(child)
                            node.getparent().remove(node)
                    elif pos == 'attributes':
                        for child in spec.getiterator('attribute'):
                            attribute = (child.get('name'), child.text and child.text.encode('utf8') or None)
                            if attribute[1]:
                                node.set(attribute[0], attribute[1])
                            else:
                                del(node.attrib[attribute[0]])
                    else:
                        sib = node.getnext()
                        for child in spec:
                            if pos == 'inside':
                                node.append(child)
                            elif pos == 'after':
                                if sib is None:
                                    node.addnext(child)
                                    node = child
                                else:
                                    sib.addprevious(child)
                            elif pos == 'before':
                                node.addprevious(child)
                            else:
                                raise_view_error("Invalid position value: '%s'" % pos, inherit_id)
                else:
                    attrs = ''.join([
                        ' %s="%s"' % (attr, spec.get(attr))
                        for attr in spec.attrib
                        if attr != 'position'
                    ])
                    tag = "<%s%s>" % (spec.tag, attrs)
                    raise_view_error("Element '%s' not found in parent view '%%(parent_xml_id)s'" % tag, inherit_id)
            return source

        def apply_view_inheritance(cr, user, source, inherit_id):
            """ Apply all the (directly and indirectly) inheriting views.

            :param source: a parent architecture to modify (with parent
                modifications already applied)
            :param inherit_id: the database view_id of the parent view
            :return: a modified source where all the modifying architecture
                are applied

            """
            sql_inherit = self.pool.get('ir.ui.view').get_inheriting_views_arch(cr, user, inherit_id, self._name)
            for (view_arch, view_id) in sql_inherit:
                source = apply_inheritance_specs(source, view_arch, view_id)
                source = apply_view_inheritance(cr, user, source, view_id)
            return source

        result = {'type': view_type, 'model': self._name}

        sql_res = False
        parent_view_model = None
        view_ref = context.get(view_type + '_view_ref')
        # Search for a root (i.e. without any parent) view.
        while True:
            if view_ref and not view_id:
                if '.' in view_ref:
                    module, view_ref = view_ref.split('.', 1)
                    cr.execute("SELECT res_id FROM ir_model_data WHERE model='ir.ui.view' AND module=%s AND name=%s", (module, view_ref))
                    view_ref_res = cr.fetchone()
                    if view_ref_res:
                        view_id = view_ref_res[0]

            if view_id:
                cr.execute("""SELECT arch,name,field_parent,id,type,inherit_id,model
                              FROM ir_ui_view
                              WHERE id=%s""", (view_id,))
            else:
                cr.execute("""SELECT arch,name,field_parent,id,type,inherit_id,model
                              FROM ir_ui_view
                              WHERE model=%s AND type=%s AND inherit_id IS NULL
                              ORDER BY priority""", (self._name, view_type))
            sql_res = cr.dictfetchone()

            if not sql_res:
                break

            view_id = sql_res['inherit_id'] or sql_res['id']
            parent_view_model = sql_res['model']
            if not sql_res['inherit_id']:
                break

        # if a view was found
        if sql_res:
            source = etree.fromstring(encode(sql_res['arch']))
            result.update(
                arch=apply_view_inheritance(cr, user, source, sql_res['id']),
                type=sql_res['type'],
                view_id=sql_res['id'],
                name=sql_res['name'],
                field_parent=sql_res['field_parent'] or False)
        else:
            # otherwise, build some kind of default view
            try:
                view = getattr(self, '_get_default_%s_view' % view_type)(
                    cr, user, context)
            except AttributeError:
                # what happens here, graph case?
                raise except_orm(_('Invalid Architecture!'), _("There is no view of type '%s' defined for the structure!") % view_type)

            result.update(
                arch=view,
                name='default',
                field_parent=False,
                view_id=0)

        if parent_view_model != self._name:
            ctx = context.copy()
            ctx['base_model_name'] = parent_view_model
        else:
            ctx = context
        xarch, xfields = self.__view_look_dom_arch(cr, user, result['arch'], view_id, context=ctx)
        result['arch'] = xarch
        result['fields'] = xfields

        if toolbar:
            def clean(x):
                x = x[2]
                for key in ('report_sxw_content', 'report_rml_content',
                        'report_sxw', 'report_rml',
                        'report_sxw_content_data', 'report_rml_content_data'):
                    if key in x:
                        del x[key]
                return x
            ir_values_obj = self.pool.get('ir.values')
            resprint = ir_values_obj.get(cr, user, 'action',
                    'client_print_multi', [(self._name, False)], False,
                    context)
            resaction = ir_values_obj.get(cr, user, 'action',
                    'client_action_multi', [(self._name, False)], False,
                    context)

            resrelate = ir_values_obj.get(cr, user, 'action',
                    'client_action_relate', [(self._name, False)], False,
                    context)
            resaction = [clean(action) for action in resaction
                         if view_type == 'tree' or not action[2].get('multi')]
            resprint = [clean(print_) for print_ in resprint
                        if view_type == 'tree' or not print_[2].get('multi')]
            resrelate = map(lambda x: x[2], resrelate)

            for x in itertools.chain(resprint, resaction, resrelate):
                x['string'] = x['name']

            result['toolbar'] = {
                'print': resprint,
                'action': resaction,
                'relate': resrelate
            }
        return result

    _view_look_dom_arch = __view_look_dom_arch

    def search_count(self, cr, user, args, context=None):
        if not context:
            context = {}
        res = self.search(cr, user, args, context=context, count=True)
        if isinstance(res, list):
            return len(res)
        return res

    def search(self, cr, user, args, offset=0, limit=None, order=None, context=None, count=False):
        """
        Search for records based on a search domain.

        :param cr: database cursor
        :param user: current user id
        :param args: list of tuples specifying the search domain [('field_name', 'operator', value), ...]. Pass an empty list to match all records.
        :param offset: optional number of results to skip in the returned values (default: 0)
        :param limit: optional max number of records to return (default: **None**)
        :param order: optional columns to sort by (default: self._order=id )
        :param context: optional context arguments, like lang, time zone
        :type context: dictionary
        :param count: optional (default: **False**), if **True**, returns only the number of records matching the criteria, not their ids
        :return: id or list of ids of records matching the criteria
        :rtype: integer or list of integers
        :raise AccessError: * if user tries to bypass access rules for read on the requested object.

        **Expressing a search domain (args)**

        Each tuple in the search domain needs to have 3 elements, in the form: **('field_name', 'operator', value)**, where:

            * **field_name** must be a valid name of field of the object model, possibly following many-to-one relationships using dot-notation, e.g 'street' or 'partner_id.country' are valid values.
            * **operator** must be a string with a valid comparison operator from this list: ``=, !=, >, >=, <, <=, like, ilike, in, not in, child_of, parent_left, parent_right``
              The semantics of most of these operators are obvious.
              The ``child_of`` operator will look for records who are children or grand-children of a given record,
              according to the semantics of this model (i.e following the relationship field named by
              ``self._parent_name``, by default ``parent_id``.
            * **value** must be a valid value to compare with the values of **field_name**, depending on its type.

        Domain criteria can be combined using 3 logical operators than can be added between tuples:  '**&**' (logical AND, default), '**|**' (logical OR), '**!**' (logical NOT).
        These are **prefix** operators and the arity of the '**&**' and '**|**' operator is 2, while the arity of the '**!**' is just 1.
        Be very careful about this when you combine them the first time.

        Here is an example of searching for Partners named *ABC* from Belgium and Germany whose language is not english ::

            [('name','=','ABC'),'!',('language.code','=','en_US'),'|',('country_id.code','=','be'),('country_id.code','=','de'))

        The '&' is omitted as it is the default, and of course we could have used '!=' for the language, but what this domain really represents is::

            (name is 'ABC' AND (language is NOT english) AND (country is Belgium OR Germany))

        """
        return self._search(cr, user, args, offset=offset, limit=limit, order=order, context=context, count=count)

    def name_get(self, cr, user, ids, context=None):
        """Returns the preferred display value (text representation) for the records with the
           given ``ids``. By default this will be the value of the ``name`` column, unless
           the model implements a custom behavior.
           Can sometimes be seen as the inverse function of :meth:`~.name_search`, but it is not
           guaranteed to be.

           :rtype: list(tuple)
           :return: list of pairs ``(id,text_repr)`` for all records with the given ``ids``.
        """
        if not ids:
            return []
        if isinstance(ids, (int, long)):
            ids = [ids]
        return [(r['id'], tools.ustr(r[self._rec_name])) for r in self.read(cr, user, ids,
            [self._rec_name], context, load='_classic_write')]

    def name_search(self, cr, user, name='', args=None, operator='ilike', context=None, limit=100):
        """Search for records that have a display name matching the given ``name`` pattern if compared
           with the given ``operator``, while also matching the optional search domain (``args``).
           This is used for example to provide suggestions based on a partial value for a relational
           field.
           Sometimes be seen as the inverse function of :meth:`~.name_get`, but it is not
           guaranteed to be.

           This method is equivalent to calling :meth:`~.search` with a search domain based on ``name``
           and then :meth:`~.name_get` on the result of the search.

           :param list args: optional search domain (see :meth:`~.search` for syntax),
                             specifying further restrictions
           :param str operator: domain operator for matching the ``name`` pattern, such as ``'like'``
                                or ``'='``.
           :param int limit: optional max number of records to return
           :rtype: list
           :return: list of pairs ``(id,text_repr)`` for all matching records. 
        """
        return self._name_search(cr, user, name, args, operator, context, limit)

    def name_create(self, cr, uid, name, context=None):
        """Creates a new record by calling :meth:`~.create` with only one
           value provided: the name of the new record (``_rec_name`` field).
           The new record will also be initialized with any default values applicable
           to this model, or provided through the context. The usual behavior of
           :meth:`~.create` applies.
           Similarly, this method may raise an exception if the model has multiple
           required fields and some do not have default values.

           :param name: name of the record to create

           :rtype: tuple
           :return: the :meth:`~.name_get` pair value for the newly-created record.
        """
        rec_id = self.create(cr, uid, {self._rec_name: name}, context);
        return self.name_get(cr, uid, [rec_id], context)[0]

    # private implementation of name_search, allows passing a dedicated user for the name_get part to
    # solve some access rights issues
    def _name_search(self, cr, user, name='', args=None, operator='ilike', context=None, limit=100, name_get_uid=None):
        if args is None:
            args = []
        if context is None:
            context = {}
        args = args[:]
        # optimize out the default criterion of ``ilike ''`` that matches everything
        if not (name == '' and operator == 'ilike'):
            args += [(self._rec_name, operator, name)]
        access_rights_uid = name_get_uid or user
        ids = self._search(cr, user, args, limit=limit, context=context, access_rights_uid=access_rights_uid)
        res = self.name_get(cr, access_rights_uid, ids, context)
        return res

    def read_string(self, cr, uid, id, langs, fields=None, context=None):
        res = {}
        res2 = {}
        self.pool.get('ir.translation').check_read(cr, uid)
        if not fields:
            fields = self._columns.keys() + self._inherit_fields.keys()
        #FIXME: collect all calls to _get_source into one SQL call.
        for lang in langs:
            res[lang] = {'code': lang}
            for f in fields:
                if f in self._columns:
                    res_trans = self.pool.get('ir.translation')._get_source(cr, uid, self._name+','+f, 'field', lang)
                    if res_trans:
                        res[lang][f] = res_trans
                    else:
                        res[lang][f] = self._columns[f].string
        for table in self._inherits:
            cols = intersect(self._inherit_fields.keys(), fields)
            res2 = self.pool.get(table).read_string(cr, uid, id, langs, cols, context)
        for lang in res2:
            if lang in res:
                res[lang]['code'] = lang
            for f in res2[lang]:
                res[lang][f] = res2[lang][f]
        return res

    def write_string(self, cr, uid, id, langs, vals, context=None):
        self.pool.get('ir.translation').check_write(cr, uid)
        #FIXME: try to only call the translation in one SQL
        for lang in langs:
            for field in vals:
                if field in self._columns:
                    src = self._columns[field].string
                    self.pool.get('ir.translation')._set_ids(cr, uid, self._name+','+field, 'field', lang, [0], vals[field], src)
        for table in self._inherits:
            cols = intersect(self._inherit_fields.keys(), vals)
            if cols:
                self.pool.get(table).write_string(cr, uid, id, langs, vals, context)
        return True

    def _add_missing_default_values(self, cr, uid, values, context=None):
        missing_defaults = []
        avoid_tables = [] # avoid overriding inherited values when parent is set
        for tables, parent_field in self._inherits.items():
            if parent_field in values:
                avoid_tables.append(tables)
        for field in self._columns.keys():
            if not field in values:
                missing_defaults.append(field)
        for field in self._inherit_fields.keys():
            if (field not in values) and (self._inherit_fields[field][0] not in avoid_tables):
                missing_defaults.append(field)

        if len(missing_defaults):
            # override defaults with the provided values, never allow the other way around
            defaults = self.default_get(cr, uid, missing_defaults, context)
            for dv in defaults:
                if ((dv in self._columns and self._columns[dv]._type == 'many2many') \
                     or (dv in self._inherit_fields and self._inherit_fields[dv][2]._type == 'many2many')) \
                        and defaults[dv] and isinstance(defaults[dv][0], (int, long)):
                    defaults[dv] = [(6, 0, defaults[dv])]
                if (dv in self._columns and self._columns[dv]._type == 'one2many' \
                    or (dv in self._inherit_fields and self._inherit_fields[dv][2]._type == 'one2many')) \
                        and isinstance(defaults[dv], (list, tuple)) and defaults[dv] and isinstance(defaults[dv][0], dict):
                    defaults[dv] = [(0, 0, x) for x in defaults[dv]]
            defaults.update(values)
            values = defaults
        return values

    def clear_caches(self):
        """ Clear the caches

        This clears the caches associated to methods decorated with
        ``tools.ormcache`` or ``tools.ormcache_multi``.
        """
        try:
            getattr(self, '_ormcache')
            self._ormcache = {}
        except AttributeError:
            pass

    def read_group(self, cr, uid, domain, fields, groupby, offset=0, limit=None, context=None, orderby=False):
        """
        Get the list of records in list view grouped by the given ``groupby`` fields

        :param cr: database cursor
        :param uid: current user id
        :param domain: list specifying search criteria [['field_name', 'operator', 'value'], ...]
        :param list fields: list of fields present in the list view specified on the object
        :param list groupby: fields by which the records will be grouped
        :param int offset: optional number of records to skip
        :param int limit: optional max number of records to return
        :param dict context: context arguments, like lang, time zone
        :param list orderby: optional ``order by`` specification, for
                             overriding the natural sort ordering of the
                             groups, see also :py:meth:`~osv.osv.osv.search`
                             (supported only for many2one fields currently)
        :return: list of dictionaries(one dictionary for each record) containing:

                    * the values of fields grouped by the fields in ``groupby`` argument
                    * __domain: list of tuples specifying the search criteria
                    * __context: dictionary with argument like ``groupby``
        :rtype: [{'field_name_1': value, ...]
        :raise AccessError: * if user has no read rights on the requested object
                            * if user tries to bypass access rules for read on the requested object

        """
        context = context or {}
        self.check_read(cr, uid)
        if not fields:
            fields = self._columns.keys()

        query = self._where_calc(cr, uid, domain, context=context)
        self._apply_ir_rules(cr, uid, query, 'read', context=context)

        # Take care of adding join(s) if groupby is an '_inherits'ed field
        groupby_list = groupby
        qualified_groupby_field = groupby
        if groupby:
            if isinstance(groupby, list):
                groupby = groupby[0]
            qualified_groupby_field = self._inherits_join_calc(groupby, query)

        if groupby:
            assert not groupby or groupby in fields, "Fields in 'groupby' must appear in the list of fields to read (perhaps it's missing in the list view?)"
            groupby_def = self._columns.get(groupby) or (self._inherit_fields.get(groupby) and self._inherit_fields.get(groupby)[2])
            assert groupby_def and groupby_def._classic_write, "Fields in 'groupby' must be regular database-persisted fields (no function or related fields), or function fields with store=True"

        # TODO it seems fields_get can be replaced by _all_columns (no need for translation)
        fget = self.fields_get(cr, uid, fields)
        float_int_fields = filter(lambda x: fget[x]['type'] in ('float', 'integer'), fields)
        flist = ''
        group_count = group_by = groupby
        if groupby:
            if fget.get(groupby):
                if fget[groupby]['type'] in ('date', 'datetime'):
                    flist = "to_char(%s,'yyyy-mm') as %s " % (qualified_groupby_field, groupby)
                    groupby = "to_char(%s,'yyyy-mm')" % (qualified_groupby_field)
                    qualified_groupby_field = groupby
                else:
                    flist = qualified_groupby_field
            else:
                # Don't allow arbitrary values, as this would be a SQL injection vector!
                raise except_orm(_('Invalid group_by'),
                                 _('Invalid group_by specification: "%s".\nA group_by specification must be a list of valid fields.')%(groupby,))


        fields_pre = [f for f in float_int_fields if
                   f == self.CONCURRENCY_CHECK_FIELD
                or (f in self._columns and getattr(self._columns[f], '_classic_write'))]
        for f in fields_pre:
            if f not in ['id', 'sequence']:
                group_operator = fget[f].get('group_operator', 'sum')
                if flist:
                    flist += ', '
                qualified_field = '"%s"."%s"' % (self._table, f)
                flist += "%s(%s) AS %s" % (group_operator, qualified_field, f)

        gb = groupby and (' GROUP BY ' + qualified_groupby_field) or ''

        from_clause, where_clause, where_clause_params = query.get_sql()
        where_clause = where_clause and ' WHERE ' + where_clause
        limit_str = limit and ' limit %d' % limit or ''
        offset_str = offset and ' offset %d' % offset or ''
        if len(groupby_list) < 2 and context.get('group_by_no_leaf'):
            group_count = '_'
        cr.execute('SELECT min(%s.id) AS id, count(%s.id) AS %s_count' % (self._table, self._table, group_count) + (flist and ',') + flist + ' FROM ' + from_clause + where_clause + gb + limit_str + offset_str, where_clause_params)
        alldata = {}
        groupby = group_by
        for r in cr.dictfetchall():
            for fld, val in r.items():
                if val == None: r[fld] = False
            alldata[r['id']] = r
            del r['id']

        data_ids = self.search(cr, uid, [('id', 'in', alldata.keys())], order=orderby or groupby, context=context)
        # the IDS of records that have groupby field value = False or '' should be sorted too
        data_ids += filter(lambda x:x not in data_ids, alldata.keys())
        data = self.read(cr, uid, data_ids, groupby and [groupby] or ['id'], context=context)
        # restore order of the search as read() uses the default _order (this is only for groups, so the size of data_read shoud be small):
        data.sort(lambda x,y: cmp(data_ids.index(x['id']), data_ids.index(y['id'])))

        for d in data:
            if groupby:
                d['__domain'] = [(groupby, '=', alldata[d['id']][groupby] or False)] + domain
                if not isinstance(groupby_list, (str, unicode)):
                    if groupby or not context.get('group_by_no_leaf', False):
                        d['__context'] = {'group_by': groupby_list[1:]}
            if groupby and groupby in fget:
                if d[groupby] and fget[groupby]['type'] in ('date', 'datetime'):
                    dt = datetime.datetime.strptime(alldata[d['id']][groupby][:7], '%Y-%m')
                    days = calendar.monthrange(dt.year, dt.month)[1]

                    d[groupby] = datetime.datetime.strptime(d[groupby][:10], '%Y-%m-%d').strftime('%B %Y')
                    d['__domain'] = [(groupby, '>=', alldata[d['id']][groupby] and datetime.datetime.strptime(alldata[d['id']][groupby][:7] + '-01', '%Y-%m-%d').strftime('%Y-%m-%d') or False),\
                                     (groupby, '<=', alldata[d['id']][groupby] and datetime.datetime.strptime(alldata[d['id']][groupby][:7] + '-' + str(days), '%Y-%m-%d').strftime('%Y-%m-%d') or False)] + domain
                del alldata[d['id']][groupby]
            d.update(alldata[d['id']])
            del d['id']

        if groupby and groupby in self._group_by_full:
            gids = [x[groupby][0] for x in data if x[groupby]]
            stages = self._group_by_full[groupby](self, cr, uid, gids, domain, context)
            # as both lists are sorted in the same way, we can merge in one pass
            pos = 0
            while stages and ((pos<len(data)) or (pos<len(stages))):
                if (pos<len(data)) and (not data[pos][groupby] or (data[pos][groupby][0] == stages[pos][0])):
                    pos+=1
                    continue
                val = dict.fromkeys(float_int_fields, False)
                val.update({
                    groupby: stages[pos],
                    '__domain': [(groupby, '=', stages[pos][0])]+domain,
                    groupby+'_count': 0L,
                    '__context': {'group_by': groupby_list[1:]}
                })
                data.insert(pos, val)
        return data

    def _inherits_join_add(self, current_table, parent_model_name, query):
        """
        Add missing table SELECT and JOIN clause to ``query`` for reaching the parent table (no duplicates)
        :param current_table: current model object
        :param parent_model_name: name of the parent model for which the clauses should be added
        :param query: query object on which the JOIN should be added
        """
        inherits_field = current_table._inherits[parent_model_name]
        parent_model = self.pool.get(parent_model_name)
        parent_table_name = parent_model._table
        quoted_parent_table_name = '"%s"' % parent_table_name
        if quoted_parent_table_name not in query.tables:
            query.tables.append(quoted_parent_table_name)
            query.where_clause.append('(%s.%s = %s.id)' % (current_table._table, inherits_field, parent_table_name))



    def _inherits_join_calc(self, field, query):
        """
        Adds missing table select and join clause(s) to ``query`` for reaching
        the field coming from an '_inherits' parent table (no duplicates).

        :param field: name of inherited field to reach
        :param query: query object on which the JOIN should be added
        :return: qualified name of field, to be used in SELECT clause
        """
        current_table = self
        while field in current_table._inherit_fields and not field in current_table._columns:
            parent_model_name = current_table._inherit_fields[field][0]
            parent_table = self.pool.get(parent_model_name)
            self._inherits_join_add(current_table, parent_model_name, query)
            current_table = parent_table
        return '"%s".%s' % (current_table._table, field)

    def _parent_store_compute(self, cr):
        if not self._parent_store:
            return
        logger = netsvc.Logger()
        logger.notifyChannel('data', netsvc.LOG_INFO, 'Computing parent left and right for table %s...' % (self._table, ))
        def browse_rec(root, pos=0):
# TODO: set order
            where = self._parent_name+'='+str(root)
            if not root:
                where = self._parent_name+' IS NULL'
            if self._parent_order:
                where += ' order by '+self._parent_order
            cr.execute('SELECT id FROM '+self._table+' WHERE '+where)
            pos2 = pos + 1
            for id in cr.fetchall():
                pos2 = browse_rec(id[0], pos2)
            cr.execute('update '+self._table+' set parent_left=%s, parent_right=%s where id=%s', (pos, pos2, root))
            return pos2 + 1
        query = 'SELECT id FROM '+self._table+' WHERE '+self._parent_name+' IS NULL'
        if self._parent_order:
            query += ' order by ' + self._parent_order
        pos = 0
        cr.execute(query)
        for (root,) in cr.fetchall():
            pos = browse_rec(root, pos)
        return True

    def _update_store(self, cr, f, k):
        logger = netsvc.Logger()
        logger.notifyChannel('data', netsvc.LOG_INFO, "storing computed values of fields.function '%s'" % (k,))
        ss = self._columns[k]._symbol_set
        update_query = 'UPDATE "%s" SET "%s"=%s WHERE id=%%s' % (self._table, k, ss[0])
        cr.execute('select id from '+self._table)
        ids_lst = map(lambda x: x[0], cr.fetchall())
        while ids_lst:
            iids = ids_lst[:40]
            ids_lst = ids_lst[40:]
            res = f.get(cr, self, iids, k, SUPERUSER_ID, {})
            for key, val in res.items():
                if f._multi:
                    val = val[k]
                # if val is a many2one, just write the ID
                if type(val) == tuple:
                    val = val[0]
                if (val<>False) or (type(val)<>bool):
                    cr.execute(update_query, (ss[1](val), key))

    def _check_selection_field_value(self, cr, uid, field, value, context=None):
        """Raise except_orm if value is not among the valid values for the selection field"""
        if self._columns[field]._type == 'reference':
            val_model, val_id_str = value.split(',', 1)
            val_id = False
            try:
                val_id = long(val_id_str)
            except ValueError:
                pass
            if not val_id:
                raise except_orm(_('ValidateError'),
                                 _('Invalid value for reference field "%s.%s" (last part must be a non-zero integer): "%s"') % (self._table, field, value))
            val = val_model
        else:
            val = value
        if isinstance(self._columns[field].selection, (tuple, list)):
            if val in dict(self._columns[field].selection):
                return
        elif val in dict(self._columns[field].selection(self, cr, uid, context=context)):
            return
        raise except_orm(_('ValidateError'),
			_('The value "%s" for the field "%s.%s" is not in the selection') % (value, self._table, field))

    def _check_removed_columns(self, cr, log=False):
        # iterate on the database columns to drop the NOT NULL constraints
        # of fields which were required but have been removed (or will be added by another module)
        columns = [c for c in self._columns if not (isinstance(self._columns[c], fields.function) and not self._columns[c].store)]
        columns += MAGIC_COLUMNS
        cr.execute("SELECT a.attname, a.attnotnull"
                   "  FROM pg_class c, pg_attribute a"
                   " WHERE c.relname=%s"
                   "   AND c.oid=a.attrelid"
                   "   AND a.attisdropped=%s"
                   "   AND pg_catalog.format_type(a.atttypid, a.atttypmod) NOT IN ('cid', 'tid', 'oid', 'xid')"
                   "   AND a.attname NOT IN %s", (self._table, False, tuple(columns))),

        for column in cr.dictfetchall():
            if log:
                self.__logger.debug("column %s is in the table %s but not in the corresponding object %s",
                                    column['attname'], self._table, self._name)
            if column['attnotnull']:
                cr.execute('ALTER TABLE "%s" ALTER COLUMN "%s" DROP NOT NULL' % (self._table, column['attname']))
                self.__schema.debug("Table '%s': column '%s': dropped NOT NULL constraint",
                                    self._table, column['attname'])

    # checked version: for direct m2o starting from `self`
    def _m2o_add_foreign_key_checked(self, source_field, dest_model, ondelete):
        assert self.is_transient() or not dest_model.is_transient(), \
            'Many2One relationships from non-transient Model to TransientModel are forbidden'
        if self.is_transient() and not dest_model.is_transient():
            # TransientModel relationships to regular Models are annoying
            # usually because they could block deletion due to the FKs.
            # So unless stated otherwise we default them to ondelete=cascade.
            ondelete = ondelete or 'cascade'
        self._foreign_keys.append((self._table, source_field, dest_model._table, ondelete or 'set null'))
        self.__schema.debug("Table '%s': added foreign key '%s' with definition=REFERENCES \"%s\" ON DELETE %s",
                                        self._table, source_field, dest_model._table, ondelete)

    # unchecked version: for custom cases, such as m2m relationships
    def _m2o_add_foreign_key_unchecked(self, source_table, source_field, dest_model, ondelete):
        self._foreign_keys.append((source_table, source_field, dest_model._table, ondelete or 'set null'))
        self.__schema.debug("Table '%s': added foreign key '%s' with definition=REFERENCES \"%s\" ON DELETE %s",
                                        source_table, source_field, dest_model._table, ondelete)

    def _auto_init(self, cr, context=None):
        """

        Call _field_create and, unless _auto is False:

        - create the corresponding table in database for the model,
        - possibly add the parent columns in database,
        - possibly add the columns 'create_uid', 'create_date', 'write_uid',
          'write_date' in database if _log_access is True (the default),
        - report on database columns no more existing in _columns,
        - remove no more existing not null constraints,
        - alter existing database columns to match _columns,
        - create database tables to match _columns,
        - add database indices to match _columns,
        - save in self._foreign_keys a list a foreign keys to create (see
          _auto_end).

        """
        self._foreign_keys = []
        raise_on_invalid_object_name(self._name)
        if context is None:
            context = {}
        store_compute = False
        todo_end = []
        update_custom_fields = context.get('update_custom_fields', False)
        self._field_create(cr, context=context)
        create = not self._table_exist(cr)

        if getattr(self, '_auto', True):

            if create:
                self._create_table(cr)

            cr.commit()
            if self._parent_store:
                if not self._parent_columns_exist(cr):
                    self._create_parent_columns(cr)
                    store_compute = True

            # Create the create_uid, create_date, write_uid, write_date, columns if desired.
            if self._log_access:
                self._add_log_columns(cr)

            self._check_removed_columns(cr, log=False)

            # iterate on the "object columns"
            column_data = self._select_column_data(cr)

            for k, f in self._columns.iteritems():
                if k in MAGIC_COLUMNS:
                    continue
                # Don't update custom (also called manual) fields
                if f.manual and not update_custom_fields:
                    continue

                if isinstance(f, fields.one2many):
                    self._o2m_raise_on_missing_reference(cr, f)

                elif isinstance(f, fields.many2many):
                    self._m2m_raise_or_create_relation(cr, f)

                else:
                    res = column_data.get(k)

                    # The field is not found as-is in database, try if it
                    # exists with an old name.
                    if not res and hasattr(f, 'oldname'):
                        res = column_data.get(f.oldname)
                        if res:
                            cr.execute('ALTER TABLE "%s" RENAME "%s" TO "%s"' % (self._table, f.oldname, k))
                            res['attname'] = k
                            column_data[k] = res
                            self.__schema.debug("Table '%s': renamed column '%s' to '%s'",
                                                self._table, f.oldname, k)

                    # The field already exists in database. Possibly
                    # change its type, rename it, drop it or change its
                    # constraints.
                    if res:
                        f_pg_type = res['typname']
                        f_pg_size = res['size']
                        f_pg_notnull = res['attnotnull']
                        if isinstance(f, fields.function) and not f.store and\
                                not getattr(f, 'nodrop', False):
                            self.__logger.info('column %s (%s) in table %s removed: converted to a function !\n',
                                               k, f.string, self._table)
                            cr.execute('ALTER TABLE "%s" DROP COLUMN "%s" CASCADE' % (self._table, k))
                            cr.commit()
                            self.__schema.debug("Table '%s': dropped column '%s' with cascade",
                                                 self._table, k)
                            f_obj_type = None
                        else:
                            f_obj_type = get_pg_type(f) and get_pg_type(f)[0]

                        if f_obj_type:
                            ok = False
                            casts = [
                                ('text', 'char', pg_varchar(f.size), '::%s' % pg_varchar(f.size)),
                                ('varchar', 'text', 'TEXT', ''),
                                ('int4', 'float', get_pg_type(f)[1], '::'+get_pg_type(f)[1]),
                                ('date', 'datetime', 'TIMESTAMP', '::TIMESTAMP'),
                                ('timestamp', 'date', 'date', '::date'),
                                ('numeric', 'float', get_pg_type(f)[1], '::'+get_pg_type(f)[1]),
                                ('float8', 'float', get_pg_type(f)[1], '::'+get_pg_type(f)[1]),
                            ]
                            if f_pg_type == 'varchar' and f._type == 'char' and f_pg_size < f.size:
                                cr.execute('ALTER TABLE "%s" RENAME COLUMN "%s" TO temp_change_size' % (self._table, k))
                                cr.execute('ALTER TABLE "%s" ADD COLUMN "%s" %s' % (self._table, k, pg_varchar(f.size)))
                                cr.execute('UPDATE "%s" SET "%s"=temp_change_size::%s' % (self._table, k, pg_varchar(f.size)))
                                cr.execute('ALTER TABLE "%s" DROP COLUMN temp_change_size CASCADE' % (self._table,))
                                cr.commit()
                                self.__schema.debug("Table '%s': column '%s' (type varchar) changed size from %s to %s",
                                    self._table, k, f_pg_size, f.size)
                            for c in casts:
                                if (f_pg_type==c[0]) and (f._type==c[1]):
                                    if f_pg_type != f_obj_type:
                                        ok = True
                                        cr.execute('ALTER TABLE "%s" RENAME COLUMN "%s" TO temp_change_size' % (self._table, k))
                                        cr.execute('ALTER TABLE "%s" ADD COLUMN "%s" %s' % (self._table, k, c[2]))
                                        cr.execute(('UPDATE "%s" SET "%s"=temp_change_size'+c[3]) % (self._table, k))
                                        cr.execute('ALTER TABLE "%s" DROP COLUMN temp_change_size CASCADE' % (self._table,))
                                        cr.commit()
                                        self.__schema.debug("Table '%s': column '%s' changed type from %s to %s",
                                            self._table, k, c[0], c[1])
                                    break

                            if f_pg_type != f_obj_type:
                                if not ok:
                                    i = 0
                                    while True:
                                        newname = k + '_moved' + str(i)
                                        cr.execute("SELECT count(1) FROM pg_class c,pg_attribute a " \
                                            "WHERE c.relname=%s " \
                                            "AND a.attname=%s " \
                                            "AND c.oid=a.attrelid ", (self._table, newname))
                                        if not cr.fetchone()[0]:
                                            break
                                        i += 1
                                    if f_pg_notnull:
                                        cr.execute('ALTER TABLE "%s" ALTER COLUMN "%s" DROP NOT NULL' % (self._table, k))
                                    cr.execute('ALTER TABLE "%s" RENAME COLUMN "%s" TO "%s"' % (self._table, k, newname))
                                    cr.execute('ALTER TABLE "%s" ADD COLUMN "%s" %s' % (self._table, k, get_pg_type(f)[1]))
                                    cr.execute("COMMENT ON COLUMN %s.\"%s\" IS %%s" % (self._table, k), (f.string,))
                                    self.__schema.debug("Table '%s': column '%s' has changed type (DB=%s, def=%s), data moved to column %s !",
                                        self._table, k, f_pg_type, f._type, newname)

                            # if the field is required and hasn't got a NOT NULL constraint
                            if f.required and f_pg_notnull == 0:
                                # set the field to the default value if any
                                if k in self._defaults:
                                    if callable(self._defaults[k]):
                                        default = self._defaults[k](self, cr, SUPERUSER_ID, context)
                                    else:
                                        default = self._defaults[k]

                                    if (default is not None):
                                        ss = self._columns[k]._symbol_set
                                        query = 'UPDATE "%s" SET "%s"=%s WHERE "%s" is NULL' % (self._table, k, ss[0], k)
                                        cr.execute(query, (ss[1](default),))
                                # add the NOT NULL constraint
                                cr.commit()
                                try:
                                    cr.execute('ALTER TABLE "%s" ALTER COLUMN "%s" SET NOT NULL' % (self._table, k), log_exceptions=False)
                                    cr.commit()
                                    self.__schema.debug("Table '%s': column '%s': added NOT NULL constraint",
                                                        self._table, k)
                                except Exception:
                                    msg = "Table '%s': unable to set a NOT NULL constraint on column '%s' !\n"\
                                        "If you want to have it, you should update the records and execute manually:\n"\
                                        "ALTER TABLE %s ALTER COLUMN %s SET NOT NULL"
                                    self.__schema.warn(msg, self._table, k, self._table, k)
                                cr.commit()
                            elif not f.required and f_pg_notnull == 1:
                                cr.execute('ALTER TABLE "%s" ALTER COLUMN "%s" DROP NOT NULL' % (self._table, k))
                                cr.commit()
                                self.__schema.debug("Table '%s': column '%s': dropped NOT NULL constraint",
                                                    self._table, k)
                            # Verify index
                            indexname = '%s_%s_index' % (self._table, k)
                            cr.execute("SELECT indexname FROM pg_indexes WHERE indexname = %s and tablename = %s", (indexname, self._table))
                            res2 = cr.dictfetchall()
                            if not res2 and f.select:
                                cr.execute('CREATE INDEX "%s_%s_index" ON "%s" ("%s")' % (self._table, k, self._table, k))
                                cr.commit()
                                if f._type == 'text':
                                    # FIXME: for fields.text columns we should try creating GIN indexes instead (seems most suitable for an ERP context)
                                    msg = "Table '%s': Adding (b-tree) index for text column '%s'."\
                                        "This is probably useless (does not work for fulltext search) and prevents INSERTs of long texts"\
                                        " because there is a length limit for indexable btree values!\n"\
                                        "Use a search view instead if you simply want to make the field searchable."
                                    self.__schema.warn(msg, self._table, k, f._type)
                            if res2 and not f.select:
                                cr.execute('DROP INDEX "%s_%s_index"' % (self._table, k))
                                cr.commit()
                                msg = "Table '%s': dropping index for column '%s' of type '%s' as it is not required anymore"
                                self.__schema.debug(msg, self._table, k, f._type)

                            if isinstance(f, fields.many2one):
                                dest_model = self.pool.get(f._obj)
                                ref = dest_model._table
                                if ref != 'ir_actions':
                                    cr.execute('SELECT confdeltype, conname FROM pg_constraint as con, pg_class as cl1, pg_class as cl2, '
                                                'pg_attribute as att1, pg_attribute as att2 '
                                            'WHERE con.conrelid = cl1.oid '
                                                'AND cl1.relname = %s '
                                                'AND con.confrelid = cl2.oid '
                                                'AND cl2.relname = %s '
                                                'AND array_lower(con.conkey, 1) = 1 '
                                                'AND con.conkey[1] = att1.attnum '
                                                'AND att1.attrelid = cl1.oid '
                                                'AND att1.attname = %s '
                                                'AND array_lower(con.confkey, 1) = 1 '
                                                'AND con.confkey[1] = att2.attnum '
                                                'AND att2.attrelid = cl2.oid '
                                                'AND att2.attname = %s '
                                                "AND con.contype = 'f'", (self._table, ref, k, 'id'))
                                    res2 = cr.dictfetchall()
                                    if res2:
                                        if res2[0]['confdeltype'] != POSTGRES_CONFDELTYPES.get((f.ondelete or 'set null').upper(), 'a'):
                                            cr.execute('ALTER TABLE "' + self._table + '" DROP CONSTRAINT "' + res2[0]['conname'] + '"')
                                            self._m2o_add_foreign_key_checked(k, dest_model, f.ondelete)
                                            cr.commit()
                                            self.__schema.debug("Table '%s': column '%s': XXX",
                                                self._table, k)

                    # The field doesn't exist in database. Create it if necessary.
                    else:
                        if not isinstance(f, fields.function) or f.store:
                            # add the missing field
                            cr.execute('ALTER TABLE "%s" ADD COLUMN "%s" %s' % (self._table, k, get_pg_type(f)[1]))
                            cr.execute("COMMENT ON COLUMN %s.\"%s\" IS %%s" % (self._table, k), (f.string,))
                            self.__schema.debug("Table '%s': added column '%s' with definition=%s",
                                self._table, k, get_pg_type(f)[1])

                            # initialize it
                            if not create and k in self._defaults:
                                if callable(self._defaults[k]):
                                    default = self._defaults[k](self, cr, SUPERUSER_ID, context)
                                else:
                                    default = self._defaults[k]

                                ss = self._columns[k]._symbol_set
                                query = 'UPDATE "%s" SET "%s"=%s' % (self._table, k, ss[0])
                                cr.execute(query, (ss[1](default),))
                                cr.commit()
                                netsvc.Logger().notifyChannel('data', netsvc.LOG_DEBUG, "Table '%s': setting default value of new column %s" % (self._table, k))

                            # remember the functions to call for the stored fields
                            if isinstance(f, fields.function):
                                order = 10
                                if f.store is not True: # i.e. if f.store is a dict
                                    order = f.store[f.store.keys()[0]][2]
                                todo_end.append((order, self._update_store, (f, k)))

                            # and add constraints if needed
                            if isinstance(f, fields.many2one):
                                if not self.pool.get(f._obj):
                                    raise except_orm('Programming Error', ('There is no reference available for %s') % (f._obj,))
                                dest_model = self.pool.get(f._obj)
                                ref = dest_model._table
                                # ir_actions is inherited so foreign key doesn't work on it
                                if ref != 'ir_actions':
                                    self._m2o_add_foreign_key_checked(k, dest_model, f.ondelete)
                            if f.select:
                                cr.execute('CREATE INDEX "%s_%s_index" ON "%s" ("%s")' % (self._table, k, self._table, k))
                            if f.required:
                                try:
                                    cr.commit()
                                    cr.execute('ALTER TABLE "%s" ALTER COLUMN "%s" SET NOT NULL' % (self._table, k), log_exceptions=False)
                                    self.__schema.debug("Table '%s': column '%s': added a NOT NULL constraint",
                                        self._table, k)
                                except Exception:
                                    msg = "WARNING: unable to set column %s of table %s not null !\n"\
                                        "Try to re-run: openerp-server --update=module\n"\
                                        "If it doesn't work, update records and execute manually:\n"\
                                        "ALTER TABLE %s ALTER COLUMN %s SET NOT NULL"
                                    self.__logger.warn(msg, k, self._table, self._table, k)
                            cr.commit()

        else:
            cr.execute("SELECT relname FROM pg_class WHERE relkind IN ('r','v') AND relname=%s", (self._table,))
            create = not bool(cr.fetchone())

        cr.commit()     # start a new transaction

        self._add_sql_constraints(cr)

        if create:
            self._execute_sql(cr)

        if store_compute:
            self._parent_store_compute(cr)
            cr.commit()

        return todo_end


    def _auto_end(self, cr, context=None):
        """ Create the foreign keys recorded by _auto_init. """
        for t, k, r, d in self._foreign_keys:
            cr.execute('ALTER TABLE "%s" ADD FOREIGN KEY ("%s") REFERENCES "%s" ON DELETE %s' % (t, k, r, d))
        cr.commit()
        del self._foreign_keys


    def _table_exist(self, cr):
        cr.execute("SELECT relname FROM pg_class WHERE relkind IN ('r','v') AND relname=%s", (self._table,))
        return cr.rowcount


    def _create_table(self, cr):
        cr.execute('CREATE TABLE "%s" (id SERIAL NOT NULL, PRIMARY KEY(id)) WITHOUT OIDS' % (self._table,))
        cr.execute(("COMMENT ON TABLE \"%s\" IS %%s" % self._table), (self._description,))
        self.__schema.debug("Table '%s': created", self._table)


    def _parent_columns_exist(self, cr):
        cr.execute("""SELECT c.relname
            FROM pg_class c, pg_attribute a
            WHERE c.relname=%s AND a.attname=%s AND c.oid=a.attrelid
            """, (self._table, 'parent_left'))
        return cr.rowcount


    def _create_parent_columns(self, cr):
        cr.execute('ALTER TABLE "%s" ADD COLUMN "parent_left" INTEGER' % (self._table,))
        cr.execute('ALTER TABLE "%s" ADD COLUMN "parent_right" INTEGER' % (self._table,))
        if 'parent_left' not in self._columns:
            self.__logger.error('create a column parent_left on object %s: fields.integer(\'Left Parent\', select=1)',
                                self._table)
            self.__schema.debug("Table '%s': added column '%s' with definition=%s",
                                self._table, 'parent_left', 'INTEGER')
        elif not self._columns['parent_left'].select:
            self.__logger.error('parent_left column on object %s must be indexed! Add select=1 to the field definition)',
                                self._table)
        if 'parent_right' not in self._columns:
            self.__logger.error('create a column parent_right on object %s: fields.integer(\'Right Parent\', select=1)',
                                self._table)
            self.__schema.debug("Table '%s': added column '%s' with definition=%s",
                                self._table, 'parent_right', 'INTEGER')
        elif not self._columns['parent_right'].select:
            self.__logger.error('parent_right column on object %s must be indexed! Add select=1 to the field definition)',
                                self._table)
        if self._columns[self._parent_name].ondelete != 'cascade':
            self.__logger.error("The column %s on object %s must be set as ondelete='cascade'",
                                self._parent_name, self._name)

        cr.commit()


    def _add_log_columns(self, cr):
        for field, field_def in LOG_ACCESS_COLUMNS.iteritems():
            cr.execute("""
                SELECT c.relname
                  FROM pg_class c, pg_attribute a
                 WHERE c.relname=%s AND a.attname=%s AND c.oid=a.attrelid
                """, (self._table, field))
            if not cr.rowcount:
                cr.execute('ALTER TABLE "%s" ADD COLUMN "%s" %s' % (self._table, field, field_def))
                cr.commit()
                self.__schema.debug("Table '%s': added column '%s' with definition=%s",
                                    self._table, field, field_def)


    def _select_column_data(self, cr):
        # attlen is the number of bytes necessary to represent the type when
        # the type has a fixed size. If the type has a varying size attlen is
        # -1 and atttypmod is the size limit + 4, or -1 if there is no limit.
        # Thus the query can return a negative size for a unlimited varchar.
        cr.execute("SELECT c.relname,a.attname,a.attlen,a.atttypmod,a.attnotnull,a.atthasdef,t.typname,CASE WHEN a.attlen=-1 THEN a.atttypmod-4 ELSE a.attlen END as size " \
           "FROM pg_class c,pg_attribute a,pg_type t " \
           "WHERE c.relname=%s " \
           "AND c.oid=a.attrelid " \
           "AND a.atttypid=t.oid", (self._table,))
        return dict(map(lambda x: (x['attname'], x),cr.dictfetchall()))


    def _o2m_raise_on_missing_reference(self, cr, f):
        # TODO this check should be a method on fields.one2many.
        other = self.pool.get(f._obj)
        if other:
            # TODO the condition could use fields_get_keys().
            if f._fields_id not in other._columns.keys():
                if f._fields_id not in other._inherit_fields.keys():
                    raise except_orm('Programming Error', ("There is no reference field '%s' found for '%s'") % (f._fields_id, f._obj,))


    def _m2m_raise_or_create_relation(self, cr, f):
        m2m_tbl, col1, col2 = f._sql_names(self)
        cr.execute("SELECT relname FROM pg_class WHERE relkind IN ('r','v') AND relname=%s", (m2m_tbl,))
        if not cr.dictfetchall():
            if not self.pool.get(f._obj):
                raise except_orm('Programming Error', ('Many2Many destination model does not exist: `%s`') % (f._obj,))
            dest_model = self.pool.get(f._obj)
            ref = dest_model._table
            cr.execute('CREATE TABLE "%s" ("%s" INTEGER NOT NULL, "%s" INTEGER NOT NULL, UNIQUE("%s","%s")) WITH OIDS' % (m2m_tbl, col1, col2, col1, col2))

            # create foreign key references with ondelete=cascade, unless the targets are SQL views
            cr.execute("SELECT relkind FROM pg_class WHERE relkind IN ('v') AND relname=%s", (ref,))
            if not cr.fetchall():
                self._m2o_add_foreign_key_unchecked(m2m_tbl, col2, dest_model, 'cascade')
            cr.execute("SELECT relkind FROM pg_class WHERE relkind IN ('v') AND relname=%s", (self._table,))
            if not cr.fetchall():
                self._m2o_add_foreign_key_unchecked(m2m_tbl, col1, self, 'cascade')

            cr.execute('CREATE INDEX "%s_%s_index" ON "%s" ("%s")' % (m2m_tbl, col1, m2m_tbl, col1))
            cr.execute('CREATE INDEX "%s_%s_index" ON "%s" ("%s")' % (m2m_tbl, col2, m2m_tbl, col2))
            cr.execute("COMMENT ON TABLE \"%s\" IS 'RELATION BETWEEN %s AND %s'" % (m2m_tbl, self._table, ref))
            cr.commit()
            self.__schema.debug("Create table '%s': m2m relation between '%s' and '%s'", m2m_tbl, self._table, ref)


    def _add_sql_constraints(self, cr):
        """

        Modify this model's database table constraints so they match the one in
        _sql_constraints.

        """
        for (key, con, _) in self._sql_constraints:
            conname = '%s_%s' % (self._table, key)

            cr.execute("SELECT conname, pg_catalog.pg_get_constraintdef(oid, true) as condef FROM pg_constraint where conname=%s", (conname,))
            existing_constraints = cr.dictfetchall()

            sql_actions = {
                'drop': {
                    'execute': False,
                    'query': 'ALTER TABLE "%s" DROP CONSTRAINT "%s"' % (self._table, conname, ),
                    'msg_ok': "Table '%s': dropped constraint '%s'. Reason: its definition changed from '%%s' to '%s'" % (
                        self._table, conname, con),
                    'msg_err': "Table '%s': unable to drop \'%s\' constraint !" % (self._table, con),
                    'order': 1,
                },
                'add': {
                    'execute': False,
                    'query': 'ALTER TABLE "%s" ADD CONSTRAINT "%s" %s' % (self._table, conname, con,),
                    'msg_ok': "Table '%s': added constraint '%s' with definition=%s" % (self._table, conname, con),
                    'msg_err': "Table '%s': unable to add \'%s\' constraint !\n If you want to have it, you should update the records and execute manually:\n%%s" % (
                        self._table, con),
                    'order': 2,
                },
            }

            if not existing_constraints:
                # constraint does not exists:
                sql_actions['add']['execute'] = True
                sql_actions['add']['msg_err'] = sql_actions['add']['msg_err'] % (sql_actions['add']['query'], )
            elif con.lower() not in [item['condef'].lower() for item in existing_constraints]:
                # constraint exists but its definition has changed:
                sql_actions['drop']['execute'] = True
                sql_actions['drop']['msg_ok'] = sql_actions['drop']['msg_ok'] % (existing_constraints[0]['condef'].lower(), )
                sql_actions['add']['execute'] = True
                sql_actions['add']['msg_err'] = sql_actions['add']['msg_err'] % (sql_actions['add']['query'], )

            # we need to add the constraint:
            sql_actions = [item for item in sql_actions.values()]
            sql_actions.sort(key=lambda x: x['order'])
            for sql_action in [action for action in sql_actions if action['execute']]:
                try:
                    cr.execute(sql_action['query'])
                    cr.commit()
                    self.__schema.debug(sql_action['msg_ok'])
                except:
                    self.__schema.warn(sql_action['msg_err'])
                    cr.rollback()


    def _execute_sql(self, cr):
        """ Execute the SQL code from the _sql attribute (if any)."""
        if hasattr(self, "_sql"):
            for line in self._sql.split(';'):
                line2 = line.replace('\n', '').strip()
                if line2:
                    cr.execute(line2)
                    cr.commit()

<<<<<<< HEAD
=======

    @classmethod
    def createInstance(cls, pool, cr):
        return cls.makeInstance(pool, cr, ['_columns', '_defaults',
            '_inherits', '_constraints', '_sql_constraints'])

    def __init__(self, pool, cr):
        """

        - copy the stored fields' functions in the osv_pool,
        - update the _columns with the fields found in ir_model_fields,
        - ensure there is a many2one for each _inherits'd parent,
        - update the children's _columns,
        - give a chance to each field to initialize itself.

        """
        super(orm, self).__init__(pool, cr)

        if not hasattr(self, '_log_access'):
            # if not access is not specify, it is the same value as _auto
            self._log_access = getattr(self, "_auto", True)

        self._columns = self._columns.copy()
        for store_field in self._columns:
            f = self._columns[store_field]
            if hasattr(f, 'digits_change'):
                f.digits_change(cr)
            if not isinstance(f, fields.function):
                continue
            if not f.store:
                continue
            if self._columns[store_field].store is True:
                sm = {self._name: (lambda self, cr, uid, ids, c={}: ids, None, 10, None)}
            else:
                sm = self._columns[store_field].store
            for object, aa in sm.items():
                if len(aa) == 4:
                    (fnct, fields2, order, length) = aa
                elif len(aa) == 3:
                    (fnct, fields2, order) = aa
                    length = None
                else:
                    raise except_orm('Error',
                        ('Invalid function definition %s in object %s !\nYou must use the definition: store={object:(fnct, fields, priority, time length)}.' % (store_field, self._name)))
                self.pool._store_function.setdefault(object, [])
                ok = True
                for x, y, z, e, f, l in self.pool._store_function[object]:
                    if (x==self._name) and (y==store_field) and (e==fields2):
                        if f == order:
                            ok = False
                if ok:
                    self.pool._store_function[object].append( (self._name, store_field, fnct, fields2, order, length))
                    self.pool._store_function[object].sort(lambda x, y: cmp(x[4], y[4]))

        for (key, _, msg) in self._sql_constraints:
            self.pool._sql_error[self._table+'_'+key] = msg

        # Load manual fields

        cr.execute("SELECT id FROM ir_model_fields WHERE name=%s AND model=%s", ('state', 'ir.model.fields'))
        if cr.fetchone():
            cr.execute('SELECT * FROM ir_model_fields WHERE model=%s AND state=%s', (self._name, 'manual'))
            for field in cr.dictfetchall():
                if field['name'] in self._columns:
                    continue
                attrs = {
                    'string': field['field_description'],
                    'required': bool(field['required']),
                    'readonly': bool(field['readonly']),
                    'domain': eval(field['domain']) if field['domain'] else None,
                    'size': field['size'],
                    'ondelete': field['on_delete'],
                    'translate': (field['translate']),
                    'manual': True,
                    #'select': int(field['select_level'])
                }

                if field['serialization_field_id']:
                    cr.execute('SELECT name FROM ir_model_fields WHERE id=%s', (field['serialization_field_id'],))
                    attrs.update({'serialization_field': cr.fetchone()[0], 'type': field['ttype']})
                    if field['ttype'] in ['many2one', 'one2many', 'many2many']:
                        attrs.update({'relation': field['relation']})
                    self._columns[field['name']] = fields.sparse(**attrs)
                elif field['ttype'] == 'selection':
                    self._columns[field['name']] = fields.selection(eval(field['selection']), **attrs)
                elif field['ttype'] == 'reference':
                    self._columns[field['name']] = fields.reference(selection=eval(field['selection']), **attrs)
                elif field['ttype'] == 'many2one':
                    self._columns[field['name']] = fields.many2one(field['relation'], **attrs)
                elif field['ttype'] == 'one2many':
                    self._columns[field['name']] = fields.one2many(field['relation'], field['relation_field'], **attrs)
                elif field['ttype'] == 'many2many':
                    _rel1 = field['relation'].replace('.', '_')
                    _rel2 = field['model'].replace('.', '_')
                    _rel_name = 'x_%s_%s_%s_rel' % (_rel1, _rel2, field['name'])
                    self._columns[field['name']] = fields.many2many(field['relation'], _rel_name, 'id1', 'id2', **attrs)
                else:
                    self._columns[field['name']] = getattr(fields, field['ttype'])(**attrs)
        self._inherits_check()
        self._inherits_reload()
        if not self._sequence:
            self._sequence = self._table + '_id_seq'
        for k in self._defaults:
            assert (k in self._columns) or (k in self._inherit_fields), 'Default function defined in %s but field %s does not exist !' % (self._name, k,)
        for f in self._columns:
            self._columns[f].restart()

    __init__.__doc__ = orm_template.__init__.__doc__ + __init__.__doc__

>>>>>>> a59c66ed
    #
    # Update objects that uses this one to update their _inherits fields
    #

    def _inherits_reload_src(self):
        """ Recompute the _inherit_fields mapping on each _inherits'd child model."""
        for obj in self.pool.models.values():
            if self._name in obj._inherits:
                obj._inherits_reload()


    def _inherits_reload(self):
        """ Recompute the _inherit_fields mapping.

        This will also call itself on each inherits'd child model.

        """
        res = {}
        for table in self._inherits:
            other = self.pool.get(table)
            for col in other._columns.keys():
                res[col] = (table, self._inherits[table], other._columns[col], table)
            for col in other._inherit_fields.keys():
                res[col] = (table, self._inherits[table], other._inherit_fields[col][2], other._inherit_fields[col][3])
        self._inherit_fields = res
        self._all_columns = self._get_column_infos()
        self._inherits_reload_src()


    def _get_column_infos(self):
        """Returns a dict mapping all fields names (direct fields and
           inherited field via _inherits) to a ``column_info`` struct
           giving detailed columns """
        result = {}
        for k, (parent, m2o, col, original_parent) in self._inherit_fields.iteritems():
            result[k] = fields.column_info(k, col, parent, m2o, original_parent)
        for k, col in self._columns.iteritems():
            result[k] = fields.column_info(k, col)
        return result


    def _inherits_check(self):
        for table, field_name in self._inherits.items():
            if field_name not in self._columns:
                logging.getLogger('init').info('Missing many2one field definition for _inherits reference "%s" in "%s", using default one.' % (field_name, self._name))
                self._columns[field_name] = fields.many2one(table, string="Automatically created field to link to parent %s" % table,
                                                             required=True, ondelete="cascade")
            elif not self._columns[field_name].required or self._columns[field_name].ondelete.lower() != "cascade":
                logging.getLogger('init').warning('Field definition for _inherits reference "%s" in "%s" must be marked as "required" with ondelete="cascade", forcing it.' % (field_name, self._name))
                self._columns[field_name].required = True
                self._columns[field_name].ondelete = "cascade"

    #def __getattr__(self, name):
    #    """
    #    Proxies attribute accesses to the `inherits` parent so we can call methods defined on the inherited parent
    #    (though inherits doesn't use Python inheritance).
    #    Handles translating between local ids and remote ids.
    #    Known issue: doesn't work correctly when using python's own super(), don't involve inherit-based inheritance
    #                 when you have inherits.
    #    """
    #    for model, field in self._inherits.iteritems():
    #        proxy = self.pool.get(model)
    #        if hasattr(proxy, name):
    #            attribute = getattr(proxy, name)
    #            if not hasattr(attribute, '__call__'):
    #                return attribute
    #            break
    #    else:
    #        return super(orm, self).__getattr__(name)

    #    def _proxy(cr, uid, ids, *args, **kwargs):
    #        objects = self.browse(cr, uid, ids, kwargs.get('context', None))
    #        lst = [obj[field].id for obj in objects if obj[field]]
    #        return getattr(proxy, name)(cr, uid, lst, *args, **kwargs)

    #    return _proxy


    def fields_get(self, cr, user, allfields=None, context=None, write_access=True):
        """ Return the definition of each field.

        The returned value is a dictionary (indiced by field name) of
        dictionaries. The _inherits'd fields are included. The string, help,
        and selection (if present) attributes are translated.

        :param cr: database cursor
        :param user: current user id
        :param fields: list of fields
        :param context: context arguments, like lang, time zone
        :return: dictionary of field dictionaries, each one describing a field of the business object
        :raise AccessError: * if user has no create/write rights on the requested object

        """
        if context is None:
            context = {}

        write_access = self.check_write(cr, user, False) or \
            self.check_create(cr, user, False)

        res = {}

        translation_obj = self.pool.get('ir.translation')
        for parent in self._inherits:
            res.update(self.pool.get(parent).fields_get(cr, user, allfields, context))

        for f, field in self._columns.iteritems():
            if allfields and f not in allfields:
                continue

            res[f] = fields.field_to_dict(self, cr, user, field, context=context)

            if not write_access:
                res[f]['readonly'] = True
                res[f]['states'] = {}

            if 'string' in res[f]:
                res_trans = translation_obj._get_source(cr, user, self._name + ',' + f, 'field', context.get('lang', False) or 'en_US')
                if res_trans:
                    res[f]['string'] = res_trans
            if 'help' in res[f]:
                help_trans = translation_obj._get_source(cr, user, self._name + ',' + f, 'help', context.get('lang', False) or 'en_US')
                if help_trans:
                    res[f]['help'] = help_trans
            if 'selection' in res[f]:
                if isinstance(field.selection, (tuple, list)):
                    sel = field.selection
                    sel2 = []
                    for key, val in sel:
                        val2 = None
                        if val:
                            val2 = translation_obj._get_source(cr, user, self._name + ',' + f, 'selection', context.get('lang', False) or 'en_US', val)
                        sel2.append((key, val2 or val))
                    res[f]['selection'] = sel2

        return res

    def read(self, cr, user, ids, fields=None, context=None, load='_classic_read'):
        """ Read records with given ids with the given fields

        :param cr: database cursor
        :param user: current user id
        :param ids: id or list of the ids of the records to read
        :param fields: optional list of field names to return (default: all fields would be returned)
        :type fields: list (example ['field_name_1', ...])
        :param context: optional context dictionary - it may contains keys for specifying certain options
                        like ``context_lang``, ``context_tz`` to alter the results of the call.
                        A special ``bin_size`` boolean flag may also be passed in the context to request the
                        value of all fields.binary columns to be returned as the size of the binary instead of its
                        contents. This can also be selectively overriden by passing a field-specific flag
                        in the form ``bin_size_XXX: True/False`` where ``XXX`` is the name of the field.
                        Note: The ``bin_size_XXX`` form is new in OpenERP v6.0.
        :return: list of dictionaries((dictionary per record asked)) with requested field values
        :rtype: [{‘name_of_the_field’: value, ...}, ...]
        :raise AccessError: * if user has no read rights on the requested object
                            * if user tries to bypass access rules for read on the requested object

        """

        if not context:
            context = {}
        self.check_read(cr, user)
        if not fields:
            fields = list(set(self._columns.keys() + self._inherit_fields.keys()))
        if isinstance(ids, (int, long)):
            select = [ids]
        else:
            select = ids
        select = map(lambda x: isinstance(x, dict) and x['id'] or x, select)
        result = self._read_flat(cr, user, select, fields, context, load)

        for r in result:
            for key, v in r.items():
                if v is None:
                    r[key] = False

        if isinstance(ids, (int, long, dict)):
            return result and result[0] or False
        return result

    def _read_flat(self, cr, user, ids, fields_to_read, context=None, load='_classic_read'):
        if not context:
            context = {}
        if not ids:
            return []
        if fields_to_read == None:
            fields_to_read = self._columns.keys()

        # Construct a clause for the security rules.
        # 'tables' hold the list of tables necessary for the SELECT including the ir.rule clauses,
        # or will at least contain self._table.
        rule_clause, rule_params, tables = self.pool.get('ir.rule').domain_get(cr, user, self._name, 'read', context=context)

        # all inherited fields + all non inherited fields for which the attribute whose name is in load is True
        fields_pre = [f for f in fields_to_read if
                           f == self.CONCURRENCY_CHECK_FIELD
                        or (f in self._columns and getattr(self._columns[f], '_classic_write'))
                     ] + self._inherits.values()

        res = []
        if len(fields_pre):
            def convert_field(f):
                f_qual = '%s."%s"' % (self._table, f) # need fully-qualified references in case len(tables) > 1
                if f in ('create_date', 'write_date'):
                    return "date_trunc('second', %s) as %s" % (f_qual, f)
                if f == self.CONCURRENCY_CHECK_FIELD:
                    if self._log_access:
                        return "COALESCE(%s.write_date, %s.create_date, now())::timestamp AS %s" % (self._table, self._table, f,)
                    return "now()::timestamp AS %s" % (f,)
                if isinstance(self._columns[f], fields.binary) and context.get('bin_size', False):
                    return 'length(%s) as "%s"' % (f_qual, f)
                return f_qual

            fields_pre2 = map(convert_field, fields_pre)
            order_by = self._parent_order or self._order
            select_fields = ','.join(fields_pre2 + [self._table + '.id'])
            query = 'SELECT %s FROM %s WHERE %s.id IN %%s' % (select_fields, ','.join(tables), self._table)
            if rule_clause:
                query += " AND " + (' OR '.join(rule_clause))
            query += " ORDER BY " + order_by
            for sub_ids in cr.split_for_in_conditions(ids):
                if rule_clause:
                    cr.execute(query, [tuple(sub_ids)] + rule_params)
                    if cr.rowcount != len(sub_ids):
                        raise except_orm(_('AccessError'),
                                         _('Operation prohibited by access rules, or performed on an already deleted document (Operation: read, Document type: %s).')
                                         % (self._description,))
                else:
                    cr.execute(query, (tuple(sub_ids),))
                res.extend(cr.dictfetchall())
        else:
            res = map(lambda x: {'id': x}, ids)

        for f in fields_pre:
            if f == self.CONCURRENCY_CHECK_FIELD:
                continue
            if self._columns[f].translate:
                ids = [x['id'] for x in res]
                #TODO: optimize out of this loop
                res_trans = self.pool.get('ir.translation')._get_ids(cr, user, self._name+','+f, 'model', context.get('lang', False) or 'en_US', ids)
                for r in res:
                    r[f] = res_trans.get(r['id'], False) or r[f]

        for table in self._inherits:
            col = self._inherits[table]
            cols = [x for x in intersect(self._inherit_fields.keys(), fields_to_read) if x not in self._columns.keys()]
            if not cols:
                continue
            res2 = self.pool.get(table).read(cr, user, [x[col] for x in res], cols, context, load)

            res3 = {}
            for r in res2:
                res3[r['id']] = r
                del r['id']

            for record in res:
                if not record[col]: # if the record is deleted from _inherits table?
                    continue
                record.update(res3[record[col]])
                if col not in fields_to_read:
                    del record[col]

        # all fields which need to be post-processed by a simple function (symbol_get)
        fields_post = filter(lambda x: x in self._columns and self._columns[x]._symbol_get, fields_to_read)
        if fields_post:
            for r in res:
                for f in fields_post:
                    r[f] = self._columns[f]._symbol_get(r[f])
        ids = [x['id'] for x in res]

        # all non inherited fields for which the attribute whose name is in load is False
        fields_post = filter(lambda x: x in self._columns and not getattr(self._columns[x], load), fields_to_read)

        # Compute POST fields
        todo = {}
        for f in fields_post:
            todo.setdefault(self._columns[f]._multi, [])
            todo[self._columns[f]._multi].append(f)
        for key, val in todo.items():
            if key:
                res2 = self._columns[val[0]].get(cr, self, ids, val, user, context=context, values=res)
                assert res2 is not None, \
                    'The function field "%s" on the "%s" model returned None\n' \
                    '(a dictionary was expected).' % (val[0], self._name)
                for pos in val:
                    for record in res:
                        if isinstance(res2[record['id']], str): res2[record['id']] = eval(res2[record['id']]) #TOCHECK : why got string instend of dict in python2.6
                        multi_fields = res2.get(record['id'],{})
                        if multi_fields:
                            record[pos] = multi_fields.get(pos,[])
            else:
                for f in val:
                    res2 = self._columns[f].get(cr, self, ids, f, user, context=context, values=res)
                    for record in res:
                        if res2:
                            record[f] = res2[record['id']]
                        else:
                            record[f] = []
        readonly = None
        for vals in res:
            for field in vals.copy():
                fobj = None
                if field in self._columns:
                    fobj = self._columns[field]

                if not fobj:
                    continue
                groups = fobj.read
                if groups:
                    edit = False
                    for group in groups:
                        module = group.split(".")[0]
                        grp = group.split(".")[1]
                        cr.execute("select count(*) from res_groups_users_rel where gid IN (select res_id from ir_model_data where name=%s and module=%s and model=%s) and uid=%s",  \
                                   (grp, module, 'res.groups', user))
                        readonly = cr.fetchall()
                        if readonly[0][0] >= 1:
                            edit = True
                            break
                        elif readonly[0][0] == 0:
                            edit = False
                        else:
                            edit = False

                    if not edit:
                        if type(vals[field]) == type([]):
                            vals[field] = []
                        elif type(vals[field]) == type(0.0):
                            vals[field] = 0
                        elif type(vals[field]) == type(''):
                            vals[field] = '=No Permission='
                        else:
                            vals[field] = False
        return res

    # TODO check READ access
    def perm_read(self, cr, user, ids, context=None, details=True):
        """
        Returns some metadata about the given records.

        :param details: if True, \*_uid fields are replaced with the name of the user
        :return: list of ownership dictionaries for each requested record
        :rtype: list of dictionaries with the following keys:

                    * id: object id
                    * create_uid: user who created the record
                    * create_date: date when the record was created
                    * write_uid: last user who changed the record
                    * write_date: date of the last change to the record
                    * xmlid: XML ID to use to refer to this record (if there is one), in format ``module.name``
        """
        if not context:
            context = {}
        if not ids:
            return []
        fields = ''
        uniq = isinstance(ids, (int, long))
        if uniq:
            ids = [ids]
        fields = ['id']
        if self._log_access:
            fields += ['create_uid', 'create_date', 'write_uid', 'write_date']
        quoted_table = '"%s"' % self._table
        fields_str = ",".join('%s.%s'%(quoted_table, field) for field in fields)
        query = '''SELECT %s, __imd.module, __imd.name
                   FROM %s LEFT JOIN ir_model_data __imd
                       ON (__imd.model = %%s and __imd.res_id = %s.id)
                   WHERE %s.id IN %%s''' % (fields_str, quoted_table, quoted_table, quoted_table)
        cr.execute(query, (self._name, tuple(ids)))
        res = cr.dictfetchall()
        for r in res:
            for key in r:
                r[key] = r[key] or False
                if details and key in ('write_uid', 'create_uid') and r[key]:
                    try:
                        r[key] = self.pool.get('res.users').name_get(cr, user, [r[key]])[0]
                    except Exception:
                        pass # Leave the numeric uid there
            r['xmlid'] = ("%(module)s.%(name)s" % r) if r['name'] else False
            del r['name'], r['module']
        if uniq:
            return res[ids[0]]
        return res

    def _check_concurrency(self, cr, ids, context):
        if not context:
            return
        if not (context.get(self.CONCURRENCY_CHECK_FIELD) and self._log_access):
            return
        check_clause = "(id = %s AND %s < COALESCE(write_date, create_date, now())::timestamp)"
        for sub_ids in cr.split_for_in_conditions(ids):
            ids_to_check = []
            for id in sub_ids:
                id_ref = "%s,%s" % (self._name, id)
                update_date = context[self.CONCURRENCY_CHECK_FIELD].pop(id_ref, None)
                if update_date:
                    ids_to_check.extend([id, update_date])
            if not ids_to_check:
                continue
            cr.execute("SELECT id FROM %s WHERE %s" % (self._table, " OR ".join([check_clause]*(len(ids_to_check)/2))), tuple(ids_to_check))
            res = cr.fetchone()
            if res:
                # mention the first one only to keep the error message readable
                raise except_orm('ConcurrencyException', _('A document was modified since you last viewed it (%s:%d)') % (self._description, res[0]))

    def check_access_rights(self, cr, uid, operation, raise_exception=True): # no context on purpose.
        """Verifies that the operation given by ``operation`` is allowed for the user
           according to the access rights."""
        return self.pool.get('ir.model.access').check(cr, uid, self._name, operation, raise_exception)

    def check_create(self, cr, uid, raise_exception=True):
        return self.check_access_rights(cr, uid, 'create', raise_exception)

    def check_read(self, cr, uid, raise_exception=True):
        return self.check_access_rights(cr, uid, 'read', raise_exception)

    def check_unlink(self, cr, uid, raise_exception=True):
        return self.check_access_rights(cr, uid, 'unlink', raise_exception)

    def check_write(self, cr, uid, raise_exception=True):
        return self.check_access_rights(cr, uid, 'write', raise_exception)

    def check_access_rule(self, cr, uid, ids, operation, context=None):
        """Verifies that the operation given by ``operation`` is allowed for the user
           according to ir.rules.

           :param operation: one of ``write``, ``unlink``
           :raise except_orm: * if current ir.rules do not permit this operation.
           :return: None if the operation is allowed
        """
        if uid == SUPERUSER_ID:
            return

        if self.is_transient():
            # Only one single implicit access rule for transient models: owner only!
            # This is ok to hardcode because we assert that TransientModels always
            # have log_access enabled and this the create_uid column is always there.
            # And even with _inherits, these fields are always present in the local
            # table too, so no need for JOINs.
            cr.execute("""SELECT distinct create_uid
                          FROM %s
                          WHERE id IN %%s""" % self._table, (tuple(ids),))
            uids = [x[0] for x in cr.fetchall()]
            if len(uids) != 1 or uids[0] != uid:
                raise except_orm(_('AccessError'), '%s access is '
                    'restricted to your own records for transient models '
                    '(except for the super-user).' % operation.capitalize())
        else:
            where_clause, where_params, tables = self.pool.get('ir.rule').domain_get(cr, uid, self._name, operation, context=context)
            if where_clause:
                where_clause = ' and ' + ' and '.join(where_clause)
                for sub_ids in cr.split_for_in_conditions(ids):
                    cr.execute('SELECT ' + self._table + '.id FROM ' + ','.join(tables) +
                               ' WHERE ' + self._table + '.id IN %s' + where_clause,
                               [sub_ids] + where_params)
                    if cr.rowcount != len(sub_ids):
                        raise except_orm(_('AccessError'),
                                         _('Operation prohibited by access rules, or performed on an already deleted document (Operation: %s, Document type: %s).')
                                         % (operation, self._description))

    def unlink(self, cr, uid, ids, context=None):
        """
        Delete records with given ids

        :param cr: database cursor
        :param uid: current user id
        :param ids: id or list of ids
        :param context: (optional) context arguments, like lang, time zone
        :return: True
        :raise AccessError: * if user has no unlink rights on the requested object
                            * if user tries to bypass access rules for unlink on the requested object
        :raise UserError: if the record is default property for other records

        """
        if not ids:
            return True
        if isinstance(ids, (int, long)):
            ids = [ids]

        result_store = self._store_get_values(cr, uid, ids, None, context)

        self._check_concurrency(cr, ids, context)

        self.check_unlink(cr, uid)

        properties = self.pool.get('ir.property')
        domain = [('res_id', '=', False),
                  ('value_reference', 'in', ['%s,%s' % (self._name, i) for i in ids]),
                 ]
        if properties.search(cr, uid, domain, context=context):
            raise except_orm(_('Error'), _('Unable to delete this document because it is used as a default property'))

        wf_service = netsvc.LocalService("workflow")
        for oid in ids:
            wf_service.trg_delete(uid, self._name, oid, cr)


        self.check_access_rule(cr, uid, ids, 'unlink', context=context)
        pool_model_data = self.pool.get('ir.model.data')
        ir_values_obj = self.pool.get('ir.values')
        for sub_ids in cr.split_for_in_conditions(ids):
            cr.execute('delete from ' + self._table + ' ' \
                       'where id IN %s', (sub_ids,))

            # Removing the ir_model_data reference if the record being deleted is a record created by xml/csv file,
            # as these are not connected with real database foreign keys, and would be dangling references.
            # Note: following steps performed as admin to avoid access rights restrictions, and with no context
            #       to avoid possible side-effects during admin calls.
            # Step 1. Calling unlink of ir_model_data only for the affected IDS
            reference_ids = pool_model_data.search(cr, SUPERUSER_ID, [('res_id','in',list(sub_ids)),('model','=',self._name)])
            # Step 2. Marching towards the real deletion of referenced records
            if reference_ids:
                pool_model_data.unlink(cr, SUPERUSER_ID, reference_ids)

            # For the same reason, removing the record relevant to ir_values
            ir_value_ids = ir_values_obj.search(cr, uid,
                    ['|',('value','in',['%s,%s' % (self._name, sid) for sid in sub_ids]),'&',('res_id','in',list(sub_ids)),('model','=',self._name)],
                    context=context)
            if ir_value_ids:
                ir_values_obj.unlink(cr, uid, ir_value_ids, context=context)

        for order, object, store_ids, fields in result_store:
            if object != self._name:
                obj = self.pool.get(object)
                cr.execute('select id from '+obj._table+' where id IN %s', (tuple(store_ids),))
                rids = map(lambda x: x[0], cr.fetchall())
                if rids:
                    obj._store_set_values(cr, uid, rids, fields, context)

        return True

    #
    # TODO: Validate
    #
    def write(self, cr, user, ids, vals, context=None):
        """
        Update records with given ids with the given field values

        :param cr: database cursor
        :param user: current user id
        :type user: integer
        :param ids: object id or list of object ids to update according to **vals**
        :param vals: field values to update, e.g {'field_name': new_field_value, ...}
        :type vals: dictionary
        :param context: (optional) context arguments, e.g. {'lang': 'en_us', 'tz': 'UTC', ...}
        :type context: dictionary
        :return: True
        :raise AccessError: * if user has no write rights on the requested object
                            * if user tries to bypass access rules for write on the requested object
        :raise ValidateError: if user tries to enter invalid value for a field that is not in selection
        :raise UserError: if a loop would be created in a hierarchy of objects a result of the operation (such as setting an object as its own parent)

        **Note**: The type of field values to pass in ``vals`` for relationship fields is specific:

            + For a many2many field, a list of tuples is expected.
              Here is the list of tuple that are accepted, with the corresponding semantics ::

                 (0, 0,  { values })    link to a new record that needs to be created with the given values dictionary
                 (1, ID, { values })    update the linked record with id = ID (write *values* on it)
                 (2, ID)                remove and delete the linked record with id = ID (calls unlink on ID, that will delete the object completely, and the link to it as well)
                 (3, ID)                cut the link to the linked record with id = ID (delete the relationship between the two objects but does not delete the target object itself)
                 (4, ID)                link to existing record with id = ID (adds a relationship)
                 (5)                    unlink all (like using (3,ID) for all linked records)
                 (6, 0, [IDs])          replace the list of linked IDs (like using (5) then (4,ID) for each ID in the list of IDs)

                 Example:
                    [(6, 0, [8, 5, 6, 4])] sets the many2many to ids [8, 5, 6, 4]

            + For a one2many field, a lits of tuples is expected.
              Here is the list of tuple that are accepted, with the corresponding semantics ::

                 (0, 0,  { values })    link to a new record that needs to be created with the given values dictionary
                 (1, ID, { values })    update the linked record with id = ID (write *values* on it)
                 (2, ID)                remove and delete the linked record with id = ID (calls unlink on ID, that will delete the object completely, and the link to it as well)

                 Example:
                    [(0, 0, {'field_name':field_value_record1, ...}), (0, 0, {'field_name':field_value_record2, ...})]

            + For a many2one field, simply use the ID of target record, which must already exist, or ``False`` to remove the link.
            + For a reference field, use a string with the model name, a comma, and the target object id (example: ``'product.product, 5'``)

        """
        readonly = None
        for field in vals.copy():
            fobj = None
            if field in self._columns:
                fobj = self._columns[field]
            elif field in self._inherit_fields:
                fobj = self._inherit_fields[field][2]
            if not fobj:
                continue
            groups = fobj.write

            if groups:
                edit = False
                for group in groups:
                    module = group.split(".")[0]
                    grp = group.split(".")[1]
                    cr.execute("select count(*) from res_groups_users_rel where gid IN (select res_id from ir_model_data where name=%s and module=%s and model=%s) and uid=%s", \
                               (grp, module, 'res.groups', user))
                    readonly = cr.fetchall()
                    if readonly[0][0] >= 1:
                        edit = True
                        break
                    elif readonly[0][0] == 0:
                        edit = False
                    else:
                        edit = False

                if not edit:
                    vals.pop(field)

        if not context:
            context = {}
        if not ids:
            return True
        if isinstance(ids, (int, long)):
            ids = [ids]

        self._check_concurrency(cr, ids, context)
        self.check_write(cr, user)

        result = self._store_get_values(cr, user, ids, vals.keys(), context) or []

        # No direct update of parent_left/right
        vals.pop('parent_left', None)
        vals.pop('parent_right', None)

        parents_changed = []
        parent_order = self._parent_order or self._order
        if self._parent_store and (self._parent_name in vals):
            # The parent_left/right computation may take up to
            # 5 seconds. No need to recompute the values if the
            # parent is the same.
            # Note: to respect parent_order, nodes must be processed in
            # order, so ``parents_changed`` must be ordered properly.
            parent_val = vals[self._parent_name]
            if parent_val:
                query = "SELECT id FROM %s WHERE id IN %%s AND (%s != %%s OR %s IS NULL) ORDER BY %s" % \
                                (self._table, self._parent_name, self._parent_name, parent_order)
                cr.execute(query, (tuple(ids), parent_val))
            else:
                query = "SELECT id FROM %s WHERE id IN %%s AND (%s IS NOT NULL) ORDER BY %s" % \
                                (self._table, self._parent_name, parent_order)
                cr.execute(query, (tuple(ids),))
            parents_changed = map(operator.itemgetter(0), cr.fetchall())

        upd0 = []
        upd1 = []
        upd_todo = []
        updend = []
        direct = []
        totranslate = context.get('lang', False) and (context['lang'] != 'en_US')
        for field in vals:
            if field in self._columns:
                if self._columns[field]._classic_write and not (hasattr(self._columns[field], '_fnct_inv')):
                    if (not totranslate) or not self._columns[field].translate:
                        upd0.append('"'+field+'"='+self._columns[field]._symbol_set[0])
                        upd1.append(self._columns[field]._symbol_set[1](vals[field]))
                    direct.append(field)
                else:
                    upd_todo.append(field)
            else:
                updend.append(field)
            if field in self._columns \
                    and hasattr(self._columns[field], 'selection') \
                    and vals[field]:
                self._check_selection_field_value(cr, user, field, vals[field], context=context)

        if self._log_access:
            upd0.append('write_uid=%s')
            upd0.append('write_date=now()')
            upd1.append(user)

        if len(upd0):
            self.check_access_rule(cr, user, ids, 'write', context=context)
            for sub_ids in cr.split_for_in_conditions(ids):
                cr.execute('update ' + self._table + ' set ' + ','.join(upd0) + ' ' \
                           'where id IN %s', upd1 + [sub_ids])
                if cr.rowcount != len(sub_ids):
                    raise except_orm(_('AccessError'),
                                     _('One of the records you are trying to modify has already been deleted (Document type: %s).') % self._description)

            if totranslate:
                # TODO: optimize
                for f in direct:
                    if self._columns[f].translate:
                        src_trans = self.pool.get(self._name).read(cr, user, ids, [f])[0][f]
                        if not src_trans:
                            src_trans = vals[f]
                            # Inserting value to DB
                            self.write(cr, user, ids, {f: vals[f]})
                        self.pool.get('ir.translation')._set_ids(cr, user, self._name+','+f, 'model', context['lang'], ids, vals[f], src_trans)


        # call the 'set' method of fields which are not classic_write
        upd_todo.sort(lambda x, y: self._columns[x].priority-self._columns[y].priority)

        # default element in context must be removed when call a one2many or many2many
        rel_context = context.copy()
        for c in context.items():
            if c[0].startswith('default_'):
                del rel_context[c[0]]

        for field in upd_todo:
            for id in ids:
                result += self._columns[field].set(cr, self, id, field, vals[field], user, context=rel_context) or []

        unknown_fields = updend[:]
        for table in self._inherits:
            col = self._inherits[table]
            nids = []
            for sub_ids in cr.split_for_in_conditions(ids):
                cr.execute('select distinct "'+col+'" from "'+self._table+'" ' \
                           'where id IN %s', (sub_ids,))
                nids.extend([x[0] for x in cr.fetchall()])

            v = {}
            for val in updend:
                if self._inherit_fields[val][0] == table:
                    v[val] = vals[val]
                    unknown_fields.remove(val)
            if v:
                self.pool.get(table).write(cr, user, nids, v, context)

        if unknown_fields:
            self.__logger.warn(
                'No such field(s) in model %s: %s.',
                self._name, ', '.join(unknown_fields))
        self._validate(cr, user, ids, context)

        # TODO: use _order to set dest at the right position and not first node of parent
        # We can't defer parent_store computation because the stored function
        # fields that are computer may refer (directly or indirectly) to
        # parent_left/right (via a child_of domain)
        if parents_changed:
            if self.pool._init:
                self.pool._init_parent[self._name] = True
            else:
                order = self._parent_order or self._order
                parent_val = vals[self._parent_name]
                if parent_val:
                    clause, params = '%s=%%s' % (self._parent_name,), (parent_val,)
                else:
                    clause, params = '%s IS NULL' % (self._parent_name,), ()

                for id in parents_changed:
                    cr.execute('SELECT parent_left, parent_right FROM %s WHERE id=%%s' % (self._table,), (id,))
                    pleft, pright = cr.fetchone()
                    distance = pright - pleft + 1

                    # Positions of current siblings, to locate proper insertion point;
                    # this can _not_ be fetched outside the loop, as it needs to be refreshed
                    # after each update, in case several nodes are sequentially inserted one
                    # next to the other (i.e computed incrementally)
                    cr.execute('SELECT parent_right, id FROM %s WHERE %s ORDER BY %s' % (self._table, clause, parent_order), params)
                    parents = cr.fetchall()

                    # Find Position of the element
                    position = None
                    for (parent_pright, parent_id) in parents:
                        if parent_id == id:
                            break
                        position = parent_pright + 1

                    # It's the first node of the parent
                    if not position:
                        if not parent_val:
                            position = 1
                        else:
                            cr.execute('select parent_left from '+self._table+' where id=%s', (parent_val,))
                            position = cr.fetchone()[0] + 1

                    if pleft < position <= pright:
                        raise except_orm(_('UserError'), _('Recursivity Detected.'))

                    if pleft < position:
                        cr.execute('update '+self._table+' set parent_left=parent_left+%s where parent_left>=%s', (distance, position))
                        cr.execute('update '+self._table+' set parent_right=parent_right+%s where parent_right>=%s', (distance, position))
                        cr.execute('update '+self._table+' set parent_left=parent_left+%s, parent_right=parent_right+%s where parent_left>=%s and parent_left<%s', (position-pleft, position-pleft, pleft, pright))
                    else:
                        cr.execute('update '+self._table+' set parent_left=parent_left+%s where parent_left>=%s', (distance, position))
                        cr.execute('update '+self._table+' set parent_right=parent_right+%s where parent_right>=%s', (distance, position))
                        cr.execute('update '+self._table+' set parent_left=parent_left-%s, parent_right=parent_right-%s where parent_left>=%s and parent_left<%s', (pleft-position+distance, pleft-position+distance, pleft+distance, pright+distance))

        result += self._store_get_values(cr, user, ids, vals.keys(), context)
        result.sort()

        done = {}
        for order, object, ids_to_update, fields_to_recompute in result:
            key = (object, tuple(fields_to_recompute))
            done.setdefault(key, {})
            # avoid to do several times the same computation
            todo = []
            for id in ids_to_update:
                if id not in done[key]:
                    done[key][id] = True
                    todo.append(id)
            self.pool.get(object)._store_set_values(cr, user, todo, fields_to_recompute, context)

        wf_service = netsvc.LocalService("workflow")
        for id in ids:
            wf_service.trg_write(user, self._name, id, cr)
        return True

    #
    # TODO: Should set perm to user.xxx
    #
    def create(self, cr, user, vals, context=None):
        """
        Create a new record for the model.

        The values for the new record are initialized using the ``vals``
        argument, and if necessary the result of ``default_get()``.

        :param cr: database cursor
        :param user: current user id
        :type user: integer
        :param vals: field values for new record, e.g {'field_name': field_value, ...}
        :type vals: dictionary
        :param context: optional context arguments, e.g. {'lang': 'en_us', 'tz': 'UTC', ...}
        :type context: dictionary
        :return: id of new record created
        :raise AccessError: * if user has no create rights on the requested object
                            * if user tries to bypass access rules for create on the requested object
        :raise ValidateError: if user tries to enter invalid value for a field that is not in selection
        :raise UserError: if a loop would be created in a hierarchy of objects a result of the operation (such as setting an object as its own parent)

        **Note**: The type of field values to pass in ``vals`` for relationship fields is specific.
        Please see the description of the :py:meth:`~osv.osv.osv.write` method for details about the possible values and how
        to specify them.

        """
        if not context:
            context = {}

        if self.is_transient():
            self._transient_vacuum(cr, user)

        self.check_create(cr, user)

        vals = self._add_missing_default_values(cr, user, vals, context)

        tocreate = {}
        for v in self._inherits:
            if self._inherits[v] not in vals:
                tocreate[v] = {}
            else:
                tocreate[v] = {'id': vals[self._inherits[v]]}
        (upd0, upd1, upd2) = ('', '', [])
        upd_todo = []
        unknown_fields = []
        for v in vals.keys():
            if v in self._inherit_fields:
                (table, col, col_detail, original_parent) = self._inherit_fields[v]
                tocreate[table][v] = vals[v]
                del vals[v]
            else:
                if (v not in self._inherit_fields) and (v not in self._columns):
                    del vals[v]
                    unknown_fields.append(v)
        if unknown_fields:
            self.__logger.warn(
                'No such field(s) in model %s: %s.',
                self._name, ', '.join(unknown_fields))

        # Try-except added to filter the creation of those records whose filds are readonly.
        # Example : any dashboard which has all the fields readonly.(due to Views(database views))
        try:
            cr.execute("SELECT nextval('"+self._sequence+"')")
        except:
            raise except_orm(_('UserError'),
                        _('You cannot perform this operation. New Record Creation is not allowed for this object as this object is for reporting purpose.'))

        id_new = cr.fetchone()[0]
        for table in tocreate:
            if self._inherits[table] in vals:
                del vals[self._inherits[table]]

            record_id = tocreate[table].pop('id', None)

            if record_id is None or not record_id:
                record_id = self.pool.get(table).create(cr, user, tocreate[table], context=context)
            else:
                self.pool.get(table).write(cr, user, [record_id], tocreate[table], context=context)

            upd0 += ',' + self._inherits[table]
            upd1 += ',%s'
            upd2.append(record_id)

        #Start : Set bool fields to be False if they are not touched(to make search more powerful)
        bool_fields = [x for x in self._columns.keys() if self._columns[x]._type=='boolean']

        for bool_field in bool_fields:
            if bool_field not in vals:
                vals[bool_field] = False
        #End
        for field in vals.copy():
            fobj = None
            if field in self._columns:
                fobj = self._columns[field]
            else:
                fobj = self._inherit_fields[field][2]
            if not fobj:
                continue
            groups = fobj.write
            if groups:
                edit = False
                for group in groups:
                    module = group.split(".")[0]
                    grp = group.split(".")[1]
                    cr.execute("select count(*) from res_groups_users_rel where gid IN (select res_id from ir_model_data where name='%s' and module='%s' and model='%s') and uid=%s" % \
                               (grp, module, 'res.groups', user))
                    readonly = cr.fetchall()
                    if readonly[0][0] >= 1:
                        edit = True
                        break
                    elif readonly[0][0] == 0:
                        edit = False
                    else:
                        edit = False

                if not edit:
                    vals.pop(field)
        for field in vals:
            if self._columns[field]._classic_write:
                upd0 = upd0 + ',"' + field + '"'
                upd1 = upd1 + ',' + self._columns[field]._symbol_set[0]
                upd2.append(self._columns[field]._symbol_set[1](vals[field]))
            else:
                if not isinstance(self._columns[field], fields.related):
                    upd_todo.append(field)
            if field in self._columns \
                    and hasattr(self._columns[field], 'selection') \
                    and vals[field]:
                self._check_selection_field_value(cr, user, field, vals[field], context=context)
        if self._log_access:
            upd0 += ',create_uid,create_date'
            upd1 += ',%s,now()'
            upd2.append(user)
        cr.execute('insert into "'+self._table+'" (id'+upd0+") values ("+str(id_new)+upd1+')', tuple(upd2))
        self.check_access_rule(cr, user, [id_new], 'create', context=context)
        upd_todo.sort(lambda x, y: self._columns[x].priority-self._columns[y].priority)

        if self._parent_store and not context.get('defer_parent_store_computation'):
            if self.pool._init:
                self.pool._init_parent[self._name] = True
            else:
                parent = vals.get(self._parent_name, False)
                if parent:
                    cr.execute('select parent_right from '+self._table+' where '+self._parent_name+'=%s order by '+(self._parent_order or self._order), (parent,))
                    pleft_old = None
                    result_p = cr.fetchall()
                    for (pleft,) in result_p:
                        if not pleft:
                            break
                        pleft_old = pleft
                    if not pleft_old:
                        cr.execute('select parent_left from '+self._table+' where id=%s', (parent,))
                        pleft_old = cr.fetchone()[0]
                    pleft = pleft_old
                else:
                    cr.execute('select max(parent_right) from '+self._table)
                    pleft = cr.fetchone()[0] or 0
                cr.execute('update '+self._table+' set parent_left=parent_left+2 where parent_left>%s', (pleft,))
                cr.execute('update '+self._table+' set parent_right=parent_right+2 where parent_right>%s', (pleft,))
                cr.execute('update '+self._table+' set parent_left=%s,parent_right=%s where id=%s', (pleft+1, pleft+2, id_new))

        # default element in context must be remove when call a one2many or many2many
        rel_context = context.copy()
        for c in context.items():
            if c[0].startswith('default_'):
                del rel_context[c[0]]

        result = []
        for field in upd_todo:
            result += self._columns[field].set(cr, self, id_new, field, vals[field], user, rel_context) or []
        self._validate(cr, user, [id_new], context)

        if not context.get('no_store_function', False):
            result += self._store_get_values(cr, user, [id_new], vals.keys(), context)
            result.sort()
            done = []
            for order, object, ids, fields2 in result:
                if not (object, ids, fields2) in done:
                    self.pool.get(object)._store_set_values(cr, user, ids, fields2, context)
                    done.append((object, ids, fields2))

        if self._log_create and not (context and context.get('no_store_function', False)):
            message = self._description + \
                " '" + \
                self.name_get(cr, user, [id_new], context=context)[0][1] + \
                "' " + _("created.")
            self.log(cr, user, id_new, message, True, context=context)
        wf_service = netsvc.LocalService("workflow")
        wf_service.trg_create(user, self._name, id_new, cr)
        return id_new

    def browse(self, cr, uid, select, context=None, list_class=None, fields_process=None):
        """Fetch records as objects allowing to use dot notation to browse fields and relations

        :param cr: database cursor
        :param user: current user id
        :param select: id or list of ids.
        :param context: context arguments, like lang, time zone
        :rtype: object or list of objects requested

        """
        self._list_class = list_class or browse_record_list
        cache = {}
        # need to accepts ints and longs because ids coming from a method
        # launched by button in the interface have a type long...
        if isinstance(select, (int, long)):
            return browse_record(cr, uid, select, self, cache, context=context, list_class=self._list_class, fields_process=fields_process)
        elif isinstance(select, list):
            return self._list_class([browse_record(cr, uid, id, self, cache, context=context, list_class=self._list_class, fields_process=fields_process) for id in select], context=context)
        else:
            return browse_null()

    def _store_get_values(self, cr, uid, ids, fields, context):
        """Returns an ordered list of fields.functions to call due to
           an update operation on ``fields`` of records with ``ids``,
           obtained by calling the 'store' functions of these fields,
           as setup by their 'store' attribute.

           :return: [(priority, model_name, [record_ids,], [function_fields,])]
        """
        if fields is None: fields = []
        stored_functions = self.pool._store_function.get(self._name, [])

        # use indexed names for the details of the stored_functions:
        model_name_, func_field_to_compute_, id_mapping_fnct_, trigger_fields_, priority_ = range(5)

        # only keep functions that should be triggered for the ``fields``
        # being written to.
        to_compute = [f for f in stored_functions \
                if ((not f[trigger_fields_]) or set(fields).intersection(f[trigger_fields_]))]

        mapping = {}
        for function in to_compute:
            # use admin user for accessing objects having rules defined on store fields
            target_ids = [id for id in function[id_mapping_fnct_](self, cr, SUPERUSER_ID, ids, context) if id]

            # the compound key must consider the priority and model name
            key = (function[priority_], function[model_name_])
            for target_id in target_ids:
                mapping.setdefault(key, {}).setdefault(target_id,set()).add(tuple(function))

        # Here mapping looks like:
        # { (10, 'model_a') : { target_id1: [ (function_1_tuple, function_2_tuple) ], ... }
        #   (20, 'model_a') : { target_id2: [ (function_3_tuple, function_4_tuple) ], ... }
        #   (99, 'model_a') : { target_id1: [ (function_5_tuple, function_6_tuple) ], ... }
        # }

        # Now we need to generate the batch function calls list
        # call_map =
        #   { (10, 'model_a') : [(10, 'model_a', [record_ids,], [function_fields,])] }
        call_map = {}
        for ((priority,model), id_map) in mapping.iteritems():
            functions_ids_maps = {}
            # function_ids_maps =
            #   { (function_1_tuple, function_2_tuple) : [target_id1, target_id2, ..] }
            for id, functions in id_map.iteritems():
                functions_ids_maps.setdefault(tuple(functions), []).append(id)
            for functions, ids in functions_ids_maps.iteritems():
                call_map.setdefault((priority,model),[]).append((priority, model, ids,
                                                                 [f[func_field_to_compute_] for f in functions]))
        ordered_keys = call_map.keys()
        ordered_keys.sort()
        result = []
        if ordered_keys:
            result = reduce(operator.add, (call_map[k] for k in ordered_keys))
        return result

    def _store_set_values(self, cr, uid, ids, fields, context):
        """Calls the fields.function's "implementation function" for all ``fields``, on records with ``ids`` (taking care of
           respecting ``multi`` attributes), and stores the resulting values in the database directly."""
        if not ids:
            return True
        field_flag = False
        field_dict = {}
        if self._log_access:
            cr.execute('select id,write_date from '+self._table+' where id IN %s', (tuple(ids),))
            res = cr.fetchall()
            for r in res:
                if r[1]:
                    field_dict.setdefault(r[0], [])
                    res_date = time.strptime((r[1])[:19], '%Y-%m-%d %H:%M:%S')
                    write_date = datetime.datetime.fromtimestamp(time.mktime(res_date))
                    for i in self.pool._store_function.get(self._name, []):
                        if i[5]:
                            up_write_date = write_date + datetime.timedelta(hours=i[5])
                            if datetime.datetime.now() < up_write_date:
                                if i[1] in fields:
                                    field_dict[r[0]].append(i[1])
                                    if not field_flag:
                                        field_flag = True
        todo = {}
        keys = []
        for f in fields:
            if self._columns[f]._multi not in keys:
                keys.append(self._columns[f]._multi)
            todo.setdefault(self._columns[f]._multi, [])
            todo[self._columns[f]._multi].append(f)
        for key in keys:
            val = todo[key]
            if key:
                # use admin user for accessing objects having rules defined on store fields
                result = self._columns[val[0]].get(cr, self, ids, val, SUPERUSER_ID, context=context)
                for id, value in result.items():
                    if field_flag:
                        for f in value.keys():
                            if f in field_dict[id]:
                                value.pop(f)
                    upd0 = []
                    upd1 = []
                    for v in value:
                        if v not in val:
                            continue
                        if self._columns[v]._type in ('many2one', 'one2one'):
                            try:
                                value[v] = value[v][0]
                            except:
                                pass
                        upd0.append('"'+v+'"='+self._columns[v]._symbol_set[0])
                        upd1.append(self._columns[v]._symbol_set[1](value[v]))
                    upd1.append(id)
                    if upd0 and upd1:
                        cr.execute('update "' + self._table + '" set ' + \
                            ','.join(upd0) + ' where id = %s', upd1)

            else:
                for f in val:
                    # use admin user for accessing objects having rules defined on store fields
                    result = self._columns[f].get(cr, self, ids, f, SUPERUSER_ID, context=context)
                    for r in result.keys():
                        if field_flag:
                            if r in field_dict.keys():
                                if f in field_dict[r]:
                                    result.pop(r)
                    for id, value in result.items():
                        if self._columns[f]._type in ('many2one', 'one2one'):
                            try:
                                value = value[0]
                            except:
                                pass
                        cr.execute('update "' + self._table + '" set ' + \
                            '"'+f+'"='+self._columns[f]._symbol_set[0] + ' where id = %s', (self._columns[f]._symbol_set[1](value), id))
        return True

    #
    # TODO: Validate
    #
    def perm_write(self, cr, user, ids, fields, context=None):
        raise NotImplementedError(_('This method does not exist anymore'))

    # TODO: ameliorer avec NULL
    def _where_calc(self, cr, user, domain, active_test=True, context=None):
        """Computes the WHERE clause needed to implement an OpenERP domain.
        :param domain: the domain to compute
        :type domain: list
        :param active_test: whether the default filtering of records with ``active``
                            field set to ``False`` should be applied.
        :return: the query expressing the given domain as provided in domain
        :rtype: osv.query.Query
        """
        if not context:
            context = {}
        domain = domain[:]
        # if the object has a field named 'active', filter out all inactive
        # records unless they were explicitely asked for
        if 'active' in self._columns and (active_test and context.get('active_test', True)):
            if domain:
                active_in_args = False
                for a in domain:
                    if a[0] == 'active':
                        active_in_args = True
                if not active_in_args:
                    domain.insert(0, ('active', '=', 1))
            else:
                domain = [('active', '=', 1)]

        if domain:
            e = expression.expression(cr, user, domain, self, context)
            tables = e.get_tables()
            where_clause, where_params = e.to_sql()
            where_clause = where_clause and [where_clause] or []
        else:
            where_clause, where_params, tables = [], [], ['"%s"' % self._table]

        return Query(tables, where_clause, where_params)

    def _check_qorder(self, word):
        if not regex_order.match(word):
            raise except_orm(_('AccessError'), _('Invalid "order" specified. A valid "order" specification is a comma-separated list of valid field names (optionally followed by asc/desc for the direction)'))
        return True

    def _apply_ir_rules(self, cr, uid, query, mode='read', context=None):
        """Add what's missing in ``query`` to implement all appropriate ir.rules
          (using the ``model_name``'s rules or the current model's rules if ``model_name`` is None)

           :param query: the current query object
        """
        def apply_rule(added_clause, added_params, added_tables, parent_model=None, child_object=None):
            if added_clause:
                if parent_model and child_object:
                    # as inherited rules are being applied, we need to add the missing JOIN
                    # to reach the parent table (if it was not JOINed yet in the query)
                    child_object._inherits_join_add(child_object, parent_model, query)
                query.where_clause += added_clause
                query.where_clause_params += added_params
                for table in added_tables:
                    if table not in query.tables:
                        query.tables.append(table)
                return True
            return False

        # apply main rules on the object
        rule_obj = self.pool.get('ir.rule')
        apply_rule(*rule_obj.domain_get(cr, uid, self._name, mode, context=context))

        # apply ir.rules from the parents (through _inherits)
        for inherited_model in self._inherits:
            kwargs = dict(parent_model=inherited_model, child_object=self) #workaround for python2.5
            apply_rule(*rule_obj.domain_get(cr, uid, inherited_model, mode, context=context), **kwargs)

    def _generate_m2o_order_by(self, order_field, query):
        """
        Add possibly missing JOIN to ``query`` and generate the ORDER BY clause for m2o fields,
        either native m2o fields or function/related fields that are stored, including
        intermediate JOINs for inheritance if required.

        :return: the qualified field name to use in an ORDER BY clause to sort by ``order_field``
        """
        if order_field not in self._columns and order_field in self._inherit_fields:
            # also add missing joins for reaching the table containing the m2o field
            qualified_field = self._inherits_join_calc(order_field, query)
            order_field_column = self._inherit_fields[order_field][2]
        else:
            qualified_field = '"%s"."%s"' % (self._table, order_field)
            order_field_column = self._columns[order_field]

        assert order_field_column._type == 'many2one', 'Invalid field passed to _generate_m2o_order_by()'
        if not order_field_column._classic_write and not getattr(order_field_column, 'store', False):
            logging.getLogger('orm.search').debug("Many2one function/related fields must be stored " \
                                                  "to be used as ordering fields! Ignoring sorting for %s.%s",
                                                  self._name, order_field)
            return

        # figure out the applicable order_by for the m2o
        dest_model = self.pool.get(order_field_column._obj)
        m2o_order = dest_model._order
        if not regex_order.match(m2o_order):
            # _order is complex, can't use it here, so we default to _rec_name
            m2o_order = dest_model._rec_name
        else:
            # extract the field names, to be able to qualify them and add desc/asc
            m2o_order_list = []
            for order_part in m2o_order.split(","):
                m2o_order_list.append(order_part.strip().split(" ",1)[0].strip())
            m2o_order = m2o_order_list

        # Join the dest m2o table if it's not joined yet. We use [LEFT] OUTER join here
        # as we don't want to exclude results that have NULL values for the m2o
        src_table, src_field = qualified_field.replace('"','').split('.', 1)
        query.join((src_table, dest_model._table, src_field, 'id'), outer=True)
        qualify = lambda field: '"%s"."%s"' % (dest_model._table, field)
        return map(qualify, m2o_order) if isinstance(m2o_order, list) else qualify(m2o_order)


    def _generate_order_by(self, order_spec, query):
        """
        Attempt to consruct an appropriate ORDER BY clause based on order_spec, which must be
        a comma-separated list of valid field names, optionally followed by an ASC or DESC direction.

        :raise" except_orm in case order_spec is malformed
        """
        order_by_clause = self._order
        if order_spec:
            order_by_elements = []
            self._check_qorder(order_spec)
            for order_part in order_spec.split(','):
                order_split = order_part.strip().split(' ')
                order_field = order_split[0].strip()
                order_direction = order_split[1].strip() if len(order_split) == 2 else ''
                inner_clause = None
                if order_field == 'id':
                    order_by_clause = '"%s"."%s"' % (self._table, order_field)
                elif order_field in self._columns:
                    order_column = self._columns[order_field]
                    if order_column._classic_read:
                        inner_clause = '"%s"."%s"' % (self._table, order_field)
                    elif order_column._type == 'many2one':
                        inner_clause = self._generate_m2o_order_by(order_field, query)
                    else:
                        continue # ignore non-readable or "non-joinable" fields
                elif order_field in self._inherit_fields:
                    parent_obj = self.pool.get(self._inherit_fields[order_field][3])
                    order_column = parent_obj._columns[order_field]
                    if order_column._classic_read:
                        inner_clause = self._inherits_join_calc(order_field, query)
                    elif order_column._type == 'many2one':
                        inner_clause = self._generate_m2o_order_by(order_field, query)
                    else:
                        continue # ignore non-readable or "non-joinable" fields
                if inner_clause:
                    if isinstance(inner_clause, list):
                        for clause in inner_clause:
                            order_by_elements.append("%s %s" % (clause, order_direction))
                    else:
                        order_by_elements.append("%s %s" % (inner_clause, order_direction))
            if order_by_elements:
                order_by_clause = ",".join(order_by_elements)

        return order_by_clause and (' ORDER BY %s ' % order_by_clause) or ''

    def _search(self, cr, user, args, offset=0, limit=None, order=None, context=None, count=False, access_rights_uid=None):
        """
        Private implementation of search() method, allowing specifying the uid to use for the access right check.
        This is useful for example when filling in the selection list for a drop-down and avoiding access rights errors,
        by specifying ``access_rights_uid=1`` to bypass access rights check, but not ir.rules!
        This is ok at the security level because this method is private and not callable through XML-RPC.

        :param access_rights_uid: optional user ID to use when checking access rights
                                  (not for ir.rules, this is only for ir.model.access)
        """
        if context is None:
            context = {}
        self.check_read(cr, access_rights_uid or user)

        # For transient models, restrict acces to the current user, except for the super-user
        if self.is_transient() and self._log_access and user != SUPERUSER_ID:
            args = expression.AND(([('create_uid', '=', user)], args or []))

        query = self._where_calc(cr, user, args, context=context)
        self._apply_ir_rules(cr, user, query, 'read', context=context)
        order_by = self._generate_order_by(order, query)
        from_clause, where_clause, where_clause_params = query.get_sql()

        limit_str = limit and ' limit %d' % limit or ''
        offset_str = offset and ' offset %d' % offset or ''
        where_str = where_clause and (" WHERE %s" % where_clause) or ''

        if count:
            cr.execute('SELECT count("%s".id) FROM ' % self._table + from_clause + where_str + limit_str + offset_str, where_clause_params)
            res = cr.fetchall()
            return res[0][0]
        cr.execute('SELECT "%s".id FROM ' % self._table + from_clause + where_str + order_by + limit_str + offset_str, where_clause_params)
        res = cr.fetchall()
        return [x[0] for x in res]

    # returns the different values ever entered for one field
    # this is used, for example, in the client when the user hits enter on
    # a char field
    def distinct_field_get(self, cr, uid, field, value, args=None, offset=0, limit=None):
        if not args:
            args = []
        if field in self._inherit_fields:
            return self.pool.get(self._inherit_fields[field][0]).distinct_field_get(cr, uid, field, value, args, offset, limit)
        else:
            return self._columns[field].search(cr, self, args, field, value, offset, limit, uid)

    def copy_data(self, cr, uid, id, default=None, context=None):
        """
        Copy given record's data with all its fields values

        :param cr: database cursor
        :param user: current user id
        :param id: id of the record to copy
        :param default: field values to override in the original values of the copied record
        :type default: dictionary
        :param context: context arguments, like lang, time zone
        :type context: dictionary
        :return: dictionary containing all the field values
        """

        if context is None:
            context = {}

        # avoid recursion through already copied records in case of circular relationship
        seen_map = context.setdefault('__copy_data_seen',{})
        if id in seen_map.setdefault(self._name,[]):
            return
        seen_map[self._name].append(id)

        if default is None:
            default = {}
        if 'state' not in default:
            if 'state' in self._defaults:
                if callable(self._defaults['state']):
                    default['state'] = self._defaults['state'](self, cr, uid, context)
                else:
                    default['state'] = self._defaults['state']

        context_wo_lang = context.copy()
        if 'lang' in context:
            del context_wo_lang['lang']
        data = self.read(cr, uid, [id,], context=context_wo_lang)
        if data:
            data = data[0]
        else:
            raise IndexError( _("Record #%d of %s not found, cannot copy!") %( id, self._name))

        # TODO it seems fields_get can be replaced by _all_columns (no need for translation)
        fields = self.fields_get(cr, uid, context=context)
        for f in fields:
            ftype = fields[f]['type']

            if self._log_access and f in LOG_ACCESS_COLUMNS:
                del data[f]

            if f in default:
                data[f] = default[f]
            elif 'function' in fields[f]:
                del data[f]
            elif ftype == 'many2one':
                try:
                    data[f] = data[f] and data[f][0]
                except:
                    pass
            elif ftype in ('one2many', 'one2one'):
                res = []
                rel = self.pool.get(fields[f]['relation'])
                if data[f]:
                    # duplicate following the order of the ids
                    # because we'll rely on it later for copying
                    # translations in copy_translation()!
                    data[f].sort()
                    for rel_id in data[f]:
                        # the lines are first duplicated using the wrong (old)
                        # parent but then are reassigned to the correct one thanks
                        # to the (0, 0, ...)
                        d = rel.copy_data(cr, uid, rel_id, context=context)
                        if d:
                            res.append((0, 0, d))
                data[f] = res
            elif ftype == 'many2many':
                data[f] = [(6, 0, data[f])]

        del data['id']

        # make sure we don't break the current parent_store structure and
        # force a clean recompute!
        for parent_column in ['parent_left', 'parent_right']:
            data.pop(parent_column, None)
        # Remove _inherits field's from data recursively, missing parents will
        # be created by create() (so that copy() copy everything).
        def remove_ids(inherits_dict):
            for parent_table in inherits_dict:
                del data[inherits_dict[parent_table]]
                remove_ids(self.pool.get(parent_table)._inherits)
        remove_ids(self._inherits)
        return data

    def copy_translations(self, cr, uid, old_id, new_id, context=None):
        if context is None:
            context = {}

        # avoid recursion through already copied records in case of circular relationship
        seen_map = context.setdefault('__copy_translations_seen',{})
        if old_id in seen_map.setdefault(self._name,[]):
            return
        seen_map[self._name].append(old_id)

        trans_obj = self.pool.get('ir.translation')
        # TODO it seems fields_get can be replaced by _all_columns (no need for translation)
        fields = self.fields_get(cr, uid, context=context)

        translation_records = []
        for field_name, field_def in fields.items():
            # we must recursively copy the translations for o2o and o2m
            if field_def['type'] in ('one2one', 'one2many'):
                target_obj = self.pool.get(field_def['relation'])
                old_record, new_record = self.read(cr, uid, [old_id, new_id], [field_name], context=context)
                # here we rely on the order of the ids to match the translations
                # as foreseen in copy_data()
                old_children = sorted(old_record[field_name])
                new_children = sorted(new_record[field_name])
                for (old_child, new_child) in zip(old_children, new_children):
                    target_obj.copy_translations(cr, uid, old_child, new_child, context=context)
            # and for translatable fields we keep them for copy
            elif field_def.get('translate'):
                trans_name = ''
                if field_name in self._columns:
                    trans_name = self._name + "," + field_name
                elif field_name in self._inherit_fields:
                    trans_name = self._inherit_fields[field_name][0] + "," + field_name
                if trans_name:
                    trans_ids = trans_obj.search(cr, uid, [
                            ('name', '=', trans_name),
                            ('res_id', '=', old_id)
                    ])
                    translation_records.extend(trans_obj.read(cr, uid, trans_ids, context=context))

        for record in translation_records:
            del record['id']
            record['res_id'] = new_id
            trans_obj.create(cr, uid, record, context=context)


    def copy(self, cr, uid, id, default=None, context=None):
        """
        Duplicate record with given id updating it with default values

        :param cr: database cursor
        :param uid: current user id
        :param id: id of the record to copy
        :param default: dictionary of field values to override in the original values of the copied record, e.g: ``{'field_name': overriden_value, ...}``
        :type default: dictionary
        :param context: context arguments, like lang, time zone
        :type context: dictionary
        :return: id of the newly created record

        """
        if context is None:
            context = {}
        context = context.copy()
        data = self.copy_data(cr, uid, id, default, context)
        new_id = self.create(cr, uid, data, context)
        self.copy_translations(cr, uid, id, new_id, context)
        return new_id

    def exists(self, cr, uid, ids, context=None):
        """Checks whether the given id or ids exist in this model,
           and return the list of ids that do. This is simple to use for
           a truth test on a browse_record::

               if record.exists():
                   pass

           :param ids: id or list of ids to check for existence
           :type ids: int or [int]
           :return: the list of ids that currently exist, out of
                    the given `ids`
        """
        if type(ids) in (int, long):
            ids = [ids]
        query = 'SELECT id FROM "%s"' % (self._table)
        cr.execute(query + "WHERE ID IN %s", (tuple(ids),))
        return [x[0] for x in cr.fetchall()]

    def check_recursion(self, cr, uid, ids, context=None, parent=None):
        warnings.warn("You are using deprecated %s.check_recursion(). Please use the '_check_recursion()' instead!" % \
                        self._name, DeprecationWarning, stacklevel=3)
        assert parent is None or parent in self._columns or parent in self._inherit_fields,\
                    "The 'parent' parameter passed to check_recursion() must be None or a valid field name"
        return self._check_recursion(cr, uid, ids, context, parent)

    def _check_recursion(self, cr, uid, ids, context=None, parent=None):
        """
        Verifies that there is no loop in a hierarchical structure of records,
        by following the parent relationship using the **parent** field until a loop
        is detected or until a top-level record is found.

        :param cr: database cursor
        :param uid: current user id
        :param ids: list of ids of records to check
        :param parent: optional parent field name (default: ``self._parent_name = parent_id``)
        :return: **True** if the operation can proceed safely, or **False** if an infinite loop is detected.
        """

        if not parent:
            parent = self._parent_name
        ids_parent = ids[:]
        query = 'SELECT distinct "%s" FROM "%s" WHERE id IN %%s' % (parent, self._table)
        while ids_parent:
            ids_parent2 = []
            for i in range(0, len(ids), cr.IN_MAX):
                sub_ids_parent = ids_parent[i:i+cr.IN_MAX]
                cr.execute(query, (tuple(sub_ids_parent),))
                ids_parent2.extend(filter(None, map(lambda x: x[0], cr.fetchall())))
            ids_parent = ids_parent2
            for i in ids_parent:
                if i in ids:
                    return False
        return True

    def _get_external_ids(self, cr, uid, ids, *args, **kwargs):
        """Retrieve the External ID(s) of any database record.

        **Synopsis**: ``_get_xml_ids(cr, uid, ids) -> { 'id': ['module.xml_id'] }``

        :return: map of ids to the list of their fully qualified External IDs
                 in the form ``module.key``, or an empty list when there's no External
                 ID for a record, e.g.::

                     { 'id': ['module.ext_id', 'module.ext_id_bis'],
                       'id2': [] }
        """
        ir_model_data = self.pool.get('ir.model.data')
        data_ids = ir_model_data.search(cr, uid, [('model', '=', self._name), ('res_id', 'in', ids)])
        data_results = ir_model_data.read(cr, uid, data_ids, ['module', 'name', 'res_id'])
        result = {}
        for id in ids:
            # can't use dict.fromkeys() as the list would be shared!
            result[id] = []
        for record in data_results:
            result[record['res_id']].append('%(module)s.%(name)s' % record)
        return result

    def get_external_id(self, cr, uid, ids, *args, **kwargs):
        """Retrieve the External ID of any database record, if there
        is one. This method works as a possible implementation
        for a function field, to be able to add it to any
        model object easily, referencing it as ``Model.get_external_id``.

        When multiple External IDs exist for a record, only one
        of them is returned (randomly).

        :return: map of ids to their fully qualified XML ID,
                 defaulting to an empty string when there's none
                 (to be usable as a function field), 
                 e.g.::

                     { 'id': 'module.ext_id',
                       'id2': '' }
        """
        results = self._get_xml_ids(cr, uid, ids)
        for k, v in results.iteritems():
            if results[k]:
                results[k] = v[0]
            else:
                results[k] = ''
        return results

    # backwards compatibility
    get_xml_id = get_external_id
    _get_xml_ids = _get_external_ids

    # Transience
    def is_transient(self):
        """ Return whether the model is transient.

        See TransientModel.

        """
        return self._transient

    def _transient_clean_rows_older_than(self, cr, seconds):
        assert self._transient, "Model %s is not transient, it cannot be vacuumed!" % self._name
        cr.execute("SELECT id FROM " + self._table + " WHERE"
            " COALESCE(write_date, create_date, now())::timestamp <"
            " (now() - interval %s)", ("%s seconds" % seconds,))
        ids = [x[0] for x in cr.fetchall()]
        self.unlink(cr, SUPERUSER_ID, ids)

    def _transient_clean_old_rows(self, cr, count):
        assert self._transient, "Model %s is not transient, it cannot be vacuumed!" % self._name
        cr.execute(
            "SELECT id, COALESCE(write_date, create_date, now())::timestamp"
            " AS t FROM " + self._table +
            " ORDER BY t LIMIT %s", (count,))
        ids = [x[0] for x in cr.fetchall()]
        self.unlink(cr, SUPERUSER_ID, ids)

    def _transient_vacuum(self, cr, uid, force=False):
        """Clean the transient records.

        This unlinks old records from the transient model tables whenever the
        "_transient_max_count" or "_max_age" conditions (if any) are reached.
        Actual cleaning will happen only once every "_transient_check_time" calls.
        This means this method can be called frequently called (e.g. whenever
        a new record is created).
        """
        assert self._transient, "Model %s is not transient, it cannot be vacuumed!" % self._name
        self._transient_check_count += 1
        if (not force) and (self._transient_check_count % self._transient_check_time):
            self._transient_check_count = 0
            return True

        # Age-based expiration
        if self._transient_max_hours:
            self._transient_clean_rows_older_than(cr, self._transient_max_hours * 60 * 60)

        # Count-based expiration
        if self._transient_max_count:
            self._transient_clean_old_rows(cr, self._transient_max_count)

        return True

    def resolve_o2m_commands_to_record_dicts(self, cr, uid, field_name, o2m_commands, fields=None, context=None):
        """ Serializes o2m commands into record dictionaries (as if
        all the o2m records came from the database via a read()), and
        returns an iterable over these dictionaries.

        Because o2m commands might be creation commands, not all
        record ids will contain an ``id`` field. Commands matching an
        existing record (``UPDATE`` and ``LINK_TO``) will have an id.

        .. note:: ``CREATE``, ``UPDATE`` and ``LINK_TO`` stand for the
                  o2m command codes ``0``, ``1`` and ``4``
                  respectively

        :param field_name: name of the o2m field matching the commands
        :type field_name: str
        :param o2m_commands: one2many commands to execute on ``field_name``
        :type o2m_commands: list((int|False, int|False, dict|False))
        :param fields: list of fields to read from the database, when applicable
        :type fields: list(str)
        :raises AssertionError: if a command is not ``CREATE``, ``UPDATE`` or ``LINK_TO``
        :returns: o2m records in a shape similar to that returned by
                  ``read()`` (except records may be missing the ``id``
                  field if they don't exist in db)
        :rtype: ``list(dict)``
        """
        o2m_model = self._all_columns[field_name].column._obj

        # convert single ids and pairs to tripled commands
        commands = []
        for o2m_command in o2m_commands:
            if not isinstance(o2m_command, (list, tuple)):
                command = 4
                commands.append((command, o2m_command, False))
            elif len(o2m_command) == 1:
                (command,) = o2m_command
                commands.append((command, False, False))
            elif len(o2m_command) == 2:
                command, id = o2m_command
                commands.append((command, id, False))
            else:
                command = o2m_command[0]
                commands.append(o2m_command)
            assert command in (0, 1, 4), \
                "Only CREATE, UPDATE and LINK_TO commands are supported in resolver"

        # extract records to read, by id, in a mapping dict
        ids_to_read = [id for (command, id, _) in commands if command in (1, 4)]
        records_by_id = dict(
            (record['id'], record)
            for record in self.pool.get(o2m_model).read(
                cr, uid, ids_to_read, fields=fields, context=context))

        record_dicts = []
        # merge record from db with record provided by command
        for command, id, record in commands:
            item = {}
            if command in (1, 4): item.update(records_by_id[id])
            if command in (0, 1): item.update(record)
            record_dicts.append(item)
        return record_dicts

# keep this import here, at top it will cause dependency cycle errors
import expression

class Model(BaseModel):
    """Main super-class for regular database-persisted OpenERP models.

    OpenERP models are created by inheriting from this class::

        class user(Model):
            ...

    The system will later instantiate the class once per database (on
    which the class' module is installed).
    """
    _register = False # not visible in ORM registry, meant to be python-inherited only
    _transient = False # True in a TransientModel

class TransientModel(BaseModel):
    """Model super-class for transient records, meant to be temporarily
       persisted, and regularly vaccuum-cleaned.

       A TransientModel has a simplified access rights management,
       all users can create new records, and may only access the
       records they created. The super-user has unrestricted access
       to all TransientModel records.
    """
    _register = False # not visible in ORM registry, meant to be python-inherited only
    _transient = True

class AbstractModel(BaseModel):
    """Abstract Model super-class for creating an abstract class meant to be
       inherited by regular models (Models or TransientModels) but not meant to
       be usable on its own, or persisted.

       Technical note: we don't want to make AbstractModel the super-class of
       Model or BaseModel because it would not make sense to put the main
       definition of persistence methods such as create() in it, and still we
       should be able to override them within an AbstractModel.
       """
    _auto = False # don't create any database backend for AbstractModels
    _register = False # not visible in ORM registry, meant to be python-inherited only


# vim:expandtab:smartindent:tabstop=4:softtabstop=4:shiftwidth=4:<|MERGE_RESOLUTION|>--- conflicted
+++ resolved
@@ -552,6 +552,7 @@
     fields.datetime: 'timestamp',
     fields.binary: 'bytea',
     fields.many2one: 'int4',
+    fields.serialized: 'text',
 }
 
 def get_pg_type(f, type_override=None):
@@ -563,27 +564,9 @@
     """
     field_type = type_override or type(f)
 
-<<<<<<< HEAD
     if field_type in FIELDS_TO_PGTYPES:
         pg_type =  (FIELDS_TO_PGTYPES[field_type], FIELDS_TO_PGTYPES[field_type])
     elif issubclass(field_type, fields.float):
-=======
-    type_dict = {
-            fields.boolean: 'bool',
-            fields.integer: 'int4',
-            fields.integer_big: 'int8',
-            fields.text: 'text',
-            fields.date: 'date',
-            fields.time: 'time',
-            fields.datetime: 'timestamp',
-            fields.binary: 'bytea',
-            fields.many2one: 'int4',
-            fields.serialized: 'text',
-            }
-    if type(f) in type_dict:
-        f_type = (type_dict[type(f)], type_dict[type(f)])
-    elif isinstance(f, fields.float):
->>>>>>> a59c66ed
         if f.digits:
             pg_type = ('numeric', 'NUMERIC')
         else:
@@ -1036,6 +1019,12 @@
                     #'select': int(field['select_level'])
                 }
 
+                if field['serialization_field_id']:
+                    cr.execute('SELECT name FROM ir_model_fields WHERE id=%s', (field['serialization_field_id'],))
+                    attrs.update({'serialization_field': cr.fetchone()[0], 'type': field['ttype']})
+                    if field['ttype'] in ['many2one', 'one2many', 'many2many']:
+                        attrs.update({'relation': field['relation']})
+                    self._columns[field['name']] = fields.sparse(**attrs)
                 if field['ttype'] == 'selection':
                     self._columns[field['name']] = fields.selection(eval(field['selection']), **attrs)
                 elif field['ttype'] == 'reference':
@@ -3153,118 +3142,6 @@
                     cr.execute(line2)
                     cr.commit()
 
-<<<<<<< HEAD
-=======
-
-    @classmethod
-    def createInstance(cls, pool, cr):
-        return cls.makeInstance(pool, cr, ['_columns', '_defaults',
-            '_inherits', '_constraints', '_sql_constraints'])
-
-    def __init__(self, pool, cr):
-        """
-
-        - copy the stored fields' functions in the osv_pool,
-        - update the _columns with the fields found in ir_model_fields,
-        - ensure there is a many2one for each _inherits'd parent,
-        - update the children's _columns,
-        - give a chance to each field to initialize itself.
-
-        """
-        super(orm, self).__init__(pool, cr)
-
-        if not hasattr(self, '_log_access'):
-            # if not access is not specify, it is the same value as _auto
-            self._log_access = getattr(self, "_auto", True)
-
-        self._columns = self._columns.copy()
-        for store_field in self._columns:
-            f = self._columns[store_field]
-            if hasattr(f, 'digits_change'):
-                f.digits_change(cr)
-            if not isinstance(f, fields.function):
-                continue
-            if not f.store:
-                continue
-            if self._columns[store_field].store is True:
-                sm = {self._name: (lambda self, cr, uid, ids, c={}: ids, None, 10, None)}
-            else:
-                sm = self._columns[store_field].store
-            for object, aa in sm.items():
-                if len(aa) == 4:
-                    (fnct, fields2, order, length) = aa
-                elif len(aa) == 3:
-                    (fnct, fields2, order) = aa
-                    length = None
-                else:
-                    raise except_orm('Error',
-                        ('Invalid function definition %s in object %s !\nYou must use the definition: store={object:(fnct, fields, priority, time length)}.' % (store_field, self._name)))
-                self.pool._store_function.setdefault(object, [])
-                ok = True
-                for x, y, z, e, f, l in self.pool._store_function[object]:
-                    if (x==self._name) and (y==store_field) and (e==fields2):
-                        if f == order:
-                            ok = False
-                if ok:
-                    self.pool._store_function[object].append( (self._name, store_field, fnct, fields2, order, length))
-                    self.pool._store_function[object].sort(lambda x, y: cmp(x[4], y[4]))
-
-        for (key, _, msg) in self._sql_constraints:
-            self.pool._sql_error[self._table+'_'+key] = msg
-
-        # Load manual fields
-
-        cr.execute("SELECT id FROM ir_model_fields WHERE name=%s AND model=%s", ('state', 'ir.model.fields'))
-        if cr.fetchone():
-            cr.execute('SELECT * FROM ir_model_fields WHERE model=%s AND state=%s', (self._name, 'manual'))
-            for field in cr.dictfetchall():
-                if field['name'] in self._columns:
-                    continue
-                attrs = {
-                    'string': field['field_description'],
-                    'required': bool(field['required']),
-                    'readonly': bool(field['readonly']),
-                    'domain': eval(field['domain']) if field['domain'] else None,
-                    'size': field['size'],
-                    'ondelete': field['on_delete'],
-                    'translate': (field['translate']),
-                    'manual': True,
-                    #'select': int(field['select_level'])
-                }
-
-                if field['serialization_field_id']:
-                    cr.execute('SELECT name FROM ir_model_fields WHERE id=%s', (field['serialization_field_id'],))
-                    attrs.update({'serialization_field': cr.fetchone()[0], 'type': field['ttype']})
-                    if field['ttype'] in ['many2one', 'one2many', 'many2many']:
-                        attrs.update({'relation': field['relation']})
-                    self._columns[field['name']] = fields.sparse(**attrs)
-                elif field['ttype'] == 'selection':
-                    self._columns[field['name']] = fields.selection(eval(field['selection']), **attrs)
-                elif field['ttype'] == 'reference':
-                    self._columns[field['name']] = fields.reference(selection=eval(field['selection']), **attrs)
-                elif field['ttype'] == 'many2one':
-                    self._columns[field['name']] = fields.many2one(field['relation'], **attrs)
-                elif field['ttype'] == 'one2many':
-                    self._columns[field['name']] = fields.one2many(field['relation'], field['relation_field'], **attrs)
-                elif field['ttype'] == 'many2many':
-                    _rel1 = field['relation'].replace('.', '_')
-                    _rel2 = field['model'].replace('.', '_')
-                    _rel_name = 'x_%s_%s_%s_rel' % (_rel1, _rel2, field['name'])
-                    self._columns[field['name']] = fields.many2many(field['relation'], _rel_name, 'id1', 'id2', **attrs)
-                else:
-                    self._columns[field['name']] = getattr(fields, field['ttype'])(**attrs)
-        self._inherits_check()
-        self._inherits_reload()
-        if not self._sequence:
-            self._sequence = self._table + '_id_seq'
-        for k in self._defaults:
-            assert (k in self._columns) or (k in self._inherit_fields), 'Default function defined in %s but field %s does not exist !' % (self._name, k,)
-        for f in self._columns:
-            self._columns[f].restart()
-
-    __init__.__doc__ = orm_template.__init__.__doc__ + __init__.__doc__
-
->>>>>>> a59c66ed
     #
     # Update objects that uses this one to update their _inherits fields
     #
