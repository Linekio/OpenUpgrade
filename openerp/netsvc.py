--- conflicted
+++ resolved
@@ -48,30 +48,8 @@
 def LocalService(name):
     # Special case for addons support, will be removed in a few days when addons
     # are updated to directly use openerp.osv.osv.service.
-<<<<<<< HEAD
-    if name == 'object_proxy':
-        return openerp.osv.osv.service
-
-    return Service._services[name]
-
-class ExportService(object):
-    """ Proxy for exported services.
-
-    Note that this class has no direct proxy, capable of calling
-    eservice.method(). Rather, the proxy should call
-    dispatch(method, params)
-    """
-
-    _services = {}
-
-    def __init__(self, name):
-        ExportService._services[name] = self
-        self.__name = name
-        _logger.debug("Registered an exported service: %s" % name)
-=======
     if name == 'workflow':
         return openerp.workflow
->>>>>>> 856429ef
 
     return openerp.report.interface.report_int._reports[name]
 
