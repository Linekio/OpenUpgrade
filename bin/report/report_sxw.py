# -*- coding: utf-8 -*-
##############################################################################
#
#    OpenERP, Open Source Management Solution
#    Copyright (C) 2004-2009 Tiny SPRL (<http://tiny.be>).
#
#    This program is free software: you can redistribute it and/or modify
#    it under the terms of the GNU Affero General Public License as
#    published by the Free Software Foundation, either version 3 of the
#    License, or (at your option) any later version.
#
#    This program is distributed in the hope that it will be useful,
#    but WITHOUT ANY WARRANTY; without even the implied warranty of
#    MERCHANTABILITY or FITNESS FOR A PARTICULAR PURPOSE.  See the
#    GNU Affero General Public License for more details.
#
#    You should have received a copy of the GNU Affero General Public License
#    along with this program.  If not, see <http://www.gnu.org/licenses/>.
#
##############################################################################
from lxml import etree
import traceback, sys
import StringIO
import cStringIO
import base64
import copy
import locale
from datetime import datetime
import os
import re
import time
from interface import report_rml
import preprocess
import ir
import netsvc
import osv
import pooler
import tools
import warnings
import zipfile
import common

DT_FORMAT = '%Y-%m-%d'
DHM_FORMAT = '%Y-%m-%d %H:%M:%S'
HM_FORMAT = '%H:%M:%S'

rml_parents = {
    'tr':1,
    'li':1,
    'story': 0,
    'section': 0
}

rml_tag="para"

sxw_parents = {
    'table-row': 1,
    'list-item': 1,
    'body': 0,
    'section': 0,
}

html_parents = {
    'tr' : 1,
    'body' : 0,
    'div' : 0
    }
sxw_tag = "p"

rml2sxw = {
    'para': 'p',
}

class _format(object):
    def set_value(self, cr, uid, name, object, field, lang_obj):
        self.object = object
        self._field = field
        self.name = name
        self.lang_obj = lang_obj

class _float_format(float, _format):
    def __init__(self,value):
        super(_float_format, self).__init__()
        self.val = value

    def __str__(self):
        digits = 2
        if hasattr(self,'_field') and getattr(self._field, 'digits', None):
            digits = self._field.digits[1]
        if hasattr(self, 'lang_obj'):
            return self.lang_obj.format('%.' + str(digits) + 'f', self.name, True)
        return self.val

class _int_format(int, _format):
    def __init__(self,value):
        super(_int_format, self).__init__()
        self.val = value and str(value) or str(0)

    def __str__(self):
        if hasattr(self,'lang_obj'):
            return self.lang_obj.format('%.d', self.name, True)
        return self.val

class _date_format(str, _format):
    def __init__(self,value):
        super(_date_format, self).__init__()
        self.val = value and str(value) or ''

    def __str__(self):
        if self.val:
            if getattr(self,'name', None):
                date = datetime.strptime(self.name, DT_FORMAT)
                return date.strftime(self.lang_obj.date_format)
        return self.val

class _dttime_format(str, _format):
    def __init__(self,value):
        super(_dttime_format, self).__init__()
        self.val = value and str(value) or ''

    def __str__(self):
        if self.val:
<<<<<<< TREE
            if hasattr(self,'name') and self.name:
                datetime = datetime.strptime(self.name, DHM_FORMAT)
=======
            if getattr(self,'name', None):
                datetime = mx.DateTime.strptime(self.name,DHM_FORMAT)
>>>>>>> MERGE-SOURCE
                return datetime.strftime(self.lang_obj.date_format+ " " + self.lang_obj.time_format)
        return self.val


_fields_process = {
    'float': _float_format,
    'date': _date_format,
    'integer': _int_format,
    'datetime' : _dttime_format
}

#
# Context: {'node': node.dom}
#
class browse_record_list(list):
    def __init__(self, lst, context):
        super(browse_record_list, self).__init__(lst)
        self.context = context

    def __getattr__(self, name):
        res = browse_record_list([getattr(x,name) for x in self], self.context)
        return res

    def __str__(self):
        return "browse_record_list("+str(len(self))+")"

class rml_parse(object):
    def __init__(self, cr, uid, name, parents=rml_parents, tag=rml_tag, context=None):
        if not context:
            context={}
        self.cr = cr
        self.uid = uid
        self.pool = pooler.get_pool(cr.dbname)
        user = self.pool.get('res.users').browse(cr, uid, uid, context=context)
        self.localcontext = {
            'user': user,
            'company': user.company_id,
            'repeatIn': self.repeatIn,
            'setLang': self.setLang,
            'setTag': self.setTag,
            'removeParentNode': self.removeParentNode,
            'format': self.format,
            'formatLang': self.formatLang,
            'logo' : user.company_id.logo,
            'lang' : user.company_id.partner_id.lang,
            'translate' : self._translate,
            'setHtmlImage' : self.set_html_image
        }
        self.localcontext.update(context)
        self.rml_header = user.company_id.rml_header
        self.rml_header2 = user.company_id.rml_header2
        self.logo = user.company_id.logo
        self.name = name
        self._node = None
        self.parents = parents
        self.tag = tag
        self._lang_cache = {}
        self.lang_dict = {}
        self.default_lang = {}
        self.lang_dict_called = False
        self._transl_regex = re.compile('(\[\[.+?\]\])')

    def setTag(self, oldtag, newtag, attrs=None):
        return newtag, attrs

    def format(self, text, oldtag=None):
        return text.strip()

    def removeParentNode(self, tag=None):
        raise Exception('Skip')

    def set_html_image(self,id,model=None,field=None,context=None):
        if not id :
            return ''
        if not model:
            model = 'ir.attachment'
        try :
            id = int(id)
            res = self.pool.get(model).read(self.cr,self.uid,id)
            if field :
                return res[field]
            elif model =='ir.attachment' :
                return res['datas']
            else :
                return ''
        except Exception,e:
            return ''

    def setLang(self, lang):
        if not lang or self.default_lang.has_key(lang):
            if not lang:
                key = 'en_US'
        self.localcontext['lang'] = lang
        self.lang_dict_called = False
        for obj in self.objects:
            obj._context['lang'] = lang
            for table in obj._cache:
                for id in obj._cache[table]:
                    self._lang_cache.setdefault(obj._context['lang'], {}).setdefault(table,
                            {}).update(obj._cache[table][id])
                    if lang in self._lang_cache \
                            and table in self._lang_cache[lang] \
                            and id in self._lang_cache[lang][table]:
                        obj._cache[table][id] = self._lang_cache[lang][table][id]
                    else:
                        obj._cache[table][id] = {'id': id}

    def _get_lang_dict(self):
        pool_lang = self.pool.get('res.lang')
        lang = self.localcontext.get('lang', 'en_US') or 'en_US'
        lang_ids = pool_lang.search(self.cr,self.uid,[('code','=',lang)])[0]
        lang_obj = pool_lang.browse(self.cr,self.uid,lang_ids)
        self.lang_dict.update({'lang_obj':lang_obj,'date_format':lang_obj.date_format,'time_format':lang_obj.time_format})
        self.default_lang[lang] = self.lang_dict.copy()
        return True

    def formatLang(self, value, digits=2, date=False,date_time=False, grouping=True, monetary=False):
        if isinstance(value, (str, unicode)) and not value:
            return ''
        if not self.lang_dict_called:
            self._get_lang_dict()
            self.lang_dict_called = True

        if date or date_time:
            if not str(value):
                return ''
            date_format = self.lang_dict['date_format']
            parse_format = DT_FORMAT
            if date_time:
                date_format = date_format + " " + self.lang_dict['time_format']
                parse_format = DHM_FORMAT

            # filtering time.strftime('%Y-%m-%d')
#            if type(value) == type(''):
#                parse_format = DHM_FORMAT
#                if (not date_time):
#                    return str(value)

            if not isinstance(value, time.struct_time):
                try:
                    date = datetime.datetime(str(value), parse_format)
                except:# sometimes it takes converted values into value, so we dont need conversion.
                    return str(value)
            else:
                date = datetime(*value.timetuple()[:6])
            return date.strftime(date_format)
        return self.lang_dict['lang_obj'].format('%.' + str(digits) + 'f', value, grouping=grouping, monetary=monetary)

    def repeatIn(self, lst, name,nodes_parent=False):
        ret_lst = []
        for id in lst:
            ret_lst.append({name:id})
        return ret_lst

    def _translate(self,text):
        lang = self.localcontext['lang']
        if lang and text and not text.isspace():
            transl_obj = self.pool.get('ir.translation')
            piece_list = self._transl_regex.split(text)
            for pn in range(len(piece_list)):
                if not self._transl_regex.match(piece_list[pn]):
                    source_string = piece_list[pn].replace('\n', ' ').strip()
                    if len(source_string):
                        translated_string = transl_obj._get_source(self.cr, self.uid, self.name, 'rml', lang, source_string)
                        if translated_string:
                            piece_list[pn] = piece_list[pn].replace(source_string, translated_string)
            text = ''.join(piece_list)
        return text

    def _add_header(self, rml_dom, header=1):
        if header==2:
            rml_head =  self.rml_header2
        else:
            rml_head =  self.rml_header
        if self.logo and (rml_head.find('company.logo')<0 or rml_head.find('<image')<0) and rml_head.find('<!--image')<0:
            rml_head =  rml_head.replace('<pageGraphics>','''<pageGraphics> <image x="10" y="26cm" height="70" width="90" >[[company.logo]] </image> ''')
        if not self.logo and rml_head.find('company.logo')>=0:
            rml_head = rml_head.replace('<image','<!--image')
            rml_head = rml_head.replace('</image>','</image-->')
        head_dom = etree.XML(rml_head)
        for tag in head_dom:
            found = rml_dom.find('.//'+tag.tag)
            if found is not None and len(found):
                if tag.get('position'):
                    found.append(tag)
                else :
                    found.getparent().replace(found,tag)
        return True

    def set_context(self, objects, data, ids, report_type = None):
        self.localcontext['data'] = data
        self.localcontext['objects'] = objects
        self.datas = data
        self.ids = ids
        self.objects = objects
        if report_type:
            if report_type=='odt' :
                self.localcontext.update({'name_space' :common.odt_namespace})
            else:
                self.localcontext.update({'name_space' :common.sxw_namespace})

class report_sxw(report_rml, preprocess.report):
    def __init__(self, name, table, rml=False, parser=rml_parse, header=True, store=False):
        report_rml.__init__(self, name, table, rml, '')
        self.name = name
        self.parser = parser
        self.header = header
        self.store = store

    def getObjects(self, cr, uid, ids, context):
        table_obj = pooler.get_pool(cr.dbname).get(self.table)
        return table_obj.browse(cr, uid, ids, list_class=browse_record_list, context=context, fields_process=_fields_process)

    def create(self, cr, uid, ids, data, context=None):
        pool = pooler.get_pool(cr.dbname)
        ir_obj = pool.get('ir.actions.report.xml')
        report_xml_ids = ir_obj.search(cr, uid,
                [('report_name', '=', self.name[7:])], context=context)
        if report_xml_ids:
            report_xml = ir_obj.browse(cr, uid, report_xml_ids[0], context=context)
        else:
            title = ''
            rml = tools.file_open(self.tmpl, subdir=None).read()
            report_type= data.get('report_type', 'pdf')
            class a(object):
                def __init__(self, *args, **argv):
                    for key,arg in argv.items():
                        setattr(self, key, arg)
            report_xml = a(title=title, report_type=report_type, report_rml_content=rml, name=title, attachment=False, header=self.header)
        report_type = report_xml.report_type
        if report_type in ['sxw','odt']:
            fnct = self.create_source_odt
        elif report_type in ['pdf','raw','txt','html']:
            fnct = self.create_source_pdf
        elif report_type=='html2html':
            fnct = self.create_source_html2html
        elif report_type=='mako2html':
            fnct = self.create_source_mako2html
        else:
            raise 'Unknown Report Type'
        fnct_ret = fnct(cr, uid, ids, data, report_xml, context)
        if not fnct_ret:
            return (False,False)
        return fnct_ret

    def create_source_odt(self, cr, uid, ids, data, report_xml, context=None):
        return self.create_single_odt(cr, uid, ids, data, report_xml, context or {})

    def create_source_html2html(self, cr, uid, ids, data, report_xml, context=None):
        return self.create_single_html2html(cr, uid, ids, data, report_xml, context or {})

    def create_source_mako2html(self, cr, uid, ids, data, report_xml, context=None):
        return self.create_single_mako2html(cr, uid, ids, data, report_xml, context or {})

    def create_source_pdf(self, cr, uid, ids, data, report_xml, context=None):
        if not context:
            context={}
        pool = pooler.get_pool(cr.dbname)
        attach = report_xml.attachment
        if attach:
            objs = self.getObjects(cr, uid, ids, context)
            results = []
            for obj in objs:
                aname = eval(attach, {'object':obj, 'time':time})
                result = False
                if report_xml.attachment_use and aname and context.get('attachment_use', True):
                    aids = pool.get('ir.attachment').search(cr, uid, [('datas_fname','=',aname+'.pdf'),('res_model','=',self.table),('res_id','=',obj.id)])
                    if aids:
                        brow_rec = pool.get('ir.attachment').browse(cr, uid, aids[0])
                        if not brow_rec.datas:
                            continue
                        d = base64.decodestring(brow_rec.datas)
                        results.append((d,'pdf'))
                        continue
                result = self.create_single_pdf(cr, uid, [obj.id], data, report_xml, context)
                if not result:
                    return False
                try:
                    if aname:
                        name = aname+'.'+result[1]
                        pool.get('ir.attachment').create(cr, uid, {
                            'name': aname,
                            'datas': base64.encodestring(result[0]),
                            'datas_fname': name,
                            'res_model': self.table,
                            'res_id': obj.id,
                            }, context=context
                        )
                        cr.commit()
                except Exception,e:
                     import traceback, sys
                     tb_s = reduce(lambda x, y: x+y, traceback.format_exception(sys.exc_type, sys.exc_value, sys.exc_traceback))
                     netsvc.Logger().notifyChannel('report', netsvc.LOG_ERROR,str(e))
                results.append(result)
            if results:
                if results[0][1]=='pdf':
                    from pyPdf import PdfFileWriter, PdfFileReader
                    output = PdfFileWriter()
                    for r in results:
                        reader = PdfFileReader(cStringIO.StringIO(r[0]))
                        for page in range(reader.getNumPages()):
                            output.addPage(reader.getPage(page))
                    s = cStringIO.StringIO()
                    output.write(s)
                    return s.getvalue(), results[0][1]
        return self.create_single_pdf(cr, uid, ids, data, report_xml, context)

    def create_single_pdf(self, cr, uid, ids, data, report_xml, context=None):
        if not context:
            context={}
        logo = None
        context = context.copy()
        title = report_xml.name
        rml = report_xml.report_rml_content
        # if no rml file is found
        if not rml:
            return False
        rml_parser = self.parser(cr, uid, self.name2, context=context)
        objs = self.getObjects(cr, uid, ids, context)
        rml_parser.set_context(objs, data, ids, report_xml.report_type)
        processed_rml = self.preprocess_rml(etree.XML(rml),report_xml.report_type)
        if report_xml.header:
            rml_parser._add_header(processed_rml)
        if rml_parser.logo:
            logo = base64.decodestring(rml_parser.logo)
        create_doc = self.generators[report_xml.report_type]
        pdf = create_doc(etree.tostring(processed_rml),rml_parser.localcontext,logo,title.encode('utf8'))
        return (pdf, report_xml.report_type)

    def create_single_odt(self, cr, uid, ids, data, report_xml, context=None):
        if not context:
            context={}
        context = context.copy()
        report_type = report_xml.report_type
        context['parents'] = sxw_parents
        sxw_io = StringIO.StringIO(report_xml.report_sxw_content)
        sxw_z = zipfile.ZipFile(sxw_io, mode='r')
        rml = sxw_z.read('content.xml')
        meta = sxw_z.read('meta.xml')
        sxw_z.close()

        rml_parser = self.parser(cr, uid, self.name2, context=context)
        rml_parser.parents = sxw_parents
        rml_parser.tag = sxw_tag
        objs = self.getObjects(cr, uid, ids, context)
        rml_parser.set_context(objs, data, ids,report_xml.report_type)

        rml_dom_meta = node = etree.XML(meta)
        elements = node.findall(rml_parser.localcontext['name_space']["meta"]+"user-defined")
        for pe in elements:
            if pe.get(rml_parser.localcontext['name_space']["meta"]+"name"):
                if pe.get(rml_parser.localcontext['name_space']["meta"]+"name") == "Info 3":
                    pe[0].text=data['id']
                if pe.get(rml_parser.localcontext['name_space']["meta"]+"name") == "Info 4":
                    pe[0].text=data['model']
        meta = etree.tostring(rml_dom_meta, encoding='utf-8',
                              xml_declaration=True)

        rml_dom =  etree.XML(rml)
        body = rml_dom[-1]
        elements = []
        key1 = rml_parser.localcontext['name_space']["text"]+"p"
        key2 = rml_parser.localcontext['name_space']["text"]+"drop-down"
        for n in rml_dom.iterdescendants():
            if n.tag == key1:
                elements.append(n)
        if report_type == 'odt':
            for pe in elements:
                e = pe.findall(key2)
                for de in e:
                    pp=de.getparent()
                    if de.text or de.tail:
                        pe.text = de.text or de.tail
                    for cnd in de:
                        if cnd.text or cnd.tail:
                            if pe.text:
                                pe.text +=  cnd.text or cnd.tail
                            else:
                                pe.text =  cnd.text or cnd.tail
                            pp.remove(de)
        else:
            for pe in elements:
                e = pe.findall(key2)
                for de in e:
                    pp = de.getparent()
                    if de.text or de.tail:
                        pe.text = de.text or de.tail
                    for cnd in de:
                        text = cnd.get("{http://openoffice.org/2000/text}value",False)
                        if text:
                            if pe.text and text.startswith('[['):
                                pe.text +=  text
                            elif text.startswith('[['):
                                pe.text =  text
                            if de.getparent():
                                pp.remove(de)

        rml_dom = self.preprocess_rml(rml_dom,report_type)
        create_doc = self.generators[report_type]
        odt = etree.tostring(create_doc(rml_dom, rml_parser.localcontext),
                             encoding='utf-8', xml_declaration=True)
        sxw_z = zipfile.ZipFile(sxw_io, mode='a')
        sxw_z.writestr('content.xml', odt)
        sxw_z.writestr('meta.xml', meta)

        if report_xml.header:
            #Add corporate header/footer
            rml = tools.file_open(os.path.join('base', 'report', 'corporate_%s_header.xml' % report_type)).read()
            rml_parser = self.parser(cr, uid, self.name2, context=context)
            rml_parser.parents = sxw_parents
            rml_parser.tag = sxw_tag
            objs = self.getObjects(cr, uid, ids, context)
            rml_parser.set_context(objs, data, ids, report_xml.report_type)
            rml_dom = self.preprocess_rml(etree.XML(rml),report_type)
            create_doc = self.generators[report_type]
            odt = create_doc(rml_dom,rml_parser.localcontext)
            if report_xml.header:
                rml_parser._add_header(odt)
            odt = etree.tostring(odt, encoding='utf-8',
                                 xml_declaration=True)
            sxw_z.writestr('styles.xml', odt)
        sxw_z.close()
        final_op = sxw_io.getvalue()
        sxw_io.close()
        return (final_op, report_type)

    def create_single_html2html(self, cr, uid, ids, data, report_xml, context=None):
        if not context:
            context = {}
        context = context.copy()
        report_type = 'html'
        context['parents'] = html_parents

        html = report_xml.report_rml_content
        html_parser = self.parser(cr, uid, self.name2, context=context)
        html_parser.parents = html_parents
        html_parser.tag = sxw_tag
        objs = self.getObjects(cr, uid, ids, context)
        html_parser.set_context(objs, data, ids, report_type)

        html_dom =  etree.HTML(html)
        html_dom = self.preprocess_rml(html_dom,'html2html')

        create_doc = self.generators['html2html']
        html = etree.tostring(create_doc(html_dom, html_parser.localcontext))

        return (html.replace('&amp;','&').replace('&lt;', '<').replace('&gt;', '>').replace('</br>',''), report_type)

    def create_single_mako2html(self, cr, uid, ids, data, report_xml, context=None):
        mako_html = report_xml.report_rml_content
        html_parser = self.parser(cr, uid, self.name2, context)
        objs = self.getObjects(cr, uid, ids, context)
        html_parser.set_context(objs, data, ids, 'html')
        create_doc = self.generators['makohtml2html']
        html = create_doc(mako_html,html_parser.localcontext)
        return (html,'html')
<|MERGE_RESOLUTION|>--- conflicted
+++ resolved
@@ -120,13 +120,8 @@
 
     def __str__(self):
         if self.val:
-<<<<<<< TREE
-            if hasattr(self,'name') and self.name:
+            if getattr(self,'name', None):
                 datetime = datetime.strptime(self.name, DHM_FORMAT)
-=======
-            if getattr(self,'name', None):
-                datetime = mx.DateTime.strptime(self.name,DHM_FORMAT)
->>>>>>> MERGE-SOURCE
                 return datetime.strftime(self.lang_obj.date_format+ " " + self.lang_obj.time_format)
         return self.val
 
