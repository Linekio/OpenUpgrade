--- conflicted
+++ resolved
@@ -100,15 +100,7 @@
 
             if menu.action:
                 # we check if the user has access to the action of the menu
-<<<<<<< HEAD
-                #m, oid = menu.action.split(',', 1)
-                #data = self.pool.get(m).browse(cr, 1, int(oid))
                 data = menu.action
-                m = data._name
-
-=======
-                data = menu.action
->>>>>>> f30510ed
                 if data:
                     model_field = { 'ir.actions.act_window':    'res_model',
                                     'ir.actions.report.custom': 'model',
