<?xml version="1.0" encoding="utf-8"?>
<openerp>
    <data>
<<<<<<< HEAD
=======

      <record id="action_application_tiles" model="ir.actions.client">
        <field name="name">Applications Tiles</field>
        <field name="tag">board.home.applications</field>
      </record>
      <record id="action_res_widgets_display" model="ir.actions.client">
        <field name="name">Homepage Widgets</field>
        <field name="tag">board.home.widgets</field>
      </record>
      <record id="view_board_homepage" model="ir.ui.view">
        <field name="name">Homepage Board</field>
        <field name="model">board.board</field>
        <field name="type">form</field>
        <field name="arch" type="xml">
          <form string="">
            <hpaned>
              <child1>
                <action name="%(action_application_tiles)d"/>
              </child1>
              <child2>
                <action name="%(action_res_widgets_display)d"/>
              </child2>
            </hpaned>
          </form>
        </field>
      </record>
      <record id="homepage_action" model="ir.actions.act_window">
        <field name="name">Home Page</field>
        <field name="res_model">board.board</field>
        <field name="view_type">form</field>
        <field name="view_mode">form</field>
        <field name="view_id" ref="view_board_homepage"/>
      </record>
<!--Board Note Search View  -->
        <record id="view_board_note_search" model="ir.ui.view">
            <field name="name">board.note.search</field>
            <field name="model">board.note</field>
            <field name="type">search</field>
            <field name="arch" type="xml">
                <search string="Notes">
                    <group col="10" colspan="4">
                        <field name="name" string="Subject"/>
                        <field name="type" string="Note Type"/>
                        <field name="date" string="Date"/>
                    </group>
                    <newline/>
                    <group expand="0" colspan="4" string="Group By...">
                        <filter string="Author" icon="terp-personal" domain="[]" context="{'group_by':'user_id'}"/>
                    </group>
                </search>
            </field>
        </record>

<!--Board Note Tree View  -->

        <record id="view_board_note_tree" model="ir.ui.view">
            <field name="name">board.note.tree</field>
            <field name="model">board.note</field>
            <field name="type">tree</field>
            <field name="arch" type="xml">
                <tree string="Notes">
                    <field name="name"/>
                    <field name="user_id"/>
                </tree>
            </field>
        </record>

<!--Board Note Form View  -->

        <record id="view_board_note_form" model="ir.ui.view">
            <field name="name">board.note.form</field>
            <field name="model">board.note</field>
            <field name="type">form</field>
            <field name="arch" type="xml">
                <form string="Note">
                    <field name="name" select="1"/>
                    <field name="type" select="1" required="1"/>
                    <field name="user_id" select="1"/>
                    <field name="date" select="1"/>
                    <separator string="Notes"  colspan="4"/>
                    <field colspan="4" name="note" nolabel="1"/>
                </form>
            </field>
        </record>

<!-- Action for Publish note Form -->

        <record id="action_view_board_note_form" model="ir.actions.act_window">
            <field name="name">Publish a note</field>
            <field name="res_model">board.note</field>
            <field name="view_type">form</field>
            <field name="view_mode">form,tree</field>
            <field name="search_view_id" ref="view_board_note_search"/>
        </record>
>>>>>>> d757c2db

<!--  Board Tree View  -->

        <record id="view_board_tree" model="ir.ui.view">
            <field name="name">board.board.tree</field>
            <field name="model">board.board</field>
            <field name="type">tree</field>
            <field name="arch" type="xml">
                <tree string="Dashboard">
                    <field name="name"/>
                </tree>
            </field>
        </record>

<!-- Dashboard Definition Form View  -->

        <record id="view_board_form" model="ir.ui.view">
            <field name="name">board.board.form</field>
            <field name="model">board.board</field>
            <field name="type">form</field>
            <field eval="1" name="priority"/>
            <field name="arch" type="xml">
                <form string="Dashboard">
                    <group col="6" colspan="4">
                        <field name="name"/>
                        <field name="view_id"/>
                        <button colspan="2"
                            name="%(action_board_menu_create)d"
                            string="Create Menu" type="action"
                            icon="gtk-justify-fill" />
                    </group>
                    <field colspan="4" name="line_ids" nolabel="1">
                        <tree string="Dashboard View">
                            <field name="name"/>
                            <field name="sequence"/>
                            <field name="action_id"/>
                            <field name="position"/>
                        </tree>
                        <form string="Dashboard View">
                            <field name="name"/>
                            <field name="sequence"/>
                            <field name="width"/>
                            <field name="height"/>
                            <field name="action_id"
                                domain="[('view_type','!=','tree')]" />
                            <field name="position"/>
                        </form>
                    </field>
                </form>
            </field>
        </record>

        <record id="view_board_search" model="ir.ui.view">
            <field name="name">board.board.search</field>
            <field name="model">board.board</field>
            <field name="type">search</field>
            <field name="arch" type="xml">
                <search string="Dashboard">
                    <field name="name"/>
                    <field name="line_ids"/>
                </search>
            </field>
        </record>

    <!-- Action for DashBoard Definition form -->

        <record id="action_view_board_list_form" model="ir.actions.act_window">
            <field name="name">Dashboard Definition</field>
            <field name="res_model">board.board</field>
            <field name="view_type">form</field>
            <field name="view_mode">tree,form</field>
            <field name="search_view_id" ref="view_board_search"/>
        </record>

        <menuitem
            action="action_view_board_list_form"
            id="menu_view_board_form" parent="base.reporting_menu" groups="base.group_no_one" sequence="1"/>

        <act_window context="{'view': active_id}" id="dashboard_open"
            multi="True" name="Open Dashboard" res_model="board.board"
            src_model="board.board" />

    </data>
</openerp><|MERGE_RESOLUTION|>--- conflicted
+++ resolved
@@ -1,8 +1,6 @@
 <?xml version="1.0" encoding="utf-8"?>
 <openerp>
     <data>
-<<<<<<< HEAD
-=======
 
       <record id="action_application_tiles" model="ir.actions.client">
         <field name="name">Applications Tiles</field>
@@ -36,68 +34,6 @@
         <field name="view_mode">form</field>
         <field name="view_id" ref="view_board_homepage"/>
       </record>
-<!--Board Note Search View  -->
-        <record id="view_board_note_search" model="ir.ui.view">
-            <field name="name">board.note.search</field>
-            <field name="model">board.note</field>
-            <field name="type">search</field>
-            <field name="arch" type="xml">
-                <search string="Notes">
-                    <group col="10" colspan="4">
-                        <field name="name" string="Subject"/>
-                        <field name="type" string="Note Type"/>
-                        <field name="date" string="Date"/>
-                    </group>
-                    <newline/>
-                    <group expand="0" colspan="4" string="Group By...">
-                        <filter string="Author" icon="terp-personal" domain="[]" context="{'group_by':'user_id'}"/>
-                    </group>
-                </search>
-            </field>
-        </record>
-
-<!--Board Note Tree View  -->
-
-        <record id="view_board_note_tree" model="ir.ui.view">
-            <field name="name">board.note.tree</field>
-            <field name="model">board.note</field>
-            <field name="type">tree</field>
-            <field name="arch" type="xml">
-                <tree string="Notes">
-                    <field name="name"/>
-                    <field name="user_id"/>
-                </tree>
-            </field>
-        </record>
-
-<!--Board Note Form View  -->
-
-        <record id="view_board_note_form" model="ir.ui.view">
-            <field name="name">board.note.form</field>
-            <field name="model">board.note</field>
-            <field name="type">form</field>
-            <field name="arch" type="xml">
-                <form string="Note">
-                    <field name="name" select="1"/>
-                    <field name="type" select="1" required="1"/>
-                    <field name="user_id" select="1"/>
-                    <field name="date" select="1"/>
-                    <separator string="Notes"  colspan="4"/>
-                    <field colspan="4" name="note" nolabel="1"/>
-                </form>
-            </field>
-        </record>
-
-<!-- Action for Publish note Form -->
-
-        <record id="action_view_board_note_form" model="ir.actions.act_window">
-            <field name="name">Publish a note</field>
-            <field name="res_model">board.note</field>
-            <field name="view_type">form</field>
-            <field name="view_mode">form,tree</field>
-            <field name="search_view_id" ref="view_board_note_search"/>
-        </record>
->>>>>>> d757c2db
 
 <!--  Board Tree View  -->
 
