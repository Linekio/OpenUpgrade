--- conflicted
+++ resolved
@@ -81,11 +81,9 @@
             'type': 'form',
             'arch': self.create_view(cr, user, id, context),
         })
-<<<<<<< HEAD
+
         super(board_board, self).write(cr, user, [id], {'view_id': view_id}, context)
-=======
-        super(board_board,self).write(cr, user, [id], {'view_id': view_id}, context)
->>>>>>> 272b3b65
+
         return id
     
     def fields_view_get(self, cr, user, view_id=None, view_type='form', context=None, toolbar=False):
