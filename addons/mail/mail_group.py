# -*- coding: utf-8 -*-
##############################################################################
#
#    OpenERP, Open Source Management Solution
#    Copyright (C) 2010-today OpenERP SA (<http://www.openerp.com>)
#
#    This program is free software: you can redistribute it and/or modify
#    it under the terms of the GNU Affero General Public License as
#    published by the Free Software Foundation, either version 3 of the
#    License, or (at your option) any later version
#
#    This program is distributed in the hope that it will be useful,
#    but WITHOUT ANY WARRANTY; without even the implied warranty of
#    MERCHANTABILITY or FITNESS FOR A PARTICULAR PURPOSE.  See the
#    GNU Affero General Public License for more details
#
#    You should have received a copy of the GNU Affero General Public License
#    along with this program.  If not, see <http://www.gnu.org/licenses/>
#
##############################################################################

import datetime as DT
import openerp
import openerp.tools as tools
from operator import itemgetter
from osv import osv
from osv import fields
from tools.translate import _

class mail_group(osv.Model):
    """
    A mail_group is a collection of users sharing messages in a discussion
    group. Group users are users that follow the mail group, using the
    subscription/follow mechanism of OpenSocial. A mail group has nothing
    in common with res.users.group.
<<<<<<< HEAD
    Additional information on fields:
=======
>>>>>>> f4f7de13
    """
    _description = 'Discussion group'
    _name = 'mail.group'
    _inherit = ['mail.thread','ir.needaction']
    _inherits = {'mail.alias': 'alias_id', 'ir.ui.menu': 'menu_id'}

    def _get_image(self, cr, uid, ids, name, args, context=None):
        result = dict.fromkeys(ids, False)
        for obj in self.browse(cr, uid, ids, context=context):
            result[obj.id] = tools.image_get_resized_images(obj.image)
        return result

    def _set_image(self, cr, uid, id, name, value, args, context=None):
        return self.write(cr, uid, [id], {'image': tools.image_resize_image_big(value)}, context=context)
<<<<<<< HEAD

=======
    
    def _get_last_month_msg_nbr(self, cr, uid, ids, name, args, context=None):
        result = {}
        for id in ids:
            lower_date = (DT.datetime.now() - DT.timedelta(days=30)).strftime(tools.DEFAULT_SERVER_DATE_FORMAT)
            result[id] = self.message_search(cr, uid, [id], limit=None, domain=[('date', '>=', lower_date)], count=True, context=context)
        return result
    
>>>>>>> f4f7de13
    def _get_default_image(self, cr, uid, context=None):
        image_path = openerp.modules.get_module_resource('mail', 'static/src/img', 'groupdefault.png')
        return tools.image_resize_image_big(open(image_path, 'rb').read().encode('base64'))

    _columns = {
        'description': fields.text('Description'),
        'menu_id': fields.many2one('ir.ui.menu', string='Related Menu', required=True, ondelete="cascade"),
<<<<<<< HEAD
        'public': fields.selection([('public','Public'),('private','Private'),('groups','Selected Group Only')], 'Privacy', required=True,
            help='This group is visible by non members. \
            Invisible groups can add members through the invite button.'),
=======
        'responsible_id': fields.many2one('res.users', string='Responsible',
            ondelete='set null', required=True, select=1,
            help="Responsible of the group that has all rights on the record."),
        'public': fields.selection([('public', 'Public'), ('private', 'Private'), ('groups', 'Selected Group Only')],
            string='Privacy', required=True,
            help='This group is visible by non members. '\
                 'Invisible groups can add members through the invite button.'),
>>>>>>> f4f7de13
        'group_public_id': fields.many2one('res.groups', string='Authorized Group'),
        'group_ids': fields.many2many('res.groups', rel='mail_group_res_group_rel',
            id1='mail_group_id', id2='groups_id', string='Auto Subscription',
            help="Members of those groups will automatically added as followers. "\
                 "Note that they will be able to manage their subscription manually "\
                 "if necessary."),
        'image': fields.binary("Photo",
            help="This field holds the image used as photo for the "\
                 "user. The image is base64 encoded, and PIL-supported. "\
                 "It is limited to a 12024x1024 px image."),
        'image_medium': fields.function(_get_image, fnct_inv=_set_image,
            string="Medium-sized photo", type="binary", multi="_get_image",
            store = {
                'mail.group': (lambda self, cr, uid, ids, c={}: ids, ['image'], 10),
            },
            help="Medium-sized photo of the group. It is automatically "\
                 "resized as a 180x180px image, with aspect ratio preserved. "\
                 "Use this field in form views or some kanban views."),
        'image_small': fields.function(_get_image, fnct_inv=_set_image,
            string="Small-sized photo", type="binary", multi="_get_image",
            store = {
                'mail.group': (lambda self, cr, uid, ids, c={}: ids, ['image'], 10),
            },
            help="Small-sized photo of the group. It is automatically "\
                 "resized as a 50x50px image, with aspect ratio preserved. "\
                 "Use this field anywhere a small image is required."),
<<<<<<< HEAD
        'alias_id': fields.many2one('mail.alias', 'Alias', ondelete="cascade",
=======
        'last_month_msg_nbr': fields.function(_get_last_month_msg_nbr, type='integer',
            string='Messages count for last month'),
        'alias_id': fields.many2one('mail.alias', 'Alias', ondelete="cascade", 
>>>>>>> f4f7de13
                                    help="The email address associated with this group. New emails received will automatically "
                                         "create new topics."),
    }

    def _get_default_employee_group(self, cr, uid, context=None):
        ref = self.pool.get('ir.model.data').get_object_reference(cr, uid, 'base', 'group_user')
        return ref and ref[1] or False

    def _get_menu_parent(self, cr, uid, context=None):
        ref = self.pool.get('ir.model.data').get_object_reference(cr, uid, 'mail', 'mail_group_root')
        return ref and ref[1] or False

    _defaults = {
        'public': 'groups',
        'group_public_id': _get_default_employee_group,
        'image': _get_default_image,
        'parent_id': _get_menu_parent,
        'alias_domain': False, # always hide alias during creation
    }

    def _subscribe_user_with_group_m2m_command(self, cr, uid, ids, group_ids_command, context=None):
        # form: {'group_ids': [(3, 10), (3, 3), (4, 10), (4, 3)]} or {'group_ids': [(6, 0, [ids]}
        user_group_ids = [command[1] for command in group_ids_command if command[0] == 4]
        user_group_ids += [id for command in group_ids_command if command[0] == 6 for id in command[2]]
        # retrieve the user member of those groups
        partner_ids = []
        res_groups_obj = self.pool.get('res.groups')
        for group in res_groups_obj.browse(cr, uid, user_group_ids, context=context):
            partner_ids += [user.partner_id.id for user in group.users]
        # subscribe the users
        return self.message_subscribe(cr, uid, ids, partner_ids, context=context)

    def create(self, cr, uid, vals, context=None):
        mail_alias = self.pool.get('mail.alias')
        if not vals.get('alias_id'):
            vals.pop('alias_name', None) # prevent errors during copy()
            alias_id = mail_alias.create_unique_alias(cr, uid,
                          # Using '+' allows using subaddressing for those who don't
                          # have a catchall domain setup.
                          {'alias_name': "group+"+vals['name']},
                          model_name=self._name, context=context)
            vals['alias_id'] = alias_id

        mail_group_id = super(mail_group, self).create(cr, uid, vals, context)

        # Create client action for this group and link the menu to it
        ref = self.pool.get('ir.model.data').get_object_reference(cr, uid, 'mail', 'action_mail_group_feeds')
        if ref:
            search_ref = self.pool.get('ir.model.data').get_object_reference(cr, uid, 'mail', 'view_message_search_wall')
            params = {
                'search_view_id': search_ref and search_ref[1] or False,
                'domain': [('model','=','mail.group'),('res_id','=',mail_group_id)],
                'res_model': 'mail.group',
                'res_id': mail_group_id,
                'thread_level': 2
            }
            cobj = self.pool.get('ir.actions.client')
            newref = cobj.copy(cr, uid, ref[1], default={'params': str(params), 'name': vals['name']}, context=context)
            self.write(cr, uid, [mail_group_id], {'action': 'ir.actions.client,'+str(newref), 'mail_group_id': mail_group_id}, context=context)

        mail_alias.write(cr, uid, [vals['alias_id']], {"alias_force_thread_id": mail_group_id}, context)

        if vals.get('group_ids'):
            self._subscribe_user_with_group_m2m_command(cr, uid, [mail_group_id], vals.get('group_ids'), context=context)

        return mail_group_id

    def unlink(self, cr, uid, ids, context=None):
        # Cascade-delete mail aliases as well, as they should not exist without the mail group.
        mail_alias = self.pool.get('mail.alias')
        alias_ids = [group.alias_id.id for group in self.browse(cr, uid, ids, context=context) if group.alias_id]
        res = super(mail_group, self).unlink(cr, uid, ids, context=context)
        mail_alias.unlink(cr, uid, alias_ids, context=context)
        return res

    def write(self, cr, uid, ids, vals, context=None):
        if vals.get('group_ids'):
            self._subscribe_user_with_group_m2m_command(cr, uid, ids, vals.get('group_ids'), context=context)
        return super(mail_group, self).write(cr, uid, ids, vals, context=context)

    def action_group_join(self, cr, uid, ids, context=None):
        return self.message_subscribe(cr, uid, ids, context=context)

    def action_group_leave(self, cr, uid, ids, context=None):
        return self.message_unsubscribe(cr, uid, ids, context=context)

    # ----------------------------------------
    # OpenChatter methods and notifications
    # ----------------------------------------

    def message_get_monitored_follower_fields(self, cr, uid, ids, context=None):
        """ Add 'responsible_id' to the monitored fields """
        res = super(mail_group, self).message_get_monitored_follower_fields(cr, uid, ids, context=context)
        return res + ['responsible_id']<|MERGE_RESOLUTION|>--- conflicted
+++ resolved
@@ -33,10 +33,6 @@
     group. Group users are users that follow the mail group, using the
     subscription/follow mechanism of OpenSocial. A mail group has nothing
     in common with res.users.group.
-<<<<<<< HEAD
-    Additional information on fields:
-=======
->>>>>>> f4f7de13
     """
     _description = 'Discussion group'
     _name = 'mail.group'
@@ -51,18 +47,7 @@
 
     def _set_image(self, cr, uid, id, name, value, args, context=None):
         return self.write(cr, uid, [id], {'image': tools.image_resize_image_big(value)}, context=context)
-<<<<<<< HEAD
 
-=======
-    
-    def _get_last_month_msg_nbr(self, cr, uid, ids, name, args, context=None):
-        result = {}
-        for id in ids:
-            lower_date = (DT.datetime.now() - DT.timedelta(days=30)).strftime(tools.DEFAULT_SERVER_DATE_FORMAT)
-            result[id] = self.message_search(cr, uid, [id], limit=None, domain=[('date', '>=', lower_date)], count=True, context=context)
-        return result
-    
->>>>>>> f4f7de13
     def _get_default_image(self, cr, uid, context=None):
         image_path = openerp.modules.get_module_resource('mail', 'static/src/img', 'groupdefault.png')
         return tools.image_resize_image_big(open(image_path, 'rb').read().encode('base64'))
@@ -70,19 +55,9 @@
     _columns = {
         'description': fields.text('Description'),
         'menu_id': fields.many2one('ir.ui.menu', string='Related Menu', required=True, ondelete="cascade"),
-<<<<<<< HEAD
         'public': fields.selection([('public','Public'),('private','Private'),('groups','Selected Group Only')], 'Privacy', required=True,
             help='This group is visible by non members. \
             Invisible groups can add members through the invite button.'),
-=======
-        'responsible_id': fields.many2one('res.users', string='Responsible',
-            ondelete='set null', required=True, select=1,
-            help="Responsible of the group that has all rights on the record."),
-        'public': fields.selection([('public', 'Public'), ('private', 'Private'), ('groups', 'Selected Group Only')],
-            string='Privacy', required=True,
-            help='This group is visible by non members. '\
-                 'Invisible groups can add members through the invite button.'),
->>>>>>> f4f7de13
         'group_public_id': fields.many2one('res.groups', string='Authorized Group'),
         'group_ids': fields.many2many('res.groups', rel='mail_group_res_group_rel',
             id1='mail_group_id', id2='groups_id', string='Auto Subscription',
@@ -109,15 +84,9 @@
             help="Small-sized photo of the group. It is automatically "\
                  "resized as a 50x50px image, with aspect ratio preserved. "\
                  "Use this field anywhere a small image is required."),
-<<<<<<< HEAD
         'alias_id': fields.many2one('mail.alias', 'Alias', ondelete="cascade",
-=======
-        'last_month_msg_nbr': fields.function(_get_last_month_msg_nbr, type='integer',
-            string='Messages count for last month'),
-        'alias_id': fields.many2one('mail.alias', 'Alias', ondelete="cascade", 
->>>>>>> f4f7de13
-                                    help="The email address associated with this group. New emails received will automatically "
-                                         "create new topics."),
+            help="The email address associated with this group. New emails received will automatically "
+                 "create new topics."),
     }
 
     def _get_default_employee_group(self, cr, uid, context=None):
