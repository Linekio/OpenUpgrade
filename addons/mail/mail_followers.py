--- conflicted
+++ resolved
@@ -197,12 +197,8 @@
             'mail_message_id': msg.id,
             'auto_delete': True,
             'body_html': body_html,
-<<<<<<< HEAD
-            'recipient_ids': [(4, id) for id in notify_partner_ids]
-=======
-            'email_from': email_from,
+            'recipient_ids': [(4, id) for id in notify_partner_ids],
             'references': references,
->>>>>>> 96b7fc95
         }
         if msg.email_from:
             mail_values['email_from'] = msg.email_from
