# -*- coding: utf-8 -*-
##############################################################################
#
#    OpenERP, Open Source Management Solution
#    Copyright (C) 2010-Today OpenERP SA (<http://www.openerp.com>)
#
#    This program is free software: you can redistribute it and/or modify
#    it under the terms of the GNU General Public License as published by
#    the Free Software Foundation, either version 3 of the License, or
#    (at your option) any later version.
#
#    This program is distributed in the hope that it will be useful,
#    but WITHOUT ANY WARRANTY; without even the implied warranty of
#    MERCHANTABILITY or FITNESS FOR A PARTICULAR PURPOSE.  See the
#    GNU General Public License for more details.
#
#    You should have received a copy of the GNU General Public License
#    along with this program.  If not, see <http://www.gnu.org/licenses/>
#
##############################################################################

import base64
import re

from openerp import tools
from openerp import SUPERUSER_ID
from openerp.osv import osv
from openerp.osv import fields
from openerp.tools.safe_eval import safe_eval as eval
from openerp.tools.translate import _

# main mako-like expression pattern
EXPRESSION_PATTERN = re.compile('(\$\{.+?\})')


class mail_compose_message(osv.TransientModel):
    """ Generic message composition wizard. You may inherit from this wizard
        at model and view levels to provide specific features.

        The behavior of the wizard depends on the composition_mode field:
        - 'reply': reply to a previous message. The wizard is pre-populated
            via ``get_message_data``.
        - 'comment': new post on a record. The wizard is pre-populated via
            ``get_record_data``
        - 'mass_mail': wizard in mass mailing mode where the mail details can
            contain template placeholders that will be merged with actual data
            before being sent to each recipient.
    """
    _name = 'mail.compose.message'
    _inherit = 'mail.message'
    _description = 'Email composition wizard'
    _log_access = True

    def default_get(self, cr, uid, fields, context=None):
        """ Handle composition mode. Some details about context keys:
            - comment: default mode, model and ID of a record the user comments
                - default_model or active_model
                - default_res_id or active_id
            - reply: active_id of a message the user replies to
                - default_parent_id or message_id or active_id: ID of the
                    mail.message we reply to
                - message.res_model or default_model
                - message.res_id or default_res_id
            - mass_mail: model and IDs of records the user mass-mails
                - active_ids: record IDs
                - default_model or active_model
        """
        if context is None:
            context = {}
        result = super(mail_compose_message, self).default_get(cr, uid, fields, context=context)
        # get some important values from context
        composition_mode = context.get('default_composition_mode', context.get('mail.compose.message.mode'))
        model = context.get('default_model', context.get('active_model'))
        res_id = context.get('default_res_id', context.get('active_id'))
        message_id = context.get('default_parent_id', context.get('message_id', context.get('active_id')))
        active_ids = context.get('active_ids')
        if 'active_domain' in context:  # not context.get() because we want to keep global [] domains
            result['use_active_domain'] = True
            result['active_domain'] = '%s' % context.get('active_domain')
        elif not result.get('active_domain'):
            result['active_domain'] = ''
        # get default values according to the composition mode
        if composition_mode == 'reply':
            vals = self.get_message_data(cr, uid, message_id, context=context)
        elif composition_mode == 'comment' and model and res_id:
            vals = self.get_record_data(cr, uid, model, res_id, context=context)
        elif composition_mode == 'mass_mail' and model and active_ids:
            vals = {'model': model, 'res_id': res_id}
        else:
            vals = {'model': model, 'res_id': res_id}
        if composition_mode:
            vals['composition_mode'] = composition_mode

        for field in vals:
            if field in fields:
                result[field] = vals[field]

        # TDE HACK: as mailboxes used default_model='res.users' and default_res_id=uid
        # (because of lack of an accessible pid), creating a message on its own
        # profile may crash (res_users does not allow writing on it)
        # Posting on its own profile works (res_users redirect to res_partner)
        # but when creating the mail.message to create the mail.compose.message
        # access rights issues may rise
        # We therefore directly change the model and res_id
        if result.get('model') == 'res.users' and result.get('res_id') == uid:
            result['model'] = 'res.partner'
            result['res_id'] = self.pool.get('res.users').browse(cr, uid, uid).partner_id.id
        return result

    def _get_composition_mode_selection(self, cr, uid, context=None):
        return [('comment', 'Comment a document'), ('reply', 'Reply to a message'), ('mass_mail', 'Mass mailing')]

    _columns = {
        'composition_mode': fields.selection(
            lambda s, *a, **k: s._get_composition_mode_selection(*a, **k),
            string='Composition mode'),
        'partner_ids': fields.many2many('res.partner',
            'mail_compose_message_res_partner_rel',
            'wizard_id', 'partner_id', 'Additional contacts'),
        'use_active_domain': fields.boolean('Use active domain'),
        'active_domain': fields.char('Active domain', readonly=True),
        'post': fields.boolean('Post a copy in the document',
            help='Post a copy of the message on the document communication history.'),
        'notify': fields.boolean('Notify followers',
            help='Notify followers of the document'),
        'same_thread': fields.boolean('Replies in the document',
            help='Replies to the messages will go into the selected document.'),
        'attachment_ids': fields.many2many('ir.attachment',
            'mail_compose_message_ir_attachments_rel',
            'wizard_id', 'attachment_id', 'Attachments'),
        'filter_id': fields.many2one('ir.filters', 'Filters'),
    }
    #TODO change same_thread to False in trunk (Require view update)
    _defaults = {
        'composition_mode': 'comment',
        'body': lambda self, cr, uid, ctx={}: '',
        'subject': lambda self, cr, uid, ctx={}: False,
        'partner_ids': lambda self, cr, uid, ctx={}: [],
        'post': False,
        'notify': False,
        'same_thread': True,
    }

    def check_access_rule(self, cr, uid, ids, operation, context=None):
        """ Access rules of mail.compose.message:
            - create: if
                - model, no res_id, I create a message in mass mail mode
            - then: fall back on mail.message acces rules
        """
        if isinstance(ids, (int, long)):
            ids = [ids]

        # Author condition (CREATE (mass_mail))
        if operation == 'create' and uid != SUPERUSER_ID:
            # read mail_compose_message.ids to have their values
            message_values = {}
            cr.execute('SELECT DISTINCT id, model, res_id FROM "%s" WHERE id = ANY (%%s) AND res_id = 0' % self._table, (ids,))
            for id, rmod, rid in cr.fetchall():
                message_values[id] = {'model': rmod, 'res_id': rid}
            # remove from the set to check the ids that mail_compose_message accepts
            author_ids = [mid for mid, message in message_values.iteritems()
                if message.get('model') and not message.get('res_id')]
            ids = list(set(ids) - set(author_ids))

        return super(mail_compose_message, self).check_access_rule(cr, uid, ids, operation, context=context)

    def _notify(self, cr, uid, newid, context=None, force_send=False, user_signature=True):
        """ Override specific notify method of mail.message, because we do
            not want that feature in the wizard. """
        return

    def get_record_data(self, cr, uid, model, res_id, context=None):
        """ Returns a defaults-like dict with initial values for the composition
            wizard when sending an email related to the document record
            identified by ``model`` and ``res_id``.

            :param str model: model name of the document record this mail is
                related to.
            :param int res_id: id of the document record this mail is related to
        """
        doc_name_get = self.pool[model].name_get(cr, uid, [res_id], context=context)
        record_name = False
        if doc_name_get:
            record_name = doc_name_get[0][1]
        values = {
            'model': model,
            'res_id': res_id,
            'record_name': record_name,
        }
        if record_name:
            values['subject'] = 'Re: %s' % record_name
        return values

    def get_message_data(self, cr, uid, message_id, context=None):
        """ Returns a defaults-like dict with initial values for the composition
            wizard when replying to the given message (e.g. including the quote
            of the initial message, and the correct recipients).

            :param int message_id: id of the mail.message to which the user
                is replying.
        """
        if not message_id:
            return {}
        if context is None:
            context = {}
        message_data = self.pool.get('mail.message').browse(cr, uid, message_id, context=context)

        # create subject
        re_prefix = _('Re:')
        reply_subject = tools.ustr(message_data.subject or message_data.record_name or '')
        if not (reply_subject.startswith('Re:') or reply_subject.startswith(re_prefix)) and message_data.subject:
            reply_subject = "%s %s" % (re_prefix, reply_subject)
        # get partner_ids from original message
        partner_ids = [partner.id for partner in message_data.partner_ids] if message_data.partner_ids else []
        partner_ids += context.get('default_partner_ids', [])
        if context.get('is_private',False) and message_data.author_id : #check message is private then add author also in partner list.
            partner_ids += [message_data.author_id.id]
        # update the result
        result = {
            'record_name': message_data.record_name,
            'model': message_data.model,
            'res_id': message_data.res_id,
            'parent_id': message_data.id,
            'subject': reply_subject,
            'partner_ids': partner_ids,
        }
        return result

    #------------------------------------------------------
    # Wizard validation and send
    #------------------------------------------------------

    def send_mail(self, cr, uid, ids, context=None):
        """ Process the wizard content and proceed with sending the related
            email(s), rendering any template patterns on the fly if needed. """
        if context is None:
            context = {}
        # clean the context (hint: mass mailing sets some default values that
        # could be wrongly interpreted by mail_mail)
        context.pop('default_email_to', None)
        context.pop('default_partner_ids', None)

        active_ids = context.get('active_ids')
        is_log = context.get('mail_compose_log', False)

        for wizard in self.browse(cr, uid, ids, context=context):
            mass_mail_mode = wizard.composition_mode == 'mass_mail'
<<<<<<< HEAD
            active_model_pool = self.pool[wizard.model if wizard.model else 'mail.thread']
            if not hasattr(active_model_pool, 'message_post'):
                context['thread_model'] = wizard.model
                active_model_pool = self.pool['mail.thread']

            # wizard works in batch mode: [res_id] or active_ids or active_domain
            if mass_mail_mode and wizard.use_active_domain and wizard.model:
                res_ids = self.pool[wizard.model].search(cr, uid, eval(wizard.active_domain), context=context)
            elif mass_mail_mode and wizard.model and active_ids:
                res_ids = active_ids
            else:
                res_ids = [wizard.res_id]

            all_mail_values = self.get_mail_values(cr, uid, wizard, res_ids, context=context)

            for res_id, mail_values in all_mail_values.iteritems():
                if mass_mail_mode and not wizard.post:
                    m2m_attachment_ids = self.pool['mail.thread']._message_preprocess_attachments(
                        cr, uid, mail_values.pop('attachments', []),
                        mail_values.pop('attachment_ids', []),
                        'mail.message', 0,
                        context=context)
                    mail_values['attachment_ids'] = m2m_attachment_ids
                    if not mail_values.get('reply_to'):
                        mail_values['reply_to'] = mail_values['email_from']
                    self.pool.get('mail.mail').create(cr, uid, mail_values, context=context)
                else:
                    subtype = 'mail.mt_comment'
                    if is_log:  # log a note: subtype is False
                        subtype = False
                    elif mass_mail_mode:  # mass mail: is a log pushed to recipients unless specified, author not added
                        if not wizard.notify:
                            subtype = False
                        context = dict(context,
                                       mail_notify_force_send=False,  # do not send emails directly but use the queue instead
                                       mail_create_nosubscribe=True)  # add context key to avoid subscribing the author
                    active_model_pool.message_post(cr, uid, [res_id], type='comment', subtype=subtype, context=context, **mail_values)
=======
            active_model_pool_name = wizard.model if wizard.model else 'mail.thread'
            active_model_pool = self.pool.get(active_model_pool_name)

            # wizard works in batch mode: [res_id] or active_ids
            res_ids = active_ids if mass_mail_mode and wizard.model and active_ids else [wizard.res_id]
            for res_id in res_ids:
                # mail.message values, according to the wizard options
                post_values = {
                    'subject': wizard.subject,
                    'body': wizard.body or '',
                    'parent_id': wizard.parent_id and wizard.parent_id.id,
                    'partner_ids': [partner.id for partner in wizard.partner_ids],
                    'attachment_ids': [attach.id for attach in wizard.attachment_ids],
                    'attachments': [],
                }
                # mass mailing: render and override default values
                if mass_mail_mode and wizard.model:
                    email_dict = self.render_message(cr, uid, wizard, res_id, context=context)
                    post_values['partner_ids'] += email_dict.pop('partner_ids', [])
                    for filename, attachment_data in email_dict.pop('attachments', []):
                        # decode as render message return in base64 while message_post expect binary
                        post_values['attachments'].append((filename, base64.b64decode(attachment_data)))
                    attachment_ids = []
                    for attach_id in post_values.pop('attachment_ids'):
                        new_attach_id = ir_attachment_obj.copy(cr, uid, attach_id, {'res_model': self._name, 'res_id': wizard.id}, context=context)
                        attachment_ids.append(new_attach_id)
                    post_values['attachment_ids'] = attachment_ids
                    post_values.update(email_dict)
                # post the message
                subtype = 'mail.mt_comment'
                if is_log:  # log a note: subtype is False
                    subtype = False
                elif mass_mail_mode:  # mass mail: is a log pushed to recipients, author not added
                    subtype = False
                    context = dict(context, mail_create_nosubscribe=True)  # add context key to avoid subscribing the author
                msg_id = active_model_pool.message_post(cr, uid, [res_id], type='comment', subtype=subtype, context=context, **post_values)
                # mass_mailing: notify specific partners, because subtype was False, and no-one was notified
                if mass_mail_mode and post_values['partner_ids']:
                    self.pool.get('mail.notification')._notify(cr, uid, msg_id, post_values['partner_ids'], context=context)
>>>>>>> eaaca655

        return {'type': 'ir.actions.act_window_close'}

    def get_mail_values(self, cr, uid, wizard, res_ids, context=None):
        """Generate the values that will be used by send_mail to create mail_messages
        or mail_mails. """
        results = dict.fromkeys(res_ids, False)
        mass_mail_mode = wizard.composition_mode == 'mass_mail'

        # render all template-based value at once
        if mass_mail_mode and wizard.model:
            rendered_values = self.render_message_batch(cr, uid, wizard, res_ids, context=context)

        for res_id in res_ids:
            # static wizard (mail.message) values
            mail_values = {
                'subject': wizard.subject,
                'body': wizard.body,
                'parent_id': wizard.parent_id and wizard.parent_id.id,
                'partner_ids': [partner.id for partner in wizard.partner_ids],
                'attachment_ids': [attach.id for attach in wizard.attachment_ids],
            }
            # mass mailing: rendering override wizard static values
            if mass_mail_mode and wizard.model:
                email_dict = rendered_values[res_id]
                mail_values['partner_ids'] += email_dict.pop('partner_ids', [])
                # process attachments: should not be encoded before being processed by message_post / mail_mail create
                attachments = []
                if email_dict.get('attachments'):
                    for name, enc_cont in email_dict.pop('attachments'):
                        attachments.append((name, base64.b64decode(enc_cont)))
                mail_values['attachments'] = attachments
                attachment_ids = []
                for attach_id in mail_values.pop('attachment_ids'):
                    new_attach_id = self.pool.get('ir.attachment').copy(cr, uid, attach_id, {'res_model': self._name, 'res_id': wizard.id}, context=context)
                    attachment_ids.append(new_attach_id)
                mail_values['attachment_ids'] = attachment_ids
                # email_from: mass mailing only can specify another email_from
                if email_dict.get('email_from'):
                    mail_values['email_from'] = email_dict.pop('email_from')
                # replies redirection: mass mailing only
                if wizard.same_thread and wizard.post:
                    email_dict.pop('reply_to', None)
                else:
                    mail_values['reply_to'] = email_dict.pop('reply_to', None)
                mail_values.update(email_dict)
            # mass mailing without post: mail_mail values
            if mass_mail_mode and not wizard.post:
                if 'mail_auto_delete' in context:
                    mail_values['auto_delete'] = context.get('mail_auto_delete')
                mail_values['body_html'] = mail_values.get('body', '')
                mail_values['recipient_ids'] = [(4, id) for id in mail_values.pop('partner_ids', [])]
            results[res_id] = mail_values
        return results

    def render_message_batch(self, cr, uid, wizard, res_ids, context=None):
        """Generate template-based values of wizard, for the document records given
        by res_ids. This method is meant to be inherited by email_template that
        will produce a more complete dictionary, using Jinja2 templates.

        Each template is generated for all res_ids, allowing to parse the template
        once, and render it multiple times. This is useful for mass mailing where
        template rendering represent a significant part of the process.

        :param browse wizard: current mail.compose.message browse record
        :param list res_ids: list of record ids

        :return dict results: for each res_id, the generated template values for
                              subject, body, email_from and reply_to
        """
        subjects = self.render_template_batch(cr, uid, wizard.subject, wizard.model, res_ids, context=context)
        bodies = self.render_template_batch(cr, uid, wizard.body, wizard.model, res_ids, context=context, post_process=True)
        emails_from = self.render_template_batch(cr, uid, wizard.email_from, wizard.model, res_ids, context=context)
        replies_to = self.render_template_batch(cr, uid, wizard.reply_to, wizard.model, res_ids, context=context)

        results = dict.fromkeys(res_ids, False)
        for res_id in res_ids:
            results[res_id] = {
                'subject': subjects[res_id],
                'body': bodies[res_id],
                'email_from': emails_from[res_id],
                'reply_to': replies_to[res_id],
            }
        return results

    def render_template_batch(self, cr, uid, template, model, res_ids, context=None, post_process=False):
        """ Render the given template text, replace mako-like expressions ``${expr}``
        with the result of evaluating these expressions with an evaluation context
        containing:

            * ``user``: browse_record of the current user
            * ``object``: browse_record of the document record this mail is
                          related to
            * ``context``: the context passed to the mail composition wizard

        :param str template: the template text to render
        :param str model: model name of the document record this mail is related to
        :param list res_ids: list of record ids
        """
        if context is None:
            context = {}
        results = dict.fromkeys(res_ids, False)

        for res_id in res_ids:
            def merge(match):
                exp = str(match.group()[2:-1]).strip()
                result = eval(exp, {
                    'user': self.pool.get('res.users').browse(cr, uid, uid, context=context),
                    'object': self.pool[model].browse(cr, uid, res_id, context=context),
                    'context': dict(context),  # copy context to prevent side-effects of eval
                })
                return result and tools.ustr(result) or ''
            results[res_id] = template and EXPRESSION_PATTERN.sub(merge, template)
        return results

    # Compatibility methods
    def render_template(self, cr, uid, template, model, res_id, context=None):
        return self.render_template_batch(cr, uid, template, model, [res_id], context)[res_id]

    def render_message(self, cr, uid, wizard, res_id, context=None):
        return self.render_message_batch(cr, uid, wizard, [res_id], context)[res_id]<|MERGE_RESOLUTION|>--- conflicted
+++ resolved
@@ -245,7 +245,6 @@
 
         for wizard in self.browse(cr, uid, ids, context=context):
             mass_mail_mode = wizard.composition_mode == 'mass_mail'
-<<<<<<< HEAD
             active_model_pool = self.pool[wizard.model if wizard.model else 'mail.thread']
             if not hasattr(active_model_pool, 'message_post'):
                 context['thread_model'] = wizard.model
@@ -283,47 +282,6 @@
                                        mail_notify_force_send=False,  # do not send emails directly but use the queue instead
                                        mail_create_nosubscribe=True)  # add context key to avoid subscribing the author
                     active_model_pool.message_post(cr, uid, [res_id], type='comment', subtype=subtype, context=context, **mail_values)
-=======
-            active_model_pool_name = wizard.model if wizard.model else 'mail.thread'
-            active_model_pool = self.pool.get(active_model_pool_name)
-
-            # wizard works in batch mode: [res_id] or active_ids
-            res_ids = active_ids if mass_mail_mode and wizard.model and active_ids else [wizard.res_id]
-            for res_id in res_ids:
-                # mail.message values, according to the wizard options
-                post_values = {
-                    'subject': wizard.subject,
-                    'body': wizard.body or '',
-                    'parent_id': wizard.parent_id and wizard.parent_id.id,
-                    'partner_ids': [partner.id for partner in wizard.partner_ids],
-                    'attachment_ids': [attach.id for attach in wizard.attachment_ids],
-                    'attachments': [],
-                }
-                # mass mailing: render and override default values
-                if mass_mail_mode and wizard.model:
-                    email_dict = self.render_message(cr, uid, wizard, res_id, context=context)
-                    post_values['partner_ids'] += email_dict.pop('partner_ids', [])
-                    for filename, attachment_data in email_dict.pop('attachments', []):
-                        # decode as render message return in base64 while message_post expect binary
-                        post_values['attachments'].append((filename, base64.b64decode(attachment_data)))
-                    attachment_ids = []
-                    for attach_id in post_values.pop('attachment_ids'):
-                        new_attach_id = ir_attachment_obj.copy(cr, uid, attach_id, {'res_model': self._name, 'res_id': wizard.id}, context=context)
-                        attachment_ids.append(new_attach_id)
-                    post_values['attachment_ids'] = attachment_ids
-                    post_values.update(email_dict)
-                # post the message
-                subtype = 'mail.mt_comment'
-                if is_log:  # log a note: subtype is False
-                    subtype = False
-                elif mass_mail_mode:  # mass mail: is a log pushed to recipients, author not added
-                    subtype = False
-                    context = dict(context, mail_create_nosubscribe=True)  # add context key to avoid subscribing the author
-                msg_id = active_model_pool.message_post(cr, uid, [res_id], type='comment', subtype=subtype, context=context, **post_values)
-                # mass_mailing: notify specific partners, because subtype was False, and no-one was notified
-                if mass_mail_mode and post_values['partner_ids']:
-                    self.pool.get('mail.notification')._notify(cr, uid, msg_id, post_values['partner_ids'], context=context)
->>>>>>> eaaca655
 
         return {'type': 'ir.actions.act_window_close'}
 
@@ -341,7 +299,7 @@
             # static wizard (mail.message) values
             mail_values = {
                 'subject': wizard.subject,
-                'body': wizard.body,
+                'body': wizard.body or '',
                 'parent_id': wizard.parent_id and wizard.parent_id.id,
                 'partner_ids': [partner.id for partner in wizard.partner_ids],
                 'attachment_ids': [attach.id for attach in wizard.attachment_ids],
