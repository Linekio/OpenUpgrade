--- conflicted
+++ resolved
@@ -205,26 +205,17 @@
                     'subject': wizard.subject,
                     'body': wizard.body,
                     'parent_id': wizard.parent_id and wizard.parent_id.id,
-<<<<<<< HEAD
-                    'partner_ids': [(4, partner.id) for partner in wizard.partner_ids],
+                    'partner_ids': [partner.id for partner in wizard.partner_ids],
                     'attachments': [],
-                    'attachment_ids': [(4, attach.id) for attach in wizard.attachment_ids],
-=======
-                    'partner_ids': [partner.id for partner in wizard.partner_ids],
-                    'attachments': [(attach.datas_fname or attach.name, base64.b64decode(attach.datas)) for attach in wizard.attachment_ids],
->>>>>>> ecd14f21
+                    'attachment_ids': [attach.id for attach in wizard.attachment_ids],
                 }
                 # mass mailing: render and override default values
                 if mass_mail_mode and wizard.model:
                     email_dict = self.render_message(cr, uid, wizard, res_id, context=context)
                     new_partner_ids = email_dict.pop('partner_ids', [])
-<<<<<<< HEAD
-                    post_values['partner_ids'] += [(4, partner_id) for partner_id in new_partner_ids]
+                    post_values['partner_ids'] += new_partner_ids
                     new_attachment_ids = email_dict.pop('attachment_ids', [])
-                    post_values['attachment_ids'] += [(4, attach_id) for attach_id in new_attachment_ids]
-=======
-                    post_values['partner_ids'] += new_partner_ids
->>>>>>> ecd14f21
+                    post_values['attachment_ids'] += new_attachment_ids
                     new_attachments = email_dict.pop('attachments', [])
                     post_values['attachments'] += new_attachments
                     post_values.update(email_dict)
