--- conflicted
+++ resolved
@@ -173,18 +173,14 @@
 
     def _message_dict_get(self, cr, uid, msg, context=None):
         """ Return a dict representation of the message browse record. """
-<<<<<<< HEAD
         vote_pool = self.pool.get('mail.vote')
         has_voted = False;
         vote_ids = []
-        attachment_ids = self.pool.get('ir.attachment').name_get(cr, uid, [x.id for x in msg.attachment_ids], context=context)
         vote_ids = vote_pool.name_get(cr, uid, [user.id for user in msg.vote_user_ids], context=context)
         for user_id in msg.vote_user_ids:
             if (user_id.id == uid):
                 has_voted = True;
-=======
         attachment_ids = [{'id': attach[0], 'name': attach[1]} for attach in self.pool.get('ir.attachment').name_get(cr, uid, [x.id for x in msg.attachment_ids], context=context)]
->>>>>>> 9df7381c
         author_id = self.pool.get('res.partner').name_get(cr, uid, [msg.author_id.id], context=context)[0]
         author_user_id = self.pool.get('res.users').name_get(cr, uid, [msg.author_id.user_ids[0].id], context=context)[0]
         partner_ids = self.pool.get('res.partner').name_get(cr, uid, [x.id for x in msg.partner_ids], context=context)
