# -*- coding: utf-8 -*-
##############################################################################
#
#    OpenERP, Open Source Management Solution
#    Copyright (C) 2010-today OpenERP SA (<http://www.openerp.com>)
#
#    This program is free software: you can redistribute it and/or modify
#    it under the terms of the GNU Affero General Public License as
#    published by the Free Software Foundation, either version 3 of the
#    License, or (at your option) any later version
#
#    This program is distributed in the hope that it will be useful,
#    but WITHOUT ANY WARRANTY; without even the implied warranty of
#    MERCHANTABILITY or FITNESS FOR A PARTICULAR PURPOSE.  See the
#    GNU Affero General Public License for more details
#
#    You should have received a copy of the GNU Affero General Public License
#    along with this program.  If not, see <http://www.gnu.org/licenses/>
#
##############################################################################

import logging
import openerp
import tools

from email.header import decode_header
from openerp import SUPERUSER_ID
from operator import itemgetter
from osv import osv, orm, fields
from tools.translate import _

_logger = logging.getLogger(__name__)

""" Some tools for parsing / creating email fields """
def decode(text):
    """Returns unicode() string conversion of the the given encoded smtp header text"""
    if text:
        text = decode_header(text.replace('\r', ''))
        return ''.join([tools.ustr(x[0], x[1]) for x in text])


class mail_message(osv.Model):
    """ Messages model: system notification (replacing res.log notifications),
        comments (OpenChatter discussion) and incoming emails. """
    _name = 'mail.message'
    _description = 'Message'
    _inherit = ['ir.needaction_mixin']
    _order = 'id desc'

    _message_read_limit = 10
    _message_record_name_length = 18

    def _shorten_name(self, name):
        if len(name) <= (self._message_record_name_length + 3):
            return name
        return name[:self._message_record_name_length] + '...'

    def _get_record_name(self, cr, uid, ids, name, arg, context=None):
        """ Return the related document name, using get_name. """
        result = dict.fromkeys(ids, False)
        for message in self.read(cr, uid, ids, ['model', 'res_id'], context=context):
            if not message['model'] or not message['res_id']:
                continue
            try:
                result[message['id']] = self._shorten_name(self.pool.get(message['model']).name_get(cr, uid, [message['res_id']], context=context)[0][1])
            except (orm.except_orm, osv.except_osv):
                pass
        return result

<<<<<<< HEAD
    def _get_read(self, cr, uid, ids, name, arg, context=None):
        """ Compute if the message is read by the current user. """
        res = dict((id, {'read': False}) for id in ids)
=======
    def _get_to_read(self, cr, uid, ids, name, arg, context=None):
        """ Compute if the message is unread by the current user. """
        res = dict((id, {'to_read': False}) for id in ids)
>>>>>>> 896c92f7
        partner_id = self.pool.get('res.users').read(cr, uid, uid, ['partner_id'], context=context)['partner_id'][0]
        notif_obj = self.pool.get('mail.notification')
        notif_ids = notif_obj.search(cr, uid, [
            ('partner_id', 'in', [partner_id]),
            ('message_id', 'in', ids),
            ('read', '=', True)
        ], context=context)
        for notif in notif_obj.browse(cr, uid, notif_ids, context=context):
<<<<<<< HEAD
            res[notif.message_id.id] = not notif.read
        return res

    def _search_read(self, cr, uid, obj, name, domain, context=None):
        """ Search for messages read by the current user. """
=======
            res[notif.message_id.id]['to_read'] = True
        return res

    def _search_to_read(self, cr, uid, obj, name, domain, context=None):
        """ Search for messages to read by the current user. Condition is
            inversed because we search unread message on a read column. """
>>>>>>> 896c92f7
        if domain[0][2]:
            read_cond = "(read = False OR read IS NULL)"
        else:
            read_cond = "read = True"
        partner_id = self.pool.get('res.users').read(cr, uid, uid, ['partner_id'], context=context)['partner_id'][0]
        cr.execute("SELECT message_id FROM mail_notification "\
                        "WHERE partner_id = %%s AND %s" % read_cond,
                    (partner_id,))
        return [('id', 'in', [r[0] for r in cr.fetchall()])]

    def name_get(self, cr, uid, ids, context=None):
        # name_get may receive int id instead of an id list
        if isinstance(ids, (int, long)):
            ids = [ids]
        res = []
        for message in self.browse(cr, uid, ids, context=context):
            name = '%s: %s' % (message.subject or '', message.body or '')
            res.append((message.id, self._shorten_name(name.lstrip(' :'))))
        return res

    _columns = {
        'type': fields.selection([
                        ('email', 'Email'),
                        ('comment', 'Comment'),
                        ('notification', 'System notification'),
                        ], 'Type',
            help="Message type: email for email message, notification for system "\
                 "message, comment for other messages such as user replies"),
        'author_id': fields.many2one('res.partner', 'Author', required=True),
        'partner_ids': fields.many2many('res.partner', 'mail_notification', 'message_id', 'partner_id', 'Recipients'),
        'attachment_ids': fields.many2many('ir.attachment', 'message_attachment_rel',
            'message_id', 'attachment_id', 'Attachments'),
        'parent_id': fields.many2one('mail.message', 'Parent Message', select=True, ondelete='set null', help="Initial thread message."),
        'child_ids': fields.one2many('mail.message', 'parent_id', 'Child Messages'),
        'model': fields.char('Related Document Model', size=128, select=1),
        'res_id': fields.integer('Related Document ID', select=1),
        'record_name': fields.function(_get_record_name, type='string',
            string='Message Record Name',
            help="Name get of the related document."),
        'notification_ids': fields.one2many('mail.notification', 'message_id', 'Notifications'),
        'subject': fields.char('Subject'),
        'date': fields.datetime('Date'),
        'message_id': fields.char('Message-Id', help='Message unique identifier', select=1, readonly=1),
        'body': fields.html('Contents', help='Automatically sanitized HTML contents'),
<<<<<<< HEAD
        'to_read': fields.function(_get_read, fnct_search=_search_read,
            type='boolean', string='Read',
            help='Functional field to search for read messages linked to uid'),
        'subtype_id': fields.many2one('mail.message.subtype', 'Subtype'),
        'vote_user_ids': fields.many2many('res.users', 'mail_vote', 'message_id', 'user_id', string='Votes',
            help='Users that voted for this message'),
        'star_user_ids': fields.many2many('res.users', 'mail_star', 'message_id', 'user_id', string='Stared',
            help='Users that stared this message'),
        'is_private': fields.boolean('Private message'),
=======
        'to_read': fields.function(_get_to_read, fnct_search=_search_to_read,
            type='boolean', string='To read',
            help='Functional field to search for messages the current user has to read'),
        'subtype_id': fields.many2one('mail.message.subtype', 'Subtype'),
        'vote_user_ids': fields.many2many('res.users', 'mail_vote', 'message_id', 'user_id', string='Votes',
            help='Users that voted for this message'),
>>>>>>> 896c92f7
    }

    def _needaction_domain_get(self, cr, uid, context=None):
        if self._needaction:
            return [('to_read', '=', True)]
        return []

    def _get_default_author(self, cr, uid, context=None):
        # remove context to avoid possible hack in browse with superadmin using context keys that could trigger a specific behavior
        return self.pool.get('res.users').browse(cr, SUPERUSER_ID, uid, context=None).partner_id.id

    _defaults = {
        'type': 'email',
        'date': lambda *a: fields.datetime.now(),
        'author_id': lambda self, cr, uid, ctx={}: self._get_default_author(cr, uid, ctx),
        'body': '',
<<<<<<< HEAD
        'is_private': False,
=======
>>>>>>> 896c92f7
    }

    #------------------------------------------------------
    # Vote/Like
    #------------------------------------------------------

    def vote_toggle(self, cr, uid, ids, user_ids=None, context=None):
        ''' Toggles voting. Done as SUPERUSER_ID because of write access on
            mail.message not always granted. '''
        if not user_ids:
            user_ids = [uid]
        for message in self.read(cr, SUPERUSER_ID, ids, ['vote_user_ids'], context=context):
            for user_id in user_ids:
                has_voted = user_id in message.get('vote_user_ids')
                if not has_voted:
                    self.write(cr, SUPERUSER_ID, message.get('id'), {'vote_user_ids': [(4, user_id)]}, context=context)
                else:
                    self.write(cr, SUPERUSER_ID, message.get('id'), {'vote_user_ids': [(3, user_id)]}, context=context)
        return not(has_voted) or False

    #------------------------------------------------------
    # Stared/unstared
    #------------------------------------------------------

    def star_toggle(self, cr, uid, ids, user_ids=None, context=None):
        ''' Toggles voting. Done as SUPERUSER_ID because of write access on
            mail.message not always granted. '''
        if not user_ids:
            user_ids = [uid]
        for message in self.read(cr, SUPERUSER_ID, ids, ['star_user_ids'], context=context):
            for user_id in user_ids:
                has_stared = user_id in message.get('star_user_ids')
                if not has_stared:
                    self.write(cr, SUPERUSER_ID, message.get('id'), {'star_user_ids': [(4, user_id)]}, context=context)
                else:
                    self.write(cr, SUPERUSER_ID, message.get('id'), {'star_user_ids': [(3, user_id)]}, context=context)
        return not(has_stared) or False

    #------------------------------------------------------
    # Message loading for web interface
    #------------------------------------------------------

    def _message_get_dict(self, cr, uid, message, context=None):
        """ Return a dict representation of the message.

            :param dict message: read result of a mail.message
        """
<<<<<<< HEAD

        has_voted = False
        vote_ids = self.pool.get('res.users').name_get(cr, SUPERUSER_ID, [user.id for user in msg.vote_user_ids], context=context)
        for vote in vote_ids:
            if vote[0] == uid:
                has_voted = True
                break

        has_stared = False
        star_ids = self.pool.get('res.users').name_get(cr, SUPERUSER_ID, [user.id for user in msg.star_user_ids], context=context)
        for star in star_ids:
            if star[0] == uid:
                has_stared = True
                break
        try:
            attachment_ids = [{'id': attach[0], 'name': attach[1]} for attach in self.pool.get('ir.attachment').name_get(cr, SUPERUSER_ID, [x.id for x in msg.attachment_ids], context=context)]
=======
        if uid in message['vote_user_ids']:
            has_voted = True
        else:
            has_voted = False

        try:
            attachment_ids = [{'id': attach[0], 'name': attach[1]} for attach in self.pool.get('ir.attachment').name_get(cr, uid, message['attachment_ids'], context=context)]
>>>>>>> 896c92f7
        except (orm.except_orm, osv.except_osv):
            attachment_ids = []

        try:
<<<<<<< HEAD
            author_id = self.pool.get('res.partner').name_get(cr, SUPERUSER_ID, [msg.author_id.id], context=context)[0]
            is_author = uid == msg.author_id.user_ids[0].id
        except Exception:
            author_id = False
            is_author = False
        try:
            partner_ids = self.pool.get('res.partner').name_get(cr, SUPERUSER_ID, [x.id for x in msg.partner_ids], context=context)
=======
            partner_ids = self.pool.get('res.partner').name_get(cr, uid, message['partner_ids'], context=context)
>>>>>>> 896c92f7
        except (orm.except_orm, osv.except_osv):
            partner_ids = []

        try:
            record_name = msg.record_name
        except (orm.except_orm, osv.except_osv):
            record_name = False

        return {
            'id': message['id'],
            'type': message['type'],
            'attachment_ids': attachment_ids,
<<<<<<< HEAD
            'body': msg.body,
            'model': msg.model,
            'res_id': msg.res_id,
            'record_name': msg.record_name,
            'subject': msg.subject,
            'date': msg.date,
            'author_id': author_id,
            'is_author': is_author,
            'is_private': msg.is_private,
=======
            'body': message['body'],
            'model': message['model'],
            'res_id': message['res_id'],
            'record_name': message['record_name'],
            'subject': message['subject'],
            'date': message['date'],
            'author_id': message['author_id'],
            'is_author': message['author_id'] and message['author_id'][0] == uid,
>>>>>>> 896c92f7
            'partner_ids': partner_ids,
            'parent_id': message['parent_id'] and message['parent_id'][0] or False,
            # TDE note: see with CHM about votes, how they are displayed (only number, or name_get ?)
            # 'vote_user_ids': vote_ids,
            'has_voted': has_voted,
<<<<<<< HEAD
            'has_stared': has_stared,
            'to_read': msg.to_read
        }

    def _message_read_expandable(self, cr, uid, tree, result, message_loaded_ids, domain, context, parent_id, limit):
        """
        create the expandable message for all parent message read
        this function is used by message_read
        """
        # sort for group items
        tree = sorted(tree, key=lambda k: k['id'])
        tree_not = []   
        # expandable for not show message
        for msg in tree:
            # get all childs
            not_loaded_ids = self.search(cr, uid, [['parent_id','=',msg.id],['id','not in',message_loaded_ids]], context=context, limit=1000)
            # group childs not read
            id_min=None
            id_max=None
            nb=0
            for not_loaded in self.browse(cr, uid, not_loaded_ids, context=context):

                # check if the user have access to this message
                try:
                    not_loaded.author_id
                except (orm.except_orm, osv.except_osv):
                    continue

                if not_loaded not in tree:
                    nb+=1
                    if id_min==None or id_min>not_loaded.id:
                        id_min=not_loaded.id
                    if id_max==None or id_max<not_loaded.id:
                        id_max=not_loaded.id
                    tree_not.append(not_loaded)
=======
            'to_read': message['to_read'],
        }

    def _message_read_expandable(self, cr, uid, tree, result, message_loaded, domain, context, parent_id, limit):
        """ Create the expandable message for all parent message read
            this function is used by message_read
            TDE note: add default values for args, add some comments

            :param dict tree: tree of message ids
        """
        tree_not = []
        # expandable for not show message
        for msg_id in tree:
            # get all childs
            not_loaded_ids = self.search(cr, SUPERUSER_ID, [
                ('parent_id', '=', msg_id),
                ('id', 'not in', message_loaded)
                ], context=context, limit=1000)
            # group childs not read
            id_min = None
            id_max = None
            nb = 0
            for not_loaded_id in not_loaded_ids:
                if not_loaded_id not in tree:
                    nb += 1
                    if id_min == None or id_min > not_loaded_id:
                        id_min = not_loaded_id
                    if id_max == None or id_max < not_loaded_id:
                        id_max = not_loaded_id
                    tree_not.append(not_loaded_id)
>>>>>>> 896c92f7
                else:
                    if nb > 0:
                        result.append({
<<<<<<< HEAD
                            'domain': [['id','>=',id_min],['id','<=',id_max],['parent_id','=',msg.id]],
                            'nb_messages': nb,
                            'type': 'expandable', 
                            'parent_id': msg.id,
                            'id':  id_min,
                            'model':  msg.model
=======
                            'domain': [('id', '>=', id_min), ('id', '<=', id_max), ('parent_id', '=', msg_id)],
                            'nb_messages': nb,
                            'type': 'expandable',
                            'parent_id': msg_id,
                            'id':  id_min,
>>>>>>> 896c92f7
                        })
                    id_min = None
                    id_max = None
                    nb = 0
            if nb > 0:
                result.append({
<<<<<<< HEAD
                    'domain': [['id','>=',id_min],['id','<=',id_max],['parent_id','=',msg.id]],
                    'nb_messages': nb,
                    'type': 'expandable', 
                    'parent_id': msg.id, 
                    'id':  id_min,
                    'model':  msg.model
                })

        for msg in tree+tree_not:
            message_loaded_ids.append( msg.id )

        # expandable for limit max
        ids = self.search(cr, uid, domain+[['id','not in',message_loaded_ids]], context=context, limit=1)
=======
                    'domain': [('id', '>=', id_min), ('id', '<=', id_max), ('parent_id', '=', msg_id)],
                    'nb_messages': nb,
                    'type': 'expandable',
                    'parent_id': msg_id,
                    'id':  id_min
                })

        # expandable for limit max
        ids = self.search(cr, SUPERUSER_ID, domain + [('id', 'not in', message_loaded + tree + tree_not)], context=context, limit=1)
>>>>>>> 896c92f7
        if len(ids) > 0:
            result.append({
                'domain': domain,
                'nb_messages': 0,
<<<<<<< HEAD
                'type': 'expandable', 
                'parent_id': parent_id, 
                'id': -1,
                'max_limit': True
            });

        return result

    def message_read(self, cr, uid, ids=False, domain=[], level=0, context=None, parent_id=False, limit=None):
        """ Read messages from mail.message. If IDs is set,
=======
                'type': 'expandable',
                'parent_id': parent_id,
                'id': -1
            })

        result = sorted(result, key=lambda k: k['id'])

        return result

    _message_read_fields = ['id', 'parent_id', 'model', 'res_id', 'body', 'subject', 'date', 'to_read',
        'type', 'vote_user_ids', 'attachment_ids', 'author_id', 'partner_ids', 'record_name']

    def _get_parent(self, cr, uid, message, context=None):
        """ Tools method that tries to get the parent of a mail.message. If
            no parent, or if uid has no access right on the parent, False
            is returned.

            :param dict message: read result of a mail.message
        """
        if not message['parent_id']:
            return False
        parent_id = message['parent_id'][0]
        try:
            return self.read(cr, uid, parent_id, self._message_read_fields, context=context)
        except (orm.except_orm, osv.except_osv):
            return False

    def message_read(self, cr, uid, ids=False, domain=[], context=None, parent_id=False, limit=None):
        """ Read messages from mail.message, and get back a structured tree
            of messages to be displayed as discussion threads. If IDs is set,
>>>>>>> 896c92f7
            fetch these records. Otherwise use the domain to fetch messages.
            After having fetch messages, their parents & child will be added to obtain
            well formed threads.

            TDE note: update this comment after final method implementation

            :param domain: optional domain for searching ids
            :param limit: number of messages to fetch
            :param parent_id: if parent_id reached, stop searching for
                further parents
            :return list: list of trees of messages
        """
<<<<<<< HEAD
        message_loaded_ids = context and context.get('message_loaded') or [0]

        # don't read the message display by .js, in context message_loaded list
        if context and context.get('message_loaded'):
            domain += [ ['id','not in',message_loaded_ids] ];

        limit = limit or self._message_read_limit
        context = context or {}

        tree = []
        message_ids = []
=======
        # don't read the message display by .js, in context message_loaded list
        # TDE note: use an argument, do not use context
        if context is None:
            context = {}
        if context.get('message_loaded'):
            domain += [('id', 'not in', context.get('message_loaded'))]
        limit = limit or self._message_read_limit
        id_tree = []
        message_list = []
>>>>>>> 896c92f7
        record = None
        result = []

        # select ids
<<<<<<< HEAD
        if ids and ids!=[None]:
            for msg in self.browse(cr, uid, ids, context=context):
                if msg.id not in message_ids:
                    message_ids.append(msg.id)
                    record = self._message_dict_get(cr, uid, msg, context=context)
                    result.append( record )

        # key: ID, value: tree
        if not ids:
            ids = self.search(cr, uid, domain, context=context, limit=limit)
            for msg in self.browse(cr, uid, ids, context=context):
                # if not in tree and not in message_loded list
                if msg.id not in message_ids and msg not in tree and msg.id not in message_loaded_ids :
                    message_ids.append(msg.id)
                    tree.append(msg)

                    #try to get parent message
                    try:
                        parent = msg.parent_id
                        parent = parent.parent_id
                    except (orm.except_orm, osv.except_osv):
                        parent = False

                    # get all parented message if the user have the access
                    while parent and parent.id != parent_id:
                        parent_id = msg.parent_id.id
                        if parent not in tree and parent_id not in message_loaded_ids:
                            tree.append(parent)
                            # if not in tree and not in message_loded list
                            if parent.id not in message_ids and parent.id not in message_loaded_ids :
                                message_ids.append(parent.id)

                            #try to get parent message
                            try:
                                parent = msg.parent_id
                            except (orm.except_orm, osv.except_osv):
                                parent = False
                        else:
                            parent = False

            # record the dic of message
            for msg in self.browse(cr, uid, message_ids, context=context):
                record = self._message_dict_get(cr, uid, msg, context=context)
                result.append( record )

            # get the child expandable messages for the tree
            result = self._message_read_expandable(cr, uid, tree, result, message_loaded_ids, domain, context, parent_id, limit)

        result = sorted(result, key=lambda k: k['id'])
        return result
=======
        # TDE note: should not receive [None] -> investigate
        if ids and ids != [None]:
            for message in self.read(cr, uid, ids, self._message_read_fields, context=context):
                message_list.append(self._message_get_dict(cr, uid, message, context=context))
            return message_list

        # key: ID, value: record
        ids = self.search(cr, SUPERUSER_ID, domain, context=context, limit=limit)

        for message in self.read(cr, uid, ids, self._message_read_fields, context=context):
            # if not in record and not in message_loded list
            if message['id'] not in id_tree and message['id'] not in context.get('message_loaded', []):
                record = self._message_get_dict(cr, uid, message, context=context)
                id_tree.append(message['id'])
                message_list.append(record)

            parent = self._get_parent(cr, uid, message, context=context)
            while parent and parent['id'] != parent_id:
                if parent['id'] not in id_tree:
                    message = parent
                    id_tree.append(message['id'])
                    # if not in record and not in message_loded list
                    if message['id'] not in context.get('message_loaded', []):
                        record = self._message_get_dict(cr, uid, message, context=context)
                        message_list.append(record)
                parent = self._get_parent(cr, uid, parent, context=context)

        message_list = sorted(message_list, key=lambda k: k['id'])

        message_list = self._message_read_expandable(cr, uid, id_tree, message_list, context.get('message_loaded', []), domain, context, parent_id, limit)

        return message_list
>>>>>>> 896c92f7

    # TDE Note: do we need this ?
    # def user_free_attachment(self, cr, uid, context=None):
    #     attachment_list = []

    #     attachment = self.pool.get('ir.attachment')
    #     attachment_ids = attachment.search(cr, uid, [('res_model','=',''),('create_uid','=',uid)])
    #     if len(attachment_ids):
    #         attachment_list = [{'id': attach.id, 'name': attach.name, 'date': attach.create_date} for attach in attachment.browse(cr, uid, attachment_ids, context=context)]

    #     return attachment_list

    #------------------------------------------------------
    # Email api
    #------------------------------------------------------

    def init(self, cr):
        cr.execute("""SELECT indexname FROM pg_indexes WHERE indexname = 'mail_message_model_res_id_idx'""")
        if not cr.fetchone():
            cr.execute("""CREATE INDEX mail_message_model_res_id_idx ON mail_message (model, res_id)""")

    def check_access_rule(self, cr, uid, ids, operation, context=None):
        """ Access rules of mail.message:
            - read: if
                - notification exist (I receive pushed message) OR
                - author_id = pid (I am the author) OR
                - I can read the related document if res_model, res_id
                - Otherwise: raise
            - create: if
                - I am in the document message_follower_ids OR
                - I can write on the related document if res_model, res_id OR
                - I write a mail to another user (no res_model)
                - Otherwise: raise
            - write: if
                - I can write on the related document if res_model, res_id
                - Otherwise: raise
            - unlink: if
                - I can write on the related document if res_model, res_id
                - Otherwise: raise
        """
        if uid == SUPERUSER_ID:
            return
        if isinstance(ids, (int, long)):
            ids = [ids]
        partner_id = self.pool.get('res.users').read(cr, uid, uid, ['partner_id'], context=None)['partner_id'][0]

        # Read mail_message.ids to have their values
        model_record_ids = {}
        message_values = dict.fromkeys(ids)
        cr.execute('SELECT DISTINCT id, model, res_id, author_id FROM "%s" WHERE id = ANY (%%s)' % self._table, (ids,))
        for id, rmod, rid, author_id in cr.fetchall():
            message_values[id] = {'res_model': rmod, 'res_id': rid, 'author_id': author_id}
            if rmod:
                model_record_ids.setdefault(rmod, set()).add(rid)

        # Read: Check for received notifications -> could become an ir.rule, but not till we do not have a many2one variable field
        if operation == 'read':
            not_obj = self.pool.get('mail.notification')
            not_ids = not_obj.search(cr, SUPERUSER_ID, [
                ('partner_id', '=', partner_id),
                ('message_id', 'in', ids),
            ], context=context)
            notified_ids = [notification.message_id.id for notification in not_obj.browse(cr, SUPERUSER_ID, not_ids, context=context)]
        else:
            notified_ids = []
        # Read: Check messages you are author -> could become an ir.rule, but not till we do not have a many2one variable field
        if operation == 'read':
            author_ids = [mid for mid, message in message_values.iteritems()
                if message.get('author_id') and message.get('author_id') == partner_id]
        else:
            author_ids = []

        # Create: Check message_follower_ids and author_ids
        if operation == 'create':
            doc_follower_ids = []
            for model, mids in model_record_ids.items():
                fol_obj = self.pool.get('mail.followers')
                fol_ids = fol_obj.search(cr, SUPERUSER_ID, [
                    ('res_model', '=', model),
                    ('res_id', 'in', list(mids)),
                    ('partner_id', '=', partner_id),
                    ], context=context)
                fol_mids = [follower.res_id for follower in fol_obj.browse(cr, SUPERUSER_ID, fol_ids, context=context)]
                doc_follower_ids += [mid for mid, message in message_values.iteritems()
                    if message.get('res_model') == model and message.get('res_id') in fol_mids]
        else:
            doc_follower_ids = []

        # Create/write: Check author_ids
        if operation == 'create' or operation == 'write':
            author_ids = author_ids+[mid for mid, message in message_values.iteritems() 
                if message.get('author_id') and message.get('author_id') == partner_id and not message.get('res_model')]


        # Calculate remaining ids, and related model/res_ids
        model_record_ids = {}
        other_ids = set(ids).difference(set(notified_ids), set(author_ids), set(doc_follower_ids))
        for id in other_ids:
            if message_values[id]['res_model']:
                model_record_ids.setdefault(message_values[id]['res_model'], set()).add(message_values[id]['res_id'])

        # CRUD: Access rights related to the document
        document_related_ids = []
        for model, mids in model_record_ids.items():
            model_obj = self.pool.get(model)
            mids = model_obj.exists(cr, uid, mids)
            if operation in ['create', 'write', 'unlink']:
                model_obj.check_access_rights(cr, uid, 'write')
                model_obj.check_access_rule(cr, uid, mids, 'write', context=context)
            else:
                model_obj.check_access_rights(cr, uid, operation)
                model_obj.check_access_rule(cr, uid, mids, operation, context=context)
            document_related_ids += [mid for mid, message in message_values.iteritems()
                if message.get('res_model') == model and message.get('res_id') in mids]

        # Calculate remaining ids: if not void, raise an error
        other_ids = set(ids).difference(set(notified_ids), set(author_ids), set(doc_follower_ids), set(document_related_ids))
        if not other_ids:
            return
        raise orm.except_orm(_('Access Denied'),
                            _('The requested operation cannot be completed due to security restrictions. Please contact your system administrator.\n\n(Document type: %s, Operation: %s)') % \
                            (self._description, operation))

    def create(self, cr, uid, values, context=None):
        if not values.get('message_id') and values.get('res_id') and values.get('model'):
            values['message_id'] = tools.generate_tracking_message_id('%(res_id)s-%(model)s' % values)
        newid = super(mail_message, self).create(cr, uid, values, context)
        self._notify(cr, SUPERUSER_ID, newid, context=context)
        return newid

    def read(self, cr, uid, ids, fields=None, context=None, load='_classic_read'):
        """ Override to explicitely call check_access_rule, that is not called
            by the ORM. It instead directly fetches ir.rules and apply them. """
        self.check_access_rule(cr, uid, ids, 'read', context=context)
        res = super(mail_message, self).read(cr, uid, ids, fields=fields, context=context, load=load)
        return res

    def unlink(self, cr, uid, ids, context=None):
        # cascade-delete attachments that are directly attached to the message (should only happen
        # for mail.messages that act as parent for a standalone mail.mail record).
        self.check_access_rule(cr, uid, ids, 'unlink', context=context)
        attachments_to_delete = []
        for message in self.browse(cr, uid, ids, context=context):
            for attach in message.attachment_ids:
                if attach.res_model == self._name and attach.res_id == message.id:
                    attachments_to_delete.append(attach.id)
        if attachments_to_delete:
            self.pool.get('ir.attachment').unlink(cr, uid, attachments_to_delete, context=context)
        return super(mail_message, self).unlink(cr, uid, ids, context=context)

    def _notify_followers(self, cr, uid, newid, message, context=None):
        """ Add the related record followers to the destination partner_ids.
        """
        partners_to_notify = set([])
        # message has no subtype_id: pure log message -> no partners, no one notified
        if not message.subtype_id:
            message.write({'partner_ids': [5]})
            return True
        # all partner_ids of the mail.message have to be notified
        if message.partner_ids:
            partners_to_notify |= set(partner.id for partner in message.partner_ids)
        # all followers of the mail.message document have to be added as partners and notified
        if message.model and message.res_id:
            fol_obj = self.pool.get("mail.followers")
            fol_ids = fol_obj.search(cr, uid, [('res_model', '=', message.model), ('res_id', '=', message.res_id), ('subtype_ids', 'in', message.subtype_id.id)], context=context)
            fol_objs = fol_obj.browse(cr, uid, fol_ids, context=context)
            extra_notified = set(fol.partner_id.id for fol in fol_objs)
            missing_notified = extra_notified - partners_to_notify
            if missing_notified:
                self.write(cr, SUPERUSER_ID, [newid], {'partner_ids': [(4, p_id) for p_id in missing_notified]}, context=context)

    def _notify(self, cr, uid, newid, context=None):
        """ Add the related record followers to the destination partner_ids if is not a private message.
            Call mail_notification.notify to manage the email sending
        """
        message = self.browse(cr, uid, newid, context=context)
<<<<<<< HEAD
        self._notify_followers(cr, uid, newid, message, context=context)
        
        # add myself if I wrote on my wall, 
        # unless remove myself author
        if ((message.model=="res.partner" and message.res_id==message.author_id.id)):
=======
        if message and message.model and message.res_id:
            self._notify_followers(cr, uid, newid, message, context=context)

        # add myself if I wrote on my wall, otherwise remove myself author
        if ((message.model == "res.partner" and message.res_id == message.author_id.id)):
>>>>>>> 896c92f7
            self.write(cr, SUPERUSER_ID, [newid], {'partner_ids': [(4, message.author_id.id)]}, context=context)
        else:
            self.write(cr, SUPERUSER_ID, [newid], {'partner_ids': [(3, message.author_id.id)]}, context=context)

        self.pool.get('mail.notification')._notify(cr, uid, newid, context=context)

    def copy(self, cr, uid, id, default=None, context=None):
        """Overridden to avoid duplicating fields that are unique to each email"""
        if default is None:
            default = {}
        default.update(message_id=False, headers=False)
        return super(mail_message, self).copy(cr, uid, id, default=default, context=context)

    #------------------------------------------------------
    # Tools
    #------------------------------------------------------

    def check_partners_email(self, cr, uid, partner_ids, context=None):
        """ Verify that selected partner_ids have an email_address defined.
            Otherwise throw a warning. """
        partner_wo_email_lst = []
        for partner in self.pool.get('res.partner').browse(cr, uid, partner_ids, context=context):
            if not partner.email:
                partner_wo_email_lst.append(partner)
        if not partner_wo_email_lst:
            return {}
        warning_msg = _('The following partners chosen as recipients for the email have no email address linked :')
        for partner in partner_wo_email_lst:
            warning_msg += '\n- %s' % (partner.name)
        return {'warning': {
                    'title': _('Partners email addresses not found'),
                    'message': warning_msg,
                    }
                }<|MERGE_RESOLUTION|>--- conflicted
+++ resolved
@@ -67,15 +67,9 @@
                 pass
         return result
 
-<<<<<<< HEAD
-    def _get_read(self, cr, uid, ids, name, arg, context=None):
-        """ Compute if the message is read by the current user. """
-        res = dict((id, {'read': False}) for id in ids)
-=======
     def _get_to_read(self, cr, uid, ids, name, arg, context=None):
         """ Compute if the message is unread by the current user. """
-        res = dict((id, {'to_read': False}) for id in ids)
->>>>>>> 896c92f7
+        res = dict((id, False) for id in ids)
         partner_id = self.pool.get('res.users').read(cr, uid, uid, ['partner_id'], context=context)['partner_id'][0]
         notif_obj = self.pool.get('mail.notification')
         notif_ids = notif_obj.search(cr, uid, [
@@ -84,20 +78,12 @@
             ('read', '=', True)
         ], context=context)
         for notif in notif_obj.browse(cr, uid, notif_ids, context=context):
-<<<<<<< HEAD
             res[notif.message_id.id] = not notif.read
-        return res
-
-    def _search_read(self, cr, uid, obj, name, domain, context=None):
-        """ Search for messages read by the current user. """
-=======
-            res[notif.message_id.id]['to_read'] = True
         return res
 
     def _search_to_read(self, cr, uid, obj, name, domain, context=None):
         """ Search for messages to read by the current user. Condition is
             inversed because we search unread message on a read column. """
->>>>>>> 896c92f7
         if domain[0][2]:
             read_cond = "(read = False OR read IS NULL)"
         else:
@@ -142,24 +128,14 @@
         'date': fields.datetime('Date'),
         'message_id': fields.char('Message-Id', help='Message unique identifier', select=1, readonly=1),
         'body': fields.html('Contents', help='Automatically sanitized HTML contents'),
-<<<<<<< HEAD
-        'to_read': fields.function(_get_read, fnct_search=_search_read,
-            type='boolean', string='Read',
-            help='Functional field to search for read messages linked to uid'),
-        'subtype_id': fields.many2one('mail.message.subtype', 'Subtype'),
-        'vote_user_ids': fields.many2many('res.users', 'mail_vote', 'message_id', 'user_id', string='Votes',
-            help='Users that voted for this message'),
-        'star_user_ids': fields.many2many('res.users', 'mail_star', 'message_id', 'user_id', string='Stared',
-            help='Users that stared this message'),
-        'is_private': fields.boolean('Private message'),
-=======
         'to_read': fields.function(_get_to_read, fnct_search=_search_to_read,
             type='boolean', string='To read',
             help='Functional field to search for messages the current user has to read'),
         'subtype_id': fields.many2one('mail.message.subtype', 'Subtype'),
         'vote_user_ids': fields.many2many('res.users', 'mail_vote', 'message_id', 'user_id', string='Votes',
             help='Users that voted for this message'),
->>>>>>> 896c92f7
+        'star_user_ids': fields.many2many('res.users', 'mail_star', 'message_id', 'user_id', string='Stared',
+            help='Users that stared this message'),
     }
 
     def _needaction_domain_get(self, cr, uid, context=None):
@@ -176,10 +152,6 @@
         'date': lambda *a: fields.datetime.now(),
         'author_id': lambda self, cr, uid, ctx={}: self._get_default_author(cr, uid, ctx),
         'body': '',
-<<<<<<< HEAD
-        'is_private': False,
-=======
->>>>>>> 896c92f7
     }
 
     #------------------------------------------------------
@@ -227,47 +199,23 @@
 
             :param dict message: read result of a mail.message
         """
-<<<<<<< HEAD
-
-        has_voted = False
-        vote_ids = self.pool.get('res.users').name_get(cr, SUPERUSER_ID, [user.id for user in msg.vote_user_ids], context=context)
-        for vote in vote_ids:
-            if vote[0] == uid:
-                has_voted = True
-                break
-
-        has_stared = False
-        star_ids = self.pool.get('res.users').name_get(cr, SUPERUSER_ID, [user.id for user in msg.star_user_ids], context=context)
-        for star in star_ids:
-            if star[0] == uid:
-                has_stared = True
-                break
-        try:
-            attachment_ids = [{'id': attach[0], 'name': attach[1]} for attach in self.pool.get('ir.attachment').name_get(cr, SUPERUSER_ID, [x.id for x in msg.attachment_ids], context=context)]
-=======
         if uid in message['vote_user_ids']:
             has_voted = True
         else:
             has_voted = False
+        has_stared = False
+        if uid in message['star_user_ids']:
+            has_stared = True
+        else:
+            has_stared = False
 
         try:
             attachment_ids = [{'id': attach[0], 'name': attach[1]} for attach in self.pool.get('ir.attachment').name_get(cr, uid, message['attachment_ids'], context=context)]
->>>>>>> 896c92f7
         except (orm.except_orm, osv.except_osv):
             attachment_ids = []
 
         try:
-<<<<<<< HEAD
-            author_id = self.pool.get('res.partner').name_get(cr, SUPERUSER_ID, [msg.author_id.id], context=context)[0]
-            is_author = uid == msg.author_id.user_ids[0].id
-        except Exception:
-            author_id = False
-            is_author = False
-        try:
-            partner_ids = self.pool.get('res.partner').name_get(cr, SUPERUSER_ID, [x.id for x in msg.partner_ids], context=context)
-=======
             partner_ids = self.pool.get('res.partner').name_get(cr, uid, message['partner_ids'], context=context)
->>>>>>> 896c92f7
         except (orm.except_orm, osv.except_osv):
             partner_ids = []
 
@@ -280,17 +228,6 @@
             'id': message['id'],
             'type': message['type'],
             'attachment_ids': attachment_ids,
-<<<<<<< HEAD
-            'body': msg.body,
-            'model': msg.model,
-            'res_id': msg.res_id,
-            'record_name': msg.record_name,
-            'subject': msg.subject,
-            'date': msg.date,
-            'author_id': author_id,
-            'is_author': is_author,
-            'is_private': msg.is_private,
-=======
             'body': message['body'],
             'model': message['model'],
             'res_id': message['res_id'],
@@ -299,71 +236,43 @@
             'date': message['date'],
             'author_id': message['author_id'],
             'is_author': message['author_id'] and message['author_id'][0] == uid,
->>>>>>> 896c92f7
+            # TDE note: is this useful ? to check
             'partner_ids': partner_ids,
             'parent_id': message['parent_id'] and message['parent_id'][0] or False,
             # TDE note: see with CHM about votes, how they are displayed (only number, or name_get ?)
+            # vote: should only use number of votes
             # 'vote_user_ids': vote_ids,
             'has_voted': has_voted,
-<<<<<<< HEAD
+            'is_private': message['model'] and message['res_id'],
             'has_stared': has_stared,
-            'to_read': msg.to_read
-        }
-
-    def _message_read_expandable(self, cr, uid, tree, result, message_loaded_ids, domain, context, parent_id, limit):
-        """
-        create the expandable message for all parent message read
-        this function is used by message_read
-        """
-        # sort for group items
-        tree = sorted(tree, key=lambda k: k['id'])
-        tree_not = []   
-        # expandable for not show message
-        for msg in tree:
-            # get all childs
-            not_loaded_ids = self.search(cr, uid, [['parent_id','=',msg.id],['id','not in',message_loaded_ids]], context=context, limit=1000)
-            # group childs not read
-            id_min=None
-            id_max=None
-            nb=0
-            for not_loaded in self.browse(cr, uid, not_loaded_ids, context=context):
-
-                # check if the user have access to this message
-                try:
-                    not_loaded.author_id
-                except (orm.except_orm, osv.except_osv):
-                    continue
-
-                if not_loaded not in tree:
-                    nb+=1
-                    if id_min==None or id_min>not_loaded.id:
-                        id_min=not_loaded.id
-                    if id_max==None or id_max<not_loaded.id:
-                        id_max=not_loaded.id
-                    tree_not.append(not_loaded)
-=======
             'to_read': message['to_read'],
         }
 
-    def _message_read_expandable(self, cr, uid, tree, result, message_loaded, domain, context, parent_id, limit):
+    def _message_read_expandable(self, cr, uid, tree, result, dict_tree, message_loaded_ids, domain, context, parent_id, limit):
         """ Create the expandable message for all parent message read
             this function is used by message_read
             TDE note: add default values for args, add some comments
-
+            tree: id tree
+            dict_tree: [id]: message
             :param dict tree: tree of message ids
         """
+        # sort for group items / TDE: move to message_read
+        tree = sorted(tree, key=lambda k: k['id'])
         tree_not = []
         # expandable for not show message
         for msg_id in tree:
+            message = dict_tree[msg_id]
             # get all childs
-            not_loaded_ids = self.search(cr, SUPERUSER_ID, [
-                ('parent_id', '=', msg_id),
-                ('id', 'not in', message_loaded)
+            # SHOULD NOT BE SUPERUSED_ID -> check search is correctly implemented in mail.message
+            not_loaded_ids = self.search(cr, uid, [
+                ('parent_id', '=', message['id']),
+                (['id', 'not in', message_loaded_ids),
                 ], context=context, limit=1000)
             # group childs not read
             id_min = None
             id_max = None
             nb = 0
+
             for not_loaded_id in not_loaded_ids:
                 if not_loaded_id not in tree:
                     nb += 1
@@ -372,60 +281,38 @@
                     if id_max == None or id_max < not_loaded_id:
                         id_max = not_loaded_id
                     tree_not.append(not_loaded_id)
->>>>>>> 896c92f7
                 else:
                     if nb > 0:
                         result.append({
-<<<<<<< HEAD
-                            'domain': [['id','>=',id_min],['id','<=',id_max],['parent_id','=',msg.id]],
+                            'domain': [('id', '>=', id_min), ('id', '<=', id_max), ('parent_id', '=', msg_id)],
                             'nb_messages': nb,
                             'type': 'expandable', 
-                            'parent_id': msg.id,
-                            'id':  id_min,
-                            'model':  msg.model
-=======
-                            'domain': [('id', '>=', id_min), ('id', '<=', id_max), ('parent_id', '=', msg_id)],
-                            'nb_messages': nb,
-                            'type': 'expandable',
                             'parent_id': msg_id,
                             'id':  id_min,
->>>>>>> 896c92f7
+                            'model':  message['model']
                         })
                     id_min = None
                     id_max = None
                     nb = 0
             if nb > 0:
                 result.append({
-<<<<<<< HEAD
-                    'domain': [['id','>=',id_min],['id','<=',id_max],['parent_id','=',msg.id]],
+                    'domain': [('id', '>=', id_min), ('id', '<=', id_max), ('parent_id', '=', msg_id)],
                     'nb_messages': nb,
                     'type': 'expandable', 
-                    'parent_id': msg.id, 
+                    'parent_id': msg_id, 
                     'id':  id_min,
-                    'model':  msg.model
+                    'model':  message['model'],
                 })
 
-        for msg in tree+tree_not:
-            message_loaded_ids.append( msg.id )
+        for msg_id in tree+tree_not:
+            message_loaded_ids.append(msg_id)
 
         # expandable for limit max
-        ids = self.search(cr, uid, domain+[['id','not in',message_loaded_ids]], context=context, limit=1)
-=======
-                    'domain': [('id', '>=', id_min), ('id', '<=', id_max), ('parent_id', '=', msg_id)],
-                    'nb_messages': nb,
-                    'type': 'expandable',
-                    'parent_id': msg_id,
-                    'id':  id_min
-                })
-
-        # expandable for limit max
-        ids = self.search(cr, SUPERUSER_ID, domain + [('id', 'not in', message_loaded + tree + tree_not)], context=context, limit=1)
->>>>>>> 896c92f7
+        ids = self.search(cr, uid, domain + [('id', 'not in', message_loaded_ids)], context=context, limit=1)
         if len(ids) > 0:
             result.append({
                 'domain': domain,
                 'nb_messages': 0,
-<<<<<<< HEAD
                 'type': 'expandable', 
                 'parent_id': parent_id, 
                 'id': -1,
@@ -434,20 +321,9 @@
 
         return result
 
-    def message_read(self, cr, uid, ids=False, domain=[], level=0, context=None, parent_id=False, limit=None):
-        """ Read messages from mail.message. If IDs is set,
-=======
-                'type': 'expandable',
-                'parent_id': parent_id,
-                'id': -1
-            })
-
-        result = sorted(result, key=lambda k: k['id'])
-
-        return result
-
     _message_read_fields = ['id', 'parent_id', 'model', 'res_id', 'body', 'subject', 'date', 'to_read',
-        'type', 'vote_user_ids', 'attachment_ids', 'author_id', 'partner_ids', 'record_name']
+        'type', 'vote_user_ids', 'attachment_ids', 'author_id', 'partner_ids', 'record_name', 'star_user_ids']
+
 
     def _get_parent(self, cr, uid, message, context=None):
         """ Tools method that tries to get the parent of a mail.message. If
@@ -464,10 +340,9 @@
         except (orm.except_orm, osv.except_osv):
             return False
 
-    def message_read(self, cr, uid, ids=False, domain=[], context=None, parent_id=False, limit=None):
+    def message_read(self, cr, uid, ids=False, domain=[], message_loaded_ids=[], context=None, parent_id=False, limit=None):
         """ Read messages from mail.message, and get back a structured tree
             of messages to be displayed as discussion threads. If IDs is set,
->>>>>>> 896c92f7
             fetch these records. Otherwise use the domain to fetch messages.
             After having fetch messages, their parents & child will be added to obtain
             well formed threads.
@@ -480,129 +355,69 @@
                 further parents
             :return list: list of trees of messages
         """
-<<<<<<< HEAD
-        message_loaded_ids = context and context.get('message_loaded') or [0]
-
-        # don't read the message display by .js, in context message_loaded list
-        if context and context.get('message_loaded'):
-            domain += [ ['id','not in',message_loaded_ids] ];
-
+        if message_loaded_ids:
+            domain += [('id', 'not in', message_loaded_ids)]
         limit = limit or self._message_read_limit
-        context = context or {}
-
         tree = []
+        # TDE note: better name ?
+        dict_tree = {}
         message_ids = []
-=======
-        # don't read the message display by .js, in context message_loaded list
-        # TDE note: use an argument, do not use context
-        if context is None:
-            context = {}
-        if context.get('message_loaded'):
-            domain += [('id', 'not in', context.get('message_loaded'))]
-        limit = limit or self._message_read_limit
-        id_tree = []
+        record = None
         message_list = []
->>>>>>> 896c92f7
-        record = None
-        result = []
 
         # select ids
-<<<<<<< HEAD
-        if ids and ids!=[None]:
-            for msg in self.browse(cr, uid, ids, context=context):
-                if msg.id not in message_ids:
-                    message_ids.append(msg.id)
-                    record = self._message_dict_get(cr, uid, msg, context=context)
-                    result.append( record )
+        if ids:
+            for message in self.read(cr, uid, ids, self._message_read_fields, context=context):
+                message_list.append(self._message_get_dict(cr, uid, message, context=context))
 
         # key: ID, value: tree
         if not ids:
+            # TDE: check access rights on search are implemented for mail.message
             ids = self.search(cr, uid, domain, context=context, limit=limit)
-            for msg in self.browse(cr, uid, ids, context=context):
+            for message in self.read(cr, uid, ids, self._message_read_fields, context=context):
                 # if not in tree and not in message_loded list
-                if msg.id not in message_ids and msg not in tree and msg.id not in message_loaded_ids :
-                    message_ids.append(msg.id)
-                    tree.append(msg)
-
-                    #try to get parent message
-                    try:
-                        parent = msg.parent_id
-                        parent = parent.parent_id
-                    except (orm.except_orm, osv.except_osv):
-                        parent = False
+                if message['id'] not in message_ids and message['id'] not in tree and message['id'] not in message_loaded_ids :
+                    message_ids.append(message['id'])
+                    tree.append(message['id'])
+                    dict_tree[message['id']] = message
+                    message_list.append(self._message_get_dict(cr, uid, message, context=context))
+
+                    parent = self._get_parent(cr, uid, message, context=context)
 
                     # get all parented message if the user have the access
-                    while parent and parent.id != parent_id:
-                        parent_id = msg.parent_id.id
-                        if parent not in tree and parent_id not in message_loaded_ids:
-                            tree.append(parent)
+                    while parent and parent['id'] != parent_id:
+                        if parent['id'] not in tree and parent['id'] not in message_loaded_ids:
+                            tree.append(parent['id'])
+                            dict_tree[message['id']] = message
+                            message_list.append(self._message_get_dict(cr, uid, message, context=context))
                             # if not in tree and not in message_loded list
-                            if parent.id not in message_ids and parent.id not in message_loaded_ids :
-                                message_ids.append(parent.id)
-
-                            #try to get parent message
-                            try:
-                                parent = msg.parent_id
-                            except (orm.except_orm, osv.except_osv):
-                                parent = False
+                            if parent['id'] not in message_ids and parent['id'] not in message_loaded_ids :
+                                message_ids.append(parent['id'])
+                            parent = self._get_parent(cr, uid, parent, context=context)
                         else:
                             parent = False
 
             # record the dic of message
-            for msg in self.browse(cr, uid, message_ids, context=context):
-                record = self._message_dict_get(cr, uid, msg, context=context)
-                result.append( record )
+            # for msg in self.browse(cr, uid, message_ids, context=context):
+                # record = self._message_dict_get(cr, uid, msg, context=context)
+                # result.append( record )
 
             # get the child expandable messages for the tree
-            result = self._message_read_expandable(cr, uid, tree, result, message_loaded_ids, domain, context, parent_id, limit)
+            message_list = self._message_read_expandable(cr, uid, tree, message_list, dict_tree, message_loaded_ids, domain, context, parent_id, limit)
 
         result = sorted(result, key=lambda k: k['id'])
         return result
-=======
-        # TDE note: should not receive [None] -> investigate
-        if ids and ids != [None]:
-            for message in self.read(cr, uid, ids, self._message_read_fields, context=context):
-                message_list.append(self._message_get_dict(cr, uid, message, context=context))
-            return message_list
-
-        # key: ID, value: record
-        ids = self.search(cr, SUPERUSER_ID, domain, context=context, limit=limit)
-
-        for message in self.read(cr, uid, ids, self._message_read_fields, context=context):
-            # if not in record and not in message_loded list
-            if message['id'] not in id_tree and message['id'] not in context.get('message_loaded', []):
-                record = self._message_get_dict(cr, uid, message, context=context)
-                id_tree.append(message['id'])
-                message_list.append(record)
-
-            parent = self._get_parent(cr, uid, message, context=context)
-            while parent and parent['id'] != parent_id:
-                if parent['id'] not in id_tree:
-                    message = parent
-                    id_tree.append(message['id'])
-                    # if not in record and not in message_loded list
-                    if message['id'] not in context.get('message_loaded', []):
-                        record = self._message_get_dict(cr, uid, message, context=context)
-                        message_list.append(record)
-                parent = self._get_parent(cr, uid, parent, context=context)
-
-        message_list = sorted(message_list, key=lambda k: k['id'])
-
-        message_list = self._message_read_expandable(cr, uid, id_tree, message_list, context.get('message_loaded', []), domain, context, parent_id, limit)
-
-        return message_list
->>>>>>> 896c92f7
 
     # TDE Note: do we need this ?
-    # def user_free_attachment(self, cr, uid, context=None):
-    #     attachment_list = []
-
-    #     attachment = self.pool.get('ir.attachment')
-    #     attachment_ids = attachment.search(cr, uid, [('res_model','=',''),('create_uid','=',uid)])
-    #     if len(attachment_ids):
-    #         attachment_list = [{'id': attach.id, 'name': attach.name, 'date': attach.create_date} for attach in attachment.browse(cr, uid, attachment_ids, context=context)]
-
-    #     return attachment_list
+    def user_free_attachment(self, cr, uid, context=None):
+        attachment_list = []
+
+        attachment = self.pool.get('ir.attachment')
+        attachment_ids = attachment.search(cr, uid, [('res_model','=',''),('create_uid','=',uid)])
+        if len(attachment_ids):
+            attachment_list = [{'id': attach.id, 'name': attach.name, 'date': attach.create_date} for attach in attachment.browse(cr, uid, attachment_ids, context=context)]
+
+        return attachment_list
 
     #------------------------------------------------------
     # Email api
@@ -768,19 +583,11 @@
             Call mail_notification.notify to manage the email sending
         """
         message = self.browse(cr, uid, newid, context=context)
-<<<<<<< HEAD
-        self._notify_followers(cr, uid, newid, message, context=context)
-        
-        # add myself if I wrote on my wall, 
-        # unless remove myself author
-        if ((message.model=="res.partner" and message.res_id==message.author_id.id)):
-=======
-        if message and message.model and message.res_id:
+        if message.model and message.res_id:
             self._notify_followers(cr, uid, newid, message, context=context)
 
         # add myself if I wrote on my wall, otherwise remove myself author
         if ((message.model == "res.partner" and message.res_id == message.author_id.id)):
->>>>>>> 896c92f7
             self.write(cr, SUPERUSER_ID, [newid], {'partner_ids': [(4, message.author_id.id)]}, context=context)
         else:
             self.write(cr, SUPERUSER_ID, [newid], {'partner_ids': [(3, message.author_id.id)]}, context=context)
