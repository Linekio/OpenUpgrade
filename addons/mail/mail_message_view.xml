--- conflicted
+++ resolved
@@ -13,11 +13,7 @@
                     <field name="subject"/>
                     <field name="user_id"/>
                     <field name="model"/>
-<<<<<<< HEAD
-                    <field name="res_id" invisible="1"/>
-=======
                     <field name="res_id"/>
->>>>>>> 0f18e4cf
                 </tree>
             </field>
         </record>
@@ -34,22 +30,14 @@
                         <field name="subject"/>
                         <field name="date"/>
                         <field name="type"/>
-<<<<<<< HEAD
-                        <field name="body_text"/>
-                        <field name="need_action_user_id"/>
-=======
                         <field name="need_action_user_id"/>
                         <field name="body_text"/>
->>>>>>> 0f18e4cf
                     </group>
                     <group colspan="2" col="2">
                         <field name="user_id" string="User" readonly="0"/>
                         <field name="model"/>
                         <field name="res_id"/>
-<<<<<<< HEAD
-=======
                         <field name="parent_id"/>
->>>>>>> 0f18e4cf
                     </group>
                 </form>
             </field>
@@ -64,10 +52,7 @@
                 <search string="Tweet Search">
                     <field name="user_id"/>
                     <field name="model"/>
-<<<<<<< HEAD
-=======
-                    <field name="date"/>
->>>>>>> 0f18e4cf
+                    <field name="date"/>
                 </search>
             </field>
         </record>
