<?xml version="1.0" encoding="UTF-8"?>
<template>

    <!-- this template contains the mail widget and is used to namespace the css -->
    <t t-name="mail.Widget">
        <div class="oe_mail">
        </div>
    </t>

    <!--
        mail.compose_message template
        This template holds the composition form to write a note or send
        an e-mail. It contains by default a textarea, that will be replaced
        by another composition form in the main wall composition form, or
        for main thread composition form in document form view.
        -->
    <t t-name="mail.compose_message">
        <div class="oe_msg oe_msg_composer">
            <div class="oe_msg_left">
                <img class="oe_msg_icon" alt="User img" t-attf-src="#{widget.avatar}"/>
            </div>
            <div class="oe_msg_center">
                <div class="oe_msg_content">
                    <textarea class="field_text" placeholder="Add your comment here..."/>
                </div><div class="oe_msg_footer">
                    <div class="oe_msg_attachment_list"/>
                    <button class="oe_post">Post</button>
                    <t t-call="mail.compose_message.add_attachment"/>
                    <t t-call="mail.thread.list_recipients"/>
                    <!--<a class="oe_cancel oe_e">X</a>-->
                    <button class="oe_full oe_right">Full</button>
                </div>
            </div>
        </div>
    </t>

    <!--
        mail.compose_message.compact template
        This template holds the composition form to write a message, this box is converted into
        mail.compose_message when focus on textarea
        -->
    <t t-name="mail.compose_message.compact">
        <div class="oe_msg oe_msg_composer_compact">
            <textarea class="field_text oe_compact" placeholder="Add your comment here..."/>
        </div>
    </t>

    <!--
        mail.compose_message.add_attachment template
        Small template to be inserted in the composition for add attachments
        -->
    <t t-name="mail.compose_message.add_attachment">
        <div class="oe_attachment_file">
            <div class="oe_add">
                <!-- uploader of file -->
                <button><span class="oe_e">p</span></button>
                <t t-call="HiddenInputFile">
                    <t t-set="fileupload_id" t-value="widget.fileupload_id"/>
                    <t t-set="fileupload_action">/web/binary/upload_attachment</t>
                    <input type="hidden" name="model" value="mail.message"/>
                    <input type="hidden" name="id" value="0"/>
                    <input type="hidden" name="session_id" t-att-value="widget.session.session_id"/>
                </t>
            </div>
        </div>
    </t>

    <!--
        mail.thread.message.attachments template
        Template used to display attachments in a mail.message
        -->
    <t t-name="mail.thread.message.attachments">
        <ul t-attf-class="oe_msg_attachments #{widget.attachment_ids[0]?'':'oe_hidden'}">
            <t t-foreach="widget.attachment_ids" t-as="attachment">
                <li>
                    <span t-if="(attachment.upload or attachment.percent_loaded&lt;100)" t-attf-title="{(attachment.name || attachment.filename) + (attachment.date?' \n('+attachment.date+')':'' )}" t-attf-name="{attachment.name || attachment.filename}">
                        <div class="oe_upload_in_process">
                            <span>...Upload in progress...</span>
                        </div>
                        <t t-raw="attachment.name || attachment.filename"/>
                    </span>
                    <a t-if="(!attachment.upload or attachment.percent_loaded&gt;=100)" t-att-href="attachment.url" t-attf-title="{(attachment.name || attachment.filename) + (attachment.date?' \n('+attachment.date+')':'' )}">
                        <t t-raw="attachment.name || attachment.filename"/>
                    </a>
                    <t t-if="(!attachment.upload or attachment.percent_loaded&gt;=100)">
                        <a class="oe_right oe_mail_attachment_delete" title="Delete this attachment" t-attf-data-id="{attachment.id}">x</a>
                    </t>

                </li>
            </t>
        </ul>
    </t>

    <t t-name="mail.thread.message.private">
        <div>
            <span class="oe_placeholder_checkbox_private"/>
            <span class="oe_send_private">This email is private.</span>
            <span class="oe_send_public">I wrote for contacts and all my followers.</span>
        </div>
    </t>

    <!--
        template to the recipients list
        -->
    <t t-name="mail.thread.list_recipients">
        <div class="oe_mail_list_recipients">
            Post to:
            <span t-if="!widget.is_private" class="oe_all_follower">All Followers</span> 
            <t t-if="!widget.is_private and widget.partner_ids.length"> and </t>
            <t t-set="inc" t-value="0"/>
            <t t-if="widget.partner_ids.length" t-foreach="widget.partner_ids" t-as="partner"><span t-attf-class="oe_partner_follower #{inc>=3?'oe_hidden':''}"><t t-if="inc" t-raw="', '"/><a t-attf-href="#model=res.partner&amp;id=#{partner[0]}"><t t-raw="partner[1]"/></a></span><t t-set="inc" t-value="inc+1"/>
            </t>
            <t t-if="widget.partner_ids.length>=3">
                <span class="oe_more">, <a><t t-raw="widget.partner_ids.length-3"/> others...</a></span>
                <a class="oe_more_hidden">&lt;&lt;&lt;</a>
            </t>
        </div>
    </t>

    <!-- 
        wall main template
        Template used to display the communication history in the wall.
        -->
    <div t-name="mail.wall" class="oe_view_manager oe_mail_wall oe_view_manager_current">
        <table class="oe_view_manager_header">
          <colgroup>
            <col width="33%"/>
            <col width="33%"/>
            <col width="34%"/>
          </colgroup>
          <tbody>
            <tr class="oe_header_row oe_header_row_top">
                <td colspan="2">
                    <h2 class="oe_view_title">
                        <span class="oe_view_title_text">
                            News Feed
                            <t t-if="widget.options.res_model"> / </t>
                            <t t-if="widget.options.res_model" t-esc="widget.options.res_model"/>
                        </span>
                    </h2>
                </td>
                <td><div class="oe_view_manager_view_search" t-opentag="true"/></td>
            </tr>
            <tr class="oe_header_row">
                <td colspan="2">
                    <button type="button" class="oe_write_full oe_highlight">
                        Compose a new message
                    </button>
                    <button type="button" class="oe_write_onwall" help="Your followers can read this message">
                        Write to your followers
                    </button>
                </td>
            </tr>
          </tbody>
        </table>
        <!-- placeholder for the wall threads -->
        <div class="oe_mail_wall_threads"/>
        <div class="oe_mail_wall_aside">
                <!-- contains currently nothing -->
        </div>
    </div>

    <!--
        display message on the wall when there are no message
        -->
    <t t-name="mail.wall_no_message">
        <div class="oe_wall_no_message">You have no messages</div>
    </t>

    <!--
        record_thread main template
        Template used to display the communication history in documents
        form view.
        -->
    <div t-name="mail.record_thread" class="oe_mail_record_wall">
        <!-- <h4>History and Comments</h4> -->
        <div class="oe_mail_wall_threads">
            <!-- contains the document thread -->
        </div>
    </div>

    <t t-name="mail.thread">
        <div t-attf-class="oe_thread #{widget.root?'oe_root_thread':''}"/>
    </t>

    <!-- default layout -->
    <t t-name="mail.thread.message">
<<<<<<< HEAD
        <div t-attf-class="oe_msg oe_lvl_#{widget.datasets.thread_level} oe_msg_#{widget.datasets.type} oe_msg_#{widget.datasets.to_read?'unread':'read'}">
            <!-- message actions (read/unread, reply, delete...) -->
=======
        <div t-attf-class="oe_msg oe_with_buttons oe_msg_#{widget.type} oe_msg_#{widget.to_read?'unread':'read'}">
            <!-- message actions (read/unread, reply, delete...) -->
            <div class='oe_msg_right'>
                <div class="oe_msg_icons">
                    <t t-call="mail.thread.message.star"/>
                    <a t-if="widget.show_read_unread_button" title="Read" class="oe_read oe_e">W</a>
                    <a t-if="widget.show_read_unread_button" title="Set back to unread" class="oe_unread oe_e">h</a>
                    <a t-if="widget.show_reply_button" title="Reply" class="oe_reply oe_e">)</a>
                </div>
            </div>
>>>>>>> 87afad0a

            <div class='oe_msg_left'>
                <a t-attf-href="#model=res.partner&amp;id=#{widget.author_id[0]}" t-att-title="widget.author_id[1]">
                    <img class="oe_msg_icon" t-att-src="widget.avatar"/>
                </a>
            </div>

            <div class="oe_msg_center">
                <div class='oe_msg_icons'>
                    <span class='oe_read' t-if="widget.datasets.show_read_unread_button"><a title="Read" class="oe_e">W</a></span>
                    <span class='oe_unread' t-if="widget.datasets.show_read_unread_button"><a title="Set back to unread" class="oe_e">W</a></span>
                    <span class='oe_reply' t-if="widget.datasets.show_reply_button"><a title="Reply" class="oe_e">(</a></span>
                    <span class='oe_star'><a t-attf-class="oe_e oe_mail_starbox #{widget.datasets.has_stared?'oe_stared':''}">7</a></span>
                </div>
                <!-- message itself -->
                <div class="oe_msg_content">
                    <h1 t-if="widget.subject" class="oe_msg_title">
                        <t t-raw="widget.subject"/>
                    </h1>
                    <div class="oe_msg_body">
                        <t t-if="widget.options.show_record_name and widget.record_name and (!widget.subject) and !widget.options.thread_level and !widget.options.display_on_thread[0] and widget.model!='res.partner'">
                            <a class="oe_mail_action_model" t-attf-href="#model=#{widget.model}&amp;id=#{widget.res_id}"><t t-raw="widget.record_name"/></a>
                        </t>
                        <t t-raw="widget.body"/>
                    </div>
                    <t t-if="widget.attachment_ids.length > 0">
                        <t t-call="mail.thread.message.attachments"/>
                    </t>
                </div>
                <div class="oe_msg_footer">
<<<<<<< HEAD
                    from <a t-if="widget.datasets.author_id" t-attf-href="#model=res.partner&amp;id=#{widget.datasets.author_id[0]}"><t t-raw="widget.datasets.author_id[1]"/></a>
                    <span t-att-title="widget.datasets.date"><t t-raw="widget.datasets.timerelative"/></span>
                        <a t-if="widget.datasets.attachment_ids.length > 0" class="oe_mail_msg_view_attachments">
                            <t t-if="widget.datasets.attachment_ids.length == 1">1 Attachment</t>
                            <t t-if="widget.datasets.attachment_ids.length > 1"><t t-raw="widget.datasets.attachment_ids.length"/> Attachments</t>
=======
                    <a t-if="widget.author_id" t-attf-href="#model=res.partner&amp;id=#{widget.author_id[0]}"><t t-raw="widget.author_id[1]"/></a>
                    <span t-att-title="widget.date"><t t-raw="widget.timerelative"/></span>
                        <a t-if="widget.attachment_ids.length > 0" class="oe_mail_msg_view_attachments">
                            <t t-if="widget.attachment_ids.length == 1">1 Attachment</t>
                            <t t-if="widget.attachment_ids.length > 1"><t t-raw="widget.attachment_ids.length"/> Attachments</t>
>>>>>>> 87afad0a
                        </a>
                    <t t-call="mail.thread.message.vote"/>
                </div>
            </div>
        </div>
    </t>

    <!-- expandable message layout -->
    <t t-name="mail.thread.expandable">
        <div t-attf-class="oe_msg oe_msg_#{widget.type} oe_msg_unread">
            <div class="oe_msg_content oe_msg_more_message">
                <a class="oe_msg_fetch_more">Load more messages <span t-if="widget.nb_messages>0">(<t t-raw="widget.nb_messages"/> messages not display)</span>...</a>
            </div>
        </div>
    </t>

    <!--
        mail.compose_message.button_top_bar
        render of the button on the user bar for open wizard compose message
        -->
    <t t-name="mail.compose_message.button_top_bar">
        <div class="oe_topbar_compose_full_email">
            <!-- <button class="oe_button oe_highlight">Write an email</button> -->
        </div>
    </t>

    <!-- mail.thread.message.vote
        Template used to display Like/Unlike in a mail.message
    -->
    <span t-name="mail.thread.message.vote">
        <!--
        <span class="oe_left oe_mail_vote_count">
            <t t-if='widget.has_voted'>
                You
            </t>
            <t t-if='(widget.vote_nb - (widget.has_voted ? 1 : 0)) > 0'>
                <t t-if='widget.has_voted'> and </t>
                <t t-esc="widget.vote_nb"/> people
            </t>
            <t t-if='(widget.vote_nb - (widget.has_voted ? 1 : 0)) > 0'>
                <t t-raw="(widget.vote_nb - (widget.has_voted ? 1 : 0))"/>
                concur
            </t>
        </span>
        <button t-attf-class="oe_msg_vote oe_tag">
            <span>
                <t t-if="!widget.has_voted">Concur</t>
                <t t-if="widget.has_voted">Respectfully disagree</t>
            </span>
        </button>
        -->
    </span>

    <!-- mail.thread.message.star
        Template used to display stared/unstared message in a mail.message
    -->
<<<<<<< HEAD
=======
    <t t-name="mail.thread.message.star">
         <a t-attf-class="oe_mail_starbox #{widget.has_stared?'oe_stared':''}">*</a>
    </t>
>>>>>>> 87afad0a
</template><|MERGE_RESOLUTION|>--- conflicted
+++ resolved
@@ -185,21 +185,7 @@
 
     <!-- default layout -->
     <t t-name="mail.thread.message">
-<<<<<<< HEAD
-        <div t-attf-class="oe_msg oe_lvl_#{widget.datasets.thread_level} oe_msg_#{widget.datasets.type} oe_msg_#{widget.datasets.to_read?'unread':'read'}">
-            <!-- message actions (read/unread, reply, delete...) -->
-=======
-        <div t-attf-class="oe_msg oe_with_buttons oe_msg_#{widget.type} oe_msg_#{widget.to_read?'unread':'read'}">
-            <!-- message actions (read/unread, reply, delete...) -->
-            <div class='oe_msg_right'>
-                <div class="oe_msg_icons">
-                    <t t-call="mail.thread.message.star"/>
-                    <a t-if="widget.show_read_unread_button" title="Read" class="oe_read oe_e">W</a>
-                    <a t-if="widget.show_read_unread_button" title="Set back to unread" class="oe_unread oe_e">h</a>
-                    <a t-if="widget.show_reply_button" title="Reply" class="oe_reply oe_e">)</a>
-                </div>
-            </div>
->>>>>>> 87afad0a
+        <div t-attf-class="oe_msg oe_lvl_#{widget.thread_level} oe_msg_#{widget.type} oe_msg_#{widget.to_read?'unread':'read'}">
 
             <div class='oe_msg_left'>
                 <a t-attf-href="#model=res.partner&amp;id=#{widget.author_id[0]}" t-att-title="widget.author_id[1]">
@@ -209,10 +195,10 @@
 
             <div class="oe_msg_center">
                 <div class='oe_msg_icons'>
-                    <span class='oe_read' t-if="widget.datasets.show_read_unread_button"><a title="Read" class="oe_e">W</a></span>
-                    <span class='oe_unread' t-if="widget.datasets.show_read_unread_button"><a title="Set back to unread" class="oe_e">W</a></span>
-                    <span class='oe_reply' t-if="widget.datasets.show_reply_button"><a title="Reply" class="oe_e">(</a></span>
-                    <span class='oe_star'><a t-attf-class="oe_e oe_mail_starbox #{widget.datasets.has_stared?'oe_stared':''}">7</a></span>
+                    <span class='oe_read' t-if="widget.show_read_unread_button"><a title="Read" class="oe_e">W</a></span>
+                    <span class='oe_unread' t-if="widget.show_read_unread_button"><a title="Set back to unread" class="oe_e">W</a></span>
+                    <span class='oe_reply' t-if="widget.show_reply_button"><a title="Reply" class="oe_e">(</a></span>
+                    <span class='oe_star'><a t-attf-class="oe_e oe_mail_starbox #{widget.has_stared?'oe_stared':''}">7</a></span>
                 </div>
                 <!-- message itself -->
                 <div class="oe_msg_content">
@@ -230,19 +216,11 @@
                     </t>
                 </div>
                 <div class="oe_msg_footer">
-<<<<<<< HEAD
-                    from <a t-if="widget.datasets.author_id" t-attf-href="#model=res.partner&amp;id=#{widget.datasets.author_id[0]}"><t t-raw="widget.datasets.author_id[1]"/></a>
-                    <span t-att-title="widget.datasets.date"><t t-raw="widget.datasets.timerelative"/></span>
-                        <a t-if="widget.datasets.attachment_ids.length > 0" class="oe_mail_msg_view_attachments">
-                            <t t-if="widget.datasets.attachment_ids.length == 1">1 Attachment</t>
-                            <t t-if="widget.datasets.attachment_ids.length > 1"><t t-raw="widget.datasets.attachment_ids.length"/> Attachments</t>
-=======
-                    <a t-if="widget.author_id" t-attf-href="#model=res.partner&amp;id=#{widget.author_id[0]}"><t t-raw="widget.author_id[1]"/></a>
+                    from <a t-if="widget.author_id" t-attf-href="#model=res.partner&amp;id=#{widget.author_id[0]}"><t t-raw="widget.author_id[1]"/></a>
                     <span t-att-title="widget.date"><t t-raw="widget.timerelative"/></span>
                         <a t-if="widget.attachment_ids.length > 0" class="oe_mail_msg_view_attachments">
                             <t t-if="widget.attachment_ids.length == 1">1 Attachment</t>
                             <t t-if="widget.attachment_ids.length > 1"><t t-raw="widget.attachment_ids.length"/> Attachments</t>
->>>>>>> 87afad0a
                         </a>
                     <t t-call="mail.thread.message.vote"/>
                 </div>
@@ -299,10 +277,4 @@
     <!-- mail.thread.message.star
         Template used to display stared/unstared message in a mail.message
     -->
-<<<<<<< HEAD
-=======
-    <t t-name="mail.thread.message.star">
-         <a t-attf-class="oe_mail_starbox #{widget.has_stared?'oe_stared':''}">*</a>
-    </t>
->>>>>>> 87afad0a
 </template>