--- conflicted
+++ resolved
@@ -612,18 +612,10 @@
 
         init: function() {
             this._super.apply(this, arguments);
-<<<<<<< HEAD
             this.options.domain = this.options.domain || [];
             this.options.context = {'res_model': 'mail.thread', 'res_id': false, 'parent_id': false};
             this.options.thread_level = this.options.thread_level || 0;
             this.thread_list = [];
-=======
-            this.params = this.options;
-            this.params.thread_level = this.params.thread_level || 0;
-            this.thread = null;
-            this.ds = new session.web.DataSet(this, this.view.model);
-            this.ds_users = new session.web.DataSet(this, 'res.users');
->>>>>>> 026f7651
         },
 
         start: function() {
@@ -632,17 +624,6 @@
             // any other method to know if the view is in create mode anymore
             this.view.on("change:actual_mode", this, this._check_visibility);
             this._check_visibility();
-<<<<<<< HEAD
-=======
-            mail.ChatterUtils.bind_events(this);
-            this.$element.find('button.oe_mail_button_followers').click(function () { self.do_toggle_followers(); });
-            if (! this.params.see_subscribers_options) {
-                this.$element.find('button.oe_mail_button_followers').hide(); }
-            this.$element.find('button.oe_mail_button_follow').click(function () { self.do_follow(); });
-            this.$element.find('button.oe_mail_button_unfollow').click(function () { self.do_unfollow(); })
-                .mouseover(function () { $(this).html('Unfollow').removeClass('oe_mail_button_mouseout').addClass('oe_mail_button_mouseover'); })
-                .mouseleave(function () { $(this).html('Following').removeClass('oe_mail_button_mouseover').addClass('oe_mail_button_mouseout'); });
->>>>>>> 026f7651
         },
 
         _check_visibility: function() {
