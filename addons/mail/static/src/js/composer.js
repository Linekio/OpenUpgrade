--- conflicted
+++ resolved
@@ -603,11 +603,11 @@
                 'url': '',
                 'upload': true,
                 'mimetype': '',
-<<<<<<< HEAD
             };
         });
         attachments = attachments.concat(upload_attachments);
         this.set('attachment_ids', attachments);
+        event.target.value = "";
     },
     on_attachment_loaded: function(event) {
         var self = this,
@@ -628,27 +628,6 @@
                         'filename': file.filename,
                         'mimetype': file.mimetype,
                         'url': session.url('/web/content', {'id': file.id, download: true}),
-=======
-            });
-            this.set('attachment_ids', attachments);
-            event.target.value = "";
-        }
-    },
-    on_attachment_loaded: function(event, result) {
-        var attachment_ids = [];
-        if (result.error || !result.id ) {
-            this.do_warn(result.error);
-            attachment_ids = _.filter(this.get('attachment_ids'), function (val) { return !val.upload; });
-        } else {
-            _.each(this.get('attachment_ids'), function(a) {
-                if (a.filename === result.filename && a.upload) {
-                    attachment_ids.push({
-                        'id': result.id,
-                        'name': result.name || result.filename,
-                        'filename': result.filename,
-                        'mimetype': result.mimetype,
-                        'url': session.url('/web/content', {'id': result.id, download: true}),
->>>>>>> 6a247212
                     });
                 }
             }
