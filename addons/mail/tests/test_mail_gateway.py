# -*- coding: utf-8 -*-
##############################################################################
#
#    OpenERP, Open Source Business Applications
#    Copyright (c) 2012-TODAY OpenERP S.A. <http://openerp.com>
#
#    This program is free software: you can redistribute it and/or modify
#    it under the terms of the GNU Affero General Public License as
#    published by the Free Software Foundation, either version 3 of the
#    License, or (at your option) any later version.
#
#    This program is distributed in the hope that it will be useful,
#    but WITHOUT ANY WARRANTY; without even the implied warranty of
#    MERCHANTABILITY or FITNESS FOR A PARTICULAR PURPOSE.  See the
#    GNU Affero General Public License for more details.
#
#    You should have received a copy of the GNU Affero General Public License
#    along with this program.  If not, see <http://www.gnu.org/licenses/>.
#
##############################################################################

from openerp.addons.mail.tests.test_mail_base import TestMailBase
from openerp.tools import mute_logger

MAIL_TEMPLATE = """Return-Path: <whatever-2a840@postmaster.twitter.com>
To: {to}
Received: by mail1.openerp.com (Postfix, from userid 10002)
    id 5DF9ABFB2A; Fri, 10 Aug 2012 16:16:39 +0200 (CEST)
From: {email_from}
Subject: {subject}
MIME-Version: 1.0
Content-Type: multipart/alternative;
    boundary="----=_Part_4200734_24778174.1344608186754"
Date: Fri, 10 Aug 2012 14:16:26 +0000
Message-ID: {msg_id}
{extra}
------=_Part_4200734_24778174.1344608186754
Content-Type: text/plain; charset=utf-8
Content-Transfer-Encoding: quoted-printable

Please call me as soon as possible this afternoon!

--
Sylvie
------=_Part_4200734_24778174.1344608186754
Content-Type: text/html; charset=utf-8
Content-Transfer-Encoding: quoted-printable

<!DOCTYPE html PUBLIC "-//W3C//DTD HTML 4.01//EN" "http://www.w3.org/TR/html4/strict.dtd">
<html>
 <head>=20
  <meta http-equiv=3D"Content-Type" content=3D"text/html; charset=3Dutf-8" />
 </head>=20
 <body style=3D"margin: 0; padding: 0; background: #ffffff;-webkit-text-size-adjust: 100%;">=20

  <p>Please call me as soon as possible this afternoon!</p>

  <p>--<br/>
     Sylvie
  <p>
 </body>
</html>
------=_Part_4200734_24778174.1344608186754--
"""

MAIL_TEMPLATE_PLAINTEXT = """Return-Path: <whatever-2a840@postmaster.twitter.com>
To: {to}
Received: by mail1.openerp.com (Postfix, from userid 10002)
    id 5DF9ABFB2A; Fri, 10 Aug 2012 16:16:39 +0200 (CEST)
From: Sylvie Lelitre <sylvie.lelitre@agrolait.com>
Subject: {subject}
MIME-Version: 1.0
Content-Type: text/plain
Date: Fri, 10 Aug 2012 14:16:26 +0000
Message-ID: {msg_id}
{extra}

Please call me as soon as possible this afternoon!

--
Sylvie
"""


class TestMailgateway(TestMailBase):

    def test_00_partner_find_from_email(self):
        """ Tests designed for partner fetch based on emails. """
        cr, uid, user_raoul, group_pigs = self.cr, self.uid, self.user_raoul, self.group_pigs

        # --------------------------------------------------
        # Data creation
        # --------------------------------------------------
        # 1 - Partner ARaoul
        p_a_id = self.res_partner.create(cr, uid, {'name': 'ARaoul', 'email': 'test@test.fr'})

        # --------------------------------------------------
        # CASE1: without object
        # --------------------------------------------------

        # Do: find partner with email -> first partner should be found
        partner_info = self.mail_thread.message_partner_info_from_emails(cr, uid, None, ['Maybe Raoul <test@test.fr>'], link_mail=False)[0]
        self.assertEqual(partner_info['full_name'], 'Maybe Raoul <test@test.fr>',
                        'mail_thread: message_partner_info_from_emails did not handle email')
        self.assertEqual(partner_info['partner_id'], p_a_id,
                        'mail_thread: message_partner_info_from_emails wrong partner found')

        # Data: add some data about partners
        # 2 - User BRaoul
        p_b_id = self.res_partner.create(cr, uid, {'name': 'BRaoul', 'email': 'test@test.fr', 'user_ids': [(4, user_raoul.id)]})

        # Do: find partner with email -> first user should be found
        partner_info = self.mail_thread.message_partner_info_from_emails(cr, uid, None, ['Maybe Raoul <test@test.fr>'], link_mail=False)[0]
        self.assertEqual(partner_info['partner_id'], p_b_id,
                        'mail_thread: message_partner_info_from_emails wrong partner found')

        # --------------------------------------------------
        # CASE1: with object
        # --------------------------------------------------

        # Do: find partner in group where there is a follower with the email -> should be taken
        self.mail_group.message_subscribe(cr, uid, [group_pigs.id], [p_b_id])
        partner_info = self.mail_group.message_partner_info_from_emails(cr, uid, group_pigs.id, ['Maybe Raoul <test@test.fr>'], link_mail=False)[0]
        self.assertEqual(partner_info['partner_id'], p_b_id,
                        'mail_thread: message_partner_info_from_emails wrong partner found')

<<<<<<< HEAD
=======
    def test_05_mail_message_mail_mail(self):
        """ Tests designed for testing email values based on mail.message, aliases, ... """
        cr, uid = self.cr, self.uid

        # Data: clean catchall domain
        param_ids = self.registry('ir.config_parameter').search(cr, uid, [('key', '=', 'mail.catchall.domain')])
        self.registry('ir.config_parameter').unlink(cr, uid, param_ids)

        # Do: create a mail_message with a reply_to, without message-id
        msg_id = self.mail_message.create(cr, uid, {'subject': 'Subject', 'body': 'Body', 'reply_to': 'custom@example.com'})
        msg = self.mail_message.browse(cr, uid, msg_id)
        # Test: message content
        self.assertIn('reply_to', msg.message_id,
                        'mail_message: message_id should be specific to a mail_message with a given reply_to')
        self.assertEqual('custom@example.com', msg.reply_to,
                        'mail_message: incorrect reply_to')
        # Do: create a mail_mail with the previous mail_message and specified reply_to
        mail_id = self.mail_mail.create(cr, uid, {'mail_message_id': msg_id, 'reply_to': 'other@example.com', 'state': 'cancel'})
        mail = self.mail_mail.browse(cr, uid, mail_id)
        # Test: mail_mail content
        self.assertEqual(mail.reply_to, 'other@example.com',
                        'mail_mail: reply_to should be equal to the one coming from creation values')
        # Do: create a mail_mail with the previous mail_message
        mail_id = self.mail_mail.create(cr, uid, {'mail_message_id': msg_id, 'state': 'cancel'})
        mail = self.mail_mail.browse(cr, uid, mail_id)
        # Test: mail_mail content
        self.assertEqual(mail.reply_to, msg.reply_to,
                        'mail_mail: reply_to should be equal to the one coming from the mail_message')

        # Do: create a mail_message without a reply_to
        msg_id = self.mail_message.create(cr, uid, {'subject': 'Subject', 'body': 'Body', 'model': 'mail.group', 'res_id': self.group_pigs_id, 'email_from': False})
        msg = self.mail_message.browse(cr, uid, msg_id)
        # Test: message content
        self.assertIn('mail.group', msg.message_id,
                        'mail_message: message_id should contain model')
        self.assertIn('%s' % self.group_pigs_id, msg.message_id,
                        'mail_message: message_id should contain res_id')
        self.assertFalse(msg.reply_to,
                        'mail_message: should not generate a reply_to address when not specified')
        # Do: create a mail_mail based on the previous mail_message
        mail_id = self.mail_mail.create(cr, uid, {'mail_message_id': msg_id, 'state': 'cancel'})
        mail = self.mail_mail.browse(cr, uid, mail_id)
        # Test: mail_mail content
        self.assertFalse(mail.reply_to,
                        'mail_mail: reply_to should not have been guessed')
        # Update message
        self.mail_message.write(cr, uid, [msg_id], {'email_from': 'someone@example.com'})
        msg.refresh()
        # Do: create a mail_mail based on the previous mail_message
        mail_id = self.mail_mail.create(cr, uid, {'mail_message_id': msg_id, 'state': 'cancel'})
        mail = self.mail_mail.browse(cr, uid, mail_id)
        # Test: mail_mail content
        self.assertEqual(mail.reply_to, msg.email_from,
                        'mail_mail: reply_to should equal to mail_message.email_from when having no document or default alias')

        # Data: set catchall domain
        self.registry('ir.config_parameter').set_param(cr, uid, 'mail.catchall.domain', 'schlouby.fr')
        self.registry('ir.config_parameter').unlink(cr, uid, self.registry('ir.config_parameter').search(cr, uid, [('key', '=', 'mail.catchall.alias')]))

        # Do: create a mail_mail based on the previous mail_message
        mail_id = self.mail_mail.create(cr, uid, {'mail_message_id': msg_id, 'state': 'cancel'})
        mail = self.mail_mail.browse(cr, uid, mail_id)
        # Test: mail_mail content
        self.assertEqual(mail.reply_to, '"Followers of Pigs" <group+pigs@schlouby.fr>',
                        'mail_mail: reply_to should equal the mail.group alias')

        # Update message
        self.mail_message.write(cr, uid, [msg_id], {'res_id': False, 'email_from': 'someone@schlouby.fr'})
        msg.refresh()
        # Do: create a mail_mail based on the previous mail_message
        mail_id = self.mail_mail.create(cr, uid, {'mail_message_id': msg_id, 'state': 'cancel'})
        mail = self.mail_mail.browse(cr, uid, mail_id)
        # Test: mail_mail content
        self.assertEqual(mail.reply_to, msg.email_from,
                        'mail_mail: reply_to should equal the mail_message email_from')

        # Data: set catchall alias
        self.registry('ir.config_parameter').set_param(self.cr, self.uid, 'mail.catchall.alias', 'gateway')

        # Do: create a mail_mail based on the previous mail_message
        mail_id = self.mail_mail.create(cr, uid, {'mail_message_id': msg_id, 'state': 'cancel'})
        mail = self.mail_mail.browse(cr, uid, mail_id)
        # Test: mail_mail content
        self.assertEqual(mail.reply_to, 'gateway@schlouby.fr',
                        'mail_mail: reply_to should equal the catchall email alias')

        # Do: create a mail_mail
        mail_id = self.mail_mail.create(cr, uid, {'state': 'cancel'})
        mail = self.mail_mail.browse(cr, uid, mail_id)
        # Test: mail_mail content
        self.assertEqual(mail.reply_to, 'gateway@schlouby.fr',
                        'mail_mail: reply_to should equal the catchall email alias')

        # Do: create a mail_mail
        mail_id = self.mail_mail.create(cr, uid, {'state': 'cancel', 'reply_to': 'someone@example.com'})
        mail = self.mail_mail.browse(cr, uid, mail_id)
        # Test: mail_mail content
        self.assertEqual(mail.reply_to, 'someone@example.com',
                        'mail_mail: reply_to should equal the rpely_to given to create')

>>>>>>> 3c0b65f5
    @mute_logger('openerp.addons.mail.mail_thread', 'openerp.osv.orm')
    def test_10_message_process(self):
        """ Testing incoming emails processing. """
        cr, uid, user_raoul = self.cr, self.uid, self.user_raoul

        def format_and_process(template, to='groups@example.com, other@gmail.com', subject='Frogs',
                                extra='', email_from='Sylvie Lelitre <test.sylvie.lelitre@agrolait.com>',
                                msg_id='<1198923581.41972151344608186760.JavaMail@agrolait.com>',
                                model=None):
            self.assertEqual(self.mail_group.search(cr, uid, [('name', '=', subject)]), [])
            mail = template.format(to=to, subject=subject, extra=extra, email_from=email_from, msg_id=msg_id)
            self.mail_thread.message_process(cr, uid, model, mail)
            return self.mail_group.search(cr, uid, [('name', '=', subject)])

        # --------------------------------------------------
        # Data creation
        # --------------------------------------------------

        # groups@.. will cause the creation of new mail groups
        self.mail_group_model_id = self.ir_model.search(cr, uid, [('model', '=', 'mail.group')])[0]
        alias_id = self.mail_alias.create(cr, uid, {
            'alias_name': 'groups',
            'alias_user_id': False,
            'alias_model_id': self.mail_group_model_id,
            'alias_parent_model_id': self.mail_group_model_id,
            'alias_parent_thread_id': self.group_pigs_id,
            'alias_contact': 'everyone'})

        # --------------------------------------------------
        # Test1: new record creation
        # --------------------------------------------------

        # Do: incoming mail from an unknown partner on an alias creates a new mail_group "frogs"
        self._init_mock_build_email()
        frog_groups = format_and_process(MAIL_TEMPLATE, to='groups@example.com, other@gmail.com')
        sent_emails = self._build_email_kwargs_list
        # Test: one group created by mailgateway administrator
        self.assertEqual(len(frog_groups), 1, 'message_process: a new mail.group should have been created')
        frog_group = self.mail_group.browse(cr, uid, frog_groups[0])
        res = self.mail_group.perm_read(cr, uid, [frog_group.id], details=False)
        self.assertEqual(res[0].get('create_uid'), uid,
                            'message_process: group should have been created by uid as alias_user__id is False on the alias')
        # Test: one message that is the incoming email
        self.assertEqual(len(frog_group.message_ids), 1,
                            'message_process: newly created group should have the incoming email in message_ids')
        msg = frog_group.message_ids[0]
        self.assertEqual('Frogs', msg.subject,
                            'message_process: newly created group should have the incoming email as first message')
        self.assertIn('Please call me as soon as possible this afternoon!', msg.body,
                            'message_process: newly created group should have the incoming email as first message')
        self.assertEqual('email', msg.type,
                            'message_process: newly created group should have an email as first message')
        self.assertEqual('Discussions', msg.subtype_id.name,
                            'message_process: newly created group should not have a log first message but an email')
        # Test: message: unknown email address -> message has email_from, not author_id
        self.assertFalse(msg.author_id,
                            'message_process: message on created group should not have an author_id')
        self.assertIn('test.sylvie.lelitre@agrolait.com', msg.email_from,
                            'message_process: message on created group should have an email_from')
        # Test: followers: nobody
        self.assertEqual(len(frog_group.message_follower_ids), 0, 'message_process: newly create group should not have any follower')
        # Test: sent emails: no-one
        self.assertEqual(len(sent_emails), 0,
                            'message_process: should create emails without any follower added')
        # Data: unlink group
        frog_group.unlink()

        # Do: incoming email from an unknown partner on an Authenticated only alias -> bounce
        self._init_mock_build_email()
        self.mail_alias.write(cr, uid, [alias_id], {'alias_contact': 'partners'})
        frog_groups = format_and_process(MAIL_TEMPLATE, to='groups@example.com, other2@gmail.com')
        # Test: no group created
        self.assertTrue(len(frog_groups) == 0)
        # Test: email bounced
        sent_emails = self._build_email_kwargs_list
        self.assertEqual(len(sent_emails), 1,
                            'message_process: incoming email on Partners alias should send a bounce email')
        self.assertIn('Frogs', sent_emails[0].get('subject'),
                            'message_process: bounce email on Partners alias should contain the original subject')
        self.assertIn('test.sylvie.lelitre@agrolait.com', sent_emails[0].get('email_to'),
                            'message_process: bounce email on Partners alias should have original email sender as recipient')

        # Do: incoming email from an unknown partner on a Partners only alias -> bounce
        self._init_mock_build_email()
        self.mail_alias.write(cr, uid, [alias_id], {'alias_contact': 'partners'})
        frog_groups = format_and_process(MAIL_TEMPLATE, to='groups@example.com, other3@gmail.com')
        # Test: no group created
        self.assertTrue(len(frog_groups) == 0)
        # Test: email bounced
        sent_emails = self._build_email_kwargs_list
        self.assertEqual(len(sent_emails), 1,
                            'message_process: incoming email on Partners alias should send a bounce email')
        self.assertIn('Frogs', sent_emails[0].get('subject'),
                            'message_process: bounce email on Followers alias should contain the original subject')
        self.assertIn('test.sylvie.lelitre@agrolait.com', sent_emails[0].get('email_to'),
                            'message_process: bounce email on Followers alias should have original email sender as recipient')

        # Do: incoming email from an unknown partner on a Followers only alias -> bounce
        self._init_mock_build_email()
        self.mail_alias.write(cr, uid, [alias_id], {'alias_contact': 'followers'})
        frog_groups = format_and_process(MAIL_TEMPLATE, to='groups@example.com, other4@gmail.com')
        # Test: no group created
        self.assertTrue(len(frog_groups) == 0)
        # Test: email bounced
        sent_emails = self._build_email_kwargs_list
        self.assertEqual(len(sent_emails), 1,
                            'message_process: incoming email on Followers alias should send a bounce email')
        self.assertIn('Frogs', sent_emails[0].get('subject'),
                            'message_process: bounce email on Followers alias should contain the original subject')
        self.assertIn('test.sylvie.lelitre@agrolait.com', sent_emails[0].get('email_to'),
                            'message_process: bounce email on Followers alias should have original email sender as recipient')

        # Do: incoming email from a known partner on an alias with known recipients, alias is owned by user that can create a group
        self.mail_alias.write(cr, uid, [alias_id], {'alias_user_id': self.user_raoul_id, 'alias_contact': 'partners'})
        p1id = self.res_partner.create(cr, uid, {'name': 'Sylvie Lelitre', 'email': 'test.sylvie.lelitre@agrolait.com'})
        p2id = self.res_partner.create(cr, uid, {'name': 'Other Poilvache', 'email': 'other@gmail.com'})
        self._init_mock_build_email()
        frog_groups = format_and_process(MAIL_TEMPLATE, to='groups@example.com, other@gmail.com')
        sent_emails = self._build_email_kwargs_list
        # Test: one group created by Raoul
        self.assertEqual(len(frog_groups), 1, 'message_process: a new mail.group should have been created')
        frog_group = self.mail_group.browse(cr, uid, frog_groups[0])
        res = self.mail_group.perm_read(cr, uid, [frog_group.id], details=False)
        self.assertEqual(res[0].get('create_uid'), self.user_raoul_id,
                            'message_process: group should have been created by alias_user_id')
        # Test: one message that is the incoming email
        self.assertEqual(len(frog_group.message_ids), 1,
                            'message_process: newly created group should have the incoming email in message_ids')
        msg = frog_group.message_ids[0]
        # Test: message: author found
        self.assertEqual(p1id, msg.author_id.id,
                            'message_process: message on created group should have Sylvie as author_id')
        self.assertIn('Sylvie Lelitre <test.sylvie.lelitre@agrolait.com>', msg.email_from,
                            'message_process: message on created group should have have an email_from')
        # Test: author (not recipient and not raoul (as alias owner)) added as follower
        frog_follower_ids = set([p.id for p in frog_group.message_follower_ids])
        self.assertEqual(frog_follower_ids, set([p1id]),
                            'message_process: newly created group should have 1 follower (author, not creator, not recipients)')
        # Test: sent emails: no-one, no bounce effet
        sent_emails = self._build_email_kwargs_list
        self.assertEqual(len(sent_emails), 0,
                            'message_process: should not bounce incoming emails')
        # Data: unlink group
        frog_group.unlink()

        # Do: incoming email from a not follower Partner on a Followers only alias -> ok
        self._init_mock_build_email()
        self.mail_alias.write(cr, uid, [alias_id], {'alias_contact': 'followers'})
        self.mail_group.message_subscribe(cr, uid, [self.group_pigs_id], [p1id])
        frog_groups = format_and_process(MAIL_TEMPLATE, to='groups@example.com, other6@gmail.com')
        # Test: one group created by Raoul (or Sylvie maybe, if we implement it)
        self.assertEqual(len(frog_groups), 1, 'message_process: a new mail.group should have been created')
        frog_group = self.mail_group.browse(cr, uid, frog_groups[0])
        # Test: one message that is the incoming email
        self.assertEqual(len(frog_group.message_ids), 1,
                            'message_process: newly created group should have the incoming email in message_ids')
        # Test: author (and not recipient) added as follower
        frog_follower_ids = set([p.id for p in frog_group.message_follower_ids])
        self.assertEqual(frog_follower_ids, set([p1id]),
                            'message_process: newly created group should have 1 follower (author, not creator, not recipients)')
        # Test: sent emails: no-one, no bounce effet
        sent_emails = self._build_email_kwargs_list
        self.assertEqual(len(sent_emails), 0,
                            'message_process: should not bounce incoming emails')

        # --------------------------------------------------
        # Test2: update-like alias
        # --------------------------------------------------

        # Do: Pigs alias is restricted, should bounce
        self._init_mock_build_email()
        self.mail_group.write(cr, uid, [frog_group.id], {'alias_name': 'frogs', 'alias_contact': 'followers', 'alias_force_thread_id': frog_group.id})
        frog_groups = format_and_process(MAIL_TEMPLATE, email_from='other@gmail.com',
                                            msg_id='<1198923581.41972151344608186760.JavaMail.diff1@agrolait.com>',
                                            to='frogs@example.com>', subject='Re: news')
        # Test: no group 'Re: news' created, still only 1 Frogs group
        self.assertEqual(len(frog_groups), 0,
                            'message_process: reply on Frogs should not have created a new group with new subject')
        frog_groups = self.mail_group.search(cr, uid, [('name', '=', 'Frogs')])
        self.assertEqual(len(frog_groups), 1,
                            'message_process: reply on Frogs should not have created a duplicate group with old subject')
        frog_group = self.mail_group.browse(cr, uid, frog_groups[0])
        # Test: email bounced
        sent_emails = self._build_email_kwargs_list
        self.assertEqual(len(sent_emails), 1,
                            'message_process: incoming email on Followers alias should send a bounce email')
        self.assertIn('Re: news', sent_emails[0].get('subject'),
                            'message_process: bounce email on Followers alias should contain the original subject')

        # Do: Pigs alias is restricted, should accept Followers
        self._init_mock_build_email()
        self.mail_group.message_subscribe(cr, uid, [frog_group.id], [p2id])
        self.mail_group.write(cr, uid, [frog_group.id], {'alias_name': 'frogs', 'alias_contact': 'followers'})
        frog_groups = format_and_process(MAIL_TEMPLATE, email_from='other@gmail.com',
                                            msg_id='<1198923581.41972151344608186799.JavaMail.diff1@agrolait.com>',
                                            to='frogs@example.com>', subject='Re: cats')
        # Test: no group 'Re: news' created, still only 1 Frogs group
        self.assertEqual(len(frog_groups), 0,
                            'message_process: reply on Frogs should not have created a new group with new subject')
        frog_groups = self.mail_group.search(cr, uid, [('name', '=', 'Frogs')])
        self.assertEqual(len(frog_groups), 1,
                            'message_process: reply on Frogs should not have created a duplicate group with old subject')
        frog_group = self.mail_group.browse(cr, uid, frog_groups[0])
        # Test: one new message
        self.assertEqual(len(frog_group.message_ids), 2, 'message_process: group should contain 2 messages after reply')
        # Test: sent emails: 1 (Sylvie copy of the incoming email, but no bounce)
        sent_emails = self._build_email_kwargs_list
        self.assertEqual(len(sent_emails), 1,
                            'message_process: one email should have been generated')
        self.assertIn('test.sylvie.lelitre@agrolait.com', sent_emails[0].get('email_to')[0],
                            'message_process: email should be sent to Sylvie')
        self.mail_group.message_unsubscribe(cr, uid, [frog_group.id], [p2id])

        # --------------------------------------------------
        # Test3: discussion and replies
        # --------------------------------------------------

        # Do: even with a wrong destination, a reply should end up in the correct thread
        frog_groups = format_and_process(MAIL_TEMPLATE, email_from='other@gmail.com',
                                            msg_id='<1198923581.41972151344608186760.JavaMail.diff1@agrolait.com>',
                                            to='erroneous@example.com>', subject='Re: news',
                                            extra='In-Reply-To: <12321321-openerp-%d-mail.group@example.com>\n' % frog_group.id)
        # Test: no group 'Re: news' created, still only 1 Frogs group
        self.assertEqual(len(frog_groups), 0,
                            'message_process: reply on Frogs should not have created a new group with new subject')
        frog_groups = self.mail_group.search(cr, uid, [('name', '=', 'Frogs')])
        self.assertEqual(len(frog_groups), 1,
                            'message_process: reply on Frogs should not have created a duplicate group with old subject')
        frog_group = self.mail_group.browse(cr, uid, frog_groups[0])
        # Test: one new message
        self.assertEqual(len(frog_group.message_ids), 3, 'message_process: group should contain 2 messages after reply')
        # Test: author (and not recipient) added as follower
        frog_follower_ids = set([p.id for p in frog_group.message_follower_ids])
        self.assertEqual(frog_follower_ids, set([p1id, p2id]),
                            'message_process: after reply, group should have 2 followers')

        # Do: due to some issue, same email goes back into the mailgateway
        frog_groups = format_and_process(MAIL_TEMPLATE, email_from='other@gmail.com',
                                            msg_id='<1198923581.41972151344608186760.JavaMail.diff1@agrolait.com>',
                                            subject='Re: news', extra='In-Reply-To: <12321321-openerp-%d-mail.group@example.com>\n' % frog_group.id)
        # Test: no group 'Re: news' created, still only 1 Frogs group
        self.assertEqual(len(frog_groups), 0,
                            'message_process: reply on Frogs should not have created a new group with new subject')
        frog_groups = self.mail_group.search(cr, uid, [('name', '=', 'Frogs')])
        self.assertEqual(len(frog_groups), 1,
                            'message_process: reply on Frogs should not have created a duplicate group with old subject')
        frog_group = self.mail_group.browse(cr, uid, frog_groups[0])
        # Test: no new message
        self.assertEqual(len(frog_group.message_ids), 3, 'message_process: message with already existing message_id should not have been duplicated')
        # Test: message_id is still unique
        msg_ids = self.mail_message.search(cr, uid, [('message_id', 'ilike', '<1198923581.41972151344608186760.JavaMail.diff1@agrolait.com>')])
        self.assertEqual(len(msg_ids), 1,
                            'message_process: message with already existing message_id should not have been duplicated')

        # --------------------------------------------------
        # Test4: email_from and partner finding
        # --------------------------------------------------

        # Data: extra partner with Raoul's email -> test the 'better author finding'
        extra_partner_id = self.res_partner.create(cr, uid, {'name': 'A-Raoul', 'email': 'test_raoul@email.com'})

        # Do: post a new message, with a known partner -> duplicate emails -> partner
        format_and_process(MAIL_TEMPLATE, email_from='Lombrik Lubrik <test_raoul@email.com>',
                                            to='erroneous@example.com>', subject='Re: news (2)',
                                            msg_id='<1198923581.41972151344608186760.JavaMail.new1@agrolait.com>',
                                            extra='In-Reply-To: <12321321-openerp-%d-mail.group@example.com>\n' % frog_group.id)
        frog_groups = self.mail_group.search(cr, uid, [('name', '=', 'Frogs')])
        frog_group = self.mail_group.browse(cr, uid, frog_groups[0])
        # Test: author is A-Raoul (only existing)
        self.assertEqual(frog_group.message_ids[0].author_id.id, extra_partner_id,
                            'message_process: email_from -> author_id wrong')

        # Do: post a new message, with a known partner -> duplicate emails -> user
        frog_group.message_unsubscribe([extra_partner_id])
        raoul_email = self.user_raoul.email
        self.res_users.write(cr, uid, self.user_raoul_id, {'email': 'test_raoul@email.com'})
        format_and_process(MAIL_TEMPLATE, email_from='Lombrik Lubrik <test_raoul@email.com>',
                                            to='erroneous@example.com>', subject='Re: news (3)',
                                            msg_id='<1198923581.41972151344608186760.JavaMail.new2@agrolait.com>',
                                            extra='In-Reply-To: <12321321-openerp-%d-mail.group@example.com>\n' % frog_group.id)
        frog_groups = self.mail_group.search(cr, uid, [('name', '=', 'Frogs')])
        frog_group = self.mail_group.browse(cr, uid, frog_groups[0])
        # Test: author is Raoul (user), not A-Raoul
        self.assertEqual(frog_group.message_ids[0].author_id.id, self.partner_raoul_id,
                            'message_process: email_from -> author_id wrong')

        # Do: post a new message, with a known partner -> duplicate emails -> partner because is follower
        frog_group.message_unsubscribe([self.partner_raoul_id])
        frog_group.message_subscribe([extra_partner_id])
        raoul_email = self.user_raoul.email
        self.res_users.write(cr, uid, self.user_raoul_id, {'email': 'test_raoul@email.com'})
        format_and_process(MAIL_TEMPLATE, email_from='Lombrik Lubrik <test_raoul@email.com>',
                                            to='erroneous@example.com>', subject='Re: news (3)',
                                            msg_id='<1198923581.41972151344608186760.JavaMail.new3@agrolait.com>',
                                            extra='In-Reply-To: <12321321-openerp-%d-mail.group@example.com>\n' % frog_group.id)
        frog_groups = self.mail_group.search(cr, uid, [('name', '=', 'Frogs')])
        frog_group = self.mail_group.browse(cr, uid, frog_groups[0])
        # Test: author is Raoul (user), not A-Raoul
        self.assertEqual(frog_group.message_ids[0].author_id.id, extra_partner_id,
                            'message_process: email_from -> author_id wrong')

        self.res_users.write(cr, uid, self.user_raoul_id, {'email': raoul_email})

        # --------------------------------------------------
        # Test5: misc gateway features
        # --------------------------------------------------

        # Do: incoming email with model that does not accepts incoming emails must raise
        self.assertRaises(AssertionError,
                            format_and_process,
                            MAIL_TEMPLATE,
                            to='noone@example.com', subject='spam', extra='', model='res.country',
                            msg_id='<1198923581.41972151344608186760.JavaMail.new4@agrolait.com>')

        # Do: incoming email without model and without alias must raise
        self.assertRaises(AssertionError,
                            format_and_process,
                            MAIL_TEMPLATE,
                            to='noone@example.com', subject='spam', extra='',
                            msg_id='<1198923581.41972151344608186760.JavaMail.new5@agrolait.com>')

        # Do: incoming email with model that accepting incoming emails as fallback
        frog_groups = format_and_process(MAIL_TEMPLATE,
                                            to='noone@example.com',
                                            subject='Spammy', extra='', model='mail.group',
                                            msg_id='<1198923581.41972151344608186760.JavaMail.new6@agrolait.com>')
        self.assertEqual(len(frog_groups), 1,
                            'message_process: erroneous email but with a fallback model should have created a new mail.group')

        # Do: incoming email in plaintext should be stored as  html
        frog_groups = format_and_process(MAIL_TEMPLATE_PLAINTEXT,
                                            to='groups@example.com', subject='Frogs Return', extra='',
                                            msg_id='<deadcafe.1337@smtp.agrolait.com>')
        # Test: one group created with one message
        self.assertEqual(len(frog_groups), 1, 'message_process: a new mail.group should have been created')
        frog_group = self.mail_group.browse(cr, uid, frog_groups[0])
        msg = frog_group.message_ids[0]
        # Test: plain text content should be wrapped and stored as html
        self.assertEqual(msg.body, '<pre>\nPlease call me as soon as possible this afternoon!\n\n--\nSylvie\n</pre>',
                            'message_process: plaintext incoming email incorrectly parsed')

    @mute_logger('openerp.addons.mail.mail_thread', 'openerp.osv.orm')
    def test_20_thread_parent_resolution(self):
        """ Testing parent/child relationships are correctly established when processing incoming mails """
        cr, uid = self.cr, self.uid

        def format(template, to='Pretty Pigs <group+pigs@example.com>, other@gmail.com', subject='Re: 1',
                                extra='', email_from='Sylvie Lelitre <test.sylvie.lelitre@agrolait.com>',
                                msg_id='<1198923581.41972151344608186760.JavaMail@agrolait.com>'):
            return template.format(to=to, subject=subject, extra=extra, email_from=email_from, msg_id=msg_id)

        group_pigs = self.mail_group.browse(cr, uid, self.group_pigs_id)
        msg1 = group_pigs.message_post(body='My Body', subject='1')
        msg2 = group_pigs.message_post(body='My Body', subject='2')
        msg1, msg2 = self.mail_message.browse(cr, uid, [msg1, msg2])
        self.assertTrue(msg1.message_id, "message_process: new message should have a proper message_id")

        # Reply to msg1, make sure the reply is properly attached using the various reply identification mechanisms
        # 0. Direct alias match
        reply_msg1 = format(MAIL_TEMPLATE, to='Pretty Pigs <group+pigs@example.com>',
                                extra='In-Reply-To: %s' % msg1.message_id,
                                msg_id='<1198923581.41972151344608186760.JavaMail.2@agrolait.com>')
        self.mail_group.message_process(cr, uid, None, reply_msg1)

        # 1. In-Reply-To header
        reply_msg2 = format(MAIL_TEMPLATE, to='erroneous@example.com',
                                extra='In-Reply-To: %s' % msg1.message_id,
                                msg_id='<1198923581.41972151344608186760.JavaMail.3@agrolait.com>')
        self.mail_group.message_process(cr, uid, None, reply_msg2)

        # 2. References header
        reply_msg3 = format(MAIL_TEMPLATE, to='erroneous@example.com',
                                extra='References: <2233@a.com>\r\n\t<3edss_dsa@b.com> %s' % msg1.message_id,
                                msg_id='<1198923581.41972151344608186760.JavaMail.4@agrolait.com>')
        self.mail_group.message_process(cr, uid, None, reply_msg3)

        # 3. Subject contains [<ID>] + model passed to message+process -> only attached to group, but not to mail (not in msg1.child_ids)
        reply_msg4 = format(MAIL_TEMPLATE, to='erroneous@example.com',
                                extra='', subject='Re: [%s] 1' % self.group_pigs_id,
                                msg_id='<1198923581.41972151344608186760.JavaMail.5@agrolait.com>')
        self.mail_group.message_process(cr, uid, 'mail.group', reply_msg4)

        group_pigs.refresh()
        msg1.refresh()
        self.assertEqual(6, len(group_pigs.message_ids), 'message_process: group should contain 6 messages')
        self.assertEqual(3, len(msg1.child_ids), 'message_process: msg1 should have 3 children now')

    def test_30_private_discussion(self):
        """ Testing private discussion between partners. """
        cr, uid = self.cr, self.uid

        # Do: Raoul writes to Bert and Administrator, with a thread_model in context that should not be taken into account
        msg1_pids = [self.partner_admin_id, self.partner_bert_id]
        msg1_id = self.mail_thread.message_post(cr, self.user_raoul_id, False,
                        partner_ids=msg1_pids,
                        subtype='mail.mt_comment',
                        context={'thread_model': 'mail.group'})

        # Test: message recipients
        msg = self.mail_message.browse(cr, uid, msg1_id)
        msg_pids = [p.id for p in msg.partner_ids]
        msg_nids = [p.id for p in msg.notified_partner_ids]
        test_pids = msg1_pids
        test_nids = msg1_pids
        self.assertEqual(set(msg_pids), set(test_pids),
                        'message_post: private discussion: incorrect recipients')
        self.assertEqual(set(msg_nids), set(test_nids),
                        'message_post: private discussion: incorrect notified recipients')
        self.assertEqual(msg.model, False,
                        'message_post: private discussion: context key "thread_model" not correctly ignored when having no res_id')

        # Do: Bert replies through mailgateway (is a customer)
        msg2_id = self.mail_thread.message_post(cr, uid, False,
                        author_id=self.partner_bert_id,
                        parent_id=msg1_id, subtype='mail.mt_comment')

        # Test: message recipients
        msg = self.mail_message.browse(cr, uid, msg2_id)
        msg_pids = [p.id for p in msg.partner_ids]
        msg_nids = [p.id for p in msg.notified_partner_ids]
        test_pids = [self.partner_admin_id, self.partner_raoul_id]
        test_nids = test_pids
        self.assertEqual(set(msg_pids), set(test_pids),
                        'message_post: private discussion: incorrect recipients when replying')
        self.assertEqual(set(msg_nids), set(test_nids),
                        'message_post: private discussion: incorrect notified recipients when replying')

        # Do: Administrator replies
        msg3_id = self.mail_thread.message_post(cr, uid, False,
                        parent_id=msg2_id, subtype='mail.mt_comment')

        # Test: message recipients
        msg = self.mail_message.browse(cr, uid, msg3_id)
        msg_pids = [p.id for p in msg.partner_ids]
        msg_nids = [p.id for p in msg.notified_partner_ids]
        test_pids = [self.partner_bert_id, self.partner_raoul_id]
        test_nids = test_pids
        self.assertEqual(set(msg_pids), set(test_pids),
                        'message_post: private discussion: incorrect recipients when replying')
        self.assertEqual(set(msg_nids), set(test_nids),
                        'message_post: private discussion: incorrect notified recipients when replying')<|MERGE_RESOLUTION|>--- conflicted
+++ resolved
@@ -124,8 +124,6 @@
         self.assertEqual(partner_info['partner_id'], p_b_id,
                         'mail_thread: message_partner_info_from_emails wrong partner found')
 
-<<<<<<< HEAD
-=======
     def test_05_mail_message_mail_mail(self):
         """ Tests designed for testing email values based on mail.message, aliases, ... """
         cr, uid = self.cr, self.uid
@@ -226,7 +224,6 @@
         self.assertEqual(mail.reply_to, 'someone@example.com',
                         'mail_mail: reply_to should equal the rpely_to given to create')
 
->>>>>>> 3c0b65f5
     @mute_logger('openerp.addons.mail.mail_thread', 'openerp.osv.orm')
     def test_10_message_process(self):
         """ Testing incoming emails processing. """
