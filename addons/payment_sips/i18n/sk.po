--- conflicted
+++ resolved
@@ -8,11 +8,7 @@
 msgstr ""
 "Project-Id-Version: Odoo 9.0\n"
 "Report-Msgid-Bugs-To: \n"
-<<<<<<< HEAD
-"POT-Creation-Date: 2016-08-19 10:25+0000\n"
-=======
 "POT-Creation-Date: 2016-08-18 14:07+0000\n"
->>>>>>> bc1a0a32
 "PO-Revision-Date: 2016-03-08 06:29+0000\n"
 "Last-Translator: Jaroslav Bosansky <jaro.bosansky@ekoenergo.sk>\n"
 "Language-Team: Slovak (http://www.transifex.com/odoo/odoo-9/language/sk/)\n"
@@ -35,8 +31,6 @@
 msgstr "; žiadna objednávka nájdená"
 
 #. module: payment_sips
-<<<<<<< HEAD
-=======
 #: model:payment.acquirer,cancel_msg:payment_sips.payment_acquirer_sips
 msgid "<span><i>Cancel,</i> Your payment has been cancelled.</span>"
 msgstr "<span><i>Zruśiť,</i> Vaša platba bola zrušená.</span>"
@@ -71,7 +65,6 @@
 "objednávka nebola ešte potvrdená.</span>"
 
 #. module: payment_sips
->>>>>>> bc1a0a32
 #: code:addons/payment_sips/models/sips.py:84
 #, python-format
 msgid "Currency not supported by Wordline"
@@ -104,51 +97,18 @@
 msgstr "SIPS Secret"
 
 #. module: payment_sips
-<<<<<<< HEAD
-=======
 #: model:payment.acquirer,name:payment_sips.payment_acquirer_sips
 msgid "Sips"
 msgstr "Sips"
 
 #. module: payment_sips
->>>>>>> bc1a0a32
 #: code:addons/payment_sips/models/sips.py:159
 #, python-format
 msgid "Sips: received data for reference %s"
 msgstr "Sips: prijaté dáta pre referenciu %s"
 
-#~ msgid "<span><i>Cancel,</i> Your payment has been cancelled.</span>"
-#~ msgstr "<span><i>Zruśiť,</i> Vaša platba bola zrušená.</span>"
-
-#~ msgid ""
-#~ "<span><i>Done,</i> Your online payment has been successfully processed. "
-#~ "Thank you for your order.</span>"
-#~ msgstr ""
-#~ "<span><i>Hotovo,</i> Vaša online platba bola úspešne spracovaná. Ďakujeme "
-#~ "za objednávku.</span>"
-
-#~ msgid ""
-#~ "<span><i>Error,</i> Please be aware that an error occurred during the "
-#~ "transaction. The order has been confirmed but won't be paid. Don't "
-#~ "hesitate to contact us if you have any questions on the status of your "
-#~ "order.</span>"
-#~ msgstr ""
-#~ "<span><i>Chyba,</i> Upozorňujeme, že počas transakcie došlo k chybe. "
-#~ "Objednávka bola potvrdená ale nebude zaplatená. Neváhajte nás kontaktovať "
-#~ "ak máte otázky ohľadom stavu vašej objednávky.</span>"
-
-#~ msgid ""
-#~ "<span><i>Pending,</i> Your online payment has been successfully "
-#~ "processed. But your order is not validated yet.</span>"
-#~ msgstr ""
-#~ "<span><i>Čakajúce,</i> Vaša online platba bola úspešne spracovaná. Ale "
-#~ "vaša objednávka nebola ešte potvrdená.</span>"
-
-#~ msgid "Sips"
-#~ msgstr "Sips"
-
-#~ msgid ""
-#~ "You will be redirected to the Sips website after clicking on payment "
-#~ "button."
-#~ msgstr ""
-#~ "Po kliknutí na tlačidlo platby budete presmerovaný na webstránku Sips."+#. module: payment_sips
+#: model:payment.acquirer,pre_msg:payment_sips.payment_acquirer_sips
+msgid ""
+"You will be redirected to the Sips website after clicking on payment button."
+msgstr "Po kliknutí na tlačidlo platby budete presmerovaný na webstránku Sips."