# Translation of Odoo Server.
# This file contains the translation of the following modules:
# * payment_authorize
#
# Translators:
# David Hernandez <davidhernandez.ctam@gmail.com>, 2016
msgid ""
msgstr ""
"Project-Id-Version: Odoo 9.0\n"
"Report-Msgid-Bugs-To: \n"
<<<<<<< HEAD
"POT-Creation-Date: 2016-08-19 10:25+0000\n"
=======
"POT-Creation-Date: 2016-08-18 14:07+0000\n"
>>>>>>> bc1a0a32
"PO-Revision-Date: 2016-01-18 18:43+0000\n"
"Last-Translator: David Hernandez <davidhernandez.ctam@gmail.com>\n"
"Language-Team: Spanish (Mexico) (http://www.transifex.com/odoo/odoo-9/"
"language/es_MX/)\n"
"Language: es_MX\n"
"MIME-Version: 1.0\n"
"Content-Type: text/plain; charset=UTF-8\n"
"Content-Transfer-Encoding: \n"
"Plural-Forms: nplurals=2; plural=(n != 1);\n"

#. module: payment_authorize
#: model:ir.model.fields,field_description:payment_authorize.field_payment_acquirer_authorize_login
msgid "API Login Id"
msgstr "ID Ingreso API"

#. module: payment_authorize
#: model:ir.model.fields,field_description:payment_authorize.field_payment_acquirer_authorize_transaction_key
msgid "API Transaction Key"
msgstr ""

#. module: payment_authorize
#: model:ir.ui.view,arch_db:payment_authorize.acquirer_form_authorize
msgid ""
"How to configure your Authorize.Net account (look for Getting Started "
"Guide) ?"
msgstr ""

#. module: payment_authorize
#: model:ir.model,name:payment_authorize.model_payment_acquirer
msgid "Payment Acquirer"
msgstr "Pago Adquiriente"

#. module: payment_authorize
#: model:ir.model,name:payment_authorize.model_payment_transaction
msgid "Payment Transaction"
msgstr "Pago de Transacción"

<<<<<<< HEAD
#~ msgid ""
#~ "You will be redirected to the Authorize website after clicking on the "
#~ "payment button."
#~ msgstr ""
#~ "Usted será re-dirigido a la página web Autorizar después de hacer clic en "
#~ "el botón de pago."
=======
#. module: payment_authorize
#: model:payment.acquirer,pre_msg:payment_authorize.payment_acquirer_authorize
msgid ""
"You will be redirected to the Authorize website after clicking on the "
"payment button."
msgstr ""
"Usted será re-dirigido a la página web Autorizar después de hacer clic en el "
"botón de pago."
>>>>>>> bc1a0a32
<|MERGE_RESOLUTION|>--- conflicted
+++ resolved
@@ -8,11 +8,7 @@
 msgstr ""
 "Project-Id-Version: Odoo 9.0\n"
 "Report-Msgid-Bugs-To: \n"
-<<<<<<< HEAD
-"POT-Creation-Date: 2016-08-19 10:25+0000\n"
-=======
 "POT-Creation-Date: 2016-08-18 14:07+0000\n"
->>>>>>> bc1a0a32
 "PO-Revision-Date: 2016-01-18 18:43+0000\n"
 "Last-Translator: David Hernandez <davidhernandez.ctam@gmail.com>\n"
 "Language-Team: Spanish (Mexico) (http://www.transifex.com/odoo/odoo-9/"
@@ -24,6 +20,33 @@
 "Plural-Forms: nplurals=2; plural=(n != 1);\n"
 
 #. module: payment_authorize
+#: model:payment.acquirer,cancel_msg:payment_authorize.payment_acquirer_authorize
+msgid "<span><i>Cancel,</i> Your payment has been cancelled.</span>"
+msgstr ""
+
+#. module: payment_authorize
+#: model:payment.acquirer,done_msg:payment_authorize.payment_acquirer_authorize
+msgid ""
+"<span><i>Done,</i> Your online payment has been successfully processed. "
+"Thank you for your order.</span>"
+msgstr ""
+
+#. module: payment_authorize
+#: model:payment.acquirer,error_msg:payment_authorize.payment_acquirer_authorize
+msgid ""
+"<span><i>Error,</i> Please be aware that an error occurred during the "
+"transaction. The order has been confirmed but won't be paid. Don't hesitate "
+"to contact us if you have any questions on the status of your order.</span>"
+msgstr ""
+
+#. module: payment_authorize
+#: model:payment.acquirer,pending_msg:payment_authorize.payment_acquirer_authorize
+msgid ""
+"<span><i>Pending,</i> Your online payment has been successfully processed. "
+"But your order is not validated yet.</span>"
+msgstr ""
+
+#. module: payment_authorize
 #: model:ir.model.fields,field_description:payment_authorize.field_payment_acquirer_authorize_login
 msgid "API Login Id"
 msgstr "ID Ingreso API"
@@ -31,6 +54,11 @@
 #. module: payment_authorize
 #: model:ir.model.fields,field_description:payment_authorize.field_payment_acquirer_authorize_transaction_key
 msgid "API Transaction Key"
+msgstr ""
+
+#. module: payment_authorize
+#: model:payment.acquirer,name:payment_authorize.payment_acquirer_authorize
+msgid "Authorize.Net"
 msgstr ""
 
 #. module: payment_authorize
@@ -50,14 +78,6 @@
 msgid "Payment Transaction"
 msgstr "Pago de Transacción"
 
-<<<<<<< HEAD
-#~ msgid ""
-#~ "You will be redirected to the Authorize website after clicking on the "
-#~ "payment button."
-#~ msgstr ""
-#~ "Usted será re-dirigido a la página web Autorizar después de hacer clic en "
-#~ "el botón de pago."
-=======
 #. module: payment_authorize
 #: model:payment.acquirer,pre_msg:payment_authorize.payment_acquirer_authorize
 msgid ""
@@ -65,5 +85,4 @@
 "payment button."
 msgstr ""
 "Usted será re-dirigido a la página web Autorizar después de hacer clic en el "
-"botón de pago."
->>>>>>> bc1a0a32
+"botón de pago."