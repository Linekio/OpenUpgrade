--- conflicted
+++ resolved
@@ -9,11 +9,7 @@
 msgstr ""
 "Project-Id-Version: Odoo 9.0\n"
 "Report-Msgid-Bugs-To: \n"
-<<<<<<< HEAD
-"POT-Creation-Date: 2016-08-19 10:25+0000\n"
-=======
 "POT-Creation-Date: 2016-08-18 14:07+0000\n"
->>>>>>> bc1a0a32
 "PO-Revision-Date: 2016-05-02 14:37+0000\n"
 "Last-Translator: Jeffery Chenn <jeffery9@gmail.com>\n"
 "Language-Team: Chinese (China) (http://www.transifex.com/odoo/odoo-9/"
@@ -25,8 +21,6 @@
 "Plural-Forms: nplurals=1; plural=0;\n"
 
 #. module: payment_authorize
-<<<<<<< HEAD
-=======
 #: model:payment.acquirer,cancel_msg:payment_authorize.payment_acquirer_authorize
 msgid "<span><i>Cancel,</i> Your payment has been cancelled.</span>"
 msgstr "<span><i>取消,</i> 你的付款已被取消.</span>"
@@ -56,7 +50,6 @@
 msgstr "<span><i>待定,</i> 你的在线支付已完成. 但是你的订单还未确认.</span>"
 
 #. module: payment_authorize
->>>>>>> bc1a0a32
 #: model:ir.model.fields,field_description:payment_authorize.field_payment_acquirer_authorize_login
 msgid "API Login Id"
 msgstr "API 登陆 Id"
@@ -65,6 +58,11 @@
 #: model:ir.model.fields,field_description:payment_authorize.field_payment_acquirer_authorize_transaction_key
 msgid "API Transaction Key"
 msgstr "API 事务密匙"
+
+#. module: payment_authorize
+#: model:payment.acquirer,name:payment_authorize.payment_acquirer_authorize
+msgid "Authorize.Net"
+msgstr "Authorize.Net"
 
 #. module: payment_authorize
 #: model:ir.ui.view,arch_db:payment_authorize.acquirer_form_authorize
@@ -83,32 +81,9 @@
 msgid "Payment Transaction"
 msgstr "支付交易"
 
-#~ msgid "<span><i>Cancel,</i> Your payment has been cancelled.</span>"
-#~ msgstr "<span><i>取消,</i> 你的付款已被取消.</span>"
-
-#~ msgid ""
-#~ "<span><i>Done,</i> Your online payment has been successfully processed. "
-#~ "Thank you for your order.</span>"
-#~ msgstr "<span><i>完成,</i> 你的在线支付已成功完成. 感谢你的订单.</span>"
-
-#~ msgid ""
-#~ "<span><i>Error,</i> Please be aware that an error occurred during the "
-#~ "transaction. The order has been confirmed but won't be paid. Don't "
-#~ "hesitate to contact us if you have any questions on the status of your "
-#~ "order.</span>"
-#~ msgstr ""
-#~ "<span><i>错误,</i> 请注意交易中会发生的错误. 订单已确认但未支付. 如你有任"
-#~ "何关于订单状态的问题, 请及时联系我们.</span>"
-
-#~ msgid ""
-#~ "<span><i>Pending,</i> Your online payment has been successfully "
-#~ "processed. But your order is not validated yet.</span>"
-#~ msgstr "<span><i>待定,</i> 你的在线支付已完成. 但是你的订单还未确认.</span>"
-
-#~ msgid "Authorize.Net"
-#~ msgstr "Authorize.Net"
-
-#~ msgid ""
-#~ "You will be redirected to the Authorize website after clicking on the "
-#~ "payment button."
-#~ msgstr "点击付款按钮后你将会被重定向到授权的网站"+#. module: payment_authorize
+#: model:payment.acquirer,pre_msg:payment_authorize.payment_acquirer_authorize
+msgid ""
+"You will be redirected to the Authorize website after clicking on the "
+"payment button."
+msgstr "点击付款按钮后你将会被重定向到授权的网站"