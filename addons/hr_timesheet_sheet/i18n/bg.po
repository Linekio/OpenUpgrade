# Bulgarian translation for openobject-addons
# Copyright (c) 2014 Rosetta Contributors and Canonical Ltd 2014
# This file is distributed under the same license as the openobject-addons package.
# FIRST AUTHOR <EMAIL@ADDRESS>, 2014.
#
msgid ""
msgstr ""
<<<<<<< HEAD
"Project-Id-Version: openobject-addons\n"
"Report-Msgid-Bugs-To: FULL NAME <EMAIL@ADDRESS>\n"
"POT-Creation-Date: 2014-09-23 16:27+0000\n"
"PO-Revision-Date: 2014-08-14 16:10+0000\n"
"Last-Translator: FULL NAME <EMAIL@ADDRESS>\n"
"Language-Team: Bulgarian <bg@li.org>\n"
=======
"Project-Id-Version: Odoo 8.0\n"
"Report-Msgid-Bugs-To: \n"
"POT-Creation-Date: 2015-01-21 14:07+0000\n"
"PO-Revision-Date: 2016-07-17 04:10+0000\n"
"Last-Translator: Martin Trigaux\n"
"Language-Team: Bulgarian (http://www.transifex.com/odoo/odoo-8/language/bg/)\n"
>>>>>>> 84f9cdd1
"MIME-Version: 1.0\n"
"Content-Type: text/plain; charset=UTF-8\n"
"Content-Transfer-Encoding: 8bit\n"
"X-Launchpad-Export-Date: 2014-09-24 09:13+0000\n"
"X-Generator: Launchpad (build 17196)\n"

#. module: hr_timesheet_sheet
#: help:hr_timesheet_sheet.sheet,state:0
msgid ""
" * The 'Draft' status is used when a user is encoding a new and unconfirmed "
"timesheet.                 \n"
"* The 'Confirmed' status is used for to confirm the timesheet by user.       "
"          \n"
"* The 'Done' status is used when users timesheet is accepted by his/her "
"senior."
msgstr ""

#. module: hr_timesheet_sheet
#: field:hr.timesheet.report,nbr:0
msgid "# Nbr Timesheet"
msgstr ""

#. module: hr_timesheet_sheet
#: field:hr.timesheet.report,total_attendance:0
msgid "# Total Attendance"
msgstr ""

#. module: hr_timesheet_sheet
#: field:hr.timesheet.report,total_diff:0
msgid "# Total Diff"
msgstr ""

#. module: hr_timesheet_sheet
#: field:hr.timesheet.report,total_timesheet:0
msgid "# Total Timesheet"
msgstr ""

#. module: hr_timesheet_sheet
#: model:ir.actions.act_window,help:hr_timesheet_sheet.act_hr_timesheet_sheet_form
msgid ""
"<p class=\"oe_view_nocontent_create\">\n"
"                New timesheet to approve.\n"
"              </p><p>\n"
"                You must record timesheets every day and confirm at the end\n"
"                of the week. Once the timesheet is confirmed, it should be\n"
"                validated by a manager.\n"
"              </p><p>\n"
"                Timesheets can also be invoiced to customers, depending on "
"the\n"
"                configuration of each project's related contract.\n"
"              </p>\n"
"            "
msgstr ""

#. module: hr_timesheet_sheet
#: selection:hr_timesheet_sheet.sheet,state_attendance:0
msgid "Absent"
msgstr "Отсъстващ"

#. module: hr_timesheet_sheet
#. openerp-web
#: code:addons/hr_timesheet_sheet/static/src/xml/timesheet.xml:33
#, python-format
msgid "Add"
msgstr ""

#. module: hr_timesheet_sheet
#. openerp-web
#: code:addons/hr_timesheet_sheet/static/src/xml/timesheet.xml:39
#, python-format
msgid "Add a Line"
msgstr ""

#. module: hr_timesheet_sheet
#: field:hr.config.settings,timesheet_max_difference:0
msgid ""
"Allow a difference of time between timesheets and attendances of (in hours)"
msgstr ""

#. module: hr_timesheet_sheet
#: help:hr.config.settings,timesheet_max_difference:0
#: help:res.company,timesheet_max_difference:0
msgid ""
"Allowed difference in hours between the sign in/out and the timesheet "
"computation for one sheet. Set this to 0 if you do not want any control."
msgstr ""

#. module: hr_timesheet_sheet
#: model:ir.model,name:hr_timesheet_sheet.model_account_analytic_account
msgid "Analytic Account"
msgstr "Аналитична сметка"

#. module: hr_timesheet_sheet
#: model:ir.model,name:hr_timesheet_sheet.model_account_analytic_line
msgid "Analytic Line"
msgstr ""

#. module: hr_timesheet_sheet
#: field:hr_timesheet_sheet.sheet,account_ids:0
msgid "Analytic accounts"
msgstr "Аналитични сметки"

#. module: hr_timesheet_sheet
#: view:hr_timesheet_sheet.sheet:hr_timesheet_sheet.hr_timesheet_sheet_form
msgid "Approve"
msgstr "Одобряване"

#. module: hr_timesheet_sheet
#: selection:hr_timesheet_sheet.sheet,state:0
msgid "Approved"
msgstr ""

#. module: hr_timesheet_sheet
#: field:hr_timesheet_sheet.sheet.day,total_attendance:0
#: model:ir.model,name:hr_timesheet_sheet.model_hr_attendance
msgid "Attendance"
msgstr ""

#. module: hr_timesheet_sheet
#: view:hr_timesheet_sheet.sheet:hr_timesheet_sheet.hr_timesheet_sheet_form
#: field:hr_timesheet_sheet.sheet,attendance_count:0
#: field:hr_timesheet_sheet.sheet,attendances_ids:0
#: model:ir.actions.act_window,name:hr_timesheet_sheet.act_hr_timesheet_sheet_sheet_2_hr_attendance
msgid "Attendances"
msgstr ""

#. module: hr_timesheet_sheet
#: view:hr.timesheet.current.open:hr_timesheet_sheet.view_hr_timesheet_current_open
msgid "Cancel"
msgstr "Отказ"

#. module: hr_timesheet_sheet
#. openerp-web
#: code:addons/hr_timesheet_sheet/static/src/xml/timesheet.xml:56
#, python-format
msgid "Click to add projects, contracts or analytic accounts."
msgstr ""

#. module: hr_timesheet_sheet
#: model:ir.model,name:hr_timesheet_sheet.model_res_company
msgid "Companies"
msgstr "Фирми"

#. module: hr_timesheet_sheet
#: field:hr_timesheet_sheet.sheet,company_id:0
msgid "Company"
msgstr "Фирма"

#. module: hr_timesheet_sheet
#: code:addons/hr_timesheet_sheet/hr_timesheet_sheet.py:75
#: code:addons/hr_timesheet_sheet/hr_timesheet_sheet.py:91
#, python-format
msgid "Configuration Error!"
msgstr ""

#. module: hr_timesheet_sheet
#: view:hr.timesheet.report:hr_timesheet_sheet.view_timesheet_report_search
#: selection:hr.timesheet.report,state:0
msgid "Confirmed"
msgstr "Потвърден"

#. module: hr_timesheet_sheet
#: view:hr_timesheet_sheet.sheet:hr_timesheet_sheet.view_hr_timesheet_sheet_filter
msgid "Confirmed Timesheets"
msgstr ""

#. module: hr_timesheet_sheet
#: field:hr.timesheet.current.open,create_uid:0
#: field:hr_timesheet_sheet.sheet,create_uid:0
msgid "Created by"
msgstr ""

#. module: hr_timesheet_sheet
#: field:hr.timesheet.current.open,create_date:0
#: field:hr_timesheet_sheet.sheet,create_date:0
msgid "Created on"
msgstr ""

#. module: hr_timesheet_sheet
#: field:hr_timesheet_sheet.sheet,state_attendance:0
msgid "Current Status"
msgstr "Текущ статус"

#. module: hr_timesheet_sheet
#: field:hr_timesheet_sheet.sheet.day,name:0
msgid "Date"
msgstr "Дата"

#. module: hr_timesheet_sheet
#: field:hr.timesheet.report,date_from:0
#: field:hr_timesheet_sheet.sheet,date_from:0
msgid "Date from"
msgstr "Дата от"

#. module: hr_timesheet_sheet
#: help:hr_timesheet_sheet.sheet,message_last_post:0
msgid "Date of the last message posted on the record."
msgstr "Дата на последното съобщение, публикувано на записа."

#. module: hr_timesheet_sheet
#: field:hr.timesheet.report,date_to:0
#: field:hr_timesheet_sheet.sheet,date_to:0
msgid "Date to"
msgstr "Дата за"

#. module: hr_timesheet_sheet
#: selection:hr.config.settings,timesheet_range:0
#: selection:res.company,timesheet_range:0
msgid "Day"
msgstr "Ден"

#. module: hr_timesheet_sheet
#: view:hr.timesheet.report:hr_timesheet_sheet.view_timesheet_report_search
#: field:hr.timesheet.report,department_id:0
#: view:hr_timesheet_sheet.sheet:hr_timesheet_sheet.view_hr_timesheet_sheet_filter
#: field:hr_timesheet_sheet.sheet,department_id:0
msgid "Department"
msgstr "Отдел"

#. module: hr_timesheet_sheet
#: view:hr_timesheet_sheet.sheet:hr_timesheet_sheet.hr_timesheet_sheet_form
msgid "Details"
msgstr ""

#. module: hr_timesheet_sheet
#: field:hr_timesheet_sheet.sheet,total_difference:0
#: field:hr_timesheet_sheet.sheet.day,total_difference:0
msgid "Difference"
msgstr "Разлика"

#. module: hr_timesheet_sheet
#: view:hr_timesheet_sheet.sheet:hr_timesheet_sheet.hr_timesheet_sheet_form
msgid "Differences"
msgstr ""

#. module: hr_timesheet_sheet
#: view:hr.timesheet.report:hr_timesheet_sheet.view_timesheet_report_search
#: selection:hr.timesheet.report,state:0
msgid "Done"
msgstr "Завършен"

#. module: hr_timesheet_sheet
#: view:hr.timesheet.report:hr_timesheet_sheet.view_timesheet_report_search
#: selection:hr.timesheet.report,state:0
msgid "Draft"
msgstr "Проект"

#. module: hr_timesheet_sheet
#: field:hr_timesheet_sheet.sheet,employee_id:0
#: model:ir.model,name:hr_timesheet_sheet.model_hr_employee
msgid "Employee"
msgstr "Служител"

#. module: hr_timesheet_sheet
#: view:hr_timesheet_sheet.sheet:hr_timesheet_sheet.view_hr_timesheet_sheet_filter
msgid "Employees"
msgstr "Служители"

#. module: hr_timesheet_sheet
#: code:addons/hr_timesheet_sheet/hr_timesheet_sheet.py:100
#, python-format
msgid "Error ! Sign in (resp. Sign out) must follow Sign out (resp. Sign in)"
msgstr ""

#. module: hr_timesheet_sheet
#: code:addons/hr_timesheet_sheet/hr_timesheet_sheet.py:66
#: code:addons/hr_timesheet_sheet/hr_timesheet_sheet.py:71
#: code:addons/hr_timesheet_sheet/hr_timesheet_sheet.py:73
#: code:addons/hr_timesheet_sheet/hr_timesheet_sheet.py:85
#: code:addons/hr_timesheet_sheet/hr_timesheet_sheet.py:87
#: code:addons/hr_timesheet_sheet/hr_timesheet_sheet.py:89
#: code:addons/hr_timesheet_sheet/hr_timesheet_sheet.py:381
#: code:addons/hr_timesheet_sheet/hr_timesheet_sheet.py:494
#: code:addons/hr_timesheet_sheet/hr_timesheet_sheet.py:522
#: code:addons/hr_timesheet_sheet/wizard/hr_timesheet_current.py:38
#, python-format
msgid "Error!"
msgstr ""

#. module: hr_timesheet_sheet
#: model:ir.filters,name:hr_timesheet_sheet.filter_hr_timesheet_report_external_timesheets
msgid "External Timesheet"
msgstr ""

#. module: hr_timesheet_sheet
#: field:hr_timesheet_sheet.sheet,message_follower_ids:0
msgid "Followers"
msgstr ""

#. module: hr_timesheet_sheet
#: view:hr_timesheet_sheet.sheet:hr_timesheet_sheet.view_hr_timesheet_sheet_filter
msgid "Group By"
msgstr ""

#. module: hr_timesheet_sheet
#: help:hr_timesheet_sheet.sheet,message_summary:0
msgid ""
"Holds the Chatter summary (number of messages, ...). This summary is "
"directly in html format in order to be inserted in kanban views."
msgstr ""

#. module: hr_timesheet_sheet
#: view:hr_timesheet_sheet.sheet:hr_timesheet_sheet.hr_timesheet_sheet_form
msgid "Hours"
msgstr "Часове"

#. module: hr_timesheet_sheet
#: field:hr.timesheet.current.open,id:0
#: field:hr_timesheet_sheet.sheet,id:0
#: field:hr_timesheet_sheet.sheet.account,id:0
#: field:hr_timesheet_sheet.sheet.day,id:0
msgid "ID"
msgstr ""

#. module: hr_timesheet_sheet
#: help:hr_timesheet_sheet.sheet,message_unread:0
msgid "If checked new messages require your attention."
msgstr ""

#. module: hr_timesheet_sheet
#: view:hr_timesheet_sheet.sheet:hr_timesheet_sheet.view_hr_timesheet_sheet_filter
msgid "In Draft"
msgstr "В проект"

#. module: hr_timesheet_sheet
#: code:addons/hr_timesheet_sheet/hr_timesheet_sheet.py:75
#: code:addons/hr_timesheet_sheet/hr_timesheet_sheet.py:91
#, python-format
msgid ""
"In order to create a timesheet for this employee, you must assign an "
"analytic journal to the employee, like 'Timesheet Journal'."
msgstr ""

#. module: hr_timesheet_sheet
#: code:addons/hr_timesheet_sheet/hr_timesheet_sheet.py:71
#: code:addons/hr_timesheet_sheet/hr_timesheet_sheet.py:85
#, python-format
msgid ""
"In order to create a timesheet for this employee, you must link him/her to a "
"user."
msgstr ""

#. module: hr_timesheet_sheet
#: code:addons/hr_timesheet_sheet/hr_timesheet_sheet.py:73
#, python-format
msgid ""
"In order to create a timesheet for this employee, you must link the employee "
"to a product, like 'Consultant'."
msgstr ""

#. module: hr_timesheet_sheet
#: code:addons/hr_timesheet_sheet/hr_timesheet_sheet.py:89
#, python-format
msgid ""
"In order to create a timesheet for this employee, you must link the employee "
"to a product."
msgstr ""

#. module: hr_timesheet_sheet
#: model:ir.filters,name:hr_timesheet_sheet.filter_hr_timesheet_report_internal_timesheets
msgid "Internal Timesheet"
msgstr ""

#. module: hr_timesheet_sheet
#: code:addons/hr_timesheet_sheet/hr_timesheet_sheet.py:256
#: code:addons/hr_timesheet_sheet/hr_timesheet_sheet.py:258
#, python-format
msgid "Invalid Action!"
msgstr ""

#. module: hr_timesheet_sheet
#: field:hr_timesheet_sheet.sheet.account,invoice_rate:0
msgid "Invoice rate"
msgstr ""

#. module: hr_timesheet_sheet
#: field:hr_timesheet_sheet.sheet,message_is_follower:0
msgid "Is a Follower"
msgstr ""

#. module: hr_timesheet_sheet
#: view:hr.timesheet.current.open:hr_timesheet_sheet.view_hr_timesheet_current_open
msgid "It will open your current timesheet"
msgstr ""

#. module: hr_timesheet_sheet
#: field:hr_timesheet_sheet.sheet,message_last_post:0
msgid "Last Message Date"
msgstr ""

#. module: hr_timesheet_sheet
#: field:hr.timesheet.current.open,write_uid:0
#: field:hr_timesheet_sheet.sheet,write_uid:0
msgid "Last Updated by"
msgstr ""

#. module: hr_timesheet_sheet
#: field:hr.timesheet.current.open,write_date:0
#: field:hr_timesheet_sheet.sheet,write_date:0
msgid "Last Updated on"
msgstr ""

#. module: hr_timesheet_sheet
#: field:hr_timesheet_sheet.sheet,message_ids:0
msgid "Messages"
msgstr ""

#. module: hr_timesheet_sheet
#: help:hr_timesheet_sheet.sheet,message_ids:0
msgid "Messages and communication history"
msgstr "История на събщенията и комуникациите"

#. module: hr_timesheet_sheet
#: selection:hr.config.settings,timesheet_range:0
#: selection:res.company,timesheet_range:0
msgid "Month"
msgstr "Месец"

#. module: hr_timesheet_sheet
#: model:ir.ui.menu,name:hr_timesheet_sheet.menu_act_hr_timesheet_sheet_form_my_current
msgid "My Current Timesheet"
msgstr ""

#. module: hr_timesheet_sheet
#: view:hr.timesheet.current.open:hr_timesheet_sheet.view_hr_timesheet_current_open
#: model:ir.actions.act_window,name:hr_timesheet_sheet.action_hr_timesheet_current_open
#: model:ir.actions.server,name:hr_timesheet_sheet.ir_actions_server_timsheet_sheet
msgid "My Timesheet"
msgstr "Моят график"

#. module: hr_timesheet_sheet
#: model:ir.actions.act_window,help:hr_timesheet_sheet.action_hr_timesheet_current_open
msgid ""
"My Timesheet opens your timesheet so that you can book your activities into "
"the system. From the same form, you can register your attendances (Sign "
"In/Out) and describe the working hours made on the different projects. At "
"the end of the period defined in the company, the timesheet is confirmed by "
"the user and can be validated by his manager. If required, as defined on the "
"project, you can generate the invoices based on the timesheet."
msgstr ""

#. module: hr_timesheet_sheet
#: selection:hr.timesheet.report,state:0
#: selection:hr_timesheet_sheet.sheet,state:0
msgid "New"
msgstr "Нов"

#. module: hr_timesheet_sheet
#: field:hr_timesheet_sheet.sheet,name:0
msgid "Note"
msgstr ""

#. module: hr_timesheet_sheet
#: view:hr.timesheet.current.open:hr_timesheet_sheet.view_hr_timesheet_current_open
#: selection:hr_timesheet_sheet.sheet,state:0
msgid "Open"
msgstr "Отваряне"

#. module: hr_timesheet_sheet
#: code:addons/hr_timesheet_sheet/wizard/hr_timesheet_current.py:50
#, python-format
msgid "Open Timesheet"
msgstr "Отваряне на график"

#. module: hr_timesheet_sheet
#: view:hr_timesheet_sheet.sheet:hr_timesheet_sheet.hr_timesheet_sheet_form
#: field:hr_timesheet_sheet.sheet,period_ids:0
#: view:hr_timesheet_sheet.sheet.day:hr_timesheet_sheet.hr_timesheet_day_tree
msgid "Period"
msgstr "Период"

#. module: hr_timesheet_sheet
#: help:hr.config.settings,timesheet_range:0
#: help:res.company,timesheet_range:0
msgid "Periodicity on which you validate your timesheets."
msgstr ""

#. module: hr_timesheet_sheet
#: code:addons/hr_timesheet_sheet/wizard/hr_timesheet_current.py:38
#, python-format
msgid "Please create an employee and associate it with this user."
msgstr ""

#. module: hr_timesheet_sheet
#: code:addons/hr_timesheet_sheet/hr_timesheet_sheet.py:131
#, python-format
msgid ""
"Please verify that the total difference of the sheet is lower than %.2f."
msgstr ""

#. module: hr_timesheet_sheet
#: selection:hr_timesheet_sheet.sheet,state_attendance:0
msgid "Present"
msgstr "Налична"

#. module: hr_timesheet_sheet
#: field:hr_timesheet_sheet.sheet.account,name:0
msgid "Project / Analytic Account"
msgstr ""

#. module: hr_timesheet_sheet
#: view:hr_timesheet_sheet.sheet:hr_timesheet_sheet.hr_timesheet_sheet_form
msgid "Refuse"
msgstr "Отказ"

#. module: hr_timesheet_sheet
#: view:hr_timesheet_sheet.sheet.account:hr_timesheet_sheet.hr_timesheet_account_filter
msgid "Search Account"
msgstr ""

#. module: hr_timesheet_sheet
#: view:hr_timesheet_sheet.sheet:hr_timesheet_sheet.view_hr_timesheet_sheet_filter
msgid "Search Timesheet"
msgstr ""

#. module: hr_timesheet_sheet
#: view:hr_timesheet_sheet.sheet:hr_timesheet_sheet.hr_timesheet_sheet_form
msgid "Set to Draft"
msgstr "Пращане в проект"

#. module: hr_timesheet_sheet
#: field:hr.analytic.timesheet,sheet_id:0
#: field:hr.attendance,sheet_id:0
#: field:hr_timesheet_sheet.sheet.account,sheet_id:0
#: field:hr_timesheet_sheet.sheet.day,sheet_id:0
msgid "Sheet"
msgstr "Лист"

#. module: hr_timesheet_sheet
#: view:hr_timesheet_sheet.sheet:hr_timesheet_sheet.hr_timesheet_sheet_form
msgid "Sign In"
msgstr "Вписване"

#. module: hr_timesheet_sheet
#: view:hr_timesheet_sheet.sheet:hr_timesheet_sheet.hr_timesheet_sheet_form
msgid "Sign Out"
msgstr "Отписване"

#. module: hr_timesheet_sheet
#: view:hr.timesheet.report:hr_timesheet_sheet.view_timesheet_report_search
#: field:hr.timesheet.report,state:0
#: field:hr_timesheet_sheet.sheet,state:0
msgid "Status"
msgstr ""

#. module: hr_timesheet_sheet
#: view:hr_timesheet_sheet.sheet:hr_timesheet_sheet.hr_timesheet_sheet_form
msgid "Submit to Manager"
msgstr ""

#. module: hr_timesheet_sheet
#: view:hr_timesheet_sheet.sheet:hr_timesheet_sheet.hr_timesheet_sheet_form
#: field:hr_timesheet_sheet.sheet,message_summary:0
msgid "Summary"
msgstr ""

#. module: hr_timesheet_sheet
#: code:addons/hr_timesheet_sheet/hr_timesheet_sheet.py:62
#, python-format
msgid ""
"The timesheet cannot be validated as it does not contain an equal number of "
"sign ins and sign outs."
msgstr ""

#. module: hr_timesheet_sheet
#: view:hr_timesheet_sheet.sheet:hr_timesheet_sheet.hr_timesheet_sheet_form
#: model:ir.model,name:hr_timesheet_sheet.model_hr_timesheet_report
#: model:ir.model,name:hr_timesheet_sheet.model_hr_timesheet_sheet_sheet
msgid "Timesheet"
msgstr "График"

#. module: hr_timesheet_sheet
#: view:hr_timesheet_sheet.sheet:hr_timesheet_sheet.hr_timesheet_sheet_form
#: field:hr_timesheet_sheet.sheet,timesheet_activity_count:0
#: model:ir.actions.act_window,name:hr_timesheet_sheet.act_hr_timesheet_sheet_sheet_2_hr_analytic_timesheet
msgid "Timesheet Activities"
msgstr ""

#. module: hr_timesheet_sheet
#: model:ir.model,name:hr_timesheet_sheet.model_hr_analytic_timesheet
msgid "Timesheet Line"
msgstr "Ред в график"

#. module: hr_timesheet_sheet
#: view:hr_timesheet_sheet.sheet:hr_timesheet_sheet.hr_timesheet_sheet_form
msgid "Timesheet Period"
msgstr ""

#. module: hr_timesheet_sheet
#: field:res.company,timesheet_max_difference:0
msgid "Timesheet allowed difference(Hours)"
msgstr ""

#. module: hr_timesheet_sheet
#: model:ir.actions.act_window,name:hr_timesheet_sheet.act_hr_timesheet_sheet_sheet_by_account
msgid "Timesheet by Account"
msgstr "График според сметка"

#. module: hr_timesheet_sheet
#: view:hr_timesheet_sheet.sheet.account:hr_timesheet_sheet.hr_timesheet_account_form
#: view:hr_timesheet_sheet.sheet.account:hr_timesheet_sheet.hr_timesheet_account_tree
msgid "Timesheet by Accounts"
msgstr ""

#. module: hr_timesheet_sheet
#: model:ir.actions.act_window,name:hr_timesheet_sheet.act_hr_timesheet_sheet_sheet_by_day
msgid "Timesheet by Day"
msgstr ""

#. module: hr_timesheet_sheet
#: field:hr_timesheet_sheet.sheet,timesheet_ids:0
msgid "Timesheet lines"
msgstr ""

#. module: hr_timesheet_sheet
#: field:res.company,timesheet_range:0
msgid "Timesheet range"
msgstr ""

#. module: hr_timesheet_sheet
#: view:hr.employee:hr_timesheet_sheet.hr_timesheet_sheet_employee_extd_form
#: field:hr.employee,timesheet_count:0
#: view:hr_timesheet_sheet.sheet:hr_timesheet_sheet.hr_timesheet_sheet_form
#: view:hr_timesheet_sheet.sheet:hr_timesheet_sheet.hr_timesheet_sheet_tree_simplified
#: model:ir.actions.act_window,name:hr_timesheet_sheet.act_hr_employee_2_hr_timesheet
#: view:res.company:hr_timesheet_sheet.hr_timesheet_sheet_company
msgid "Timesheets"
msgstr "Графици"

#. module: hr_timesheet_sheet
#: model:ir.model,name:hr_timesheet_sheet.model_hr_timesheet_sheet_sheet_account
#: model:ir.model,name:hr_timesheet_sheet.model_hr_timesheet_sheet_sheet_day
msgid "Timesheets by Period"
msgstr "Графици по период"

#. module: hr_timesheet_sheet
#: model:ir.actions.act_window,name:hr_timesheet_sheet.act_hr_timesheet_sheet_form
#: model:ir.ui.menu,name:hr_timesheet_sheet.menu_act_hr_timesheet_sheet_form
msgid "Timesheets to Validate"
msgstr ""

#. module: hr_timesheet_sheet
#: view:hr_timesheet_sheet.sheet:hr_timesheet_sheet.view_hr_timesheet_sheet_filter
msgid "To Approve"
msgstr "За одобрение"

#. module: hr_timesheet_sheet
#. openerp-web
#: code:addons/hr_timesheet_sheet/static/src/xml/timesheet.xml:15
#: code:addons/hr_timesheet_sheet/static/src/xml/timesheet.xml:40
#: view:hr_timesheet_sheet.sheet.account:hr_timesheet_sheet.hr_timesheet_account_form
#: view:hr_timesheet_sheet.sheet.account:hr_timesheet_sheet.hr_timesheet_account_tree
#, python-format
msgid "Total"
msgstr "Общо"

#. module: hr_timesheet_sheet
#: field:hr_timesheet_sheet.sheet,total_attendance:0
msgid "Total Attendance"
msgstr ""

#. module: hr_timesheet_sheet
#: view:hr_timesheet_sheet.sheet.day:hr_timesheet_sheet.hr_timesheet_day_tree
msgid "Total Attendances"
msgstr ""

#. module: hr_timesheet_sheet
#: view:hr_timesheet_sheet.sheet.day:hr_timesheet_sheet.hr_timesheet_day_tree
msgid "Total Difference"
msgstr ""

#. module: hr_timesheet_sheet
#: field:hr_timesheet_sheet.sheet.account,total:0
msgid "Total Time"
msgstr "Общо време"

#. module: hr_timesheet_sheet
#: field:hr_timesheet_sheet.sheet,total_timesheet:0
#: view:hr_timesheet_sheet.sheet.day:hr_timesheet_sheet.hr_timesheet_day_tree
#: field:hr_timesheet_sheet.sheet.day,total_timesheet:0
msgid "Total Timesheet"
msgstr ""

#. module: hr_timesheet_sheet
#: view:hr.timesheet.report:hr_timesheet_sheet.view_timesheet_report_search
#: field:hr.timesheet.report,to_invoice:0
msgid "Type of Invoicing"
msgstr ""

#. module: hr_timesheet_sheet
#: field:hr_timesheet_sheet.sheet,message_unread:0
msgid "Unread Messages"
msgstr ""

#. module: hr_timesheet_sheet
#: view:hr_timesheet_sheet.sheet:hr_timesheet_sheet.view_hr_timesheet_sheet_filter
msgid "Unvalidated Timesheets"
msgstr ""

#. module: hr_timesheet_sheet
#: field:hr_timesheet_sheet.sheet,user_id:0
msgid "User"
msgstr "Потребител"

#. module: hr_timesheet_sheet
#: code:addons/hr_timesheet_sheet/hr_timesheet_sheet.py:496
#: code:addons/hr_timesheet_sheet/hr_timesheet_sheet.py:515
#, python-format
msgid "User Error!"
msgstr ""

#. module: hr_timesheet_sheet
#: field:hr.config.settings,timesheet_range:0
msgid "Validate timesheets every"
msgstr ""

#. module: hr_timesheet_sheet
#: selection:hr_timesheet_sheet.sheet,state:0
msgid "Waiting Approval"
msgstr ""

#. module: hr_timesheet_sheet
#: code:addons/hr_timesheet_sheet/hr_timesheet_sheet.py:100
#, python-format
msgid "Warning !"
msgstr "Предупреждение!"

#. module: hr_timesheet_sheet
#: code:addons/hr_timesheet_sheet/hr_timesheet_sheet.py:131
#, python-format
msgid "Warning!"
msgstr ""

#. module: hr_timesheet_sheet
#: field:hr_timesheet_sheet.sheet,website_message_ids:0
msgid "Website Messages"
msgstr ""

#. module: hr_timesheet_sheet
#: help:hr_timesheet_sheet.sheet,website_message_ids:0
msgid "Website communication history"
msgstr ""

#. module: hr_timesheet_sheet
#: selection:hr.config.settings,timesheet_range:0
#: selection:res.company,timesheet_range:0
msgid "Week"
msgstr "Седмица"

#. module: hr_timesheet_sheet
#: code:addons/hr_timesheet_sheet/hr_timesheet_sheet.py:248
#, python-format
msgid "Week "
msgstr ""

#. module: hr_timesheet_sheet
#: code:addons/hr_timesheet_sheet/hr_timesheet_sheet.py:496
#, python-format
msgid ""
"You can not enter an attendance date outside the current timesheet dates."
msgstr ""

#. module: hr_timesheet_sheet
#: code:addons/hr_timesheet_sheet/hr_timesheet_sheet.py:494
#, python-format
msgid ""
"You can not enter an attendance in a submitted timesheet. Ask your manager "
"to reset it before adding attendance."
msgstr ""

#. module: hr_timesheet_sheet
#: code:addons/hr_timesheet_sheet/hr_timesheet_sheet.py:258
#, python-format
msgid "You cannot delete a timesheet which have attendance entries."
msgstr ""

#. module: hr_timesheet_sheet
#: code:addons/hr_timesheet_sheet/hr_timesheet_sheet.py:256
#, python-format
msgid "You cannot delete a timesheet which is already confirmed."
msgstr ""

#. module: hr_timesheet_sheet
#: code:addons/hr_timesheet_sheet/hr_timesheet_sheet.py:66
#, python-format
msgid "You cannot duplicate a timesheet."
msgstr ""

#. module: hr_timesheet_sheet
#: code:addons/hr_timesheet_sheet/hr_timesheet_sheet.py:515
#, python-format
msgid ""
"You cannot enter an attendance date outside the current timesheet dates."
msgstr ""

#. module: hr_timesheet_sheet
#: constraint:hr_timesheet_sheet.sheet:0
msgid ""
"You cannot have 2 timesheets that overlap!\n"
"Please use the menu 'My Current Timesheet' to avoid this problem."
msgstr ""

#. module: hr_timesheet_sheet
#: code:addons/hr_timesheet_sheet/hr_timesheet_sheet.py:87
#, python-format
msgid ""
"You cannot have 2 timesheets that overlap!\n"
"You should use the menu 'My Timesheet' to avoid this problem."
msgstr ""

#. module: hr_timesheet_sheet
#: constraint:hr.analytic.timesheet:0
msgid "You cannot modify an entry in a Confirmed/Done timesheet !"
msgstr ""

#. module: hr_timesheet_sheet
#: code:addons/hr_timesheet_sheet/hr_timesheet_sheet.py:522
#, python-format
msgid "You cannot modify an entry in a confirmed timesheet"
msgstr ""

#. module: hr_timesheet_sheet
#: code:addons/hr_timesheet_sheet/hr_timesheet_sheet.py:381
#, python-format
msgid "You cannot modify an entry in a confirmed timesheet."
msgstr ""

#. module: hr_timesheet_sheet
#. openerp-web
#: code:addons/hr_timesheet_sheet/static/src/xml/timesheet.xml:58
#, python-format
msgid ""
"You will be able to register your working hours and\n"
"                        activities."
msgstr ""<|MERGE_RESOLUTION|>--- conflicted
+++ resolved
@@ -1,40 +1,29 @@
-# Bulgarian translation for openobject-addons
-# Copyright (c) 2014 Rosetta Contributors and Canonical Ltd 2014
-# This file is distributed under the same license as the openobject-addons package.
-# FIRST AUTHOR <EMAIL@ADDRESS>, 2014.
-#
-msgid ""
-msgstr ""
-<<<<<<< HEAD
-"Project-Id-Version: openobject-addons\n"
-"Report-Msgid-Bugs-To: FULL NAME <EMAIL@ADDRESS>\n"
-"POT-Creation-Date: 2014-09-23 16:27+0000\n"
-"PO-Revision-Date: 2014-08-14 16:10+0000\n"
-"Last-Translator: FULL NAME <EMAIL@ADDRESS>\n"
-"Language-Team: Bulgarian <bg@li.org>\n"
-=======
+# Translation of Odoo Server.
+# This file contains the translation of the following modules:
+# * hr_timesheet_sheet
+# 
+# Translators:
+# FIRST AUTHOR <EMAIL@ADDRESS>, 2014
+msgid ""
+msgstr ""
 "Project-Id-Version: Odoo 8.0\n"
 "Report-Msgid-Bugs-To: \n"
 "POT-Creation-Date: 2015-01-21 14:07+0000\n"
 "PO-Revision-Date: 2016-07-17 04:10+0000\n"
 "Last-Translator: Martin Trigaux\n"
 "Language-Team: Bulgarian (http://www.transifex.com/odoo/odoo-8/language/bg/)\n"
->>>>>>> 84f9cdd1
 "MIME-Version: 1.0\n"
 "Content-Type: text/plain; charset=UTF-8\n"
-"Content-Transfer-Encoding: 8bit\n"
-"X-Launchpad-Export-Date: 2014-09-24 09:13+0000\n"
-"X-Generator: Launchpad (build 17196)\n"
+"Content-Transfer-Encoding: \n"
+"Language: bg\n"
+"Plural-Forms: nplurals=2; plural=(n != 1);\n"
 
 #. module: hr_timesheet_sheet
 #: help:hr_timesheet_sheet.sheet,state:0
 msgid ""
-" * The 'Draft' status is used when a user is encoding a new and unconfirmed "
-"timesheet.                 \n"
-"* The 'Confirmed' status is used for to confirm the timesheet by user.       "
-"          \n"
-"* The 'Done' status is used when users timesheet is accepted by his/her "
-"senior."
+" * The 'Draft' status is used when a user is encoding a new and unconfirmed timesheet.                 \n"
+"* The 'Confirmed' status is used for to confirm the timesheet by user.                 \n"
+"* The 'Done' status is used when users timesheet is accepted by his/her senior."
 msgstr ""
 
 #. module: hr_timesheet_sheet
@@ -67,8 +56,7 @@
 "                of the week. Once the timesheet is confirmed, it should be\n"
 "                validated by a manager.\n"
 "              </p><p>\n"
-"                Timesheets can also be invoiced to customers, depending on "
-"the\n"
+"                Timesheets can also be invoiced to customers, depending on the\n"
 "                configuration of each project's related contract.\n"
 "              </p>\n"
 "            "
@@ -84,7 +72,7 @@
 #: code:addons/hr_timesheet_sheet/static/src/xml/timesheet.xml:33
 #, python-format
 msgid "Add"
-msgstr ""
+msgstr "Добавяне"
 
 #. module: hr_timesheet_sheet
 #. openerp-web
@@ -115,7 +103,7 @@
 #. module: hr_timesheet_sheet
 #: model:ir.model,name:hr_timesheet_sheet.model_account_analytic_line
 msgid "Analytic Line"
-msgstr ""
+msgstr "Аналитичен ред"
 
 #. module: hr_timesheet_sheet
 #: field:hr_timesheet_sheet.sheet,account_ids:0
@@ -130,7 +118,7 @@
 #. module: hr_timesheet_sheet
 #: selection:hr_timesheet_sheet.sheet,state:0
 msgid "Approved"
-msgstr ""
+msgstr "Одобрен"
 
 #. module: hr_timesheet_sheet
 #: field:hr_timesheet_sheet.sheet.day,total_attendance:0
@@ -144,7 +132,7 @@
 #: field:hr_timesheet_sheet.sheet,attendances_ids:0
 #: model:ir.actions.act_window,name:hr_timesheet_sheet.act_hr_timesheet_sheet_sheet_2_hr_attendance
 msgid "Attendances"
-msgstr ""
+msgstr "Присъствия"
 
 #. module: hr_timesheet_sheet
 #: view:hr.timesheet.current.open:hr_timesheet_sheet.view_hr_timesheet_current_open
@@ -173,7 +161,7 @@
 #: code:addons/hr_timesheet_sheet/hr_timesheet_sheet.py:91
 #, python-format
 msgid "Configuration Error!"
-msgstr ""
+msgstr "Грешка при настройване!"
 
 #. module: hr_timesheet_sheet
 #: view:hr.timesheet.report:hr_timesheet_sheet.view_timesheet_report_search
@@ -190,13 +178,13 @@
 #: field:hr.timesheet.current.open,create_uid:0
 #: field:hr_timesheet_sheet.sheet,create_uid:0
 msgid "Created by"
-msgstr ""
+msgstr "Създадено от"
 
 #. module: hr_timesheet_sheet
 #: field:hr.timesheet.current.open,create_date:0
 #: field:hr_timesheet_sheet.sheet,create_date:0
 msgid "Created on"
-msgstr ""
+msgstr "Създадено на"
 
 #. module: hr_timesheet_sheet
 #: field:hr_timesheet_sheet.sheet,state_attendance:0
@@ -242,7 +230,7 @@
 #. module: hr_timesheet_sheet
 #: view:hr_timesheet_sheet.sheet:hr_timesheet_sheet.hr_timesheet_sheet_form
 msgid "Details"
-msgstr ""
+msgstr "Подробности"
 
 #. module: hr_timesheet_sheet
 #: field:hr_timesheet_sheet.sheet,total_difference:0
@@ -297,7 +285,7 @@
 #: code:addons/hr_timesheet_sheet/wizard/hr_timesheet_current.py:38
 #, python-format
 msgid "Error!"
-msgstr ""
+msgstr "Грешка!"
 
 #. module: hr_timesheet_sheet
 #: model:ir.filters,name:hr_timesheet_sheet.filter_hr_timesheet_report_external_timesheets
@@ -307,19 +295,19 @@
 #. module: hr_timesheet_sheet
 #: field:hr_timesheet_sheet.sheet,message_follower_ids:0
 msgid "Followers"
-msgstr ""
+msgstr "Последователи"
 
 #. module: hr_timesheet_sheet
 #: view:hr_timesheet_sheet.sheet:hr_timesheet_sheet.view_hr_timesheet_sheet_filter
 msgid "Group By"
-msgstr ""
+msgstr "Групиране по"
 
 #. module: hr_timesheet_sheet
 #: help:hr_timesheet_sheet.sheet,message_summary:0
 msgid ""
 "Holds the Chatter summary (number of messages, ...). This summary is "
 "directly in html format in order to be inserted in kanban views."
-msgstr ""
+msgstr "Съдържа обобщена информация за Chatter - чат (брой съобщения и т.н).Това резшме е директно във формат HTML с цел да бъде вмъквано в изгледи kanban."
 
 #. module: hr_timesheet_sheet
 #: view:hr_timesheet_sheet.sheet:hr_timesheet_sheet.hr_timesheet_sheet_form
@@ -327,12 +315,11 @@
 msgstr "Часове"
 
 #. module: hr_timesheet_sheet
-#: field:hr.timesheet.current.open,id:0
-#: field:hr_timesheet_sheet.sheet,id:0
+#: field:hr.timesheet.current.open,id:0 field:hr_timesheet_sheet.sheet,id:0
 #: field:hr_timesheet_sheet.sheet.account,id:0
 #: field:hr_timesheet_sheet.sheet.day,id:0
 msgid "ID"
-msgstr ""
+msgstr "ID"
 
 #. module: hr_timesheet_sheet
 #: help:hr_timesheet_sheet.sheet,message_unread:0
@@ -358,24 +345,24 @@
 #: code:addons/hr_timesheet_sheet/hr_timesheet_sheet.py:85
 #, python-format
 msgid ""
-"In order to create a timesheet for this employee, you must link him/her to a "
-"user."
+"In order to create a timesheet for this employee, you must link him/her to a"
+" user."
 msgstr ""
 
 #. module: hr_timesheet_sheet
 #: code:addons/hr_timesheet_sheet/hr_timesheet_sheet.py:73
 #, python-format
 msgid ""
-"In order to create a timesheet for this employee, you must link the employee "
-"to a product, like 'Consultant'."
+"In order to create a timesheet for this employee, you must link the employee"
+" to a product, like 'Consultant'."
 msgstr ""
 
 #. module: hr_timesheet_sheet
 #: code:addons/hr_timesheet_sheet/hr_timesheet_sheet.py:89
 #, python-format
 msgid ""
-"In order to create a timesheet for this employee, you must link the employee "
-"to a product."
+"In order to create a timesheet for this employee, you must link the employee"
+" to a product."
 msgstr ""
 
 #. module: hr_timesheet_sheet
@@ -398,7 +385,7 @@
 #. module: hr_timesheet_sheet
 #: field:hr_timesheet_sheet.sheet,message_is_follower:0
 msgid "Is a Follower"
-msgstr ""
+msgstr "Е последовател"
 
 #. module: hr_timesheet_sheet
 #: view:hr.timesheet.current.open:hr_timesheet_sheet.view_hr_timesheet_current_open
@@ -408,24 +395,24 @@
 #. module: hr_timesheet_sheet
 #: field:hr_timesheet_sheet.sheet,message_last_post:0
 msgid "Last Message Date"
-msgstr ""
+msgstr "Дата на последното съобщение"
 
 #. module: hr_timesheet_sheet
 #: field:hr.timesheet.current.open,write_uid:0
 #: field:hr_timesheet_sheet.sheet,write_uid:0
 msgid "Last Updated by"
-msgstr ""
+msgstr "Последно обновено от"
 
 #. module: hr_timesheet_sheet
 #: field:hr.timesheet.current.open,write_date:0
 #: field:hr_timesheet_sheet.sheet,write_date:0
 msgid "Last Updated on"
-msgstr ""
+msgstr "Последно обновено на"
 
 #. module: hr_timesheet_sheet
 #: field:hr_timesheet_sheet.sheet,message_ids:0
 msgid "Messages"
-msgstr ""
+msgstr "Съобщения"
 
 #. module: hr_timesheet_sheet
 #: help:hr_timesheet_sheet.sheet,message_ids:0
@@ -457,8 +444,8 @@
 "the system. From the same form, you can register your attendances (Sign "
 "In/Out) and describe the working hours made on the different projects. At "
 "the end of the period defined in the company, the timesheet is confirmed by "
-"the user and can be validated by his manager. If required, as defined on the "
-"project, you can generate the invoices based on the timesheet."
+"the user and can be validated by his manager. If required, as defined on the"
+" project, you can generate the invoices based on the timesheet."
 msgstr ""
 
 #. module: hr_timesheet_sheet
@@ -470,7 +457,7 @@
 #. module: hr_timesheet_sheet
 #: field:hr_timesheet_sheet.sheet,name:0
 msgid "Note"
-msgstr ""
+msgstr "Бележка"
 
 #. module: hr_timesheet_sheet
 #: view:hr.timesheet.current.open:hr_timesheet_sheet.view_hr_timesheet_current_open
@@ -541,8 +528,7 @@
 msgstr "Пращане в проект"
 
 #. module: hr_timesheet_sheet
-#: field:hr.analytic.timesheet,sheet_id:0
-#: field:hr.attendance,sheet_id:0
+#: field:hr.analytic.timesheet,sheet_id:0 field:hr.attendance,sheet_id:0
 #: field:hr_timesheet_sheet.sheet.account,sheet_id:0
 #: field:hr_timesheet_sheet.sheet.day,sheet_id:0
 msgid "Sheet"
@@ -560,10 +546,9 @@
 
 #. module: hr_timesheet_sheet
 #: view:hr.timesheet.report:hr_timesheet_sheet.view_timesheet_report_search
-#: field:hr.timesheet.report,state:0
-#: field:hr_timesheet_sheet.sheet,state:0
+#: field:hr.timesheet.report,state:0 field:hr_timesheet_sheet.sheet,state:0
 msgid "Status"
-msgstr ""
+msgstr "Състояние"
 
 #. module: hr_timesheet_sheet
 #: view:hr_timesheet_sheet.sheet:hr_timesheet_sheet.hr_timesheet_sheet_form
@@ -574,7 +559,7 @@
 #: view:hr_timesheet_sheet.sheet:hr_timesheet_sheet.hr_timesheet_sheet_form
 #: field:hr_timesheet_sheet.sheet,message_summary:0
 msgid "Summary"
-msgstr ""
+msgstr "Обобщение"
 
 #. module: hr_timesheet_sheet
 #: code:addons/hr_timesheet_sheet/hr_timesheet_sheet.py:62
@@ -712,7 +697,7 @@
 #. module: hr_timesheet_sheet
 #: field:hr_timesheet_sheet.sheet,message_unread:0
 msgid "Unread Messages"
-msgstr ""
+msgstr "Непрочетени съобщения"
 
 #. module: hr_timesheet_sheet
 #: view:hr_timesheet_sheet.sheet:hr_timesheet_sheet.view_hr_timesheet_sheet_filter
@@ -729,7 +714,7 @@
 #: code:addons/hr_timesheet_sheet/hr_timesheet_sheet.py:515
 #, python-format
 msgid "User Error!"
-msgstr ""
+msgstr "Потребителска грешка !"
 
 #. module: hr_timesheet_sheet
 #: field:hr.config.settings,timesheet_range:0
@@ -739,7 +724,7 @@
 #. module: hr_timesheet_sheet
 #: selection:hr_timesheet_sheet.sheet,state:0
 msgid "Waiting Approval"
-msgstr ""
+msgstr "Чака одобрение"
 
 #. module: hr_timesheet_sheet
 #: code:addons/hr_timesheet_sheet/hr_timesheet_sheet.py:100
@@ -751,17 +736,17 @@
 #: code:addons/hr_timesheet_sheet/hr_timesheet_sheet.py:131
 #, python-format
 msgid "Warning!"
-msgstr ""
+msgstr "Предупреждение!"
 
 #. module: hr_timesheet_sheet
 #: field:hr_timesheet_sheet.sheet,website_message_ids:0
 msgid "Website Messages"
-msgstr ""
+msgstr "Съобщения от уебсайта"
 
 #. module: hr_timesheet_sheet
 #: help:hr_timesheet_sheet.sheet,website_message_ids:0
 msgid "Website communication history"
-msgstr ""
+msgstr "История на комуникацията в уебсайта"
 
 #. module: hr_timesheet_sheet
 #: selection:hr.config.settings,timesheet_range:0
@@ -854,4 +839,14 @@
 msgid ""
 "You will be able to register your working hours and\n"
 "                        activities."
-msgstr ""+msgstr ""
+
+#. module: hr_timesheet_sheet
+#: view:hr.timesheet.current.open:hr_timesheet_sheet.view_hr_timesheet_current_open
+msgid "or"
+msgstr "или"
+
+#. module: hr_timesheet_sheet
+#: view:hr_timesheet_sheet.sheet:hr_timesheet_sheet.hr_timesheet_sheet_form
+msgid "to"
+msgstr "до"