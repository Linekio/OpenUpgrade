--- conflicted
+++ resolved
@@ -1,40 +1,29 @@
-# Italian translation for openobject-addons
-# Copyright (c) 2014 Rosetta Contributors and Canonical Ltd 2014
-# This file is distributed under the same license as the openobject-addons package.
-# FIRST AUTHOR <EMAIL@ADDRESS>, 2014.
-#
-msgid ""
-msgstr ""
-<<<<<<< HEAD
-"Project-Id-Version: openobject-addons\n"
-"Report-Msgid-Bugs-To: FULL NAME <EMAIL@ADDRESS>\n"
-"POT-Creation-Date: 2014-09-23 16:27+0000\n"
-"PO-Revision-Date: 2014-08-14 16:10+0000\n"
-"Last-Translator: FULL NAME <EMAIL@ADDRESS>\n"
-"Language-Team: Italian <it@li.org>\n"
-=======
+# Translation of Odoo Server.
+# This file contains the translation of the following modules:
+# * hr_timesheet_sheet
+# 
+# Translators:
+# FIRST AUTHOR <EMAIL@ADDRESS>, 2014
+msgid ""
+msgstr ""
 "Project-Id-Version: Odoo 8.0\n"
 "Report-Msgid-Bugs-To: \n"
 "POT-Creation-Date: 2015-01-21 14:07+0000\n"
 "PO-Revision-Date: 2016-01-07 17:05+0000\n"
 "Last-Translator: Martin Trigaux\n"
 "Language-Team: Italian (http://www.transifex.com/odoo/odoo-8/language/it/)\n"
->>>>>>> 37ed5ce8
 "MIME-Version: 1.0\n"
 "Content-Type: text/plain; charset=UTF-8\n"
-"Content-Transfer-Encoding: 8bit\n"
-"X-Launchpad-Export-Date: 2014-09-24 09:14+0000\n"
-"X-Generator: Launchpad (build 17196)\n"
+"Content-Transfer-Encoding: \n"
+"Language: it\n"
+"Plural-Forms: nplurals=2; plural=(n != 1);\n"
 
 #. module: hr_timesheet_sheet
 #: help:hr_timesheet_sheet.sheet,state:0
 msgid ""
-" * The 'Draft' status is used when a user is encoding a new and unconfirmed "
-"timesheet.                 \n"
-"* The 'Confirmed' status is used for to confirm the timesheet by user.       "
-"          \n"
-"* The 'Done' status is used when users timesheet is accepted by his/her "
-"senior."
+" * The 'Draft' status is used when a user is encoding a new and unconfirmed timesheet.                 \n"
+"* The 'Confirmed' status is used for to confirm the timesheet by user.                 \n"
+"* The 'Done' status is used when users timesheet is accepted by his/her senior."
 msgstr ""
 
 #. module: hr_timesheet_sheet
@@ -67,8 +56,7 @@
 "                of the week. Once the timesheet is confirmed, it should be\n"
 "                validated by a manager.\n"
 "              </p><p>\n"
-"                Timesheets can also be invoiced to customers, depending on "
-"the\n"
+"                Timesheets can also be invoiced to customers, depending on the\n"
 "                configuration of each project's related contract.\n"
 "              </p>\n"
 "            "
@@ -84,7 +72,7 @@
 #: code:addons/hr_timesheet_sheet/static/src/xml/timesheet.xml:33
 #, python-format
 msgid "Add"
-msgstr ""
+msgstr "Aggiungi"
 
 #. module: hr_timesheet_sheet
 #. openerp-web
@@ -115,7 +103,7 @@
 #. module: hr_timesheet_sheet
 #: model:ir.model,name:hr_timesheet_sheet.model_account_analytic_line
 msgid "Analytic Line"
-msgstr ""
+msgstr "Voce conto analitico"
 
 #. module: hr_timesheet_sheet
 #: field:hr_timesheet_sheet.sheet,account_ids:0
@@ -125,7 +113,7 @@
 #. module: hr_timesheet_sheet
 #: view:hr_timesheet_sheet.sheet:hr_timesheet_sheet.hr_timesheet_sheet_form
 msgid "Approve"
-msgstr ""
+msgstr "Approva"
 
 #. module: hr_timesheet_sheet
 #: selection:hr_timesheet_sheet.sheet,state:0
@@ -173,7 +161,7 @@
 #: code:addons/hr_timesheet_sheet/hr_timesheet_sheet.py:91
 #, python-format
 msgid "Configuration Error!"
-msgstr ""
+msgstr "Errore di configurazione!"
 
 #. module: hr_timesheet_sheet
 #: view:hr.timesheet.report:hr_timesheet_sheet.view_timesheet_report_search
@@ -190,13 +178,13 @@
 #: field:hr.timesheet.current.open,create_uid:0
 #: field:hr_timesheet_sheet.sheet,create_uid:0
 msgid "Created by"
-msgstr ""
+msgstr "Creato da"
 
 #. module: hr_timesheet_sheet
 #: field:hr.timesheet.current.open,create_date:0
 #: field:hr_timesheet_sheet.sheet,create_date:0
 msgid "Created on"
-msgstr ""
+msgstr "Creato il"
 
 #. module: hr_timesheet_sheet
 #: field:hr_timesheet_sheet.sheet,state_attendance:0
@@ -217,7 +205,7 @@
 #. module: hr_timesheet_sheet
 #: help:hr_timesheet_sheet.sheet,message_last_post:0
 msgid "Date of the last message posted on the record."
-msgstr ""
+msgstr "Data dell'ultimo messaggio postato per questo record"
 
 #. module: hr_timesheet_sheet
 #: field:hr.timesheet.report,date_to:0
@@ -242,7 +230,7 @@
 #. module: hr_timesheet_sheet
 #: view:hr_timesheet_sheet.sheet:hr_timesheet_sheet.hr_timesheet_sheet_form
 msgid "Details"
-msgstr ""
+msgstr "Dettagli"
 
 #. module: hr_timesheet_sheet
 #: field:hr_timesheet_sheet.sheet,total_difference:0
@@ -282,7 +270,7 @@
 #: code:addons/hr_timesheet_sheet/hr_timesheet_sheet.py:100
 #, python-format
 msgid "Error ! Sign in (resp. Sign out) must follow Sign out (resp. Sign in)"
-msgstr ""
+msgstr "Errore! All'entrata deve corrispondere un'uscita (e viceversa)"
 
 #. module: hr_timesheet_sheet
 #: code:addons/hr_timesheet_sheet/hr_timesheet_sheet.py:66
@@ -307,19 +295,19 @@
 #. module: hr_timesheet_sheet
 #: field:hr_timesheet_sheet.sheet,message_follower_ids:0
 msgid "Followers"
-msgstr ""
+msgstr "Followers"
 
 #. module: hr_timesheet_sheet
 #: view:hr_timesheet_sheet.sheet:hr_timesheet_sheet.view_hr_timesheet_sheet_filter
 msgid "Group By"
-msgstr ""
+msgstr "Raggruppa per"
 
 #. module: hr_timesheet_sheet
 #: help:hr_timesheet_sheet.sheet,message_summary:0
 msgid ""
 "Holds the Chatter summary (number of messages, ...). This summary is "
 "directly in html format in order to be inserted in kanban views."
-msgstr ""
+msgstr "Gestisce il sommario (numero di messaggi, ...) di Chatter. Questo sommario è direttamente in html così da poter essere inserito nelle viste kanban."
 
 #. module: hr_timesheet_sheet
 #: view:hr_timesheet_sheet.sheet:hr_timesheet_sheet.hr_timesheet_sheet_form
@@ -327,17 +315,16 @@
 msgstr "Ore"
 
 #. module: hr_timesheet_sheet
-#: field:hr.timesheet.current.open,id:0
-#: field:hr_timesheet_sheet.sheet,id:0
+#: field:hr.timesheet.current.open,id:0 field:hr_timesheet_sheet.sheet,id:0
 #: field:hr_timesheet_sheet.sheet.account,id:0
 #: field:hr_timesheet_sheet.sheet.day,id:0
 msgid "ID"
-msgstr ""
+msgstr "ID"
 
 #. module: hr_timesheet_sheet
 #: help:hr_timesheet_sheet.sheet,message_unread:0
 msgid "If checked new messages require your attention."
-msgstr ""
+msgstr "Se selezionato, nuovi messaggi richiedono la tua attenzione"
 
 #. module: hr_timesheet_sheet
 #: view:hr_timesheet_sheet.sheet:hr_timesheet_sheet.view_hr_timesheet_sheet_filter
@@ -351,33 +338,31 @@
 msgid ""
 "In order to create a timesheet for this employee, you must assign an "
 "analytic journal to the employee, like 'Timesheet Journal'."
-msgstr ""
-"Per creare un timesheet per questo dipendente, bisogna assegnare un "
-"Sezionale Analitico al dipendente. Ad esempio, 'Sezionale Timesheet'."
+msgstr "Per creare un timesheet per questo dipendente, bisogna assegnare un Sezionale Analitico al dipendente. Ad esempio, 'Sezionale Timesheet'."
 
 #. module: hr_timesheet_sheet
 #: code:addons/hr_timesheet_sheet/hr_timesheet_sheet.py:71
 #: code:addons/hr_timesheet_sheet/hr_timesheet_sheet.py:85
 #, python-format
 msgid ""
-"In order to create a timesheet for this employee, you must link him/her to a "
-"user."
+"In order to create a timesheet for this employee, you must link him/her to a"
+" user."
 msgstr ""
 
 #. module: hr_timesheet_sheet
 #: code:addons/hr_timesheet_sheet/hr_timesheet_sheet.py:73
 #, python-format
 msgid ""
-"In order to create a timesheet for this employee, you must link the employee "
-"to a product, like 'Consultant'."
+"In order to create a timesheet for this employee, you must link the employee"
+" to a product, like 'Consultant'."
 msgstr ""
 
 #. module: hr_timesheet_sheet
 #: code:addons/hr_timesheet_sheet/hr_timesheet_sheet.py:89
 #, python-format
 msgid ""
-"In order to create a timesheet for this employee, you must link the employee "
-"to a product."
+"In order to create a timesheet for this employee, you must link the employee"
+" to a product."
 msgstr ""
 
 #. module: hr_timesheet_sheet
@@ -390,7 +375,7 @@
 #: code:addons/hr_timesheet_sheet/hr_timesheet_sheet.py:258
 #, python-format
 msgid "Invalid Action!"
-msgstr ""
+msgstr "Azione non valida!"
 
 #. module: hr_timesheet_sheet
 #: field:hr_timesheet_sheet.sheet.account,invoice_rate:0
@@ -400,7 +385,7 @@
 #. module: hr_timesheet_sheet
 #: field:hr_timesheet_sheet.sheet,message_is_follower:0
 msgid "Is a Follower"
-msgstr ""
+msgstr "E' un Follower"
 
 #. module: hr_timesheet_sheet
 #: view:hr.timesheet.current.open:hr_timesheet_sheet.view_hr_timesheet_current_open
@@ -410,19 +395,19 @@
 #. module: hr_timesheet_sheet
 #: field:hr_timesheet_sheet.sheet,message_last_post:0
 msgid "Last Message Date"
-msgstr ""
+msgstr "Data Ultimo Messaggio"
 
 #. module: hr_timesheet_sheet
 #: field:hr.timesheet.current.open,write_uid:0
 #: field:hr_timesheet_sheet.sheet,write_uid:0
 msgid "Last Updated by"
-msgstr ""
+msgstr "Ultima modifica di"
 
 #. module: hr_timesheet_sheet
 #: field:hr.timesheet.current.open,write_date:0
 #: field:hr_timesheet_sheet.sheet,write_date:0
 msgid "Last Updated on"
-msgstr ""
+msgstr "Ultima modifica il"
 
 #. module: hr_timesheet_sheet
 #: field:hr_timesheet_sheet.sheet,message_ids:0
@@ -432,7 +417,7 @@
 #. module: hr_timesheet_sheet
 #: help:hr_timesheet_sheet.sheet,message_ids:0
 msgid "Messages and communication history"
-msgstr ""
+msgstr "Storico messaggi e comunicazioni"
 
 #. module: hr_timesheet_sheet
 #: selection:hr.config.settings,timesheet_range:0
@@ -459,8 +444,8 @@
 "the system. From the same form, you can register your attendances (Sign "
 "In/Out) and describe the working hours made on the different projects. At "
 "the end of the period defined in the company, the timesheet is confirmed by "
-"the user and can be validated by his manager. If required, as defined on the "
-"project, you can generate the invoices based on the timesheet."
+"the user and can be validated by his manager. If required, as defined on the"
+" project, you can generate the invoices based on the timesheet."
 msgstr ""
 
 #. module: hr_timesheet_sheet
@@ -472,13 +457,13 @@
 #. module: hr_timesheet_sheet
 #: field:hr_timesheet_sheet.sheet,name:0
 msgid "Note"
-msgstr ""
+msgstr "Nota"
 
 #. module: hr_timesheet_sheet
 #: view:hr.timesheet.current.open:hr_timesheet_sheet.view_hr_timesheet_current_open
 #: selection:hr_timesheet_sheet.sheet,state:0
 msgid "Open"
-msgstr ""
+msgstr "Aperto"
 
 #. module: hr_timesheet_sheet
 #: code:addons/hr_timesheet_sheet/wizard/hr_timesheet_current.py:50
@@ -543,8 +528,7 @@
 msgstr "Impost come Bozza"
 
 #. module: hr_timesheet_sheet
-#: field:hr.analytic.timesheet,sheet_id:0
-#: field:hr.attendance,sheet_id:0
+#: field:hr.analytic.timesheet,sheet_id:0 field:hr.attendance,sheet_id:0
 #: field:hr_timesheet_sheet.sheet.account,sheet_id:0
 #: field:hr_timesheet_sheet.sheet.day,sheet_id:0
 msgid "Sheet"
@@ -562,21 +546,20 @@
 
 #. module: hr_timesheet_sheet
 #: view:hr.timesheet.report:hr_timesheet_sheet.view_timesheet_report_search
-#: field:hr.timesheet.report,state:0
-#: field:hr_timesheet_sheet.sheet,state:0
+#: field:hr.timesheet.report,state:0 field:hr_timesheet_sheet.sheet,state:0
 msgid "Status"
 msgstr "Stato"
 
 #. module: hr_timesheet_sheet
 #: view:hr_timesheet_sheet.sheet:hr_timesheet_sheet.hr_timesheet_sheet_form
 msgid "Submit to Manager"
-msgstr ""
+msgstr "Sottoponi al manager"
 
 #. module: hr_timesheet_sheet
 #: view:hr_timesheet_sheet.sheet:hr_timesheet_sheet.hr_timesheet_sheet_form
 #: field:hr_timesheet_sheet.sheet,message_summary:0
 msgid "Summary"
-msgstr ""
+msgstr "Riepilogo"
 
 #. module: hr_timesheet_sheet
 #: code:addons/hr_timesheet_sheet/hr_timesheet_sheet.py:62
@@ -598,7 +581,7 @@
 #: field:hr_timesheet_sheet.sheet,timesheet_activity_count:0
 #: model:ir.actions.act_window,name:hr_timesheet_sheet.act_hr_timesheet_sheet_sheet_2_hr_analytic_timesheet
 msgid "Timesheet Activities"
-msgstr ""
+msgstr "Attività timesheet"
 
 #. module: hr_timesheet_sheet
 #: model:ir.model,name:hr_timesheet_sheet.model_hr_analytic_timesheet
@@ -731,7 +714,7 @@
 #: code:addons/hr_timesheet_sheet/hr_timesheet_sheet.py:515
 #, python-format
 msgid "User Error!"
-msgstr ""
+msgstr "Errore Utente!"
 
 #. module: hr_timesheet_sheet
 #: field:hr.config.settings,timesheet_range:0
@@ -741,7 +724,7 @@
 #. module: hr_timesheet_sheet
 #: selection:hr_timesheet_sheet.sheet,state:0
 msgid "Waiting Approval"
-msgstr ""
+msgstr "In attesa di approvazione"
 
 #. module: hr_timesheet_sheet
 #: code:addons/hr_timesheet_sheet/hr_timesheet_sheet.py:100
@@ -753,17 +736,17 @@
 #: code:addons/hr_timesheet_sheet/hr_timesheet_sheet.py:131
 #, python-format
 msgid "Warning!"
-msgstr ""
+msgstr "Attenzione!"
 
 #. module: hr_timesheet_sheet
 #: field:hr_timesheet_sheet.sheet,website_message_ids:0
 msgid "Website Messages"
-msgstr ""
+msgstr "Messaggio sito"
 
 #. module: hr_timesheet_sheet
 #: help:hr_timesheet_sheet.sheet,website_message_ids:0
 msgid "Website communication history"
-msgstr ""
+msgstr "Storico comunicazione sito"
 
 #. module: hr_timesheet_sheet
 #: selection:hr.config.settings,timesheet_range:0
@@ -858,8 +841,12 @@
 "                        activities."
 msgstr ""
 
-#~ msgid "#Total Attendance"
-#~ msgstr "# Presenza totale"
-
-#~ msgid "#Nbr"
-#~ msgstr "#Nbr"+#. module: hr_timesheet_sheet
+#: view:hr.timesheet.current.open:hr_timesheet_sheet.view_hr_timesheet_current_open
+msgid "or"
+msgstr "o"
+
+#. module: hr_timesheet_sheet
+#: view:hr_timesheet_sheet.sheet:hr_timesheet_sheet.hr_timesheet_sheet_form
+msgid "to"
+msgstr "a"