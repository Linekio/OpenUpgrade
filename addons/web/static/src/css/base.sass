@charset "utf-8"

// Variables {{{
$section-title-color: #8786b7
$facets-border: #afafb6
$facets-border-selected: #a6a6fe
$hover-background: #f0f0fa
$colour4: #8a89ba
$sheet-max-width: 860px
// }}}
// Mixins {{{
@font-face
    font-family: 'mnmliconsRegular'
    src: url('/web/static/src/font/mnmliconsv21-webfont.eot') format('eot')
    src: url('/web/static/src/font/mnmliconsv21-webfont.woff') format('woff')
    src: url('/web/static/src/font/mnmliconsv21-webfont.ttf') format('truetype')
    src: url('/web/static/src/font/mnmliconsv21-webfont.svg') format('svg') active
    font-weight: normal
    font-style: normal

@font-face
    font-family: 'EntypoRegular'
    src: url('/web/static/src/font/entypo-webfont.eot') format('eot')
    src: url('/web/static/src/font/entypo-webfont.eot?#iefix') format('embedded-opentype')
    src: url('/web/static/src/font/entypo-webfont.woff') format('woff')
    src: url('/web/static/src/font/entypo-webfont.ttf') format('truetype')
    src: url('/web/static/src/font/entypo-webfont.svg') format('svg') active
    font-weight: normal
    font-style: normal

@mixin reset()
    border: none
    padding: 0
    margin: 0
    background: none
    @include radius(none)
    @include box-shadow(none)

@mixin vertical-gradient($startColor: #555, $endColor: #333)
    background-color: $startColor
    background-image: -webkit-gradient(linear, left top, left bottom, from($startColor), to($endColor)) /* Saf4+, Chrome */
    background-image: -webkit-linear-gradient(top, $startColor, $endColor) /* Chrome 10+, Saf5.1+, iOS 5+ */
    background-image:    -moz-linear-gradient(top, $startColor, $endColor) /* FF3.6 */
    background-image:     -ms-linear-gradient(top, $startColor, $endColor) /* IE10 */
    background-image:      -o-linear-gradient(top, $startColor, $endColor) /* Opera 11.10+ */
    background-image:         linear-gradient(to bottom, $startColor, $endColor)

@mixin radial-gradient($gradient)
    background-position: center center
    background-image: -webkit-radial-gradient(circle, $gradient)
    background-image: -moz-radial-gradient($gradient)
    background-image: -ms-radial-gradient($gradient)
    background-image: radial-gradient($gradient)

@mixin radius($radius: 5px)
    -moz-border-radius: $radius
    -webkit-border-radius: $radius
    border-radius: $radius

@mixin box-shadow($bsval: 0px 1px 4px #777)
    -moz-box-shadow: $bsval
    -webkit-box-shadow: $bsval
    box-shadow: $bsval

@mixin transition($transval: (border linear 0.2s, box-shadow linear 0.2s))
    -webkit-transition: $transval
    -moz-transition: $transval
    -ms-transition: $transval
    -o-transition: $transval
    transition: $transval

@mixin opacity($opacity: .5)
    filter: alpha(opacity=$opacity * 100)
    opacity: $opacity

@mixin background-clip($clip: padding-box)
    -webkit-background-clip: $clip
    -moz-background-clip: $clip
    background-clip: $clip

@mixin box-sizing($type: content)
    // type = border || content || padding
    -webkit-box-sizing: #{$type}-box
    -moz-box-sizing: #{$type}-box
    -ms-box-sizing: #{$type}-box
    box-sizing: #{$type}-box

// Transforms the (readable) text of an inline element into an mmlicons icon,
// allows for actual readable text in-code (and in readers?) with iconic looks
@mixin text-to-icon($icon-name, $color: #404040)
    font-size: 1px
    letter-spacing: -1px
    color: transparent
    &:before
        font: 21px "mnmliconsRegular"
        content: $icon-name
        color: $color

// }}}

.openerp.openerp_webclient_container
    height: 100%
    position: relative

.openerp
    // Global style {{{
    padding: 0
    margin: 0
    font-family: "Lucida Grande", Helvetica, Verdana, Arial, sans-serif
    color: #4c4c4c
    font-size: 13px
    background: white
    // }}}
    // Tag reset {{{
    a
        text-decoration: none
    table
        padding: 0
        border-collapse: collapse
    thead
        font-weight: bold
        background-color: #f0f0f0
        th
            border-right: 1px dotted #afafb6
            &:last-child
                border-right: none
    th, td
        padding: 0
        text-align: left
    th
        font-weight: bold
        vertical-align: middle
    td
        vertical-align: top
    .zebra tbody tr:nth-child(odd) td
        background-color: #f0f0fa
        @include vertical-gradient(#f0f0fa, #eeeef6)
    .zebra tbody tr:hover td
        @include vertical-gradient(#eee, #dedede)
    ul, li, ol
        margin: 0
        padding: 0
    li
        list-style-type: none
    input, textarea, select
        padding: 2px 4px
        border: 1px solid #ccc
        @include radius(3px)
        background: white
    img
        vertical-align: middle
    h4
        margin: 4px 0
    // }}}
    // Button style {{{
    a.button:link, a.button:visited, button, input[type='submit']
        display: inline-block
        border: 1px solid #ababab
        color: #404040
        margin: 0
        padding: 3px 12px
        font-size: 13px
        text-align: center
        @include vertical-gradient(#efefef, #d8d8d8)
        @include radius(3px)
        @include box-shadow((0 1px 2px rgba(0, 0, 0, .1), 0 1px 1px rgba(255, 255, 255, .8) inset))
        text-shadow: 0 1px 1px rgba(255, 255, 255, .5)
        -webkit-font-smoothing: antialiased
        outline: none

    a.button:hover, button:hover, input[type='submit']:hover
        @include vertical-gradient(#f6f6f6, #e3e3e3)
        cursor: pointer

    a.button:focus, button:focus, input[type='submit']:focus
        border: 1px solid #80bfff
        @include vertical-gradient(#f6f6f6, #e3e3e3)
        @include box-shadow((0 0 3px #80bfff, 0 1px 1px rgba(255, 255, 255, .8) inset))

    a.button:active, a.button.active, button:active, button.active, input[type='submit']:active, input[type='submit'].active
        @include vertical-gradient(#e3e3e3, #f6f6f6)
        @include box-shadow(none)

    a.button.disabled, button:disabled, input[type='submit']:disabled
        background: #efefef !important
        border: 1px solid #d1d1d1 !important
        @include box-shadow(none !important)
        color: #aaa !important
        cursor: default
        text-shadow: 0 1px 1px #fff !important
    // }}}
    // Jquery ui Overrides {{{
    .ui-widget
        font-family: "Lucida Grande", Helvetica, Verdana, Arial, sans-serif
        font-size: 13px
    .ui-menu
        .ui-menu-item
            margin: 0 8px 0 0
            padding: 0 0 0 12px
            width: auto
            a.ui-state-active
                background: #f0f0fa

    // Modal box
    &.ui-dialog
        display: none
        padding: 6px
        //overflow: hidden
        background-color: rgba(60,60,60,0.7)
        border: 1px solid
        border-color: #888 #555 #444
        //overflow: hidden
        @include radius(8px)
        @include box-shadow(0 1px 12px rgba(0, 0, 0, 0.6))
        @include background-clip()
        .ui-dialog-content
            padding: 0px
        .ui-dialog-titlebar, .ui-dialog-content, .ui-dialog-buttonpane
            padding: 16px
        .ui-dialog-titlebar
            border-bottom: 1px solid #cacaca
            @include radius(2px 2px 0 0)
            @include vertical-gradient(#FCFCFC, #DEDEDE)
            .ui-dialog-title
                margin: 0
                padding: 0
        .ui-widget-header
            border: none
        .ui-dialog-content
            background: white
        .ui-dialog-buttonpane
            border-top: 1px solid #e0e0e0
            background: #f5f7f9
            margin: 0
            @include radius(0 0 2px 2px)
            button
                margin: 0
            .ui-dialog-buttonset
                float: left
        .ui-dialog-titlebar-close
            padding: 0
            .ui-icon-closethick
                display: none
            &:before
                content: "×"
                font-size: 18px
                font-weight: bold
                line-height: 16px
                color: black
                text-shadow: 0 1px 0 white
                padding: 0
                cursor: pointer
                background: transparent
                border: 0
                &:hover
                    color: black
                    text-decoration: none

    &.ui-dialog.oe_act_window
        .ui-dialog-content
            padding: 0px

    .modal-backdrop
        position: fixed
        top: 0
        right: 0
        bottom: 0
        left: 0
        z-index: 1040
        background-color: black
        @include opacity(.3)

    // }}}
    // Generic classes {{{
    .oe_i
        font-family: "mnmliconsRegular" !important
        font-size: 21px
        font-weight: 300 !important
    .oe_e
        font-family: "entypoRegular" !important
        font-size: 34px
        font-weight: 300 !important
    .oe_left
        float: left
        margin-right: 8px
    .oe_right
        float: right
        margin-left: 8px
    .oe_text_right
        text-align: right
    .oe_clear
        clear: both
    .oe_wait
        cursor: wait
    .oe_fade
        color: #888
        font-weight: normal
    .oe_bold
        font-weight: bold
    .oe_inline
        width: auto !important
    .oe_highlight
        color: white
        background: #DC5F59
    button.oe_highlight
        @include vertical-gradient(#dc5f59, #b33630)
        @include box-shadow(none)
    button.oe_highlight:active
        @include vertical-gradient(#b33630, #dc5f59)
        @include box-shadow(none)
    button.oe_highlight:hover
        @include vertical-gradient(#DF6B66, #BF3A33)
        //@include vertical-gradient(lighten(#dc5f59, 3%), lighten(#b33630, 3%))
        @include box-shadow(0 0 1px rgba(0, 0, 0, 0.2))
    .oe_form_dirty
        .oe_highlight_on_dirty
            color: white
            background: #dc5f59
            font-weight: bold
        button.oe_highlight_on_dirty
            @include vertical-gradient(#dc5f59, #b33630)
            @include box-shadow(none)
            &:hover
                background: #ED6F6A
    .oe_title
        width: 50%
        float: left
    .oe_title:after
        content: "."
        display: block
        height: 0
        clear: both
        visibility: hidden
    .oe_button_box
        width: 270px
        text-align: right
        button
            margin: 4px
    .oe_avatar
        margin: 0 6px 15px 0
        > img
            height: 90px
            max-width: 100px
            @include radius(3px)
            @include box-shadow(0 1px 3px rgba(0, 0, 0, 0.3))
            border: none
    .oe_avatar + div
        margin-left: 5px
    .oe_button.oe_link
        @include reset()
        img
            display: none
        span
            @include reset()
            color: #8A89BA
            font-weight: bold
            &:hover
                text-decoration: underline
    .oe_webclient
        .oe_star_on, .oe_star_off
            color: #cccccc
            text-shadow: 0 0 2px black
            vertical-align: top
            position: relative
            top: -5px
        .oe_star_on:hover, .oe_star_off:hover
            text-decoration: none
        .oe_star_on
            color: gold
    // }}}
    // Tags (for many2many tags, among others) {{{
    .oe_tag
        border-radius: 2px
        @include box-sizing(border)
        border: 1px solid #9DACCC
        background: #E2E6F0
        color: black !important
        padding: 0px 3px 0px 3px
        margin: 0 2px 2px 0
        height: 16px
        // font: 11px "lucida grande", tahoma, verdana, arial, sans-serif
    .oe_tags
        .text-wrap
            width: 100% !important
            textarea
                width: 100% !important
        .text-core .text-wrap .text-dropdown .text-list .text-suggestion em
            font-style: italic
            text-decoration: none
    // }}}
    // Tooltips {{{
    &.oe_tooltip
        font-size: 12px
        .oe_tooltip_string
            color: #FD5
            font-weight: bold
            font-size: 13px
        .oe_tooltip_help
            white-space: pre-wrap
        .oe_tooltip_technical
            padding: 0 0 4px 0
            margin: 5px 0 0 15px
            li
                list-style: circle
        .oe_tooltip_technical_title
            font-weight: bold
    // }}}
    // Notebook {{{
    .oe_notebook
        margin: 8px 0
        padding: 0 16px
        list-style: none
        zoom: 1
    .oe_notebook.ui-corner-all
        @include radius(0)
    .oe_notebook:before, .oe_notebook:after
        display: table
        content: ""
        zoom: 1
    .oe_notebook:after
        clear: both
    .oe_notebook > li
        float: left
    .oe_notebook > li > a
        display: block
        color: #4c4c4c
    .oe_notebook
        border-color: #ddd
        border-style: solid
        border-width: 0 0 1px
    .oe_notebook > li
        position: relative
    .oe_notebook > li > a
        padding: 0 12px
        margin-right: 2px
        line-height: 30px
        border: 1px solid transparent
        @include radius(4px 4px 0 0)
    .oe_notebook > li > a:hover
        text-decoration: none
        background-color: #eee
        border-color: #eee #eee #ddd
    .oe_notebook > li.ui-state-active > a, .oe_notebook > li.ui-state-active > a:hover
        background-color: #ffffff
        border: 1px solid #ddd
        border-bottom-color: transparent
        cursor: default
    .oe_notebook_page
        padding: 0
    div.ui-tabs
        padding: 3px 0px 3px 0px
    .ui-tabs-hide
        display: none
    // }}}
    // Dropdown {{{
    .oe_dropdown, .oe_dropdown_hover, .oe_dropdown_toggle
        position: relative
        cursor: pointer
    .oe_dropdown_toggle
        color: #404040
        font-weight: normal
    .oe_dropdown_hover:hover .oe_dropdown_menu, .oe_dropdown_menu.oe_opened
        display: block
    .oe_dropdown_menu
        display: none
        position: absolute
        top: 26px
        left: 0
        z-index: 1
        border: 1px solid #afafb6
        background: white
        padding: 6px 0
        min-width: 140px
        text-align: left
        @include radius(3px)
        @include box-shadow(0 1px 4px rgba(0,0,0,0.3))
        > li
            &:hover
                @include vertical-gradient(#f0f0fa, #eeeef6)
                @include box-shadow(none)
            list-style-type: none
            float: none
            display: block
            position: relative
            > a
                white-space: nowrap
                display: block
                padding: 4px 15px
                color: #4c4c4c
                text-decoration: none
                &:hover
                    text-decoration: none
    .oe_dropdown_arrow:after
        width: 0
        height: 0
        display: inline-block
        content: "&darr"
        text-indent: -99999px
        vertical-align: top
        margin-top: 8px
        margin-left: 4px
        border-left: 4px solid transparent
        border-right: 4px solid transparent
        border-top: 4px solid#404040
        @include opacity(0.5)
    .oe_sidebar
        white-space: nowrap
        .oe_dropdown_menu
            .oe_sidebar_add_attachment
                height: 20px
                cursor: pointer
                padding-left: 6px
                margin-top: 6px
                span
                    font-weight: bold
                .oe_hidden_input_file
                    width: 200px
                &:hover
                    @include vertical-gradient(#f0f0fa, #eeeef6)
                    @include box-shadow(none)
            li
                .oe_sidebar_delete_item
                    position: absolute
                    top: 4px
                    right: 4px
                    display: none
                    width: 12px
                    height: 12px
                    padding: 1px
                    color: #8786b7
                    line-height: 8px
                    text-align: center
                    font-weight: bold
                    text-shadow: 0 1px 1px white
                    &:hover
                        text-decoration: none
                        color: white
                        background: #8786b7
                        text-shadow: 0 1px 1px rgba(0, 0, 0, 0.4)
                        @include radius(2px)
                &:hover
                    .oe_sidebar_delete_item
                        display: inline-block
    // }}}
    // Loading {{{
    .oe_loading
        display: none
        z-index: 100
        position: fixed
        top: 0
        right: 50%
        padding: 4px 12px
        background: #A61300
        color: white
        text-align: center
        border: 1px solid #900
        border-top: none
        -moz-border-radius-bottomright: 8px
        -moz-border-radius-bottomleft: 8px
        border-bottom-right-radius: 8px
        border-bottom-left-radius: 8px
    // }}}
    // Notification {{{
    .oe_notification
        z-index: 1050
    // }}}
    // Login {{{
    .oe_login
        background: url("/web/static/src/img/pattern.png") repeat
        text-align: center
        font-size: 14px
        height: 100%
        li
            list-style-type: none
            padding-bottom: 4px
        button
            float: right
            display: inline-block
            cursor: pointer
            padding: 6px 16px
            border: 1px solid #222
            color: white
            margin: 0
            @include vertical-gradient(#b92020, #600606)
            @include radius(4px)
            @include box-shadow((0 1px 2px rgba(0, 0, 0, 0.1), 0 1px 1px rgba(155, 155, 155, 0.4) inset))
        input, select
            width: 252px
            font-family: "Lucida Grande", Helvetica, Verdana, Arial
            border: 1px solid #999999
            background: whitesmoke
            @include box-shadow(inset 0 1px 4px rgba(0, 0, 0, 0.3))
            @include radius(3px)
        input
            margin-bottom: 9px
            padding: 5px 6px
        select
            padding: 1px
        .oe_login_dbpane
            position: fixed
            top: 0
            right: 8px
            padding: 5px 10px
            color: #eee
            border: solid 1px #333
            background: #1e1e1e
            background: rgba(30,30,30,0.94)
            @include radius(0 0 8px 8px)
            input
                padding: 2px 4px
                margin: 4px 0
        .oe_login_bottom
            position: absolute
            top: 50%
            left: 0
            right: 0
            bottom: 0
            text-shadow: 0 1px 1px #999999
            @include vertical-gradient(#b41616, #600606)
        .oe_login_pane
            position: absolute
            top: 50%
            left: 50%
            margin: -160px -166px
            border: solid 1px #333333
            background: #1e1e1e
            background: rgba(30,30,30,0.94)
            padding: 22px 32px
            color: #eee
            text-align: left
            @include radius(8px)
            @include box-shadow(0 0 18px rgba(0, 0, 0, 0.9))
            h2
                margin-top: 0
                font-size: 18px
        .oe_login_logo
            position: absolute
            top: -70px
            left: 0
            width: 100%
            margin: 0 auto
            text-align: center
        .oe_login_footer
            position: absolute
            bottom: -40px
            left: 0
            width: 100%
            text-align: center
            a
                color: #eee
                margin: 0 8px
                &:hover
                    text-decoration: underline
            span
                font-weight: bold
                font-size: 16px
        .oe_login_error_message
            display: none
            background-color: #b41616
            color: #eee
            padding: 14px 18px
            margin-top: 15px
            text-align: center
            @include radius(4px)
            @include box-shadow(0 1px 4px rgba(0, 0, 0, 0.8))
    .oe_login_invalid
        .oe_login_error_message
            display: inline-block
    // }}}
    // DatabaseManager {{{
    .oe_database_manager
        background: #fff
        color: #000
        text-align: left
        .oe_database_manager_menu
            color: #000
    // }}}
    // WebClient {{{
    .oe_webclient
        width: 100%
        height: 100%
        border-spacing: 0px
    // }}}
    // WebClient.fullscreen {{{
    .oe_content_full_screen
        .oe_application
            top: 0
            left: 0
        .oe_topbar, .oe_leftbar
            display: none
    // }}}
    // WebClient.topbar {{{
    .oe_topbar
        width: 100%
        height: 31px
        border-top: solid 1px #d3d3d3
        @include vertical-gradient(#646060, #262626)
        .oe_topbar_item
            display: block
            padding: 5px 10px 7px
            line-height: 20px
            height: 20px
            color: #eee
            vertical-align: top
            text-shadow: 0 1px 1px rgba(0,0,0,0.2)
            &:hover
                background: #303030
                color: white
                @include box-shadow(0 1px 2px rgba(255,255,255,0.3) inset)
            .oe_active
                background: #303030
                font-weight: bold
                color: white
                @include box-shadow(0 1px 2px rgba(255,255,255,0.3) inset)

        .oe_topbar_avatar
            width: 24px
            height: 24px
            margin: -2px 2px 0 0
            @include radius(3px)
        .oe_topbar_avatar
            vertical-align: top
        .oe_dropdown_arrow:after
            border-top: 4px solid white
        .oe_dropdown_menu
            top: 32px
            background: #333
            background: rgba(37,37,37,0.9)
            border-color: #999
            border-color: rgba(0, 0, 0, 0.2)
            border-style: solid
            border-width: 0 1px 1px
            @include radius(0 0 6px 6px)
            @include background-clip()
            li
                float: none
                a
                    color: #eee
                    &:hover
                        @include vertical-gradient(#292929, #191919)
                        @include box-shadow(none)

    // }}}
    // Webclient.leftbar {{{
    .oe_leftbar
        display: none
        width: 220px
        background: #f0eeee
        border-right: 1px solid #afafb6
        text-shadow: 0 1px 1px white
        padding-bottom: 16px
    a.oe_logo
        width: 220px
        display: block
        text-align: center
        height: 70px
        line-height: 70px
        img
            height: 40px
            width: 157px
            margin: 14px 0
    .oe_footer
        position: fixed
        bottom: 0
        padding: 4px 0
        background: #f0eeee
        width: 220px
        text-align: center
        a
            font-weight: 800
            font-family: serif
            font-size: 16px
            color: black
            span
                color: #c81010
                font-style: italic
    // }}}
    // UserMenu {{{
    .oe_user_menu
        float: right
        padding: 0
        margin: 0
        li
            list-style-type: none
            float: left
        .oe_dropdown_menu
            right: -1px
    // }}}
    // Systray {{{
    .oe_systray > div
        float: left
        padding: 0 4px 0 4px
    .oe_systray
        float: right
    // }}}
    // Menu {{{
    .oe_menu
        float: left
        padding: 0
        margin: 0
        li
            float: left
        a
            display: block
            padding: 5px 10px 7px
            line-height: 20px
            height: 20px
            color: #eee
            vertical-align: top
            text-shadow: 0 1px 1px rgba(0,0,0,0.2)
            &:hover
                background: #303030
                color: white
                @include box-shadow(0 1px 2px rgba(255,255,255,0.3) inset)
        .oe_active
            background: #303030
            font-weight: bold
            color: white
            @include box-shadow(0 1px 2px rgba(255,255,255,0.3) inset)
    .oe_secondary_menu_section
        font-weight: bold
        margin-left: 8px
        color: $colour4
    .oe_secondary_submenu
        padding: 2px 0 8px 0
        margin: 0
        width: 100%
        display: inline-block
        > li
            position: relative
            padding: 1px 0 1px 20px
            a
                display: block
                color: #4c4c4c
                padding: 2px 4px 2px 0
            .oe_menu_label
                position: absolute
                top: 1px
                right: 1px
                font-size: 10px
                background: $colour4
                color: white
                padding: 2px 4px
                margin: 1px 6px 0 0
                border: 1px solid lightGray
                text-shadow: 0 1px 1px rgba(0,0,0,0.2)
                @include radius(4px)
                @include box-shadow(inset 0 1px 1px rgba(0, 0, 0, 0.2))
        .oe_menu_counter
            float: right
            background: #8a89ba
            color: #eee
            font-size: 10px
            border: 1px solid lightgray
            padding: 2px 4px
            text-shadow: 0 1px 1px rgba(0,0,0,0.2)
            margin: 0px
            @include radius(4px)
        .oe_active
            background: $colour4
            border-top: 1px solid lightGray
            border-bottom: 1px solid lightGray
            text-shadow: 0 1px 1px rgba(0,0,0,0.2)
            @include box-shadow(inset 0 1px 1px rgba(0, 0, 0, 0.2))
            a
                color: white
            .oe_menu_label
                background: #eee
                color: $colour4
                text-shadow: 0 1px 1px white
                @include box-shadow(0 1px 1px rgba(0, 0, 0, 0.2))
            .oe_menu_counter
                background: #eee
                color: #8a89ba
        .oe_menu_toggler:before
            width: 0
            height: 0
            display: inline-block
            content: "&darr"
            text-indent: -99999px
            vertical-align: top
            margin-left: -12px
            margin-top: 4px
            margin-right: 4px
            border-top: 4px solid transparent
            border-bottom: 4px solid transparent
            border-left: 4px solid #4c4c4c
            @include opacity(0.5)
        .oe_menu_opened:before
            margin-top: 6px
            margin-left: -16px
            margin-right: 4px
            border-left: 4px solid transparent
            border-right: 4px solid transparent
            border-top: 4px solid #4c4c4c
    // }}}
    // ActionManager {{{
    .oe_application
        width: 100%
        a
            color: $colour4
            &:hover
                text-decoration: underline
        > div
            height: 100%
    // }}}
    // ViewManager common {{{
    .oe_view_manager
        .oe_view_manager_body
            height: inherit
        .oe_view_manager_view_kanban
            height: inherit

        table.oe_view_manager_header
            width: 100%
            table-layout: fixed
            .oe_header_row
                //min-height: 26px
                //line-height: 26px
                clear: both
                text-shadow: 0 1px 1px white
            .oe_header_row:last-child
                td
                    padding-top: 0
            .oe_view_manager_sidebar
                margin: 0px auto
                text-align: center
            td
                line-height: 26px
            h2
                font-size: 18px
                margin: 0
                float: left
                a
                    color: $colour4
            .oe_button_group
                display: inline-block
                border: 1px solid #ababab
                @include radius(5px)
                li
                    float: left
                    border-right: 1px solid #ababab
                    &:last-child
                        border: none
                a
                    color: #4c4c4c
                    &:hover
                        text-decoration: none
                .active
                    background: #999
                    @include box-shadow(0 1px 4px rgba(0,0,0,0.3) inset)
                    a
                        color: #fff
                        text-shadow: 0 1px 2px rgba(0,0,0,0.4)
            .oe_view_manager_buttons
                white-space: nowrap
        // }}}
        // ViewManager.pager {{{
        .oe_view_manager_pager
            line-height: 26px
        .oe_pager_value
            float: left
            margin-right: 8px
        .oe_pager_group
            float: left
            height: 24px
            line-height: 24px
            display: inline-block
            border: 1px solid #ababab
            cursor: pointer
            @include radius(5px)
            li
                height: 24px
                line-height: 24px
                padding: 0
                float: left
                border-right: 1px solid #ababab
                &:last-child
                    border: none
            a
                color: #4c4c4c
                padding: 0 8px
                &:hover
                    text-decoration: none
            .active
                background: #999
                @include box-shadow(0 1px 4px rgba(0,0,0,0.3) inset)
                a
                    color: #fff
                    text-shadow: 0 1px 2px rgba(0,0,0,0.4)
        // }}}
        // ViewManager.switches {{{
        .oe_view_manager_switch
            li
                text-align: center
                width: 24px
                height: 24px
                line-height: 16px
                a
                    position: relative
            .oe_vm_switch_list:after, .oe_vm_switch_tree:after
                padding: 2px
                content: "i"
            .oe_vm_switch_form:after
                content: "m"
            .oe_vm_switch_graph:after
                font-family: "mnmliconsRegular" !important
                font-size: 21px
                font-weight: 300 !important
                content: "}"
                top: -2px
                position: relative
            .oe_vm_switch_gantt:after
                font-family: "mnmliconsRegular" !important
                font-size: 21px
                font-weight: 300 !important
                content: "y"
                top: -2px
                position: relative
            .oe_vm_switch_calendar:after
                content: "P"
            .oe_vm_switch_kanban:after
                content: "k"
            .oe_vm_switch_diagram:after
                content: "f"
        // }}}
    // ViewManager application {{{
    .oe_view_manager_current
        height: 100%
        > .oe_view_manager_header
            border-top: 1px solid #cacaca
            border-bottom: 1px solid #cacaca
            @include vertical-gradient(#fcfcfc, #dedede)
            @include box-shadow((0 1px 0 rgba(255,255,255,0.4), 0 0 9px rgba(0,0,0,0.1)))
            .oe_header_row
                td
                    padding: 8px
            .oe_header_row:first-child
                td
                    padding-top: 8px
    // }}}
    // ViewManager inline {{{
    .oe_view_manager_inline
        height: 100%
        > .oe_view_manager_header
            display: none
    // }}}
    // Viewmanager popup {{{
    .oe_popup_form > .oe_formview > .oe_form_pager
        display: none !important
    // }}}
    // SearchView {{{
    .oe_searchview
        cursor: text
        position: relative
        float: right
        padding: 1px 0
        line-height: 18px
        width: 400px
        border: 1px solid #ababab
        background: white
        @include radius(13px)
        @include box-shadow(0 1px 2px rgba(0,0,0,0.2) inset)
        input, textarea
            padding: 3px
            height: 14px
            font-size: 12px
            line-height: 18px
        &.oe_focused
            border-color: $facets-border-selected
            @include box-shadow(0 1px 2px $facets-border-selected inset)
        .oe_searchview_clear
            cursor: pointer
            position: absolute
            top: 0
            right: 18px
            width: 15px
            height: 100%
            background: url(../img/search_reset.gif) center center no-repeat
        .oe_searchview_unfold_drawer
            position: absolute
            top: 0
            right: 0
            height: 100%
            padding: 0 7px 0 4px
            color: #ccc
            cursor: pointer
            &:hover
                color: #999
            &:before
                position: absolute
                top: 10px
                right: 7px
                width: 0
                height: 0
                display: inline-block
                content: ""
                vertical-align: top
                border-top: 5px solid #4C4C4C
                border-left: 5px solid transparent
                border-right: 5px solid transparent
                @include opacity()

        .oe_searchview_facets
            min-height: 22px
            &:before
                color: #ccc
                font-family: "mnmliconsRegular"
                content: "r"
                font-size: 130%
                display: inline
                position: relative
                left: 6px
                top: 2px
                color: #a3a3a3
                padding-right: 4px
            *
                vertical-align: top
                display: inline-block
                line-height: 17px
            .oe_searchview_input, .oe_searchview_facet
                height: 18px
                margin: 1px 0
                font-size: 11px
                &:focus
                    outline: none
            .oe_searchview_input
                padding: 0 3px
            .oe_searchview_facet
                position: relative
                cursor: pointer
                border: 1px solid $facets-border
                @include radius(3px)
                background: #8786b7
                -webkit-font-smoothing: auto
                // spacing for opera, FF
                &:focus
                    border-color: $facets-border-selected
                    @include box-shadow(0 0 3px 1px $facets-border-selected)
                .oe_facet_values
                    background: #f0f0fa
                    @include radius(0 3px 3px 0)
                .oe_facet_category, .oe_facet_value
                    height: 18px
                    padding: 0 4px
                .oe_facet_category
                    color: white
                    text-shadow: 0 1px 1px rgba(0, 0, 0, 0.4)
                .oe_facet_category.oe_i
                    font-size: 16px
                .oe_facet_value
                    border-left: 1px solid $facets-border
                    text-shadow: 0 1px 1px white
                    &:last-child
                        padding-right: 16px
                .oe_facet_remove
                    position: absolute
                    top: 3px
                    right: 3px
                    color: #8786b7
                    line-height: 8px
                    width: 12px
                    height: 12px
                    text-align: center
                    font-weight: bold
                    cursor: pointer
                    text-shadow: 0 1px 1px white
                    &:hover
                        color: white
                        background: #8786b7
                        text-shadow: 0 1px 1px rgba(0, 0, 0, 0.4)
                        @include radius(2px)
        &.oe_searchview_open_drawer
            .oe_searchview_drawer
                display: block

        .oe_searchview_drawer
            position: absolute
            z-index: 100
            // detach drawer from field slightly
            margin-top: 4px
            top: 100%
            right: -1px
            background-color: white
            min-width: 100%
            display: none
            border: 1px solid #afafb6
            text-align: left
            @include radius(4px)
            @include box-shadow(0 1px 4px rgba(0,0,0,0.3))
            > div
                border-top: 1px solid #ccc
                margin: 0
                padding: 8px
            > div:first-child
                border-top: none
                margin: 0
            h3
                margin: 8px 4px 4px 12px
                color: $section-title-color
                font-size: 13px
            h4, h4 *
                margin: 0
                cursor: pointer
                font-weight: normal
                display: inline-block
                &:hover
                    background-color: $hover-background
            h4:before
                content: "▸ "
                color: #a3a3a3
            button
                margin: 4px 0
            .button
                border: none
                background: transparent
                padding: 0 2px
                @include box-shadow(none)
                @include radius(0)
            .oe_searchview_section
                display: table
                width: 100%
                > div
                    @include box-sizing(border)
                    display: table-cell
                    width: 50%
                ul
                    margin: 0 8px 8px
                    padding: 0
                    list-style: none
                li
                    list-style: none
                    padding: 2px 4px 2px 20px
                    line-height: 14px
                    color: inherit
                    cursor: pointer
                    position: relative
                    &.oe_selected:before
                        content: "W"
                        font-family: "entypoRegular" !important
                        font-size: 24px
                        font-weight: 300 !important
                        color: #a3a3a3
                        position: absolute
                        left: 4px
                        top: -2px
                    // after oe_selected so background color is not overridden
                    &:hover
                        background-color: $hover-background
                form
                    margin-left: 12px
                    p
                        margin: 4px 0
                        line-height: 18px
                    button
                        margin: 0 0 8px 0
            .oe_searchview_custom
                padding: 0 8px 8px 8px
                form
                    display: none
                li
                    cursor: pointer
                    position: relative
                    line-height: 14px
                    padding: 2px 4px 2px 20px
                    &:hover
                        background-color: $hover-background
                    button
                        position: absolute
                        top: 0
                        right: 5px
            .oe_searchview_dashboard
                form
                    display: none
                    margin-top: 2px

            .oe_searchview_advanced
                form
                    display: none
                    margin-top: 8px
                button.oe_add_condition:before
                    content: "Z"
                    font-family: "entypoRegular" !important
                    font-size: 24px
                    font-weight: 300 !important
                    margin-right: 4px
                ul
                    list-style: none
                    padding: 0
                li
                    position: relative
                    list-style: none
                    margin: 0
                    white-space: nowrap
            .oe_opened
                h4:before
                    content: "▾ "
                    position: relative
                    top: -1px
                form
                    display: block

            // delete buttons
            .oe_searchview_custom_delete, .searchview_extended_delete_prop
                display: inline-block
                width: 12px
                height: 12px
                line-height: 12px
                padding: 1px
                color: #8786b7
                line-height: 8px
                text-align: center
                font-weight: bold
                text-shadow: 0 1px 1px white
                &:hover
                    text-decoration: none
                    color: white
                    background: #8786b7
                    text-shadow: 0 1px 1px rgba(0, 0, 0, 0.4)
                    @include radius(2px)
            .oe_searchview_custom_delete
                display: none
                position: absolute
                bottom: 1px
                right: 4px
            .oe_searchview_custom_private, .oe_searchview_custom_public
                &:hover
                    .oe_searchview_custom_delete
                        display: inline-block
            .oe_searchview_custom_public:after
                content: ","
                font-family: "entypoRegular" !important
                font-size: 22px
                font-weight: 300 !important
                margin: 0 0 0 4px
                padding: 0


    // }}}
    // Views Common {{{
    .oe_view_nocontent
        > img
            float: left
            margin: 1.5em
        > div
            // don't encroach on my arrow
            overflow: hidden
            padding: 35px 0px 0px 0px
            max-width: 700px
            font-size: 125%
    // }}}
    // FormView.base and dynamic tags {{{
    .oe_formview
        background: white
    .oe_form_dropdown_section
        position: relative
        display: inline-block
    .oe_form_invalid
        input, select, textarea
            background-color: #F66 !important
            border: 1px solid #D00 !important
    .oe_view_manager_current .oe_form_editable
        .oe_highlight
            color: #404040
            background: none
        button.oe_highlight
            @include vertical-gradient(#efefef, #d8d8d8)
            @include box-shadow((0 1px 2px rgba(0, 0, 0, .1), 0 1px 1px rgba(255, 255, 255, .8) inset))
        button.oe_highlight:active
            @include vertical-gradient(#e3e3e3, #f6f6f6)
            @include box-shadow(none)
        button.oe_highlight:hover
            @include vertical-gradient(#f6f6f6, #e3e3e3)
            @include box-shadow((0 1px 2px rgba(0, 0, 0, .1), 0 1px 1px rgba(255, 255, 255, .8) inset))
    .oe_form_invisible
        display: none !important
    .oe_form_readonly
        .oe_edit_only, .oe_form_field:empty
            display: none !important
        .oe_form .oe_form_field_date
            width: auto
    .oe_form_nosheet
        margin: 20px
    .oe_form_nosheet > header
        margin-top: -20px
        margin-left: -20px
        margin-right: -20px
    // }}}
    // FormView.custom tags and classes {{{
    .oe_form
        header
            position: relative
            border-bottom: 1px solid #cacaca
            @include vertical-gradient(#fcfcfc, #dedede)
            padding: 0 8px
            line-height: 30px
            ul
                display: inline-block
                float: right
        div.oe_chatter
            min-width: 650px
            max-width: $sheet-max-width
            margin: 0 auto
    ul.oe_form_steps
        height: 30px
        padding: 0
        margin: 0
        text-shadow: 0 1px 1px white
        img
            vertical-align: top
            margin-left: 8px
        li
            border-right: none
            padding: 0
            margin: 0
            float: left
            vertical-align: top
            height: 30px
            padding: 0 0 0 12px
            &:first-child
                border-left: 1px solid #cacaca
            &:last-child
                margin-right: 12px
                padding-right: 12px
                border-right: 1px solid #cacaca
            a
                color: #4c4c4c
                &:hover
                    color: black
        .oe_form_steps_active
            font-weight: bold
            color: #b33630
    .oe_form .oe_subtotal_footer
        width: 1% !important
        td.oe_form_group_cell
            text-align: right
            padding: 0 !important
        td.oe_form_group_cell_label
            border-right: none
        .oe_subtotal_footer_separator
            width: 108px
            border-top: 1px solid #cacaca
            font-weight: bold
            font-size: 18px
        label:after
            content: ":"
        label.oe_subtotal_footer_separator
            font-weight: bold !important
            padding: 2px 11px 2px 0px !important
        label.oe_form_label_help
            font-weight: normal
    // no sheet in popups
    .oe_application
        .oe_form_sheetbg
            background: url(/web/static/src/img/form_sheetbg.png)
            padding: 8px 0
            border-bottom: 1px solid #ddd
        .oe_form_sheet_width
            min-width: 650px
            max-width: $sheet-max-width
            margin: 0 auto
        .oe_form_sheet
            background: white
            min-height: 330px
            padding: 16px
            border: 1px solid #afafb6
            @include box-shadow(0 0 10px rgba(0,0,0,0.3))
            .ui-tabs
                margin: 0 -16px
            .oe_notebook_page
                padding: 0 16px
    // }}}
    // FormView.group {{{
    .oe_form
        .oe_form_button
            margin: 2px
        td.oe_form_group_cell_label
            border-right: 1px solid #ddd
            padding: 2px 0px 2px 0px
            label
                line-height: 18px
                display: block
                min-width: 120px
        td.oe_form_group_cell + .oe_form_group_cell
            padding-left: 6px
        .oe_form_group
            width: 100%
            margin: 6px 0 6px 0
            .oe_form_group_cell.oe_group_right
                padding-left: 20px
    // }}}
    // FormView.label {{{
    .oe_form
        .oe_form_label_help[for], .oe_form_label[for]
            font-weight: bold
            white-space: nowrap
            padding-right: 6px
            span
                font-size: 80%
                color: darkGreen
                vertical-align: top
                position: relative
                top: -4px
                padding: 0 2px
    // }}}
    // FormView.separator {{{
    .oe_horizontal_border
        border-bottom: 1px solid black
    .oe_horizontal_separator
        font-weight: bold
        font-size: 20px
        margin: 8px 0px 8px 0px
        color: #aab
    .oe_horizontal_separator:empty
        height: 5px
    .oe_vertical_separator
        border-left: 1px solid #666
        padding: 0 4px 0 4px
    // }}}
    // FormView.progressbar {{{
    .oe_form_field_progressbar
        display: inline-block
        min-width: 70px
    .oe_form_field_progressbar.ui-progressbar
        height: 22px
        font-size: 10px
        @include box-sizing(border)
        border: 1px solid #999
        @include radius(3px)
        background: white
        min-width: 50px
        span
            position: absolute
            margin-left: 10px
            font-weight: bold
        .ui-widget-header
            background: #cccccc url(/web/static/lib/jquery.ui/css/smoothness/images/ui-bg_highlight-soft_75_cccccc_1x100.png) 50% 50% repeat-x
    // }}}
    // FormView.fields {{{
    .oe_form
        .oe_form_field_text
            width: 100%
        .oe_form_field_char input,
        .oe_form_field_url input,
        .oe_form_field_email input,
        .oe_form_field_text textarea,
        .oe_form_field_selection select
            width: 100%
        .oe_form_field_text.oe_inline, .oe_form_field_text.oe_inline > textarea
            width: 500px
        h1, h2, h3, h4, h5, h6
            margin: 0 0 4px 0
            input
                height: inherit !important
                font-size: inherit
        .oe_form_field
            width: 100%
            display: inline-block
            padding: 2px 2px 2px 0px
            line-height: 18px
            input
                margin: 0px
        input[type="text"], input[type="password"], input[type="file"], select
            height: 22px
            padding-top: 2px
        input[type="text"], input[type="password"], input[type="file"], select, textarea
            @include box-sizing(border)
            background: white
            min-width: 70px
            color: #1f1f1f
        input[readonly], select[readonly], textarea[readonly], input[disabled], select[disabled]
            background: #E5E5E5 !important
            color: #666
        textarea[disabled]
            border: none
            border-left: 8px solid #eee
            padding-left: 8px
            @include box-shadow(none)
            @include radius(0px)
        .oe_form_field_url button img
            vertical-align: top
        .oe_form_field_date,
        .oe_form_field_datetime
            white-space: nowrap
        .oe_form_field_boolean
            padding-top: 4px
            width: auto
        .oe_datepicker_container
            display: none
        .oe_datepicker_root
            display: inline-block
        .oe_form_required
            input, select, textarea
                background-color: #D2D2FF !important
        .oe_form_invalid
            input, select, textarea
                background-color: #F66 !important
                border: 1px solid #D00 !important
        .oe_input_icon
            cursor: pointer
            margin: 3px 0 0 -21px
            vertical-align: top
        .oe_input_icon_disabled
            position: absolute
            cursor: default
            opacity: 0.5
            filter: alpha(opacity=50)
            right: 5px
            top: 3px
        .oe_form_field_with_button.oe_no_button > .oe_button
            display: none
        .oe_form_field_with_button:not(.oe_no_button)
            > .oe_button
                float: right
                @include radius(0)
                border-bottom-left-radius: 0px
                height: 22px
        .oe_form_field_with_button
            input
                width: 100%
            > div
                position: relative
                overflow: hidden
    .oe_form_editable
        .oe_form
            .oe_form_field_integer
                width: 7em !important
            .oe_form_field_float
                width: 8em !important
            .oe_form_field_date
                width: 7.5em !important
            .oe_form_field_datetime
                width: 11.5em !important
    // }}}
    // FormView.fields_binary {{{
    /* http://www.quirksmode.org/dom/inputfile.html
     * http://stackoverflow.com/questions/2855589/replace-input-type-file-by-an-image
     */
    .oe_hidden_input_file
        overflow: hidden
        position: relative
        display: inline-block
        width: 45px
        height: 30px
        input.oe_form_binary_file
            z-index: 0
            line-height: 0
            font-size: 12px
            position: absolute
            // Should be adjusted for all browsers
            top: 1px
            right: 10px
            opacity: 0
            filter: alpha(opacity = 0)
            -ms-filter: "alpha(opacity=0)"
            margin: 0
            padding: 0
    .oe_form
        .oe_form_field_image
            padding: 0
            position: relative
            display: inline-block
            width: auto
            vertical-align: top
            .oe_form_field_image_controls
                position: absolute
                white-space: nowrap
                top: 1px
                padding: 3px 0 0 0
                margin: 0 1px
                display: none
                width: 99%
                text-align: center
                background: url(/web/static/src/img/form_sheetbg.png)
                border-bottom: 1px dotted black
                @include box-sizing(border)
            &:hover .oe_form_field_image_controls
                display: block
    // }}}
    // FormView.many2one {{{
    .oe_form_field_many2one
        td:first-child
            position: relative
        span.oe_m2o_drop_down_button
            position: absolute
            top: 2px
            right: 0px
        .oe_m2o_cm_button
            line-height: 14px
    // }}}
    // FormView.one2many {{{
    .oe_form .oe_form_field_one2many > .oe_view_manager
        .oe_list_pager_single_page
            display: none
    .oe_form_field_one2many,.oe_form_field_many2many
        // TODO: oe_form_field_one2many_list?
        .oe_list_content
            > thead
                border-bottom: 1px
            > tbody
                tr:nth-child(odd)
                    background: transparent
        .oe_list .oe_list_edit_row_save
            background: url(/web/static/src/img/iconset-b-remove.png) 50% 50% no-repeat
            &:before
                visibility: hidden

        &> .oe_view_manager
            .oe_header_row_top
                display: none
            .oe_view_manager_header2
                td
                    padding: 0px 8px
                    line-height: 16px
                    .oe_i
                        font-size: 13px
                    .oe_pager_group
                        height: auto
                        line-height: 16px
                        li
                            height: auto
                            line-height: 16px
        .oe_list_buttons.oe_editing .oe_list_save
            // keep "save row" button hidden in o2m
            visibility: hidden
    // }}}
    // FormView.many2many {{{
    .oe_form .oe_form_field_many2many > .oe_list
        .oe_list_pager_single_page
            display: none
    // }}}
    // ListView {{{
    .oe_list_buttons
        .oe_list_save, .oe_list_discard
            display: none
        &.oe_editing
            .oe_list_add, .oe_list_button_import
                display: none
            .oe_list_save
                display: inline-block
            .oe_list_discard
                display: inline

    .oe_list
        position: relative
        .oe_form .oe_form_field
            width: auto
            position: absolute
            margin: 0 !important // dammit
            padding: 0

    .oe_list_content
        width: 100%
        td:first-child, th:first-child
            &:after
                border-width: 0
        td.oe_number
            text-align: right !important
            max-width: 100px
        > thead
            border-bottom: 2px solid #cacaca
            background: #eee
            vertical-align: top
            th
                position: relative
        td, th
            padding: 3px 6px
            line-height: 18px
        th:after
            position: absolute
            right: 6px
            content: ""
            margin-top: 7px
            border-width: 0 4px 4px
            border-style: solid
            border-color: #000 transparent
            visibility: hidden
        th.sortup:after
            visibility: visible
            @include opacity(0.6)
        th.sortdown:after
            border-bottom: none
            border-left: 4px solid transparent
            border-right: 4px solid transparent
            border-top: 4px solid #000
            visibility: visible
            @include box-shadow(none)
            @include opacity(0.6)
        > tbody
            cursor: pointer
            > tr
                border-top: 1px solid #ddd
                > td.oe_list_field_cell
                    padding: 3px 6px
<<<<<<< HEAD
                    white-space: pre-line
=======
                    progress
                        width: 100%
>>>>>>> 8df25dc6
                > td, > th
                    > button
                        border: none
                        background: transparent
                        padding: 0
                        @include box-shadow(none)
                > td.oe_list_checkbox:first-child, th.oe_list_checkbox:first-child
                    width: 17px
                    &:after
                        border-width: 0
            > tr:nth-child(odd)
                background-color: #f0f0fa
                @include vertical-gradient(#f0f0fa, #eeeef6)
        > tfoot
            border-top: 2px solid #cacaca
            border-bottom: 1px solid #cacaca
            background: #eee
            font-weight: bold

        > tbody tr:hover td, tbody tr:hover th
            @include vertical-gradient(#eee, #dedede)

        .numeric
            text-align: right
            width: 82px
            input
                text-align: right
    // }}}
    // Translation {{{
    .oe_trad_field.touched
        border: 1px solid green !important
    // }}}
    // View Editor {{{
    .oe_view_editor
        width: 100%
        border-collapse: collapse
        margin-left: -12px
        width: 100%
        background-color: white
        border-spacing: 0
        td
            text-align: center
            white-space: nowrap
            border: 1px solid #D8D8D8
            cursor: pointer
            font-size: 90%
    .oe_view_editor_field td
        border: 0px !important
    .oe_view_editor tr:hover
        background-color: #ecebf2
    // }}}
    // Debugging stuff {{{
    .oe_layout_debugging
        .oe_form_group
            outline: 2px dashed green
        .oe_form_group_cell
            outline: 1px solid blue
        .oe_form_group:hover, .oe_form_group_cell:hover
            outline-color: red
        .oe_form_group_row_incomplete > td:last-child:after
            content: "[Incomplete Row]"
            background: red
            padding: 2px
            font-weight: bold
            color: white
            float: right
        .oe_form_group_row_incomplete.oe_form_group_row_newline > td:last-child:after
            content: "[newline]"
    .oe_debug_view
        float: left
    .oe_debug_view_log
        font-size: 95%
    .oe_debug_view_log label
        display: block
        width: 49%
        text-align: right
        float: left
        font-weight: bold
        color: #009
    .oe_debug_view_log span
        display: block
        width: 49%
        float: right
        color: #333
    // }}}
//Tree view
.openerp
    .tree_header
        background-color: #f0f0f0
        border-bottom: 1px solid #cacaca
        color: #4c4c4c
        padding: 5px
        height: 25px
        button
            float: right
            height: 27px
            margin-right: 5px
    .oe-treeview-table
        width: 100%
        background-color: white
        border-spacing: 0
        th
            padding: 10px
            color: #4c4c4c
            font-weight: bold
            background-color: #f0f0f0
            border-bottom: 2px solid #cacaca
        .treeview-tr, .treeview-td
            cursor: pointer
            border-right: 1px dotted #afafb6
            vertical-align: top
            text-align: left
            border-bottom: 1px solid #cfcccc
        tr:hover
            background-color: #e0e0f8
        .oe-number
            text-align: right !important
        span
            font-size: 90%
            font-weight: normal
            white-space: nowrap
            display: block
        .treeview-tr.oe-treeview-first
            background: transparent url(/web/static/src/img/expand.gif) 0 50% no-repeat
        .oe_open .treeview-tr.oe-treeview-first
            background-image: url(/web/static/src/img/collapse.gif)
        .treeview-tr.oe-treeview-first span, .treeview-td.oe-treeview-first span
            margin-left: 16px
// Kitten Mode {{{
.kitten-mode-activated
    background-image: url(http://placekitten.com/g/1365/769)
    background-size: cover
    background-attachment: fixed
    >*
        opacity: 0.70

    .oe_footer a
        background-image: url(http://www.risacher.com/la-rache/zfiles/la-rache.png)
        font-size: 1px
        letter-spacing: -1px
        color: transparent
        display: inline-block
        height: 15px
        width: 80px
        vertical-align: top

        span
            display: none
// }}}

div.ui-widget-overlay
    background: black
    @include opacity(0.3)
// au BufWritePost,FileWritePost *.sass :!sass --style expanded --line-numbers <afile> > "%:p:r.css"
// vim:tabstop=4:shiftwidth=4:softtabstop=4:fdm=marker:<|MERGE_RESOLUTION|>--- conflicted
+++ resolved
@@ -1792,12 +1792,7 @@
                 border-top: 1px solid #ddd
                 > td.oe_list_field_cell
                     padding: 3px 6px
-<<<<<<< HEAD
                     white-space: pre-line
-=======
-                    progress
-                        width: 100%
->>>>>>> 8df25dc6
                 > td, > th
                     > button
                         border: none
