--- conflicted
+++ resolved
@@ -805,15 +805,9 @@
     </div>
 </t>
 <t t-name="FieldMany2One">
-<<<<<<< HEAD
     <t t-if="widget.mode === 'readonly'">
-        <a t-if="!widget.nodeOptions.no_open" class="o_form_uri" href="#"/>
+        <a t-if="!widget.nodeOptions.no_open" t-att-tabindex="widget.node.attrs.tabindex" class="o_form_uri" href="#"/>
         <span t-if="widget.nodeOptions.no_open"/>
-=======
-    <t t-if="widget.get('effective_readonly')">
-        <a t-if="!widget.options.no_open" t-att-tabindex="widget.node.attrs.tabindex" class="o_form_uri" href="#"/>
-        <span t-if="widget.options.no_open"/>
->>>>>>> 54db7539
     </t>
     <div t-if="widget.mode === 'edit'" class="o_field_widget o_field_many2one">
         <div class="o_input_dropdown">
