odoo.define('web.FormRenderer', function (require) {
"use strict";

var BasicRenderer = require('web.BasicRenderer');
var config = require('web.config');
var core = require('web.core');
var dom = require('web.dom');
var viewUtils = require('web.viewUtils');

var _t = core._t;
var qweb = core.qweb;

var FormRenderer = BasicRenderer.extend({
    className: "o_form_view",
    events: _.extend({}, BasicRenderer.prototype.events, {
        'click .o_notification_box .oe_field_translate': '_onTranslate',
        'click .o_notification_box .close': '_onTranslateNotificationClose',
        'click .oe_title, .o_inner_group': '_onClick',
    }),
    custom_events: _.extend({}, BasicRenderer.prototype.custom_events, {
        'navigation_move':'_onNavigationMove',
        'activate_next_widget' : '_onActivateNextWidget',
    }),
    // default col attributes for the rendering of groups
    INNER_GROUP_COL: 2,
    OUTER_GROUP_COL: 2,

    /**
     * @override
     */
    init: function () {
        this._super.apply(this, arguments);
        this.idsForLabels = {};
        this.lastActivatedFieldIndex = -1;
        this.alertFields = {};
    },
    /**
     * @override
     */
    start: function () {
        if (config.device.size_class <= config.device.SIZES.XS) {
            this.$el.addClass('o_xxs_form_view');
        }
        return this._super.apply(this, arguments);
    },

    //--------------------------------------------------------------------------
    // Public
    //--------------------------------------------------------------------------

    /**
     * Focuses the field having attribute 'default_focus' set, if any, or the
     * first focusable field otherwise.
     * In read mode, delegate which button to give the focus to, to the form_renderer
     *
     * @returns {int | undefined} the index of the widget activated else
     * undefined
     */
    autofocus: function () {
        if (this.mode === 'readonly') {
            var firstPrimaryFormButton =  this.$el.find('button.btn-primary:enabled:visible:first()');
            if (firstPrimaryFormButton.length > 0) {
                return firstPrimaryFormButton.focus();
            } else {
                return;
            }
        }
        var focusWidget = this.defaultFocusField;
        if (!focusWidget || !focusWidget.isFocusable()) {
            var widgets = this.allFieldWidgets[this.state.id];
            for (var i = 0; i < (widgets ? widgets.length : 0); i++) {
                var widget = widgets[i];
                if (widget.isFocusable()) {
                    focusWidget = widget;
                    break;
                }
            }
        }
        if (focusWidget) {
            return focusWidget.activate({noselect: true, noAutomaticCreate: true});
        }
    },
    /**
     * Extend the method so that labels also receive the 'o_field_invalid' class
     * if necessary.
     *
     * @override
     * @see BasicRenderer.canBeSaved
     * @param {string} recordID
     * @returns {string[]}
     */
    canBeSaved: function () {
        var self = this;
        var fieldNames = this._super.apply(this, arguments);

        var $labels = this.$('label');
        $labels.removeClass('o_field_invalid');

        _.each(fieldNames, function (fieldName) {
            var idForLabel = self.idsForLabels[fieldName];
            if (idForLabel) {
                $labels
                    .filter('[for=' + idForLabel + ']')
                    .addClass('o_field_invalid');
            }
        });
        return fieldNames;
    },
    /*
     * Updates translation alert fields for the current state and display updated fields
     *
     *  @param {Object} alertFields
     */
    updateAlertFields: function (alertFields) {
        this.alertFields[this.state.res_id] = _.extend(this.alertFields[this.state.res_id] || {}, alertFields);
        this.displayTranslationAlert();
    },
    /**
     * Show a warning message if the user modified a translated field.  For each
     * field, the notification provides a link to edit the field's translations.
     */
    displayTranslationAlert: function () {
        this.$('.o_notification_box').remove();
        if (this.alertFields[this.state.res_id]) {
            var $notification = $(qweb.render('notification-box', {type: 'info'}))
                .append(qweb.render('translation-alert', {
                    fields: this.alertFields[this.state.res_id],
                    lang: _t.database.parameters.name
                }));
            if (this.$('.o_form_statusbar').length) {
                this.$('.o_form_statusbar').after($notification);
            } else {
                this.$el.prepend($notification);
            }
        }
    },
    /**
     * @see BasicRenderer.confirmChange
     *
     * We need to reapply the idForLabel postprocessing since some widgets may
     * have recomputed their dom entirely.
     *
     * @override
     */
    confirmChange: function () {
        var self = this;
        return this._super.apply(this, arguments).then(function (resetWidgets) {
            _.each(resetWidgets, function (widget) {
                self._setIDForLabel(widget, self.idsForLabels[widget.name]);
            });
            if (self.$('.o_field_invalid').length) {
                self.canBeSaved(self.state.id);
            }
            return resetWidgets;
        });
    },
    /**
     * Disable statusbar buttons and stat buttons so that they can't be clicked anymore
     *
     */
    disableButtons: function () {
        this.$('.o_statusbar_buttons button, .oe_button_box button')
            .attr('disabled', true);
    },
    /**
     * Enable statusbar buttons and stat buttons so they can be clicked again
     *
     */
    enableButtons: function () {
        this.$('.o_statusbar_buttons button, .oe_button_box button')
            .removeAttr('disabled');
    },
    /**
     * Put the focus on the last activated widget.
     * This function is used when closing a dialog to give the focus back to the
     * form that has opened it and ensures that the focus is in the correct
     * field.
     */
    focusLastActivatedWidget: function () {
        this._activateNextFieldWidget(this.state, this.lastActivatedFieldIndex - 1,
            { noAutomaticCreate: true });
    },
    /**
     * returns the active tab pages for each notebook
     *
     * @todo currently, this method is unused...
     *
     * @see setLocalState
     * @returns {Object} a map from notebook name to the active tab index
     */
    getLocalState: function () {
        var state = {};
        this.$('div.o_notebook').each(function () {
            var $notebook = $(this);
            var name = $notebook.data('name');
            var index = -1;
            $notebook.find('.nav-link').each(function (i) {
                if ($(this).hasClass('active')) {
                    index = i;
                }
            });
            state[name] = index;
        });
        return state;
    },
    /**
     * Reset the tracking of the last activated field. The fast entry with
     * keyboard navigation needs to track the last activated field in order to
     * set the focus.
     *
     * In particular, when there are changes of mode (e.g. edit -> readonly ->
     * edit), we do not want to auto-set the focus on the previously last
     * activated field. To avoid this issue, this method should be called
     * whenever there is a change of mode.
     */
    resetLastActivatedField: function () {
        this.lastActivatedFieldIndex = -1;
    },
    /**
     * restore active tab pages for each notebook
     *
     * @todo make sure this method is called
     *
     * @param {Object} state the result from a getLocalState call
     */
    setLocalState: function (state) {
        this.$('div.o_notebook').each(function () {
            var $notebook = $(this);
            var name = $notebook.data('name');
            if (name in state) {
                var $page = $notebook.find('> ul > li').eq(state[name]);
                if (!$page.hasClass('o_invisible_modifier')) {
                    $page.find('a[data-toggle="tab"]').click();
                }
            }
        });
    },
    /**
     * Called each time the form view is attached into the DOM
     */
    on_attach_callback: function () {
        _.forEach(this.allFieldWidgets, function (widgets){
            _.invoke(widgets, 'on_attach_callback');
        });
        this._super.apply(this, arguments);
    },
    /**
     * @override method from AbstractRenderer
     * @param {Object} state a valid state given by the model
     * @param {Object} params
     * @param {string} [params.mode] new mode, either 'edit' or 'readonly'
     * @param {string[]} [params.fieldNames] if given, the renderer will only
     *   update the fields in this list
     * @returns {Promise}
     */
    updateState: function (state, params) {
        this.mode = (params && 'mode' in params) ? params.mode : this.mode;

        // if fieldNames are given, we update the corresponding field widget.
        // I think this is wrong, and the caller could directly call the
        // confirmChange method
        if (params.fieldNames) {
            // only update the given fields
            return this.confirmChange(state, state.id, params.fieldNames);
        }
        return this._super.apply(this, arguments);
    },

    //--------------------------------------------------------------------------
    // Private
    //--------------------------------------------------------------------------
    /**
     * @override
     */
    _activateNextFieldWidget: function (record, currentIndex) {
        //if we are the last widget, we should give the focus to the first Primary Button in the form
        //else do the default behavior
        if ( (currentIndex + 1) >= (this.allFieldWidgets[record.id] || []).length) {
            this.trigger_up('focus_control_button');
            this.lastActivatedFieldIndex = -1;
        } else {
            var activatedIndex =  this._super.apply(this, arguments);
            if (activatedIndex === -1 ) { // no widget have been activated, we should go to the edit/save buttons
                this.trigger_up('focus_control_button');
                this.lastActivatedFieldIndex = -1;
            }
            else {
                this.lastActivatedFieldIndex = activatedIndex;
            }
        }
        return this.lastActivatedFieldIndex;
    },
    /**
     * Add a tooltip on a button
     *
     * @private
     * @param {Object} node
     * @param {jQuery} $button
     */
    _addButtonTooltip: function (node, $button) {
        var self = this;
        $button.tooltip({
            title: function () {
                return qweb.render('WidgetButton.tooltip', {
                    debug: config.debug,
                    state: self.state,
                    node: node,
                });
            },
        });
    },
    /**
     * @private
     * @param {jQueryElement} $el
     * @param {Object} node
     */
    _addOnClickAction: function ($el, node) {
        var self = this;
        $el.click(function () {
            self.trigger_up('button_clicked', {
                attrs: node.attrs,
                record: self.state,
            });
        });
    },
    /**
            excludedElements: ".o_notebook .nav.nav-tabs",
     * @private
     * @param {string} name
     * @returns {string}
     */
    _getIDForLabel: function (name) {
        var idForLabel = this.idsForLabels[name];
        if (!idForLabel) {
            idForLabel = _.uniqueId('o_field_input_');
            this.idsForLabels[name] = idForLabel;
        }
        return idForLabel;
    },
    /**
     * @override
     * @private
     */
    _postProcessField: function (widget, node) {
        this._super.apply(this, arguments);
        this._setIDForLabel(widget, this._getIDForLabel(node.attrs.name));
        if (JSON.parse(node.attrs.default_focus || "0")) {
            this.defaultFocusField = widget;
        }
    },
    /**
     * @private
     * @param {Object} node
     * @returns {jQueryElement}
     */
    _renderButtonBox: function (node) {
        var self = this;
        var $result = $('<' + node.tag + '>', {class: 'o_not_full'});

        // The rendering of buttons may be async (see renderFieldWidget), so we
        // must wait for the buttons to be ready (and their modifiers to be
        // applied) before manipulating them, as we check if they are visible or
        // not. To do so, we extract from this.defs the promises corresponding
        // to the buttonbox buttons, and wait for them to be resolved.
        var nextDefIndex = this.defs.length;
        var buttons = _.map(node.children, function (child) {
            if (child.tag === 'button') {
                return self._renderStatButton(child);
            } else {
                return self._renderNode(child);
            }
        });

        // At this point, each button is an empty div that will be replaced by
        // the real $el of the button when it is ready (with replaceWith).
        // However, this only works if the empty div is appended somewhere, so
        // we here append them into a wrapper, and unwrap them once they have
        // been replaced.
        var $tempWrapper = $('<div>');
        _.each(buttons, function ($button) {
            $button.appendTo($tempWrapper);
        });
        var defs = this.defs.slice(nextDefIndex);
        Promise.all(defs).then(function () {
            buttons = $tempWrapper.children();
            var buttons_partition = _.partition(buttons, function (button) {
                return $(button).is('.o_invisible_modifier');
            });
            var invisible_buttons = buttons_partition[0];
            var visible_buttons = buttons_partition[1];

<<<<<<< HEAD
            // Get the unfolded buttons according to window size
            var nb_buttons = [2, 2, 4, 6][config.device.size_class] || 7;
            var unfolded_buttons = visible_buttons.slice(0, nb_buttons).concat(invisible_buttons);
=======
        // Get the unfolded buttons according to window size
        var nb_buttons = this._renderButtonBoxNbButtons();
        var unfolded_buttons = visible_buttons.slice(0, nb_buttons).concat(invisible_buttons);
>>>>>>> 230ad8c3

            // Get the folded buttons
            var folded_buttons = visible_buttons.slice(nb_buttons);
            if (folded_buttons.length === 1) {
                unfolded_buttons = buttons;
                folded_buttons = [];
            }

            // Toggle class to tell if the button box is full (CSS requirement)
            var full = (visible_buttons.length > nb_buttons);
            $result.toggleClass('o_full', full).toggleClass('o_not_full', !full);

            // Add the unfolded buttons
            _.each(unfolded_buttons, function (button) {
                $(button).appendTo($result);
            });

            // Add the dropdown with folded buttons if any
            if (folded_buttons.length) {
                $result.append(dom.renderButton({
                    attrs: {
                        'class': 'oe_stat_button o_button_more dropdown-toggle',
                        'data-toggle': 'dropdown',
                    },
                    text: _t("More"),
                }));

                var $dropdown = $("<div>", {class: "dropdown-menu o_dropdown_more", role: "menu"});
                _.each(folded_buttons, function (button) {
                    $(button).addClass('dropdown-item').appendTo($dropdown);
                });
                $dropdown.appendTo($result);
            }
        });

        this._handleAttributes($result, node);
        this._registerModifiers(node, this.state, $result);
        return $result;
    },
    /**
    * @private
    * @returns {integer}
    */
    _renderButtonBoxNbButtons: function () {
        return [2, 2, 4, 6][config.device.size_class] || 7;
    },
    /**
     * @private
     * @param {Object} node
     * @returns {jQueryElement}
     */
    _renderGenericTag: function (node) {
        var $result = $('<' + node.tag + '>', _.omit(node.attrs, 'modifiers'));
        this._handleAttributes($result, node);
        this._registerModifiers(node, this.state, $result);
        $result.append(_.map(node.children, this._renderNode.bind(this)));
        return $result;
    },
    /**
     * @private
     * @param {Object} node
     * @returns {jQueryElement}
     */
    _renderHeaderButton: function (node) {
        var $button = viewUtils.renderButtonFromNode(node);

        // Current API of odoo for rendering buttons is "if classes are given
        // use those on top of the 'btn' and 'btn-{size}' classes, otherwise act
        // as if 'btn-secondary' class was given". The problem is that, for
        // header buttons only, we allowed users to only indicate their custom
        // classes without having to explicitely ask for the 'btn-secondary'
        // class to be added. We force it so here when no bootstrap btn type
        // class is found.
        if ($button.not('.btn-primary, .btn-secondary, .btn-link, .btn-success, .btn-info, .btn-warning, .btn-danger').length) {
            $button.addClass('btn-secondary');
        }

        this._addOnClickAction($button, node);
        this._handleAttributes($button, node);
        this._registerModifiers(node, this.state, $button);

        // Display tooltip
        if (config.debug || node.attrs.help) {
            this._addButtonTooltip(node, $button);
        }
        return $button;
    },
    /**
     * @private
     * @param {Object} node
     * @returns {jQueryElement}
     */
    _renderHeaderButtons: function (node) {
        var self = this;
        var $buttons = $('<div>', {class: 'o_statusbar_buttons'});
        _.each(node.children, function (child) {
            if (child.tag === 'button') {
                $buttons.append(self._renderHeaderButton(child));
            }
            if (child.tag === 'widget') {
                $buttons.append(self._renderTagWidget(child));
            }
        });
        return $buttons;
    },
    /**
     * @private
     * @param {Object} node
     * @returns {jQueryElement}
     */
    _renderInnerGroup: function (node) {
        var self = this;
        var $result = $('<table/>', {class: 'o_group o_inner_group'});
        var $tbody = $('<tbody />').appendTo($result);
        this._handleAttributes($result, node);
        this._registerModifiers(node, this.state, $result);

        var col = parseInt(node.attrs.col, 10) || this.INNER_GROUP_COL;

        if (node.attrs.string) {
            var $sep = $('<tr><td colspan="' + col + '" style="width: 100%;"><div class="o_horizontal_separator">' + node.attrs.string + '</div></td></tr>');
            $result.append($sep);
        }

        var rows = [];
        var $currentRow = $('<tr/>');
        var currentColspan = 0;
        node.children.forEach(function (child) {
            if (child.tag === 'newline') {
                rows.push($currentRow);
                $currentRow = $('<tr/>');
                currentColspan = 0;
                return;
            }

            var colspan = parseInt(child.attrs.colspan, 10);
            var isLabeledField = (child.tag === 'field' && child.attrs.nolabel !== '1');
            if (!colspan) {
                if (isLabeledField) {
                    colspan = 2;
                } else {
                    colspan = 1;
                }
            }
            var finalColspan = colspan - (isLabeledField ? 1 : 0);
            currentColspan += colspan;

            if (currentColspan > col) {
                rows.push($currentRow);
                $currentRow = $('<tr/>');
                currentColspan = colspan;
            }

            var $tds;
            if (child.tag === 'field') {
                $tds = self._renderInnerGroupField(child);
            } else if (child.tag === 'label') {
                $tds = self._renderInnerGroupLabel(child);
            } else {
                $tds = $('<td/>').append(self._renderNode(child));
            }
            if (finalColspan > 1) {
                $tds.last().attr('colspan', finalColspan);
            }
            $currentRow.append($tds);
        });
        rows.push($currentRow);

        _.each(rows, function ($tr) {
            var nonLabelColSize = 100 / (col - $tr.children('.o_td_label').length);
            _.each($tr.children(':not(.o_td_label)'), function (el) {
                var $el = $(el);
                $el.css('width', ((parseInt($el.attr('colspan'), 10) || 1) * nonLabelColSize) + '%');
            });
            $tbody.append($tr);
        });

        return $result;
    },
    /**
     * @private
     * @param {Object} node
     * @returns {jQueryElement}
     */
    _renderInnerGroupField: function (node) {
        var $el = this._renderFieldWidget(node, this.state);
        var $tds = $('<td/>').append($el);

        if (node.attrs.nolabel !== '1') {
            var $labelTd = this._renderInnerGroupLabel(node);
            $tds = $labelTd.add($tds);
        }

        return $tds;
    },
    /**
     * @private
     * @param {string} label
     * @returns {jQueryElement}
     */
    _renderInnerGroupLabel: function (label) {
        return $('<td/>', {class: 'o_td_label'})
            .append(this._renderTagLabel(label));
    },
    /**
     * Render a node, from the arch of the view. It is a generic method, that
     * will dispatch on specific other methods.  The rendering of a node is a
     * jQuery element (or a string), with the correct classes, attrs, and
     * content.
     *
     * For fields, it will return the $el of the field widget. Note that this
     * method is synchronous, field widgets are instantiated and appended, but
     * if they are asynchronous, they register their promises in this.defs, and
     * the _renderView method will properly wait.
     *
     * @private
     * @param {Object} node
     * @returns {jQueryElement | string}
     */
    _renderNode: function (node) {
        var renderer = this['_renderTag' + _.str.capitalize(node.tag)];
        if (renderer) {
            return renderer.call(this, node);
        }
        if (node.tag === 'div' && node.attrs.name === 'button_box') {
            return this._renderButtonBox(node);
        }
        if (_.isString(node)) {
            return node;
        }
        return this._renderGenericTag(node);
    },
    /**
     * Renders a 'group' node, which contains 'group' nodes in its children.
     *
     * @param {Object} node]
     * @returns {JQueryElement}
     */
    _renderOuterGroup: function (node) {
        var self = this;
        var $result = $('<div/>', {class: 'o_group'});
        var nbCols = parseInt(node.attrs.col, 10) || this.OUTER_GROUP_COL;
        var colSize = Math.max(1, Math.round(12 / nbCols));
        if (node.attrs.string) {
            var $sep = $('<div/>', {class: 'o_horizontal_separator'}).text(node.attrs.string);
            $result.append($sep);
        }
        $result.append(_.map(node.children, function (child) {
            if (child.tag === 'newline') {
                return $('<br/>');
            }
            var $child = self._renderNode(child);
            $child.addClass('o_group_col_' + (colSize * (parseInt(child.attrs.colspan, 10) || 1)));
            return $child;
        }));
        this._handleAttributes($result, node);
        this._registerModifiers(node, this.state, $result);
        return $result;
    },
    /**
     * @private
     * @param {Object} node
     * @returns {jQueryElement}
     */
    _renderStatButton: function (node) {
        var $button = viewUtils.renderButtonFromNode(node, {
            extraClass: 'oe_stat_button',
        });
        $button.append(_.map(node.children, this._renderNode.bind(this)));
        if (node.attrs.help) {
            this._addButtonTooltip(node, $button);
        }
        this._addOnClickAction($button, node);
        this._handleAttributes($button, node);
        this._registerModifiers(node, this.state, $button);
        return $button;
    },
    /**
     * @private
     * @param {Object} page
     * @param {string} page_id
     * @returns {jQueryElement}
     */
    _renderTabHeader: function (page, page_id) {
        var $a = $('<a>', {
            'data-toggle': 'tab',
            disable_anchor: 'true',
            href: '#' + page_id,
            class: 'nav-link',
            role: 'tab',
            text: page.attrs.string,
        });
        return $('<li>', {class: 'nav-item'}).append($a);
    },
    /**
     * @private
     * @param {Object} page
     * @param {string} page_id
     * @returns {jQueryElement}
     */
    _renderTabPage: function (page, page_id) {
        var $result = $('<div class="tab-pane" id="' + page_id + '">');
        $result.append(_.map(page.children, this._renderNode.bind(this)));
        return $result;
    },
    /**
     * @private
     * @param {Object} node
     * @returns {jQueryElement}
     */
    _renderTagButton: function (node) {
        var $button = viewUtils.renderButtonFromNode(node);
        $button.append(_.map(node.children, this._renderNode.bind(this)));
        this._addOnClickAction($button, node);
        this._handleAttributes($button, node);
        this._registerModifiers(node, this.state, $button);

        // Display tooltip
        if (config.debug || node.attrs.help) {
            this._addButtonTooltip(node, $button);
        }

        return $button;
    },
    /**
     * @private
     * @param {Object} node
     * @returns {jQueryElement}
     */
    _renderTagField: function (node) {
        return this._renderFieldWidget(node, this.state);
    },
    /**
     * @private
     * @param {Object} node
     * @returns {jQueryElement}
     */
    _renderTagForm: function (node) {
        var $result = $('<div/>');
        if (node.attrs.class) {
            $result.addClass(node.attrs.class);
        }
        var allNodes = node.children.map(this._renderNode.bind(this));
        $result.append(allNodes);
        return $result;
    },
    /**
     * @private
     * @param {Object} node
     * @returns {jQueryElement}
     */
    _renderTagGroup: function (node) {
        var isOuterGroup = _.some(node.children, function (child) {
            return child.tag === 'group';
        });
        if (!isOuterGroup) {
            return this._renderInnerGroup(node);
        }
        return this._renderOuterGroup(node);
    },
    /**
     * @private
     * @param {Object} node
     * @returns {jQueryElement}
     */
    _renderTagHeader: function (node) {
        var self = this;
        var $statusbar = $('<div>', {class: 'o_form_statusbar'});
        $statusbar.append(this._renderHeaderButtons(node));
        _.each(node.children, function (child) {
            if (child.tag === 'field') {
                var $el = self._renderFieldWidget(child, self.state);
                $statusbar.append($el);
            }
        });
        this._handleAttributes($statusbar, node);
        this._registerModifiers(node, this.state, $statusbar);
        return $statusbar;
    },
    /**
     * @private
     * @param {Object} node
     * @returns {jQueryElement}
     */
    _renderTagLabel: function (node) {
        var self = this;
        var text;
        var fieldName = node.tag === 'label' ? node.attrs.for : node.attrs.name;
        if ('string' in node.attrs) { // allow empty string
            text = node.attrs.string;
        } else if (fieldName) {
            text = this.state.fields[fieldName].string;
        } else  {
            return this._renderGenericTag(node);
        }
        var $result = $('<label>', {
            class: 'o_form_label',
            for: this._getIDForLabel(fieldName),
            text: text,
        });
        if (node.tag === 'label') {
            this._handleAttributes($result, node);
        }
        var modifiersOptions;
        if (fieldName) {
            modifiersOptions = {
                callback: function (element, modifiers, record) {
                    var widgets = self.allFieldWidgets[record.id];
                    var widget = _.findWhere(widgets, {name: fieldName});
                    if (!widget) {
                        return; // FIXME this occurs if the widget is created
                                // after the label (explicit <label/> tag in the
                                // arch), so this won't work on first rendering
                                // only on reevaluation
                    }
                    element.$el.toggleClass('o_form_label_empty', !!( // FIXME condition is evaluated twice (label AND widget...)
                        record.data.id
                        && (modifiers.readonly || self.mode === 'readonly')
                        && !widget.isSet()
                    ));
                },
            };
        }
        // FIXME if the function is called with a <label/> node, the registered
        // modifiers will be those on this node. Maybe the desired behavior
        // would be to merge them with associated field node if any... note:
        // this worked in 10.0 for "o_form_label_empty" reevaluation but not for
        // "o_invisible_modifier" reevaluation on labels...
        this._registerModifiers(node, this.state, $result, modifiersOptions);
        return $result;
    },
    /**
     * @private
     * @param {Object} node
     * @returns {jQueryElement}
     */
    _renderTagNotebook: function (node) {
        var self = this;
        var $headers = $('<ul class="nav nav-tabs">');
        var $pages = $('<div class="tab-content">');
        var autofocusTab = -1;
        // renderedTabs is used to aggregate the generated $headers and $pages
        // alongside their node, so that their modifiers can be registered once
        // all tabs have been rendered, to ensure that the first visible tab
        // is correctly activated
        var renderedTabs = _.map(node.children, function (child, index) {
            var pageID = _.uniqueId('notebook_page_');
            var $header = self._renderTabHeader(child, pageID);
            var $page = self._renderTabPage(child, pageID);
            if (autofocusTab === -1 && child.attrs.autofocus === 'autofocus') {
                autofocusTab = index;
            }
            self._handleAttributes($header, child);
            $headers.append($header);
            $pages.append($page);
            return {
                $header: $header,
                $page: $page,
                node: child,
            };
        });
        if (renderedTabs.length) {
            var tabToFocus = renderedTabs[Math.max(0, autofocusTab)];
            tabToFocus.$header.find('.nav-link').addClass('active');
            tabToFocus.$page.addClass('active');
        }
        // register the modifiers for each tab
        _.each(renderedTabs, function (tab) {
            self._registerModifiers(tab.node, self.state, tab.$header, {
                callback: function (element, modifiers) {
                    // if the active tab is invisible, activate the first visible tab instead
                    var $link = element.$el.find('.nav-link');
                    if (modifiers.invisible && $link.hasClass('active')) {
                        $link.removeClass('active');
                        tab.$page.removeClass('active');
                        var $firstVisibleTab = $headers.find('li:not(.o_invisible_modifier):first() > a');
                        $firstVisibleTab.addClass('active');
                        $pages.find($firstVisibleTab.attr('href')).addClass('active');
                    }
                },
            });
        });
        var $notebook = $('<div class="o_notebook">')
                .data('name', node.attrs.name || '_default_')
                .append($headers, $pages);
        this._registerModifiers(node, this.state, $notebook);
        this._handleAttributes($notebook, node);
        return $notebook;
    },
    /**
     * @private
     * @param {Object} node
     * @returns {jQueryElement}
     */
    _renderTagSeparator: function (node) {
        var $separator = $('<div/>').addClass('o_horizontal_separator').text(node.attrs.string);
        this._handleAttributes($separator, node);
        this._registerModifiers(node, this.state, $separator);
        return $separator;
    },
    /**
     * @private
     * @param {Object} node
     * @returns {jQueryElement}
     */
    _renderTagSheet: function (node) {
        this.has_sheet = true;
        var $sheet = $('<div>', {class: 'clearfix o_form_sheet'});
        $sheet.append(node.children.map(this._renderNode.bind(this)));
        return $sheet;
    },
    /**
     * Instantiate custom widgets
     *
     * @private
     * @param {Object} node
     * @returns {jQueryElement}
     */
    _renderTagWidget: function (node) {
        return this._renderWidget(this.state, node);
    },
    /**
     * Main entry point for the rendering.  From here, we call _renderNode on
     * the root of the arch, then, when every promise (from the field widgets)
     * are done, it will resolves itself.
     *
     * @private
     * @override method from BasicRenderer
     * @returns {Promise}
     */
    _renderView: function () {
        var self = this;

        // render the form and evaluate the modifiers
        var defs = [];
        this.defs = defs;
        var $form = this._renderNode(this.arch).addClass(this.className);
        delete this.defs;

        return Promise.all(defs).then(function () {
            self._updateView($form.contents());
            if (self.state.res_id in self.alertFields) {
                self.displayTranslationAlert();
            }
        }).then(function(){
            if (self.lastActivatedFieldIndex >= 0) {
                self._activateNextFieldWidget(self.state, self.lastActivatedFieldIndex);
            }
        }).guardedCatch(function () {
            $form.remove();
        });
    },
    /**
     * Updates the form's $el with new content.
     *
     * @private
     * @see _renderView
     * @param {JQuery} $newContent
     */
    _updateView: function ($newContent) {
        var self = this;

        // Set the new content of the form view, and toggle classnames
        this.$el.html($newContent);
        this.$el.toggleClass('o_form_nosheet', !this.has_sheet);
        if (this.has_sheet) {
            this.$el.children().not('.oe_chatter')
                .wrapAll($('<div/>', {class: 'o_form_sheet_bg'}));
        }
        this.$el.toggleClass('o_form_editable', this.mode === 'edit');
        this.$el.toggleClass('o_form_readonly', this.mode === 'readonly');

        // Attach the tooltips on the fields' label
        _.each(this.allFieldWidgets[this.state.id], function (widget) {
            var idForLabel = self.idsForLabels[widget.name];
            // We usually don't support multiple widgets for the same field on the
            // same view but it is the case with the new settings view on V11.0.
            // Therefore, we need to retrieve the correct label since it could be
            // displayed multiple times on the view, otherwise, for example the
            // enterprise label will be displayed as many times as the field
            // exists on settings.
            var $widgets = self.$('.o_field_widget[name=' + widget.name + ']');
            var $label = idForLabel ? self.$('.o_form_label[for=' + idForLabel + ']') : $();
            $label = $label.eq($widgets.index(widget.$el));
            if (config.debug || widget.attrs.help || widget.field.help) {
                self._addFieldTooltip(widget, $label);
            }
            if (widget.attrs.widget === 'upgrade_boolean') {
                // this widget needs a reference to its $label to be correctly
                // rendered
                widget.renderWithLabel($label);
            }
        });
    },
    /**
     * Sets id attribute of given widget to idForLabel
     *
     * @private
     * @param {AbstractField} widget
     * @param {idForLabel} string
     */
    _setIDForLabel: function (widget, idForLabel) {
        widget.setIDForLabel(idForLabel);
    },

    //--------------------------------------------------------------------------
    // Handlers
    //--------------------------------------------------------------------------

    /**
     * @private
     * @param {OdooEvent} ev
     */
    _onActivateNextWidget: function (ev) {
        ev.stopPropagation();
        var index = this.allFieldWidgets[this.state.id].indexOf(ev.data.target);
        this._activateNextFieldWidget(this.state, index);
    },
    /**
     * Makes the Edit button bounce in readonly
     *
     * @private
     */
    _onClick: function () {
        if (this.mode === 'readonly') {
            this.trigger_up('bounce_edit');
        }
    },
    /**
     * @override
     * @private
     * @param {OdooEvent} ev
     */
    _onNavigationMove: function (ev) {
        ev.stopPropagation();
        var index;
        if (ev.data.direction === "next") {
            index = this.allFieldWidgets[this.state.id].indexOf(ev.data.target || ev.target);
            this._activateNextFieldWidget(this.state, index);
        } else if (ev.data.direction === "previous") {
            index = this.allFieldWidgets[this.state.id].indexOf(ev.data.target);
            this._activatePreviousFieldWidget(this.state, index);
        }
    },
    /**
     * open the translation view for the current field
     *
     * @private
     * @param {MouseEvent} ev
     */
    _onTranslate: function (ev) {
        ev.preventDefault();
        this.trigger_up('translate', {fieldName: ev.target.name, id: this.state.id});
    },
    /**
     * remove alert fields of record from alertFields object
     *
     * @private
     * @param {MouseEvent} ev
     */
    _onTranslateNotificationClose: function(ev) {
        delete this.alertFields[this.state.res_id];
    },
});

return FormRenderer;
});<|MERGE_RESOLUTION|>--- conflicted
+++ resolved
@@ -389,15 +389,9 @@
             var invisible_buttons = buttons_partition[0];
             var visible_buttons = buttons_partition[1];
 
-<<<<<<< HEAD
             // Get the unfolded buttons according to window size
-            var nb_buttons = [2, 2, 4, 6][config.device.size_class] || 7;
+            var nb_buttons = self._renderButtonBoxNbButtons();
             var unfolded_buttons = visible_buttons.slice(0, nb_buttons).concat(invisible_buttons);
-=======
-        // Get the unfolded buttons according to window size
-        var nb_buttons = this._renderButtonBoxNbButtons();
-        var unfolded_buttons = visible_buttons.slice(0, nb_buttons).concat(invisible_buttons);
->>>>>>> 230ad8c3
 
             // Get the folded buttons
             var folded_buttons = visible_buttons.slice(nb_buttons);
