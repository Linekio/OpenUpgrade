--- conflicted
+++ resolved
@@ -1362,15 +1362,9 @@
         // apply changes to local data
         for (var fieldName in changes) {
             field = record.fields[fieldName];
-<<<<<<< HEAD
-            if (field.type === 'one2many' || field.type === 'many2many') {
+            if (field && (field.type === 'one2many' || field.type === 'many2many')) {
                 defs.push(this._applyX2ManyChange(record, fieldName, changes[fieldName], options));
-            } else if (field.type === 'many2one' || field.type === 'reference') {
-=======
-            if (field && (field.type === 'one2many' || field.type === 'many2many')) {
-                defs.push(this._applyX2ManyChange(record, fieldName, changes[fieldName], options.viewType, options.allowWarning));
             } else if (field && (field.type === 'many2one' || field.type === 'reference')) {
->>>>>>> 32039b2a
                 defs.push(this._applyX2OneChange(record, fieldName, changes[fieldName]));
             } else {
                 record._changes[fieldName] = changes[fieldName];
