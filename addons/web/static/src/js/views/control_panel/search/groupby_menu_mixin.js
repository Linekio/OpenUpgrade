odoo.define('web.GroupByMenuMixin', function (require) {
"use strict";

var GroupByMenu = require('web.GroupByMenu');
var controlPanelViewParameters = require('web.controlPanelViewParameters');

/**
 * The aim of this mixin is to facilitate the interaction between
 * a view controller and a dropdown menu with its control panel
 * TO DO: the pivot subview has two types of groupbys so that it will not
 * understand the current implementation of this mixin
 *
 * @mixin
 * @name GroupByMenuMixin
 */
var GroupByMenuMixin = {
    init: function () {
        this.custom_events = _.extend({}, this.custom_events, {
            menu_item_clicked: '_onMenuItemClicked',
            item_option_clicked: '_onItemOptionClicked',
        });
    },

    //--------------------------------------------------------------------------
    // Private
    //--------------------------------------------------------------------------

    /**
     * Instantiate a widget GroupByMenu and incorporate it to the control panel
     * of an embedded view. This is used for instance in the dashboard view in
     * enterprise where there is no GroupBy menu in the search view because it
     * would not make sense to have one at the global level.
     * This function is called by renderButtons when the parameter
     * 'this.isEmbedded' is set to true.
     *
     * private
     * @param {jQuery} $node
     * @param {Object} groupableFields
     * @param {Promise}
     */
    _addGroupByMenu: function ($node, groupableFields) {
        this.sortedFieldNames = Object.keys(groupableFields).sort();
        this.groupableFields = groupableFields;
<<<<<<< HEAD
        const groupBys = this._getGroupBys(this.model.get().groupBy);
        this.groupByMenu = new GroupByMenu(this, groupBys, this.groupableFields);
        this.groupByMenu.insertAfter($node.find('div:first'));
=======
        var groupBys = this._getGroupBys(this.model.get().groupBy);
        this.groupByMenu = new GroupByMenu(this, groupBys, this.groupableFields, {noSymbol: true});
        return this.groupByMenu.insertAfter($node.find('div:first'));
>>>>>>> 98a55917
    },
    /**
     * This method puts the active groupBys in a convenient form.
     *
     * @private
     * @param {string[]} activeGroupBys
     * returns {Object[]} groupBysNormalized
     */
    _normalizeActiveGroupBys: function (activeGroupBys) {
        return activeGroupBys.map(gb => {
            const fieldName = gb.split(':')[0];
            const field = this.groupableFields[fieldName];
            const ngb = {fieldName: fieldName};
            if (_.contains(['date', 'datetime'], field.type)) {
                ngb.interval = gb.split(':')[1] || controlPanelViewParameters.DEFAULT_INTERVAL;
            }
            return ngb;
        });
    },
    /**
     * This method has to be implemented by the view controller that needs to
     * interpret the click in an appropriate manner.
     *
     * @private
     * @param {string[]} groupBys
     */
    _setGroupby: function (groupBys) {},
    /**
     * Return the list of groupBys in a form suitable for the groupByMenu. We do
     * this each time because we want to be synchronized with the view model.
     *
     * @private
     * @param {string[]} activeGroupBys
     * returns {Object[]} groupBys
     */
    _getGroupBys: function (activeGroupBys) {
        const groupBysNormalized = this._normalizeActiveGroupBys(activeGroupBys);
        return this.sortedFieldNames.map(fieldName => {
            const field = this.groupableFields[fieldName];
            const groupByActivity = groupBysNormalized.filter(gb => (gb.fieldName === fieldName));
            const groupBy = {
                id: fieldName,
                isActive: groupByActivity.length ? true : false,
                description: field.string,
            };
            if (_.contains(['date', 'datetime'], field.type)) {
                groupBy.hasOptions = true;
                groupBy.options = controlPanelViewParameters.INTERVAL_OPTIONS;
                groupBy.currentOptionIds = groupByActivity.length ?
                                            new Set(groupByActivity.map(gb => gb.interval)) :
                                            new Set([]);
            }
            return groupBy;
        });
    },

    //--------------------------------------------------------------------------
    // Handlers
    //--------------------------------------------------------------------------

    /**
     * @private
     * @param {OdooEvent} ev
     */
    _onItemOptionClicked: function (ev) {
        const fieldName = ev.data.id;
        const optionId = ev.data.optionId;
        const activeGroupBys = this.model.get().groupBy;
        const groupBysNormalized = this._normalizeActiveGroupBys(activeGroupBys);
        const index = groupBysNormalized.findIndex(ngb =>
            ngb.fieldName === fieldName && ngb.interval === optionId);
        if (index === -1) {
            activeGroupBys.push(fieldName + ':' + optionId);
        } else {
            activeGroupBys.splice(index, 1);
        }
        this._setGroupby(activeGroupBys);
        this.groupByMenu.update(this._getGroupBys(activeGroupBys));
    },
    /**
     * @private
     * @param {OdooEvent} ev
     */
    _onMenuItemClicked: function (ev) {
        const fieldName = ev.data.id;
        const activeGroupBys = this.model.get().groupBy;
        const groupByFieldNames = activeGroupBys.map(gb => gb.split(':')[0]);
        const indexOfGroupby = groupByFieldNames.indexOf(fieldName);
        if (indexOfGroupby === -1) {
            activeGroupBys.push(fieldName);
        } else {
            activeGroupBys.splice(indexOfGroupby, 1);
        }
        this._setGroupby(activeGroupBys);
        this.groupByMenu.update(this._getGroupBys(activeGroupBys));
    },
};

return GroupByMenuMixin;

});<|MERGE_RESOLUTION|>--- conflicted
+++ resolved
@@ -41,15 +41,9 @@
     _addGroupByMenu: function ($node, groupableFields) {
         this.sortedFieldNames = Object.keys(groupableFields).sort();
         this.groupableFields = groupableFields;
-<<<<<<< HEAD
         const groupBys = this._getGroupBys(this.model.get().groupBy);
-        this.groupByMenu = new GroupByMenu(this, groupBys, this.groupableFields);
-        this.groupByMenu.insertAfter($node.find('div:first'));
-=======
-        var groupBys = this._getGroupBys(this.model.get().groupBy);
         this.groupByMenu = new GroupByMenu(this, groupBys, this.groupableFields, {noSymbol: true});
         return this.groupByMenu.insertAfter($node.find('div:first'));
->>>>>>> 98a55917
     },
     /**
      * This method puts the active groupBys in a convenient form.
