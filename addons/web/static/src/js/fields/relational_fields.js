odoo.define('web.relational_fields', function (require) {
"use strict";

/**
 * Relational Fields
 *
 * In this file, we have a collection of various relational field widgets.
 * Relational field widgets are more difficult to use/manipulate, because the
 * relations add a level of complexity: a value is not a basic type, it can be
 * a collection of other records.
 *
 * Also, the way relational fields are edited is more complex.  We can change
 * the corresponding record(s), or alter some of their fields.
 */

var AbstractField = require('web.AbstractField');
var basicFields = require('web.basic_fields');
var concurrency = require('web.concurrency');
var ControlPanelView = require('web.ControlPanelView');
var core = require('web.core');
var data = require('web.data');
var Dialog = require('web.Dialog');
var dialogs = require('web.view_dialogs');
var dom = require('web.dom');
var KanbanRecord = require('web.KanbanRecord');
var KanbanRenderer = require('web.KanbanRenderer');
var ListRenderer = require('web.ListRenderer');
var Pager = require('web.Pager');

var _t = core._t;
var _lt = core._lt;
var qweb = core.qweb;

//------------------------------------------------------------------------------
// Many2one widgets
//------------------------------------------------------------------------------

var M2ODialog = Dialog.extend({
    template: "M2ODialog",
    init: function (parent, name, value) {
        this.name = name;
        this.value = value;
        this._super(parent, {
            title: _.str.sprintf(_t("Create a %s"), this.name),
            size: 'medium',
            buttons: [{
                text: _t('Create'),
                classes: 'btn-primary',
                click: function () {
                    if (this.$("input").val() !== ''){
                        this.trigger_up('quick_create', { value: this.$('input').val() });
                        this.close(true);
                    } else {
                        this.$("input").focus();
                    }
                },
            }, {
                text: _t('Create and edit'),
                classes: 'btn-primary',
                close: true,
                click: function () {
                    this.trigger_up('search_create_popup', {
                        view_type: 'form',
                        value: this.$('input').val(),
                    });
                },
            }, {
                text: _t('Cancel'),
                close: true,
            }],
        });
    },
    start: function () {
        this.$("p").text(_.str.sprintf(_t("You are creating a new %s, are you sure it does not exist yet?"), this.name));
        this.$("input").val(this.value);
    },
    /**
     * @override
     * @param {boolean} isSet
     */
    close: function (isSet) {
        this.isSet = isSet;
        this._super.apply(this, arguments);
    },
    /**
     * @override
     */
    destroy: function () {
        if (!this.isSet) {
            this.trigger_up('closed_unset');
        }
        this._super.apply(this, arguments);
    },
});

var FieldMany2One = AbstractField.extend({
    description: _lt("Many2one"),
    supportedFieldTypes: ['many2one'],
    template: 'FieldMany2One',
    custom_events: _.extend({}, AbstractField.prototype.custom_events, {
        'closed_unset': '_onDialogClosedUnset',
        'field_changed': '_onFieldChanged',
        'quick_create': '_onQuickCreate',
        'search_create_popup': '_onSearchCreatePopup',
    }),
    events: _.extend({}, AbstractField.prototype.events, {
        'click input': '_onInputClick',
        'focusout input': '_onInputFocusout',
        'keyup input': '_onInputKeyup',
        'click .o_external_button': '_onExternalButtonClick',
        'click': '_onClick',
    }),
    AUTOCOMPLETE_DELAY: 200,
    SEARCH_MORE_LIMIT: 320,

    /**
     * @override
     * @param {boolean} [options.noOpen=false] if true, there is no external
     *   button to open the related record in a dialog
     */
    init: function (parent, name, record, options) {
        this._super.apply(this, arguments);
        this.limit = 7;
        this.orderer = new concurrency.DropMisordered();

        // should normally also be set, except in standalone M20
        this.can_create = ('can_create' in this.attrs ? JSON.parse(this.attrs.can_create) : true) &&
            !this.nodeOptions.no_create;
        this.can_write = 'can_write' in this.attrs ? JSON.parse(this.attrs.can_write) : true;

        this.nodeOptions = _.defaults(this.nodeOptions, {
            quick_create: true,
        });
        this.noOpen = 'noOpen' in (options || {}) ? options.noOpen : this.nodeOptions.no_open;
        this.m2o_value = this._formatValue(this.value);
        // 'recordParams' is a dict of params used when calling functions
        // 'getDomain' and 'getContext' on this.record
        this.recordParams = {fieldName: this.name, viewType: this.viewType};
        // We need to know if the widget is dirty (i.e. if the user has changed
        // the value, and those changes haven't been acknowledged yet by the
        // environment), to prevent erasing that new value on a reset (e.g.
        // coming by an onchange on another field)
        this.isDirty = false;
        this.lastChangeEvent = undefined;

        // List of autocomplete sources
        this._autocompleteSources = [];
        // Add default search method for M20 (name_search)
        this._addAutocompleteSource(this._search, {placeholder: _t('Loading...'), order: 1});

        // use a DropPrevious to properly handle related record quick creations,
        // and store a createDef to be able to notify the environment that there
        // is pending quick create operation
        this.dp = new concurrency.DropPrevious();
        this.createDef = undefined;
    },
    start: function () {
        // booleean indicating that the content of the input isn't synchronized
        // with the current m2o value (for instance, the user is currently
        // typing something in the input, and hasn't selected a value yet).
        this.floating = false;

        this.$input = this.$('input');
        this.$external_button = this.$('.o_external_button');
        return this._super.apply(this, arguments);
    },
    /**
     * @override
     */
    destroy: function () {
        if (this._onScroll) {
            window.removeEventListener('scroll', this._onScroll, true);
        }
        this._super.apply(this, arguments);
    },

    //--------------------------------------------------------------------------
    // Public
    //--------------------------------------------------------------------------

    /**
     * Override to make the caller wait for potential ongoing record creation.
     * This ensures that the correct many2one value is set when the main record
     * is saved.
     *
     * @override
     * @returns {Promise} resolved as soon as there is no longer record being
     *   (quick) created
     */
    commitChanges: function () {
        return Promise.resolve(this.createDef);
    },
    /**
     * @override
     * @returns {jQuery}
     */
    getFocusableElement: function () {
        return this.mode === 'edit' && this.$input || this.$el;
    },
    /**
     * TODO
     */
    reinitialize: function (value) {
        this.isDirty = false;
        this.floating = false;
        return this._setValue(value);
    },
    /**
     * Re-renders the widget if it isn't dirty. The widget is dirty if the user
     * changed the value, and that change hasn't been acknowledged yet by the
     * environment. For example, another field with an onchange has been updated
     * and this field is updated before the onchange returns. Two '_setValue'
     * are done (this is sequential), the first one returns and this widget is
     * reset. However, it has pending changes, so we don't re-render.
     *
     * @override
     */
    reset: function (record, event) {
        this._reset(record, event);
        if (!event || event === this.lastChangeEvent) {
            this.isDirty = false;
        }
        if (this.isDirty) {
            return Promise.resolve();
        } else {
            return this._render();
        }
    },

    //--------------------------------------------------------------------------
    // Private
    //--------------------------------------------------------------------------

    /**
     * Add a source to the autocomplete results
     *
     * @param {function} method : A function that returns a list of results. If async source, the function should return a promise
     * @param {Object} params : Parameters containing placeholder/validation/order
     * @private
     */
    _addAutocompleteSource: function (method, params) {
        this._autocompleteSources.push({
            method: method,
            placeholder: (params.placeholder ? _t(params.placeholder) : _t('Loading...')) + '<i class="fa fa-spinner fa-spin pull-right"></i>' ,
            validation: params.validation,
            loading: false,
            order: params.order || 999
        });

        this._autocompleteSources = _.sortBy(this._autocompleteSources, 'order');
    },
    /**
     * @private
     */
    _bindAutoComplete: function () {
        var self = this;
        // avoid ignoring autocomplete="off" by obfuscating placeholder, see #30439
        if ($.browser.chrome && this.$input.attr('placeholder')) {
            this.$input.attr('placeholder', function (index, val) {
                return val.split('').join('\ufeff');
            });
        }
        this.$input.autocomplete({
            source: function (req, resp) {
                _.each(self._autocompleteSources, function (source) {
                    // Resets the results for this source
                    source.results = [];

                    // Check if this source should be used for the searched term
                    if (!source.validation || source.validation.call(self, req.term)) {
                        source.loading = true;

                        // Wrap the returned value of the source.method with a promise
                        // So event if the returned value is not async, it will work
                        Promise.resolve(source.method.call(self, req.term)).then(function (results) {
                            source.results = results;
                            source.loading = false;
                            resp(self._concatenateAutocompleteResults());
                        });
                    }
                });
            },
            select: function (event, ui) {
                // we do not want the select event to trigger any additional
                // effect, such as navigating to another field.
                event.stopImmediatePropagation();
                event.preventDefault();

                var item = ui.item;
                self.floating = false;
                if (item.id) {
                    self.reinitialize({id: item.id, display_name: item.name});
                } else if (item.action) {
                    item.action();
                }
                return false;
            },
            focus: function (event) {
                event.preventDefault(); // don't automatically select values on focus
            },
            open: function (event) {
                self._onScroll = function (ev) {
                    if (ev.target !== self.$input.get(0) && self.$input.hasClass('ui-autocomplete-input')) {
                        self.$input.autocomplete('close');
                    }
                };
                window.addEventListener('scroll', self._onScroll, true);
            },
            close: function (event) {
                // it is necessary to prevent ESC key from propagating to field
                // root, to prevent unwanted discard operations.
                if (event.which === $.ui.keyCode.ESCAPE) {
                    event.stopPropagation();
                }
                if (self._onScroll) {
                    window.removeEventListener('scroll', self._onScroll, true);
                }
            },
            autoFocus: true,
            html: true,
            minLength: 0,
            delay: this.AUTOCOMPLETE_DELAY,
        });
        this.$input.autocomplete("option", "position", { my : "left top", at: "left bottom" });
        this.autocomplete_bound = true;
    },
    /**
     * Concatenate async results for autocomplete.
     *
     * @returns {Array}
     * @private
     */
    _concatenateAutocompleteResults: function () {
        var results = [];
        _.each(this._autocompleteSources, function (source) {
            if (source.results && source.results.length) {
                results = results.concat(source.results);
            } else if (source.loading) {
                results.push({
                    label: source.placeholder
                });
            }
        });
        return results;
    },
    /**
     * @private
     * @param {string} [name]
     * @returns {Object}
     */
    _createContext: function (name) {
        var tmp = {};
        var field = this.nodeOptions.create_name_field;
        if (field === undefined) {
            field = "name";
        }
        if (field !== false && name && this.nodeOptions.quick_create !== false) {
            tmp["default_" + field] = name;
        }
        return tmp;
    },
    /**
     * @private
     * @returns {Array}
     */
    _getSearchBlacklist: function () {
        return [];
    },
    /**
    * Returns the display_name from a string which contains it but was altered
    * as a result of the show_address option using a horrible hack.
    *
    * @private
    * @param {string} value
    * @returns {string} display_name without show_address mess
    */
    _getDisplayName: function (value) {
        return value.split('\n')[0];
    },
    /**
     * Prepares and returns options for SelectCreateDialog
     *
     * @private
     */
    _getSearchCreatePopupOptions: function(view, ids, context, dynamicFilters) {
        var self = this;
        return {
            res_model: this.field.relation,
            domain: this.record.getDomain({fieldName: this.name}),
            context: _.extend({}, this.record.getContext(this.recordParams), context || {}),
            dynamicFilters: dynamicFilters || [],
            title: (view === 'search' ? _t("Search: ") : _t("Create: ")) + this.string,
            initial_ids: ids,
            initial_view: view,
            disable_multiple_selection: true,
            no_create: !self.can_create,
            kanban_view_ref: this.attrs.kanban_view_ref,
            on_selected: function (records) {
                self.reinitialize(records[0]);
            },
            on_closed: function () {
                self.activate();
            },
        };
    },
    /**
     * @private
     * @param {Object} values
     * @param {string} search_val
     * @param {Object} domain
     * @param {Object} context
     * @returns {Object}
     */
    _manageSearchMore: function (values, search_val, domain, context) {
        var self = this;
        values = values.slice(0, this.limit);
        values.push({
            label: _t("Search More..."),
            action: function () {
                var prom;
                if (search_val !== '') {
                    prom = self._rpc({
                        model: self.field.relation,
                        method: 'name_search',
                        kwargs: {
                            name: search_val,
                            args: domain,
                            operator: "ilike",
                            limit: self.SEARCH_MORE_LIMIT,
                            context: context,
                        },
                    });
                }
                Promise.resolve(prom).then(function (results) {
                    var dynamicFilters;
                    if (results) {
                        var ids = _.map(results, function (x) {
                            return x[0];
                        });
                        dynamicFilters = [{
                            description: _.str.sprintf(_t('Quick search: %s'), search_val),
                            domain: [['id', 'in', ids]],
                        }];
                    }
                    self._searchCreatePopup("search", false, {}, dynamicFilters);
                });
            },
            classname: 'o_m2o_dropdown_option',
        });
        return values;
    },
    /**
     * Listens to events 'field_changed' to keep track of the last event that
     * has been trigerred. This allows to detect that all changes have been
     * acknowledged by the environment.
     *
     * @param {OdooEvent} event 'field_changed' event
     */
    _onFieldChanged: function (event) {
        this.lastChangeEvent = event;
    },
    /**
     * @private
     * @param {string} name
     * @returns {Promise} resolved after the name_create or when the slowcreate
     *                     modal is closed.
     */
    _quickCreate: function (name) {
        var self = this;
        var createDone;

        var def = new Promise(function (resolve, reject) {
            self.createDef = new Promise(function (innerResolve) {
                // called when the record has been quick created, or when the dialog has
                // been closed (in the case of a 'slow' create), meaning that the job is
                // done
                createDone = function () {
                    innerResolve();
                    resolve();
                    self.createDef = undefined;
                };
            });

            // called if the quick create is disabled on this many2one, or if the
            // quick creation failed (probably because there are mandatory fields on
            // the model)
            var slowCreate = function () {
                var dialog = self._searchCreatePopup("form", false, self._createContext(name));
                dialog.on('closed', self, createDone);
            };
            if (self.nodeOptions.quick_create) {
                var nameCreateDef = self._rpc({
                    model: self.field.relation,
                    method: 'name_create',
                    args: [name],
                    context: self.record.getContext(self.recordParams),
                }).guardedCatch(function (reason) {
                    reason.event.preventDefault();
                    slowCreate();
                });
                self.dp.add(nameCreateDef)
                    .then(function (result) {
                        if (self.mode === "edit") {
                            self.reinitialize({id: result[0], display_name: result[1]});
                        }
                        createDone();
                    })
                    .guardedCatch(reject);
            } else {
                slowCreate();
            }
        });

        return def;
    },
    /**
     * @private
     */
    _renderEdit: function () {
        var value = this.m2o_value;

        // this is a stupid hack necessary to support the always_reload flag.
        // the field value has been reread by the basic model.  We use it to
        // display the full address of a partner, separated by \n.  This is
        // really a bad way to do it.  Now, we need to remove the extra lines
        // and hope for the best that no one tries to uses this mechanism to do
        // something else.
        if (this.nodeOptions.always_reload) {
            value = this._getDisplayName(value);
        }
        this.$input.val(value);
        if (!this.autocomplete_bound) {
            this._bindAutoComplete();
        }
        this._updateExternalButton();
    },
    /**
     * @private
     */
    _renderReadonly: function () {
        var escapedValue = _.escape((this.m2o_value || "").trim());
        var value = escapedValue.split('\n').map(function (line) {
            return '<span>' + line + '</span>';
        }).join('<br/>');
        this.$el.html(value);
        if (!this.noOpen && this.value) {
            this.$el.attr('href', _.str.sprintf('#id=%s&model=%s', this.value.res_id, this.field.relation));
            this.$el.addClass('o_form_uri');
        }
    },
    /**
     * @private
     */
    _reset: function () {
        this._super.apply(this, arguments);
        this.floating = false;
        this.m2o_value = this._formatValue(this.value);
    },
    /**
     * Executes a name_search and process its result.
     *
     * @private
     * @param {string} search_val
     * @returns {Promise}
     */
    _search: function (search_val) {
        var self = this;
        var def = new Promise(function (resolve, reject) {
            var context = self.record.getContext(self.recordParams);
            var domain = self.record.getDomain(self.recordParams);

            // Add the additionalContext
            _.extend(context, self.additionalContext);

            var blacklisted_ids = self._getSearchBlacklist();
            if (blacklisted_ids.length > 0) {
                domain.push(['id', 'not in', blacklisted_ids]);
            }

            self._rpc({
                model: self.field.relation,
                method: "name_search",
                kwargs: {
                    name: search_val,
                    args: domain,
                    operator: "ilike",
                    limit: self.limit + 1,
                    context: context,
                }}).then(function (result) {
                // possible selections for the m2o
                var values = _.map(result, function (x) {
                    x[1] = self._getDisplayName(x[1]);
                    return {
                        label: _.str.escapeHTML(x[1].trim()) || data.noDisplayContent,
                        value: x[1],
                        name: x[1],
                        id: x[0],
                    };
                });

                // search more... if more results than limit
                if (values.length > self.limit) {
                    values = self._manageSearchMore(values, search_val, domain, context);
                }
                var create_enabled = self.can_create && !self.nodeOptions.no_create;
                // quick create
                var raw_result = _.map(result, function (x) { return x[1]; });
                if (create_enabled && !self.nodeOptions.no_quick_create &&
                    search_val.length > 0 && !_.contains(raw_result, search_val)) {
                    values.push({
                        label: _.str.sprintf(_t('Create "<strong>%s</strong>"'),
                            $('<span />').text(search_val).html()),
                        action: self._quickCreate.bind(self, search_val),
                        classname: 'o_m2o_dropdown_option'
                    });
                }
                // create and edit ...
                if (create_enabled && !self.nodeOptions.no_create_edit) {
                    var createAndEditAction = function () {
                        // Clear the value in case the user clicks on discard
                        self.$('input').val('');
                        return self._searchCreatePopup("form", false, self._createContext(search_val));
                    };
                    values.push({
                        label: _t("Create and Edit..."),
                        action: createAndEditAction,
                        classname: 'o_m2o_dropdown_option',
                    });
                } else if (values.length === 0) {
                    values.push({
                        label: _t("No results to show..."),
                    });
                }

                resolve(values);
            });
        });
        this.orderer.add(def);
        return def;
    },
    /**
     * all search/create popup handling
     *
     * TODO: ids argument is no longer used, remove it in master (as well as
     * initial_ids param of the dialog)
     *
     * @private
     * @param {any} view
     * @param {any} ids
     * @param {any} context
     * @param {Object[]} [dynamicFilters=[]] filters to add to the search view
     *   in the dialog (each filter has keys 'description' and 'domain')
     */
    _searchCreatePopup: function (view, ids, context, dynamicFilters) {
        var options = this._getSearchCreatePopupOptions(view, ids, context, dynamicFilters);
        return new dialogs.SelectCreateDialog(this, _.extend({}, this.nodeOptions, options)).open();
    },
    /**
     * @private
     */
    _updateExternalButton: function () {
        var has_external_button = !this.noOpen && !this.floating && this.isSet();
        this.$external_button.toggle(has_external_button);
        this.$el.toggleClass('o_with_button', has_external_button); // Should not be required anymore but kept for compatibility
    },


    //--------------------------------------------------------------------------
    // Handlers
    //--------------------------------------------------------------------------

    /**
     * @private
     * @param {MouseEvent} event
     */
    _onClick: function (event) {
        var self = this;
        if (this.mode === 'readonly' && !this.noOpen) {
            event.preventDefault();
            event.stopPropagation();
            this._rpc({
                    model: this.field.relation,
                    method: 'get_formview_action',
                    args: [[this.value.res_id]],
                    context: this.record.getContext(this.recordParams),
                })
                .then(function (action) {
                    self.trigger_up('do_action', {action: action});
                });
        }
    },

    /**
     * Reset the input as dialog has been closed without m2o creation.
     *
     * @private
     */
    _onDialogClosedUnset: function () {
        this.isDirty = false;
        this.floating = false;
        this._render();
    },
    /**
     * @private
     */
    _onExternalButtonClick: function () {
        if (!this.value) {
            this.activate();
            return;
        }
        var self = this;
        var context = this.record.getContext(this.recordParams);
        this._rpc({
                model: this.field.relation,
                method: 'get_formview_id',
                args: [[this.value.res_id]],
                context: context,
            })
            .then(function (view_id) {
                new dialogs.FormViewDialog(self, {
                    res_model: self.field.relation,
                    res_id: self.value.res_id,
                    context: context,
                    title: _t("Open: ") + self.string,
                    view_id: view_id,
                    readonly: !self.can_write,
                    on_saved: function (record, changed) {
                        if (changed) {
                            self._setValue(self.value.data, {forceChange: true}).then(function() {
                                self.trigger_up('reload', {db_id: self.value.id});
                            });
                        }
                    },
                }).open();
            });
    },
    /**
     * @private
     */
    _onInputClick: function () {
        if (this.$input.autocomplete("widget").is(":visible")) {
            this.$input.autocomplete("close");
        } else if (this.floating) {
            this.$input.autocomplete("search"); // search with the input's content
        } else {
            this.$input.autocomplete("search", ''); // search with the empty string
        }
    },
    /**
     * @private
     */
    _onInputFocusout: function () {
        if (this.can_create && this.floating) {
            new M2ODialog(this, this.string, this.$input.val()).open();
        }
    },
    /**
     * @private
     *
     * @param {OdooEvent} ev
     */
    _onInputKeyup: function (ev) {
        if (ev.which === $.ui.keyCode.ENTER || ev.which === $.ui.keyCode.TAB) {
            // If we pressed enter or tab, we want to prevent _onInputFocusout from
            // executing since it would open a M2O dialog to request
            // confirmation that the many2one is not properly set.
            // It's a case that is already handled by the autocomplete lib.
            return;
        }
        this.isDirty = true;
        if (this.$input.val() === "") {
            this.reinitialize(false);
        } else if (this._getDisplayName(this.m2o_value) !== this.$input.val()) {
            this.floating = true;
            this._updateExternalButton();
        }
    },
    /**
     * @override
     * @private
     */
    _onKeydown: function () {
        this.floating = false;
        this._super.apply(this, arguments);
    },
    /**
     * Stops the left/right navigation move event if the cursor is not at the
     * start/end of the input element. Stops any navigation move event if the
     * user is selecting text.
     *
     * @private
     * @param {OdooEvent} ev
     */
    _onNavigationMove: function (ev) {
        // TODO Maybe this should be done in a mixin or, better, the m2o field
        // should be an InputField (but this requires some refactoring).
        basicFields.InputField.prototype._onNavigationMove.apply(this, arguments);
        if (this.mode === 'edit' && $(this.$input.autocomplete('widget')).is(':visible')) {
            ev.stopPropagation();
        }
    },
    /**
     * @private
     * @param {OdooEvent} event
     */
    _onQuickCreate: function (event) {
        this._quickCreate(event.data.value);
    },
    /**
     * @private
     * @param {OdooEvent} event
     */
    _onSearchCreatePopup: function (event) {
        var data = event.data;
        this._searchCreatePopup(data.view_type, false, this._createContext(data.value));
    },
});

var Many2oneBarcode = FieldMany2One.extend({
    // We don't require this widget to be displayed in studio sidebar in
    // non-debug mode hence just extended it from its original widget, so that
    // description comes from parent and hasOwnProperty based condition fails
});

var ListFieldMany2One = FieldMany2One.extend({
    events: _.extend({}, FieldMany2One.prototype.events, {
        'focusin input': '_onInputFocusin',
    }),

    /**
<<<<<<< HEAD
=======
     * Should never be allowed to be opened while in readonly mode in a list
     *
>>>>>>> 9ed4872e
     * @override
     */
    init: function () {
        this._super.apply(this, arguments);
        // when we empty the input, we delay the setValue to prevent from
        // triggering the 'fieldChanged' event twice when the user wants set
        // another m2o value ; the following attribute is used to determine when
        // we skipped the setValue, s.t. we can perform it later on if the user
        // didn't select another value
        this.mustSetValue = false;
        this.m2oDialogFocused = false;
    },

    //--------------------------------------------------------------------------
    // Public
    //--------------------------------------------------------------------------

    /**
     * If in readonly, will never be considered as an active widget.
     *
     * @override
     */
    activate: function () {
        if (this.mode === 'readonly') {
            return false;
        }
        return this._super.apply(this, arguments);
    },
    /**
     * @override
     */
    reinitialize: function () {
        this.mustSetValue = false;
        return this._super.apply(this, arguments);
    },

    //--------------------------------------------------------------------------
    // Private
    //--------------------------------------------------------------------------

    /**
     * @private
     */
    _renderReadonly: function () {
        this.$el.text(this.m2o_value);
    },
    /**
     * @override
     * @private
     */
    _searchCreatePopup: function () {
        this.m2oDialogFocused = true;
        return this._super.apply(this, arguments);
    },

    //--------------------------------------------------------------------------
    // Handlers
    //--------------------------------------------------------------------------

    /**
     * @private
     */
    _onInputFocusin: function () {
        this.m2oDialogFocused = false;
    },
    /**
     * In list views, we don't want to try to trigger a fieldChange when the field
     * is being emptied. Instead, it will be triggered as the user leaves the field
     * while it is empty.
     *
     * @override
     * @private
     */
    _onInputFocusout: function () {
        this._super.apply(this, arguments);
        if (!this.m2oDialogFocused && this.$input.val() === "" && this.mustSetValue) {
            this.reinitialize(false);
        }
    },
    /**
     * Prevents the triggering of an immediate _onFieldChanged when emptying the field.
     *
     * @override
     * @private
     */
    _onInputKeyup: function () {
        if (this.$input.val() !== "") {
            this._super.apply(this, arguments);
        } else {
            this.mustSetValue = true;
        }
    },
});

var KanbanFieldMany2One = AbstractField.extend({
    tagName: 'span',
    init: function () {
        this._super.apply(this, arguments);
        this.m2o_value = this._formatValue(this.value);
    },

    //--------------------------------------------------------------------------
    // Private
    //--------------------------------------------------------------------------

    /**
     * @private
     */
    _render: function () {
        this.$el.text(this.m2o_value);
    },
});

//------------------------------------------------------------------------------
// X2Many widgets
//------------------------------------------------------------------------------

var FieldX2Many = AbstractField.extend({
    tagName: 'div',
    custom_events: _.extend({}, AbstractField.prototype.custom_events, {
        add_record: '_onAddRecord',
        discard_changes: '_onDiscardChanges',
        edit_line: '_onEditLine',
        field_changed: '_onFieldChanged',
        open_record: '_onOpenRecord',
        kanban_record_delete: '_onRemoveRecord',
        list_record_remove: '_onRemoveRecord',
        resequence_records: '_onResequenceRecords',
        save_line: '_onSaveLine',
        toggle_column_order: '_onToggleColumnOrder',
        activate_next_widget: '_onActiveNextWidget',
        navigation_move: '_onNavigationMove',
        save_optional_fields: '_onSaveOrLoadOptionalFields',
        load_optional_fields: '_onSaveOrLoadOptionalFields',
    }),

    // We need to trigger the reset on every changes to be aware of the parent changes
    // and then evaluate the 'column_invisible' modifier in case a evaluated value
    // changed.
    resetOnAnyFieldChange: true,

    /**
     * useSubview is used in form view to load view of the related model of the x2many field
     */
    useSubview: true,

    /**
     * @override
     */
    init: function (parent, name, record, options) {
        this._super.apply(this, arguments);
        this.nodeOptions = _.defaults(this.nodeOptions, {
            create_text: _t('Add'),
        });
        this.operations = [];
        this.isReadonly = this.mode === 'readonly';
        this.view = this.attrs.views[this.attrs.mode];
        this.isMany2Many = this.field.type === 'many2many' || this.attrs.widget === 'many2many';
        this.activeActions = {};
        this.recordParams = {fieldName: this.name, viewType: this.viewType};
        var arch = this.view && this.view.arch;
        if (arch) {
            this.activeActions.create = arch.attrs.create ?
                                            !!JSON.parse(arch.attrs.create) :
                                            true;
            this.activeActions.delete = arch.attrs.delete ?
                                            !!JSON.parse(arch.attrs.delete) :
                                            true;
            this.editable = arch.attrs.editable;
        }
        if (this.attrs.columnInvisibleFields) {
            this._processColumnInvisibleFields();
        }
    },
    /**
     * @override
     */
    start: function () {
        return this._renderControlPanel().then(this._super.bind(this));
    },
    /**
     * For the list renderer to properly work, it must know if it is in the DOM,
     * and be notified when it is attached to the DOM.
     */
    on_attach_callback: function () {
        this.isInDOM = true;
        if (this.renderer) {
            this.renderer.on_attach_callback();
        }
    },
    /**
     * For the list renderer to properly work, it must know if it is in the DOM.
     */
    on_detach_callback: function () {
        this.isInDOM = false;
    },

    //--------------------------------------------------------------------------
    // Public
    //--------------------------------------------------------------------------

    /**
     * A x2m field can only be saved if it finished the edition of all its rows.
     * On parent view saving, we have to ask the x2m fields to commit their
     * changes, that is confirming the save of the in-edition row or asking the
     * user if he wants to discard it if necessary.
     *
     * @override
     * @returns {Promise}
     */
    commitChanges: function () {
        var self = this;
        var inEditionRecordID =
            this.renderer &&
            this.renderer.viewType === "list" &&
            this.renderer.getEditableRecordID();
        if (inEditionRecordID) {
            return this.renderer.commitChanges(inEditionRecordID).then(function () {
                return self._saveLine(inEditionRecordID);
            });
        }
        return this._super.apply(this, arguments);
    },
    /**
     * @override
     */
    isSet: function () {
        return true;
    },
    /**
     * @override
     * @param {Object} record
     * @param {OdooEvent} [ev] an event that triggered the reset action
     * @param {Boolean} [fieldChanged] if true, the widget field has changed
     * @returns {Promise}
     */
    reset: function (record, ev, fieldChanged) {
        // If 'fieldChanged' is false, it means that the reset was triggered by
        // the 'resetOnAnyFieldChange' mechanism. If it is the case the
        // modifiers are evaluated and if there is no change in the modifiers
        // values, the reset is skipped.
        if (!fieldChanged) {
           var newEval = this._evalColumnInvisibleFields();
           if (_.isEqual(this.currentColInvisibleFields, newEval)) {
               return Promise.resolve();
           }
        } else if (ev && ev.target === this && ev.data.changes && this.view.arch.tag === 'tree') {
            var command = ev.data.changes[this.name];
            // Here, we only consider 'UPDATE' commands with data, which occur
            // with editable list view. In order to keep the current line in
            // edition, we call confirmUpdate which will try to reset the widgets
            // of the line being edited, and rerender the rest of the list.
            // 'UPDATE' commands with no data can be ignored: they occur in
            // one2manys when the record is updated from a dialog and in this
            // case, we can re-render the whole subview.
            if (command.operation === 'UPDATE' && command.data) {
                var state = record.data[this.name];
                var fieldNames = state.getFieldNames();
                this._reset(record, ev);
                return this.renderer.confirmUpdate(state, command.id, fieldNames, ev.initialEvent);
            }
        }
        return this._super.apply(this, arguments);
    },

    /**
     * @override
     * @returns {jQuery}
     */
    getFocusableElement: function () {
       return (this.mode === 'edit' && this.$input) || this.$el;
    },

    /**
     * @override
     * @param {Object|undefined} [options={}]
     * @param {boolean} [options.noAutomaticCreate=false]
     */
    activate: function (options) {
        if (!this.activeActions.create || this.isReadonly || !this.$el.is(":visible")) {
            return false;
        }
        if (this.view.type === 'kanban') {
            this.$buttons.find(".o-kanban-button-new").focus();
        }
        if (this.view.arch.tag === 'tree') {
            if (options && options.noAutomaticCreate) {
                this.renderer.$('.o_field_x2many_list_row_add a:first').focus();
            } else {
                this.renderer.$('.o_field_x2many_list_row_add a:first').click();
            }
        }
        return true;
    },

    //--------------------------------------------------------------------------
    // Private
    //--------------------------------------------------------------------------

    /**
     * Evaluates the 'column_invisible' modifier for the parent record.
     *
     * @return {Object} Object containing fieldName as key and the evaluated
     *                         column_invisible modifier
     */
    _evalColumnInvisibleFields: function () {
        var self = this;
        return _.mapObject(this.columnInvisibleFields, function (domains) {
            return self.record.evalModifiers({
                column_invisible: domains,
             }).column_invisible;
        });
    },
    /**
     * Computes the default renderer to use depending on the view type.
     * We create this as a method so we can override it if we want to use
     * another renderer instead (eg. section_and_note_one2many).
     *
     * @private
     * @returns {Object} The renderer to use
     */
    _getRenderer: function () {
        if (this.view.arch.tag === 'tree') {
            return ListRenderer;
        }
        if (this.view.arch.tag === 'kanban') {
            return KanbanRenderer;
        }
    },
    /**
     * Instanciates or updates the adequate renderer.
     *
     * @override
     * @private
     * @returns {Promise|undefined}
     */
    _render: function () {
        var self = this;
        if (!this.view) {
            return this._super();
        }
        if (this.renderer) {
            this.currentColInvisibleFields = this._evalColumnInvisibleFields();
            return this.renderer.updateState(this.value, {
                columnInvisibleFields: this.currentColInvisibleFields,
                keepWidths: true,
            }).then(function () {
                self.pager.updateState({ size: self.value.count });
            });
        }
        var arch = this.view.arch;
        var viewType;
        var rendererParams = {
            arch: arch,
        };

        if (arch.tag === 'tree') {
            viewType = 'list';
            this.currentColInvisibleFields = this._evalColumnInvisibleFields();
            _.extend(rendererParams, {
                editable: this.mode === 'edit' && arch.attrs.editable,
                addCreateLine: !this.isReadonly && this.activeActions.create,
                addTrashIcon: !this.isReadonly && this.activeActions.delete,
                isMany2Many: this.isMany2Many,
                columnInvisibleFields: this.currentColInvisibleFields,
            });
        }

        if (arch.tag === 'kanban') {
            viewType = 'kanban';
            var record_options = {
                editable: false,
                deletable: false,
                read_only_mode: this.isReadonly,
            };
            _.extend(rendererParams, {
                record_options: record_options,
                readOnlyMode: this.isReadonly,
            });
        }

        _.extend(rendererParams, {
            viewType: viewType,
        });
        var Renderer = this._getRenderer();
        this.renderer = new Renderer(this, this.value, rendererParams);

        this.$el.addClass('o_field_x2many o_field_x2many_' + viewType);
        if (this.renderer) {
            return this.renderer.appendTo(document.createDocumentFragment()).then(function () {
                dom.append(self.$el, self.renderer.$el, {
                    in_DOM: self.isInDOM,
                    callbacks: [{widget: self.renderer}],
                });
            });
        } else {
            return this._super();
        }
    },
    /**
     * Instanciates a control panel with the appropriate buttons and a pager.
     * Prepends the control panel's $el to this widget's $el.
     *
     * @private
     * @returns {Promise}
     */
    _renderControlPanel: function () {
        if (!this.view) {
            return Promise.resolve();
        }
        var self = this;
        var defs = [];
        var controlPanelView = new ControlPanelView({
            template: 'X2ManyControlPanel',
            withSearchBar: false,
        });
        var cpDef = controlPanelView.getController(this).then(function (controlPanel) {
            self._controlPanel = controlPanel;
            return self._controlPanel.prependTo(self.$el);
        });
        this.pager = new Pager(this, this.value.count, this.value.offset + 1, this.value.limit, {
            single_page_hidden: true,
            withAccessKey: false,
            validate: function () {
                var isList = self.view.arch.tag === 'tree';
                // TODO: we should have some common method in the basic renderer...
                return isList ? self.renderer.unselectRow() : Promise.resolve();
            },
        });
        this.pager.on('pager_changed', this, function (new_state) {
            self.trigger_up('load', {
                id: self.value.id,
                limit: new_state.limit,
                offset: new_state.current_min - 1,
                on_success: function (value) {
                    self.value = value;
                    self._render();
                },
            });
        });
        this._renderButtons();
        defs.push(this.pager.appendTo($('<div>'))); // start the pager
        defs.push(cpDef);
        return Promise.all(defs).then(function () {
            self._controlPanel.updateContents({
                cp_content: {
                    $buttons: self.$buttons,
                    $pager: self.pager.$el,
                }
            });
        });
    },
    /**
     * Renders the buttons and sets this.$buttons.
     *
     * @private
     */
    _renderButtons: function () {
        if (!this.isReadonly && this.view.arch.tag === 'kanban') {
            this.$buttons = $(qweb.render('KanbanView.buttons', {
                btnClass: 'btn-secondary',
                create_text: this.nodeOptions.create_text,
            }));
            this.$buttons.on('click', 'button.o-kanban-button-new', this._onAddRecord.bind(this));
        }
    },
    /**
     * Saves the line associated to the given recordID. If the line is valid,
     * it only has to be switched to readonly mode as all the line changes have
     * already been notified to the model so that they can be saved in db if the
     * parent view is actually saved. If the line is not valid, the line is to
     * be discarded if the user agrees (this behavior is not a list editable
     * one but a x2m one as it is made to replace the "discard" button which
     * exists for list editable views).
     *
     * @private
     * @param {string} recordID
     * @returns {Promise} resolved if the line was properly saved or discarded.
     *                     rejected if the line could not be saved and the user
     *                     did not agree to discard.
     */
    _saveLine: function (recordID) {
        var self = this;
        return new Promise(function (resolve, reject) {
            var fieldNames = self.renderer.canBeSaved(recordID);
            if (fieldNames.length) {
                self.trigger_up('discard_changes', {
                    recordID: recordID,
                    onSuccess: resolve,
                    onFailure: reject,
                });
            } else {
                self.renderer.setRowMode(recordID, 'readonly').then(resolve);
            }
        }).then(function () {
            self.pager.updateState({ size: self.value.count });
            var newEval = self._evalColumnInvisibleFields();
            if (!_.isEqual(self.currentColInvisibleFields, newEval)) {
                self.currentColInvisibleFields = newEval;
                self.renderer.updateState(self.value, {
                    columnInvisibleFields: self.currentColInvisibleFields,
                });
            }
        });
    },
    /**
     * Parses the 'columnInvisibleFields' attribute to search for the domains
     * containing the key 'parent'. If there are such domains, the string
     * 'parent.field' is replaced with 'field' in order to be evaluated
     * with the right field name in the parent context.
     *
     * @private
     */
    _processColumnInvisibleFields: function () {
        var columnInvisibleFields = {};
        _.each(this.attrs.columnInvisibleFields, function (domains, fieldName) {
            if (_.isArray(domains)) {
                columnInvisibleFields[fieldName] = _.map(domains, function (domain) {
                    // We check if the domain is an array to avoid processing
                    // the '|' and '&' cases
                    if (_.isArray(domain)) {
                        return [domain[0].split('.')[1]].concat(domain.slice(1));
                    }
                    return domain;
                });
            }
        });
        this.columnInvisibleFields = columnInvisibleFields;
    },

    //--------------------------------------------------------------------------
    // Handlers
    //--------------------------------------------------------------------------

    /**
     * Called when the user clicks on the 'Add a line' link (list case) or the
     * 'Add' button (kanban case).
     *
     * @abstract
     * @private
     */
    _onAddRecord: function () {
        // to implement
    },
    /**
     * Removes the given record from the relation.
     * Stops the propagation of the event to prevent it from being handled again
     * by the parent controller.
     *
     * @private
     * @param {OdooEvent} ev
     */
    _onRemoveRecord: function (ev) {
        ev.stopPropagation();
        var operation = this.isMany2Many ? 'FORGET' : 'DELETE';
        this._setValue({
            operation: operation,
            ids: [ev.data.id],
        });
    },
    /**
     * When the discard_change event go through this field, we can just decorate
     * the data with the name of the field.  The origin field ignore this
     * information (it is a subfield in a o2m), and the controller will need to
     * know which field needs to be handled.
     *
     * @private
     * @param {OdooEvent} ev
     */
    _onDiscardChanges: function (ev) {
        if (ev.target !== this) {
            ev.stopPropagation();
            this.trigger_up('discard_changes', _.extend({}, ev.data, {fieldName: this.name}));
        }
    },
    /**
     * Called when the renderer asks to edit a line, in that case simply tells
     * him back to toggle the mode of this row.
     *
     * @private
     * @param {OdooEvent} ev
     */
    _onEditLine: function (ev) {
        ev.stopPropagation();
        this.trigger_up('edited_list', { id: this.value.id });
        this.renderer.setRowMode(ev.data.recordId, 'edit')
            .then(ev.data.onSuccess);
    },
    /**
     * Updates the given record with the changes.
     *
     * @private
     * @param {OdooEvent} ev
     */
    _onFieldChanged: function (ev) {
        if (ev.target === this) {
            ev.initialEvent = this.lastInitialEvent;
            return;
        }
        ev.stopPropagation();
        // changes occured in an editable list
        var changes = ev.data.changes;
        // save the initial event triggering the field_changed, as it will be
        // necessary when the field triggering this event will be reset (to
        // prevent it from re-rendering itself, formatting its value, loosing
        // the focus... while still being edited)
        this.lastInitialEvent = undefined;
        if (Object.keys(changes).length) {
            this.lastInitialEvent = ev;
            this._setValue({
                operation: 'UPDATE',
                id: ev.data.dataPointID,
                data: changes,
            }).then(function () {
                if (ev.data.onSuccess) {
                    ev.data.onSuccess();
                }
            }).guardedCatch(function () {
                if (ev.data.onFailure) {
                    ev.data.onFailure();
                }
            });
        }
    },
    /**
     * Override to handle the navigation inside editable list controls
     *
     * @override
     * @private
     */
    _onNavigationMove: function (ev) {
        if (this.view.arch.tag === 'tree') {
            var $curControl = this.renderer.$('.o_field_x2many_list_row_add a:focus');
            if ($curControl.length) {
                var $nextControl;
                if (ev.data.direction === 'right') {
                    $nextControl = $curControl.next('a');
                } else if (ev.data.direction === 'left') {
                    $nextControl = $curControl.prev('a');
                }
                if ($nextControl && $nextControl.length) {
                    ev.stopPropagation();
                    $nextControl.focus();
                    return;
                }
            }
        }
        this._super.apply(this, arguments);
    },
    /**
     * Called when the user clicks on a relational record.
     *
     * @abstract
     * @private
     */
    _onOpenRecord: function () {
        // to implement
    },
    /**
     * Called when the renderer ask to save a line (the user tries to leave it)
     * -> Nothing is to "save" here, the model was already notified of the line
     * changes; if the row could be saved, we make the row readonly. Otherwise,
     * we trigger a new event for the view to tell it to discard the changes
     * made to that row.
     * Note that we do that in the controller mutex to ensure that the check on
     * the row (whether or not it can be saved) is done once all potential
     * onchange RPCs are done (those RPCs being executed in the same mutex).
     * This particular handling is done in this handler, instead of in the
     * _saveLine function directly, because _saveLine is also called from
     * the controller (via commitChanges), and in this case, it is already
     * executed in the mutex.
     *
     * @private
     * @param {OdooEvent} ev
     * @param {string} ev.recordID
     * @param {function} ev.onSuccess success callback (see '_saveLine')
     * @param {function} ev.onFailure fail callback (see '_saveLine')
     */
    _onSaveLine: function (ev) {
        var self = this;
        ev.stopPropagation();
        this.renderer.commitChanges(ev.data.recordID).then(function () {
            self.trigger_up('mutexify', {
                action: function () {
                    return self._saveLine(ev.data.recordID)
                        .then(ev.data.onSuccess)
                        .guardedCatch(ev.data.onFailure);
                },
            });
        });
    },
    /**
     * Add necessary key parts for the basic controller to compute the local
     * storage key. The event will be properly handled by the basic controller.
     *
     * @param {OdooEvent} ev
     * @private
     */
    _onSaveOrLoadOptionalFields: function (ev) {
        ev.data.keyParts.relationalField = this.name;
        ev.data.keyParts.subViewId = this.view.view_id;
        ev.data.keyParts.subViewType = this.view.type;
    },
    /**
     * Forces a resequencing of the records.
     *
     * @private
     * @param {OdooEvent} ev
     * @param {string[]} ev.data.recordIds
     * @param {integer} ev.data.offset
     * @param {string} ev.data.handleField
     */
    _onResequenceRecords: function (ev) {
        ev.stopPropagation();
        var self = this;
        if (this.view.arch.tag === 'tree') {
            this.trigger_up('edited_list', { id: this.value.id });
        }
        var handleField = ev.data.handleField;
        var offset = ev.data.offset;
        var recordIds = ev.data.recordIds.slice();
        // trigger an update of all records but the last one with option
        // 'notifyChanges' set to false, and once all those changes have been
        // validated by the model, trigger the change on the last record
        // (without the option, s.t. the potential onchange on parent record
        // is triggered)
        var recordId = recordIds.pop();
        var proms = recordIds.map(function (recordId, index) {
            var data = {};
            data[handleField] = offset + index;
            return self._setValue({
                operation: 'UPDATE',
                id: recordId,
                data: data,
            }, {
                notifyChange: false,
            });
        });
        Promise.all(proms).then(function () {
            function always() {
                if (self.view.arch.tag === 'tree') {
                    self.trigger_up('toggle_column_order', {
                        id: self.value.id,
                        name: handleField,
                    });
                }
            }
            var data = {};
            data[handleField] = offset + recordIds.length;
            self._setValue({
                operation: 'UPDATE',
                id: recordId,
                data: data,
            }).then(always).guardedCatch(always);
        });
    },
    /**
     * Adds field name information to the event, so that the view upstream is
     * aware of which widgets it has to redraw.
     *
     * @private
     * @param {OdooEvent} ev
     */
    _onToggleColumnOrder: function (ev) {
        ev.data.field = this.name;
    },
    /*
    * Move to next widget.
    *
    * @private
    */
    _onActiveNextWidget: function (e) {
        e.stopPropagation();
        this.renderer.unselectRow();
        this.trigger_up('navigation_move',{direction:'next'});
    },
});

var One2ManyKanbanRecord = KanbanRecord.extend({
    //--------------------------------------------------------------------------
    // Private
    //--------------------------------------------------------------------------

    /**
     * Apply same logic as in the ListRenderer: buttons with type="object"
     * are disabled for no saved yet records, as calling the python method
     * with no id would make no sense.
     *
     * To avoid to expose this logic inside all Kanban views, we define
     * a specific KanbanRecord Class for the One2many case.
     *
     * This could be refactored to prevent from duplicating this logic in
     * list and kanban views.
     *
     * @private
     */
    _postProcessObjectButtons: function () {
        var self = this;
        // if the res_id is defined, it's already correctly handled by the Kanban record global event click
        if (!this.state.res_id) {
            this.$('.oe_kanban_action[data-type=object]').each(function (index, button) {
                var $button = $(button);
                if ($button.attr('warn')) {
                    $button.on('click', function (e) {
                        e.stopPropagation();
                        self.do_warn(_t('Warning'), _t('Please click on the "save" button first.'));
                    });
                } else {
                    $button.attr('disabled', 'disabled');
                }
            });
        }
    },
    /**
     * @override
     * @private
     */
    _render: function () {
        var self = this;
        return this._super.apply(this, arguments).then(function () {
            self._postProcessObjectButtons();
        });
    },
});

var One2ManyKanbanRenderer = KanbanRenderer.extend({
    config: _.extend({}, KanbanRenderer.prototype.config, {
        KanbanRecord: One2ManyKanbanRecord,
    }),
});

var FieldOne2Many = FieldX2Many.extend({
    description: _lt("One2many"),
    className: 'o_field_one2many',
    supportedFieldTypes: ['one2many'],

    /**
     * @override
     */
    init: function () {
        this._super.apply(this, arguments);

        // boolean used to prevent concurrent record creation
        this.creatingRecord = false;
    },

    //--------------------------------------------------------------------------
    // Public
    //--------------------------------------------------------------------------
    /**
     * @override
     * @param {Object} record
     * @param {OdooEvent} [ev] an event that triggered the reset action
     * @returns {Promise}
     */
    reset: function (record, ev) {
        var self = this;
        return this._super.apply(this, arguments).then(function () {
            if (ev && ev.target === self && ev.data.changes && self.view.arch.tag === 'tree') {
                if (ev.data.changes[self.name].operation === 'CREATE') {
                    var index = 0;
                    if (self.editable !== 'top') {
                        index = self.value.data.length - 1;
                        // we consider that a new record, created in the bottom,
                        // does not count as a record worth mentioning in the
                        // pager, at least not until the line has been saved.
                        // We prevent the pager from increasing its size, which
                        // means that the pager is not displayed when we just
                        // reach the limit.  For example, if limit is 3, if we
                        // have 3 records, and we click on add, we will see the
                        // 4 records on the same page, but we do not want a
                        // pager.
                        self.pager.updateState({ size: self.value.count - 1});
                    }
                    var newID = self.value.data[index].id;
                    self.renderer.editRecord(newID);
                }
            }
        });
    },

    //--------------------------------------------------------------------------
    // Private
    //--------------------------------------------------------------------------

    /**
      * @override
      * @private
      */
    _getRenderer: function () {
        if (this.view.arch.tag === 'kanban') {
            return One2ManyKanbanRenderer;
        }
        return this._super.apply(this, arguments);
    },
    /**
     * Overrides to only render the buttons if the 'create' action is available.
     *
     * @override
     * @private
     */
    _renderButtons: function () {
        if (this.activeActions.create) {
            this._super.apply(this, arguments);
        }
    },
    /**
     * @private
     * @param {Object} params
     * @param {Object} [params.context] We allow additional context, this is
     *   used for example to define default values when adding new lines to
     *   a one2many with control/create tags.
     */
    _openFormDialog: function (params) {
        var context = this.record.getContext(_.extend({},
            this.recordParams,
            { additionalContext: params.context }
        ));
        this.trigger_up('open_one2many_record', _.extend(params, {
            domain: this.record.getDomain(this.recordParams),
            context: context,
            field: this.field,
            fields_view: this.attrs.views && this.attrs.views.form,
            parentID: this.value.id,
            viewInfo: this.view,
            deletable: this.activeActions.delete && params.deletable,
        }));
    },

    //--------------------------------------------------------------------------
    // Handlers
    //--------------------------------------------------------------------------

    /**
     * Opens a FormViewDialog to allow creating a new record for a one2many.
     *
     * @override
     * @private
     * @param {OdooEvent|MouseEvent} ev this event comes either from the 'Add
     *   record' link in the list editable renderer, or from the 'Create' button
     *   in the kanban view
     * @param {Array} ev.data.context additional context for the added records,
     *   if several contexts are provided, multiple records will be added
     *   (form dialog will only use the context at index 0 if provided)
     * @param {boolean} ev.data.forceEditable this is used to bypass the dialog opening
     *   in case you want to add record(s) to a list
     * @param {function} ev.data.onSuccess called when the records are correctly created
     *   (not supported by form dialog)
     * @param {boolean} ev.data.allowWarning defines if the records can be added
     *   to the list even if warnings are triggered (e.g: stock warning for product availability)
     */
    _onAddRecord: function (ev) {
        var self = this;
        var data = ev.data || {};

        // we don't want interference with the components upstream.
        ev.stopPropagation();

        if (this.editable || data.forceEditable) {
            if (!this.activeActions.create) {
                if (data.onFail) {
                    data.onFail();
                }
            } else if (!this.creatingRecord) {
                this.creatingRecord = true;
                this.trigger_up('edited_list', { id: this.value.id });
                this._setValue({
                    operation: 'CREATE',
                    position: this.editable || data.forceEditable,
                    context: data.context,
                }, {
                    allowWarning: data.allowWarning
                }).then(function () {
                    self.creatingRecord = false;
                }).then(function (){
                    if (data.onSuccess){
                        data.onSuccess();
                    }
                }).guardedCatch(function() {
                    self.creatingRecord = false;
                })
                ;
            }
        } else {
            this._openFormDialog({
                context: data.context && data.context[0],
                on_saved: function (record) {
                    self._setValue({ operation: 'ADD', id: record.id });
                },
            });
        }
    },
    /**
     * Overrides the handler to set a specific 'on_save' callback as the o2m
     * sub-records aren't saved directly when the user clicks on 'Save' in the
     * dialog. Instead, the relational record is changed in the local data, and
     * this change is saved in DB when the user clicks on 'Save' in the main
     * form view.
     *
     * @private
     * @param {OdooEvent} ev
     */
    _onOpenRecord: function (ev) {
        // we don't want interference with the components upstream.
        var self = this;
        ev.stopPropagation();

        var id = ev.data.id;
        var onSaved = function (record) {
            if (_.some(self.value.data, {id: record.id})) {
                // the record already exists in the relation, so trigger an
                // empty 'UPDATE' operation when the user clicks on 'Save' in
                // the dialog, to notify the main record that a subrecord of
                // this relational field has changed (those changes will be
                // already stored on that subrecord, thanks to the 'Save').
                self._setValue({ operation: 'UPDATE', id: record.id });
            } else {
                // the record isn't in the relation yet, so add it ; this can
                // happen if the user clicks on 'Save & New' in the dialog (the
                // opened record will be updated, and other records will be
                // created)
                self._setValue({ operation: 'ADD', id: record.id });
            }
        };
        this._openFormDialog({
            id: id,
            on_saved: onSaved,
            on_remove: function () {
                self._setValue({operation: 'DELETE', ids: [id]});
            },
            deletable: this.activeActions.delete && this.view.arch.tag !== 'tree',
            readonly: this.mode === 'readonly',
        });
    },
});

var FieldMany2Many = FieldX2Many.extend({
    description: _lt("Many2many"),
    className: 'o_field_many2many',
    supportedFieldTypes: ['many2many'],

    //--------------------------------------------------------------------------
    // Public
    //--------------------------------------------------------------------------
    /**
     * Opens a SelectCreateDialog
     */
    onAddRecordOpenDialog: function () {
        var self = this;
        var domain = this.record.getDomain({fieldName: this.name});

        new dialogs.SelectCreateDialog(this, {
            res_model: this.field.relation,
            domain: domain.concat(["!", ["id", "in", this.value.res_ids]]),
            context: this.record.getContext(this.recordParams),
            title: _t("Add: ") + this.string,
            no_create: this.nodeOptions.no_create || !this.activeActions.create,
            fields_view: this.attrs.views.form,
            kanban_view_ref: this.attrs.kanban_view_ref,
            on_selected: function (records) {
                var resIDs = _.pluck(records, 'id');
                var newIDs = _.difference(resIDs, self.value.res_ids);
                if (newIDs.length) {
                    var values = _.map(newIDs, function (id) {
                        return {id: id};
                    });
                    self._setValue({
                        operation: 'ADD_M2M',
                        ids: values,
                    });
                }
            }
        }).open();
    },

    //--------------------------------------------------------------------------
    // Handlers
    //--------------------------------------------------------------------------

    /**
     * Opens a SelectCreateDialog.
     *
     * @override
     * @private
     * @param {OdooEvent|MouseEvent} ev this event comes either from the 'Add
     *   record' link in the list editable renderer, or from the 'Create' button
     *   in the kanban view
     */
    _onAddRecord: function (ev) {
        ev.stopPropagation();
        this.onAddRecordOpenDialog();
    },

    /**
     * Intercepts the 'open_record' event to edit its data and lets it bubble up
     * to the form view.
     *
     * @private
     * @param {OdooEvent} ev
     */
    _onOpenRecord: function (ev) {
        var self = this;
        _.extend(ev.data, {
            context: this.record.getContext(this.recordParams),
            domain: this.record.getDomain(this.recordParams),
            fields_view: this.attrs.views && this.attrs.views.form,
            on_saved: function () {
                self._setValue({operation: 'TRIGGER_ONCHANGE'}, {forceChange: true})
                    .then(function () {
                        self.trigger_up('reload', {db_id: ev.data.id});
                    });
            },
            on_remove: function () {
                self._setValue({operation: 'FORGET', ids: [ev.data.id]});
            },
            readonly: this.mode === 'readonly',
            deletable: this.activeActions.delete && this.view.arch.tag !== 'tree',
            string: this.string,
        });
    },
});

/**
 * Widget to upload or delete one or more files at the same time.
 */
var FieldMany2ManyBinaryMultiFiles = AbstractField.extend({
    template: "FieldBinaryFileUploader",
    template_files: "FieldBinaryFileUploader.files",
    supportedFieldTypes: ['many2many'],
    fieldsToFetch: {
        name: {type: 'char'},
        mimetype: {type: 'char'},
    },
    events: {
        'click .o_attach': '_onAttach',
        'click .o_attachment_delete': '_onDelete',
        'change .o_input_file': '_onFileChanged',
    },
    /**
     * @constructor
     */
    init: function () {
        this._super.apply(this, arguments);

        if (this.field.type !== 'many2many' || this.field.relation !== 'ir.attachment') {
            var msg = _t("The type of the field '%s' must be a many2many field with a relation to 'ir.attachment' model.");
            throw _.str.sprintf(msg, this.field.string);
        }

        this.uploadedFiles = {};
        this.uploadingFiles = [];
        this.fileupload_id = _.uniqueId('oe_fileupload_temp');
        $(window).on(this.fileupload_id, this._onFileLoaded.bind(this));

        this.metadata = {};
    },

    destroy: function () {
        this._super();
        $(window).off(this.fileupload_id);
    },

    //--------------------------------------------------------------------------
    // Private
    //--------------------------------------------------------------------------

    /**
     * Compute the URL of an attachment.
     *
     * @private
     * @param {Object} attachment
     * @returns {string} URL of the attachment
     */
    _getFileUrl: function (attachment) {
        return '/web/content/' + attachment.id + '?download=true';
    },
    /**
     * Process the field data to add some information (url, etc.).
     *
     * @private
     */
    _generatedMetadata: function () {
        var self = this;
        _.each(this.value.data, function (record) {
            // tagging `allowUnlink` ascertains if the attachment was user
            // uploaded or was an existing or system generated attachment
            self.metadata[record.id] = {
                allowUnlink: self.uploadedFiles[record.data.id] || false,
                url: self._getFileUrl(record.data),
            };
        });
    },
    /**
     * @private
     * @override
     */
    _render: function () {
        // render the attachments ; as the attachments will changes after each
        // _setValue, we put the rendering here to ensure they will be updated
        this._generatedMetadata();
        this.$('.oe_placeholder_files, .o_attachments')
            .replaceWith($(qweb.render(this.template_files, {
                widget: this,
            })));
        this.$('.oe_fileupload').show();

        // display image thumbnail
        this.$('.o_image[data-mimetype^="image"]').each(function () {
            var $img = $(this);
            if (/gif|jpe|jpg|png/.test($img.data('mimetype')) && $img.data('src')) {
                $img.css('background-image', "url('" + $img.data('src') + "')");
            }
        });
    },

    //--------------------------------------------------------------------------
    // Handlers
    //--------------------------------------------------------------------------

    /**
     * @private
     */
    _onAttach: function () {
        // This widget uses a hidden form to upload files. Clicking on 'Attach'
        // will simulate a click on the related input.
        this.$('.o_input_file').click();
    },
    /**
     * @private
     * @param {MouseEvent} ev
     */
    _onDelete: function (ev) {
        ev.preventDefault();
        ev.stopPropagation();

        var fileID = $(ev.currentTarget).data('id');
        var record = _.findWhere(this.value.data, {res_id: fileID});
        if (record) {
            this._setValue({
                operation: 'FORGET',
                ids: [record.id],
            });
            var metadata = this.metadata[record.id];
            if (!metadata || metadata.allowUnlink) {
                this._rpc({
                    model: 'ir.attachment',
                    method: 'unlink',
                    args: [record.res_id],
                });
            }
        }
    },
    /**
     * @private
     * @param {Event} ev
     */
    _onFileChanged: function (ev) {
        var self = this;
        ev.stopPropagation();

        var files = ev.target.files;
        var attachment_ids = this.value.res_ids;

        // Don't create an attachment if the upload window is cancelled.
        if(files.length === 0)
            return;

        _.each(files, function (file) {
            var record = _.find(self.value.data, function (attachment) {
                return attachment.data.name === file.name;
            });
            if (record) {
                var metadata = self.metadata[record.id];
                if (!metadata || metadata.allowUnlink) {
                    // there is a existing attachment with the same name so we
                    // replace it
                    attachment_ids = _.without(attachment_ids, record.res_id);
                    self._rpc({
                        model: 'ir.attachment',
                        method: 'unlink',
                        args: [record.res_id],
                    });
                }
            }
            self.uploadingFiles.push(file);
        });

        this._setValue({
            operation: 'REPLACE_WITH',
            ids: attachment_ids,
        });

        this.$('form.o_form_binary_form').submit();
        this.$('.oe_fileupload').hide();
        ev.target.value = "";
    },
    /**
     * @private
     */
    _onFileLoaded: function () {
        var self = this;
        // the first argument isn't a file but the jQuery.Event
        var files = Array.prototype.slice.call(arguments, 1);
        // files has been uploaded, clear uploading
        this.uploadingFiles = [];

        var attachment_ids = this.value.res_ids;
        _.each(files, function (file) {
            if (file.error) {
                self.do_warn(_t('Uploading Error'), file.error);
            } else {
                attachment_ids.push(file.id);
                self.uploadedFiles[file.id] = true;
            }
        });

        this._setValue({
            operation: 'REPLACE_WITH',
            ids: attachment_ids,
        });
    },
});

var FieldMany2ManyTags = AbstractField.extend({
    description: _lt("Tags"),
    tag_template: "FieldMany2ManyTag",
    className: "o_field_many2manytags",
    supportedFieldTypes: ['many2many'],
    custom_events: _.extend({}, AbstractField.prototype.custom_events, {
        field_changed: '_onFieldChanged',
    }),
    events: _.extend({}, AbstractField.prototype.events, {
        'click .o_delete': '_onDeleteTag',
    }),
    fieldsToFetch: {
        display_name: {type: 'char'},
    },

    /**
     * @constructor
     */
    init: function () {
        this._super.apply(this, arguments);

        if (this.mode === 'edit') {
            this.className += ' o_input';
        }

        this.colorField = this.nodeOptions.color_field;
        this.hasDropdown = false;
    },

    //--------------------------------------------------------------------------
    // Public
    //--------------------------------------------------------------------------

    /**
     * @override
     */
    activate: function () {
        return this.many2one ? this.many2one.activate() : false;
    },
    /**
     * @override
     * @returns {jQuery}
     */
    getFocusableElement: function () {
        return this.many2one ? this.many2one.getFocusableElement() : $();
    },
    /**
     * @override
     * @returns {boolean}
     */
    isSet: function () {
        return !!this.value && this.value.count;
    },
    /**
     * Reset the focus on this field if it was the origin of the onchange call.
     *
     * @override
     */
    reset: function (record, event) {
        var self = this;
        return this._super.apply(this, arguments).then(function(){
            if (event && event.target === self) {
                self.activate();
            }
        });
    },

    //--------------------------------------------------------------------------
    // Private
    //--------------------------------------------------------------------------

    /**
     * @private
     * @param {any} data
     */
    _addTag: function (data) {
        if (!_.contains(this.value.res_ids, data.id)) {
            this._setValue({
                operation: 'ADD_M2M',
                ids: data
            });
        }
    },
    /**
     * Get the QWeb rendering context used by the tag template; this computation
     * is placed in a separate function for other tags to override it.
     *
     * @private
     * @returns {Object}
     */
    _getRenderTagsContext: function () {
        var elements = this.value ? _.pluck(this.value.data, 'data') : [];
        return {
            colorField: this.colorField,
            elements: elements,
            hasDropdown: this.hasDropdown,
            readonly: this.mode === "readonly",
        };
    },
    /**
     * @private
     * @param {any} id
     */
    _removeTag: function (id) {
        var record = _.findWhere(this.value.data, {res_id: id});
        this._setValue({
            operation: 'FORGET',
            ids: [record.id],
        });
    },
    /**
     * @private
     */
    _renderEdit: function () {
        var self = this;
        this._renderTags();
        if (this.many2one) {
            this.many2one.destroy();
        }
        this.many2one = new FieldMany2One(this, this.name, this.record, {
            mode: 'edit',
            noOpen: true,
            viewType: this.viewType,
            attrs: this.attrs,
        });
        // to prevent the M2O to take the value of the M2M
        this.many2one.value = false;
        // to prevent the M2O to take the relational values of the M2M
        this.many2one.m2o_value = '';

        this.many2one._getSearchBlacklist = function () {
            return self.value.res_ids;
        };
        var _getSearchCreatePopupOptions = this.many2one._getSearchCreatePopupOptions;
        this.many2one._getSearchCreatePopupOptions = function (view, ids, context, dynamicFilters) {
            var options = _getSearchCreatePopupOptions.apply(this, arguments);
            var domain = this.record.getDomain({fieldName: this.name});
            var m2mRecords = [];
            return _.extend({}, options, {
                domain: domain.concat(["!", ["id", "in", self.value.res_ids]]),
                disable_multiple_selection: false,
                on_selected: function (records) {
                    m2mRecords.push(...records);
                },
                on_closed: function () {
                    self.many2one.reinitialize(m2mRecords);
                },
            });
        };
        return this.many2one.appendTo(this.$el);
    },
    /**
     * @private
     */
    _renderReadonly: function () {
        this._renderTags();
    },
    /**
     * @private
     */
    _renderTags: function () {
        this.$el.html(qweb.render(this.tag_template, this._getRenderTagsContext()));
    },

    //--------------------------------------------------------------------------
    // Handlers
    //--------------------------------------------------------------------------

    /**
     * @private
     * @param {MouseEvent} event
     */
    _onDeleteTag: function (event) {
        event.preventDefault();
        event.stopPropagation();
        this._removeTag($(event.target).parent().data('id'));
    },
    /**
     * Controls the changes made in the internal m2o field.
     *
     * @private
     * @param {OdooEvent} ev
     */
    _onFieldChanged: function (ev) {
        if (ev.target !== this.many2one) {
            return;
        }
        ev.stopPropagation();
        var newValue = ev.data.changes[this.name];
        if (newValue) {
            this._addTag(newValue);
            this.many2one.reinitialize(false);
        }
    },
    /**
     * @private
     * @param {KeyboardEvent} ev
     */
    _onKeydown: function (ev) {
        if (ev.which === $.ui.keyCode.BACKSPACE && this.$('input').val() === "") {
            var $badges = this.$('.badge');
            if ($badges.length) {
                this._removeTag($badges.last().data('id'));
                return;
            }
        }
        this._super.apply(this, arguments);
    },
    /**
     * @private
     * @param {OdooEvent} event
     */
    _onQuickCreate: function (event) {
        this._quickCreate(event.data.value);
    },
});

var FieldMany2ManyTagsAvatar = FieldMany2ManyTags.extend({
    tag_template: 'FieldMany2ManyTagAvatar',
    className: 'o_field_many2manytags avatar',

    //--------------------------------------------------------------------------
    // Private
    //--------------------------------------------------------------------------

    /**
     * @override
     * @private
     */
    _getRenderTagsContext: function () {
        var result = this._super.apply(this, arguments);
        result.avatarModel = this.nodeOptions.avatarModel || this.field.relation;
        result.avatarField = this.nodeOptions.avatarField || 'image_128';
        return result;
    },
});

var FormFieldMany2ManyTags = FieldMany2ManyTags.extend({
    events: _.extend({}, FieldMany2ManyTags.prototype.events, {
        'click .dropdown-toggle': '_onOpenColorPicker',
        'mousedown .o_colorpicker a': '_onUpdateColor',
        'mousedown .o_colorpicker .o_hide_in_kanban': '_onUpdateColor',
    }),
    /**
     * @override
     */
    init: function () {
        this._super.apply(this, arguments);

        this.hasDropdown = !!this.colorField;
    },

    //--------------------------------------------------------------------------
    // Handlers
    //--------------------------------------------------------------------------

    /**
     * @private
     * @param {MouseEvent} ev
     */
    _onOpenColorPicker: function (ev) {
        ev.preventDefault();
        var tagID = $(ev.currentTarget).parent().data('id');
        var tagColor = $(ev.currentTarget).parent().data('color');
        var tag = _.findWhere(this.value.data, { res_id: tagID });
        if (tag && this.colorField in tag.data) { // if there is a color field on the related model
            this.$color_picker = $(qweb.render('FieldMany2ManyTag.colorpicker', {
                'widget': this,
                'tag_id': tagID,
            }));

            $(ev.currentTarget).after(this.$color_picker);
            this.$color_picker.dropdown();
            this.$color_picker.attr("tabindex", 1).focus();
            if (!tagColor) {
                this.$('.custom-checkbox input').prop('checked', true);
            }
        }
    },
    /**
     * Update color based on target of ev
     * either by clicking on a color item or
     * by toggling the 'Hide in Kanban' checkbox.
     *
     * @private
     * @param {MouseEvent} ev
     */
    _onUpdateColor: function (ev) {
        ev.preventDefault();
        var $target = $(ev.currentTarget);
        var color = $target.data('color');
        var id = $target.data('id');
        var $tag = this.$(".badge[data-id='" + id + "']");
        var currentColor = $tag.data('color');
        var changes = {};

        if ($target.is('.o_hide_in_kanban')) {
            var $checkbox = $('.o_hide_in_kanban .custom-checkbox input');
            $checkbox.prop('checked', !$checkbox.prop('checked')); // toggle checkbox
            this.prevColors = this.prevColors ? this.prevColors : {};
            if ($checkbox.is(':checked')) {
                this.prevColors[id] = currentColor;
            } else {
                color = this.prevColors[id] ? this.prevColors[id] : 1;
            }
        } else if ($target.is('[class^="o_tag_color"]')) { // $target.is('o_tag_color_')
            if (color === currentColor) { return; }
        }

        changes[this.colorField] = color;

        this.trigger_up('field_changed', {
            dataPointID: _.findWhere(this.value.data, {res_id: id}).id,
            changes: changes,
            force_save: true,
        });
    },
});

var KanbanFieldMany2ManyTags = FieldMany2ManyTags.extend({
    // Remove event handlers on this widget to ensure that the kanban 'global
    // click' opens the clicked record, even if the click is done on a tag
    // This is necessary because of the weird 'global click' logic in
    // KanbanRecord, which should definitely be cleaned.
    // Anyway, those handlers are only necessary in Form and List views, so we
    // can removed them here.
    events: AbstractField.prototype.events,

    //--------------------------------------------------------------------------
    // Private
    //--------------------------------------------------------------------------

    /**
     * @override
     * @private
     */
    _render: function () {
        var self = this;
        this.$el.empty().addClass('o_field_many2manytags o_kanban_tags');
        _.each(this.value.data, function (m2m) {
            if (self.colorField in m2m.data && !m2m.data[self.colorField]) {
                // When a color field is specified and that color is the default
                // one, the kanban tag is not rendered.
                return;
            }

            $('<span>', {
                class: 'o_tag o_tag_color_' + (m2m.data[self.colorField] || 0),
                text: m2m.data.display_name,
            })
            .prepend('<span>')
            .appendTo(self.$el);
        });
    },
});

var FieldMany2ManyCheckBoxes = AbstractField.extend({
    description: _lt("Checkboxes"),
    template: 'FieldMany2ManyCheckBoxes',
    events: _.extend({}, AbstractField.prototype.events, {
        change: '_onChange',
    }),
    specialData: "_fetchSpecialRelation",
    supportedFieldTypes: ['many2many'],
    init: function () {
        this._super.apply(this, arguments);
        this.m2mValues = this.record.specialData[this.name];
    },

    //--------------------------------------------------------------------------
    // Public
    //--------------------------------------------------------------------------

    isSet: function () {
        return true;
    },

    //--------------------------------------------------------------------------
    // Private
    //--------------------------------------------------------------------------

    /**
     * @private
     */
    _render: function () {
        var self = this;
        this._super.apply(this, arguments);
        _.each(this.value.res_ids, function (id) {
            self.$('input[data-record-id="' + id + '"]').prop('checked', true);
        });
    },
    /**
     * @private
     */
    _renderReadonly: function () {
        this.$("input").prop("disabled", true);
    },

    //--------------------------------------------------------------------------
    // Handlers
    //--------------------------------------------------------------------------

    /**
     * @private
     */
    _onChange: function () {
        var ids = _.map(this.$('input:checked'), function (input) {
            return $(input).data("record-id");
        });
        this._setValue({
            operation: 'REPLACE_WITH',
            ids: ids,
        });
    },
});

//------------------------------------------------------------------------------
// Widgets handling both basic and relational fields (selection and Many2one)
//------------------------------------------------------------------------------

var FieldStatus = AbstractField.extend({
    className: 'o_statusbar_status',
    events: {
        'click button:not(.dropdown-toggle)': '_onClickStage',
    },
    specialData: "_fetchSpecialStatus",
    supportedFieldTypes: ['selection', 'many2one'],
    /**
     * @override init from AbstractField
     */
    init: function () {
        this._super.apply(this, arguments);
        this._setState();
        this._onClickStage = _.debounce(this._onClickStage, 300, true); // TODO maybe not useful anymore ?

        // Retro-compatibility: clickable used to be defined in the field attrs
        // instead of options.
        // If not set, the statusbar is not clickable.
        this.isClickable = !!this.attrs.clickable || !!this.nodeOptions.clickable;
    },

    //--------------------------------------------------------------------------
    // Private
    //--------------------------------------------------------------------------

    /**
     * @override _reset from AbstractField
     * @private
     */
    _reset: function () {
        this._super.apply(this, arguments);
        this._setState();
    },
    /**
     * Prepares the rendering data from the field and record data.
     * @private
     */
    _setState: function () {
        var self = this;
        if (this.field.type === 'many2one') {
            this.status_information = _.map(this.record.specialData[this.name], function (info) {
                return _.extend({
                    selected: info.id === self.value.res_id,
                }, info);
            });
        } else {
            var selection = this.field.selection;
            if (this.attrs.statusbar_visible) {
                var restriction = this.attrs.statusbar_visible.split(",");
                selection = _.filter(selection, function (val) {
                    return _.contains(restriction, val[0]) || val[0] === self.value;
                });
            }
            this.status_information = _.map(selection, function (val) {
                return { id: val[0], display_name: val[1], selected: val[0] === self.value, fold: false };
            });
        }
    },
    /**
     * @override _render from AbstractField
     * @private
     */
    _render: function () {
        var selections = _.partition(this.status_information, function (info) {
            return (info.selected || !info.fold);
        });
        this.$el.html(qweb.render("FieldStatus.content", {
            selection_unfolded: selections[0],
            selection_folded: selections[1],
            clickable: this.isClickable,
        }));
    },

    //--------------------------------------------------------------------------
    // Handlers
    //--------------------------------------------------------------------------

    /**
     * Called when on status stage is clicked -> sets the field value.
     *
     * @private
     * @param {MouseEvent} e
     */
    _onClickStage: function (e) {
        this._setValue($(e.currentTarget).data("value"));
    },
});

/**
 * The FieldSelection widget is a simple select tag with a dropdown menu to
 * allow the selection of a range of values.  It is designed to work with fields
 * of type 'selection' and 'many2one'.
 */
var FieldSelection = AbstractField.extend({
    description: _lt("Selection"),
    template: 'FieldSelection',
    specialData: "_fetchSpecialRelation",
    supportedFieldTypes: ['selection'],
    events: _.extend({}, AbstractField.prototype.events, {
        'change': '_onChange',
    }),
    /**
     * @override
     */
    init: function () {
        this._super.apply(this, arguments);
        this._setValues();
    },

    //--------------------------------------------------------------------------
    // Public
    //--------------------------------------------------------------------------

    /**
     * @override
     * @returns {jQuery}
     */
    getFocusableElement: function () {
        return this.$el.is('select') ? this.$el : $();
    },
    /**
     * @override
     */
    isSet: function () {
        return this.value !== false;
    },
    /**
     * Listen to modifiers updates to hide/show the falsy value in the dropdown
     * according to the required modifier.
     *
     * @override
     */
    updateModifiersValue: function () {
        this._super.apply(this, arguments);
        if (!this.attrs.modifiersValue.invisible && this.mode !== 'readonly') {
            this._setValues();
            this._renderEdit();
        }
    },

    //--------------------------------------------------------------------------
    // Private
    //--------------------------------------------------------------------------

    /**
     * @override
     * @private
     */
    _renderEdit: function () {
        this.$el.empty();
        var required = this.attrs.modifiersValue && this.attrs.modifiersValue.required;
        for (var i = 0 ; i < this.values.length ; i++) {
            var disabled = required && this.values[i][0] === false;

            this.$el.append($('<option/>', {
                value: JSON.stringify(this.values[i][0]),
                text: this.values[i][1],
                style: disabled ? "display: none" : "",
            }));
        }
        var value = this.value;
        if (this.field.type === 'many2one' && value) {
            value = value.data.id;
        }
        this.$el.val(JSON.stringify(value));
    },
    /**
     * @override
     * @private
     */
    _renderReadonly: function () {
        this.$el.empty().text(this._formatValue(this.value));
    },
    /**
     * @override
     */
    _reset: function () {
        this._super.apply(this, arguments);
        this._setValues();
    },
    /**
     * Sets the possible field values. If the field is a many2one, those values
     * may change during the lifecycle of the widget if the domain change (an
     * onchange may change the domain).
     *
     * @private
     */
    _setValues: function () {
        if (this.field.type === 'many2one') {
            this.values = this.record.specialData[this.name];
            this.formatType = 'many2one';
        } else {
            this.values = _.reject(this.field.selection, function (v) {
                return v[0] === false && v[1] === '';
            });
        }
        this.values = [[false, this.attrs.placeholder || '']].concat(this.values);
    },

    //--------------------------------------------------------------------------
    // Handlers
    //--------------------------------------------------------------------------

    /**
     * The small slight difficulty is that we have to set the value differently
     * depending on the field type.
     *
     * @private
     */
    _onChange: function () {
        var res_id = JSON.parse(this.$el.val());
        if (this.field.type === 'many2one') {
            var value = _.find(this.values, function (val) {
                return val[0] === res_id;
            });
            this._setValue({id: res_id, display_name: value[1]});
        } else {
            this._setValue(res_id);
        }
    },
});

var FieldRadio = FieldSelection.extend({
    description: _lt("Radio"),
    template: null,
    className: 'o_field_radio',
    tagName: 'span',
    specialData: "_fetchSpecialMany2ones",
    supportedFieldTypes: ['selection', 'many2one'],
    events: _.extend({}, AbstractField.prototype.events, {
        'click input': '_onInputClick',
    }),
    /**
     * @constructs FieldRadio
     */
    init: function () {
        this._super.apply(this, arguments);
        if (this.mode === 'edit') {
            this.tagName = 'div';
            this.className += this.nodeOptions.horizontal ? ' o_horizontal' : ' o_vertical';
        }
        this.unique_id = _.uniqueId("radio");
        this._setValues();
    },

    //--------------------------------------------------------------------------
    // Public
    //--------------------------------------------------------------------------

    /**
     * @override
     * @returns {boolean} always true
     */
    isSet: function () {
        return true;
    },

    //--------------------------------------------------------------------------
    // Private
    //--------------------------------------------------------------------------

    /**
     * @private
     * @override
     */
    _renderEdit: function () {
        var self = this;
        var currentValue;
        if (this.field.type === 'many2one') {
            currentValue = this.value && this.value.data.id;
        } else {
            currentValue = this.value;
        }
        this.$el.empty();
        _.each(this.values, function (value, index) {
            self.$el.append(qweb.render('FieldRadio.button', {
                checked: value[0] === currentValue,
                id: self.unique_id + '_' + value[0],
                index: index,
                value: value,
            }));
        });
    },
    /**
     * @override
     */
    _reset: function () {
        this._super.apply(this, arguments);
        this._setValues();
    },
    /**
     * Sets the possible field values. If the field is a many2one, those values
     * may change during the lifecycle of the widget if the domain change (an
     * onchange may change the domain).
     *
     * @private
     */
    _setValues: function () {
        if (this.field.type === 'selection') {
            this.values = this.field.selection || [];
        } else if (this.field.type === 'many2one') {
            this.values = _.map(this.record.specialData[this.name], function (val) {
                return [val.id, val.display_name];
            });
        }
    },

    //--------------------------------------------------------------------------
    // Handlers
    //--------------------------------------------------------------------------

    /**
     * @private
     * @param {MouseEvent} event
     */
    _onInputClick: function (event) {
        var index = $(event.target).data('index');
        var value = this.values[index];
        if (this.field.type === 'many2one') {
            this._setValue({id: value[0], display_name: value[1]});
        } else {
            this._setValue(value[0]);
        }
    },
});


var FieldSelectionBadge = FieldSelection.extend({
    description: _lt("Badges"),
    template: null,
    className: 'o_field_selection_badge',
    tagName: 'span',
    specialData: "_fetchSpecialMany2ones",
    events: _.extend({}, AbstractField.prototype.events, {
        'click span.o_selection_badge': '_onBadgeClicked',
    }),

    //--------------------------------------------------------------------------
    // Private
    //--------------------------------------------------------------------------

    /**
     * @private
     * @override
     */
    _renderEdit: function () {
        this.currentValue = this.value;

        if (this.field.type === 'many2one') {
            this.currentValue = this.value && this.value.data.id;
        }
        this.$el.empty();
        this.$el.html(qweb.render('FieldSelectionBadge', {'values': this.values, 'current_value': this.currentValue}));
    },
    /**
     * Sets the possible field values. If the field is a many2one, those values
     * may change during the life cycle of the widget if the domain change (an
     * onchange may change the domain).
     *
     * @private
     * @override
     */
    _setValues: function () {
        // Note: We can make abstract widget for common code in radio and selection badge
        if (this.field.type === 'selection') {
            this.values = this.field.selection || [];
        } else if (this.field.type === 'many2one') {
            this.values = _.map(this.record.specialData[this.name], function (val) {
                return [val.id, val.display_name];
            });
        }
    },

    //--------------------------------------------------------------------------
    // Handlers
    //--------------------------------------------------------------------------

    /**
     * @private
     * @param {MouseEvent} event
     */
    _onBadgeClicked: function (event) {
        var index = $(event.target).data('index');
        var value = this.values[index];
        if (value[0] !== this.currentValue) {
            if (this.field.type === 'many2one') {
                this._setValue({id: value[0], display_name: value[1]});
            } else {
                this._setValue(value[0]);
            }
        } else {
            this._setValue(false);
        }
    },
});

var FieldSelectionFont = FieldSelection.extend({

    //--------------------------------------------------------------------------
    // Private
    //--------------------------------------------------------------------------

    /**
     * Changes CSS for all options according to their value.
     * Also removes empty labels.
     *
     * @private
     * @override
     */
    _renderEdit: function () {
        this._super.apply(this, arguments);

        this.$('option').each(function (i, option) {
            if (! option.label) {
                $(option).remove();
            }
            $(option).css('font-family', option.value);
        });
        this.$el.css('font-family', this.value);
    },
});

/**
 * The FieldReference is a combination of a select (for the model) and
 * a FieldMany2one for its value.
 * Its intern representation is similar to the many2one (a datapoint with a
 * `name_get` as data).
 * Note that there is some logic to support char field because of one use in our
 * codebase, but this use should be removed along with this note.
 */
var FieldReference = FieldMany2One.extend({
    specialData: "_fetchSpecialReference",
    supportedFieldTypes: ['reference'],
    template: 'FieldReference',
    events: _.extend({}, FieldMany2One.prototype.events, {
        'change select': '_onSelectionChange',
    }),
    /**
     * @override
     */
    init: function () {
        this._super.apply(this, arguments);

        // needs to be copied as it is an unmutable object
        this.field = _.extend({}, this.field);

        this._setState();
    },
    /**
     * @override
     */
    start: function () {
        this.$('select').val(this.field.relation);
        return this._super.apply(this, arguments);
    },

    //--------------------------------------------------------------------------
    // Public
    //--------------------------------------------------------------------------

    /**
     * @override
     * @returns {jQuery}
     */
    getFocusableElement: function () {
        if (this.mode === 'edit' && !this.field.relation) {
            return this.$('select');
        }
        return this._super.apply(this, arguments);
    },

    //--------------------------------------------------------------------------
    // Private
    //--------------------------------------------------------------------------

    /**
     * Get the encompassing record's display_name
     *
     * @override
     */
    _formatValue: function () {
        var value;
        if (this.field.type === 'char') {
            value = this.record.specialData[this.name];
        } else {
            value = this.value;
        }
        return value && value.data && value.data.display_name || '';
    },

    /**
     * Add a select in edit mode (for the model).
     *
     * @override
     */
    _renderEdit: function () {
        this._super.apply(this, arguments);

        if (this.$('select').val()) {
            this.$('.o_input_dropdown').show();
            this.$el.addClass('o_row'); // this class is used to display the two
                                        // components (select & input) on the same line
        } else {
            // hide the many2one if the selection is empty
            this.$('.o_input_dropdown').hide();
        }

    },
    /**
     * @override
     * @private
     */
    _reset: function () {
        this._super.apply(this, arguments);
        var value = this.$('select').val();
        this._setState();
        this.$('select').val(this.value && this.value.model || value);
    },
    /**
     * Set `relation` key in field properties.
     *
     * @private
     * @param {string} model
     */
    _setRelation: function (model) {
        // used to generate the search in many2one
        this.field.relation = model;
    },
    /**
     * @private
     */
    _setState: function () {
        if (this.field.type === 'char') {
            // in this case, the value is stored in specialData instead
            this.value = this.record.specialData[this.name];
        }

        if (this.value) {
            this._setRelation(this.value.model);
        }
    },
    /**
     * @override
     * @private
     */
    _setValue: function (value, options) {
        value = value || {};
        // we need to specify the model for the change in basic_model
        // the value is then now a dict with id, display_name and model
        value.model = this.$('select').val();
        return this._super(value, options);
    },

    //--------------------------------------------------------------------------
    // Handlers
    //--------------------------------------------------------------------------

    /**
     * When the selection (model) changes, the many2one is reset.
     *
     * @private
     */
    _onSelectionChange: function () {
        var value = this.$('select').val();
        this.reinitialize(false);
        this._setRelation(value);
    },
});

return {
    FieldMany2One: FieldMany2One,
    Many2oneBarcode: Many2oneBarcode,
    KanbanFieldMany2One: KanbanFieldMany2One,
    ListFieldMany2One: ListFieldMany2One,

    FieldX2Many : FieldX2Many,
    FieldOne2Many: FieldOne2Many,

    FieldMany2Many: FieldMany2Many,
    FieldMany2ManyBinaryMultiFiles: FieldMany2ManyBinaryMultiFiles,
    FieldMany2ManyCheckBoxes: FieldMany2ManyCheckBoxes,
    FieldMany2ManyTags: FieldMany2ManyTags,
    FieldMany2ManyTagsAvatar: FieldMany2ManyTagsAvatar,
    FormFieldMany2ManyTags: FormFieldMany2ManyTags,
    KanbanFieldMany2ManyTags: KanbanFieldMany2ManyTags,

    FieldRadio: FieldRadio,
    FieldSelectionBadge: FieldSelectionBadge,
    FieldSelection: FieldSelection,
    FieldStatus: FieldStatus,
    FieldSelectionFont: FieldSelectionFont,

    FieldReference: FieldReference,
};

});<|MERGE_RESOLUTION|>--- conflicted
+++ resolved
@@ -828,11 +828,8 @@
     }),
 
     /**
-<<<<<<< HEAD
-=======
      * Should never be allowed to be opened while in readonly mode in a list
      *
->>>>>>> 9ed4872e
      * @override
      */
     init: function () {
