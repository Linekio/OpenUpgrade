--- conflicted
+++ resolved
@@ -353,11 +353,11 @@
             'border':"white",//border of favicon
             'background' :"gray",//main color of circle
             'inner_circle':"white",//innter circle color
-            'fill_color':"red",//fill color 
+            'fill_color':"red",//fill color
             'width': 5 //width of circle
         }
     },
-    
+
     //when time interval is known than start favicon can be used.
     start_favicon: function(second, options){
         if(!this.interval)
@@ -370,7 +370,7 @@
            self.draw_favicon(count, options);
         }, second || 1);
     },
-    
+
     stop_favicon: function(){
         if(this.interval)
             clearInterval(this.interval);
@@ -380,11 +380,11 @@
         document.title = this.old_title;
         this.interval = null;
     },
-    
+
     loading_title:function(percentage){
         document.title = percentage + "% processed |" + this.old_title;
     },
-    
+
     draw_favicon: function(percentage, options){
         var self = this;
         var options = _.extend(this.options, options || {});
@@ -1193,8 +1193,6 @@
     },
     start: function() {
         var self = this;
-<<<<<<< HEAD
-
         return $.when(this._super()).pipe(function() {
             self.$el.on('contextmenu','.oe_logo',function(e) {
                 self.$el.find('.resolution').remove();
@@ -1253,13 +1251,7 @@
                     });
                 });
             });
-            self.$el.on('click', '.oe_logo', function(e) {
-                self.action_manager.do_action('home');
-            });
-=======
-        return $.when(this._super()).then(function() {
             self.$(".oe_logo").attr("href", $.param.fragment("" + window.location, "", 2));
->>>>>>> c52341ad
             if (jQuery.param !== undefined && jQuery.deparam(jQuery.param.querystring()).kitten !== undefined) {
                 $("body").addClass("kitten-mode-activated");
                 if ($.blockUI) {
