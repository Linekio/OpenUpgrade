/*---------------------------------------------------------
 * OpenERP Web chrome
 *---------------------------------------------------------*/

openerp.web.chrome = function(openerp) {
var QWeb = openerp.web.qweb;

openerp.web.Notification =  openerp.web.Widget.extend(/** @lends openerp.web.Notification# */{
    /**
     * @constructs openerp.web.Notification
     * @extends openerp.web.Widget
     *
     * @param parent
     * @param element_id
     */
    init: function(parent, element_id) {
        this._super(parent, element_id);
        this.$element.notify({
            speed: 500,
            expires: 1500
        });
    },
    notify: function(title, text) {
        this.$element.notify('create', {
            title: title,
            text: text
        });
    },
    warn: function(title, text) {
        this.$element.notify('create', 'oe_notification_alert', {
            title: title,
            text: text
        });
    }
});

openerp.web.Dialog = openerp.web.OldWidget.extend(/** @lends openerp.web.Dialog# */{
    dialog_title: "",
    identifier_prefix: 'dialog',
    /**
     * @constructs openerp.web.Dialog
     * @extends openerp.web.OldWidget
     *
     * @param parent
     * @param dialog_options
     */
    init: function (parent, dialog_options) {
        var self = this;
        this._super(parent);
        this.dialog_options = {
            modal: true,
            width: 'auto',
            min_width: 0,
            max_width: '100%',
            height: 'auto',
            min_height: 0,
            max_height: '100%',
            autoOpen: false,
            buttons: {},
            beforeClose: function () { self.on_close(); }
        };
        for (var f in this) {
            if (f.substr(0, 10) == 'on_button_') {
                this.dialog_options.buttons[f.substr(10)] = this[f];
            }
        }
        if (dialog_options) {
            this.set_options(dialog_options);
        }
    },
    set_options: function(options) {
        options = options || {};
        options.width = this.get_width(options.width || this.dialog_options.width);
        options.min_width = this.get_width(options.min_width || this.dialog_options.min_width);
        options.max_width = this.get_width(options.max_width || this.dialog_options.max_width);
        options.height = this.get_height(options.height || this.dialog_options.height);
        options.min_height = this.get_height(options.min_height || this.dialog_options.min_height);
        options.max_height = this.get_height(options.max_height || this.dialog_options.max_width);

        if (options.width !== 'auto') {
            if (options.width > options.max_width) options.width = options.max_width;
            if (options.width < options.min_width) options.width = options.min_width;
        }
        if (options.height !== 'auto') {
            if (options.height > options.max_height) options.height = options.max_height;
            if (options.height < options.min_height) options.height = options.min_height;
        }
        if (!options.title && this.dialog_title) {
            options.title = this.dialog_title;
        }
        _.extend(this.dialog_options, options);
    },
    get_width: function(val) {
        return this.get_size(val.toString(), $(window.top).width());
    },
    get_height: function(val) {
        return this.get_size(val.toString(), $(window.top).height());
    },
    get_size: function(val, available_size) {
        if (val === 'auto') {
            return val;
        } else if (val.slice(-1) == "%") {
            return Math.round(available_size / 100 * parseInt(val.slice(0, -1), 10));
        } else {
            return parseInt(val, 10);
        }
    },
    start: function () {
        this.$dialog = $('<div id="' + this.element_id + '"></div>').dialog(this.dialog_options);
        this._super();
        return this;
    },
    open: function(dialog_options) {
        // TODO fme: bind window on resize
        if (this.template) {
            this.$element.html(this.render());
        }
        this.set_options(dialog_options);
        this.$dialog.dialog(this.dialog_options).dialog('open');
        return this;
    },
    close: function() {
        // Closes the dialog but leave it in a state where it could be opened again.
        this.$dialog.dialog('close');
    },
    on_close: function() {
    },
    stop: function () {
        // Destroy widget
        this.close();
        this.$dialog.dialog('destroy');
    }
});

openerp.web.CrashManager = openerp.web.Dialog.extend(/** @lends openerp.web.CrashManager# */{
    identifier_prefix: 'dialog_crash',
    /**
     * @constructs opener.web.CrashManager
     * @extends openerp.web.Dialog
     *
     * @param parent
     */
    init: function(parent) {
        this._super(parent);
        this.session.on_rpc_error.add(this.on_rpc_error);
    },
    on_button_Ok: function() {
        this.close();
    },
    on_rpc_error: function(error) {
        this.error = error;
        if (error.data.fault_code) {
            var split = ("" + error.data.fault_code).split('\n')[0].split(' -- ');
            if (split.length > 1) {
                error.type = split.shift();
                error.data.fault_code = error.data.fault_code.substr(error.type.length + 4);
            }
        }
        if (error.code === 200 && error.type) {
            this.dialog_title = "OpenERP " + _.capitalize(error.type);
            this.template = 'DialogWarning';
            this.open({
                width: 'auto',
                height: 'auto'
            });
        } else {
            this.dialog_title = "OpenERP Error";
            this.template = 'DialogTraceback';
            this.open({
                width: 'auto',
                height: 'auto'
            });
        }
    }
});

openerp.web.Loading =  openerp.web.Widget.extend(/** @lends openerp.web.Loading# */{
    /**
     * @constructs openerp.web.Loading
     * @extends openerp.web.Widget
     *
     * @param parent
     * @param element_id
     */
    init: function(parent, element_id) {
        this._super(parent, element_id);
        this.count = 0;
        this.session.on_rpc_request.add_first(this.on_rpc_event, 1);
        this.session.on_rpc_response.add_last(this.on_rpc_event, -1);
    },
    on_rpc_event : function(increment) {
        this.count += increment;
        if (this.count) {
            //this.$element.html(QWeb.render("Loading", {}));
            this.$element.html("Loading ("+this.count+")");
            this.$element.show();
        } else {
            this.$element.fadeOut();
        }
    }
});

openerp.web.Database = openerp.web.Widget.extend(/** @lends openerp.web.Database# */{
    /**
     * @constructs openerp.web.Database
     * @extends openerp.web.Widget
     *
     * @param parent
     * @param element_id
     * @param option_id
     */
    init: function(parent, element_id, option_id) {
        this._super(parent, element_id);
        this.$option_id = $('#' + option_id);
    },
    start: function() {
        this.$element.html(QWeb.render("Database", this));
        this.$element.closest(".openerp")
                .removeClass("login-mode")
                .addClass("database_block");

        var self = this;
        var fetch_db = this.rpc("/web/database/get_list", {}, function(result) {
            self.db_list = result.db_list;
        });
        var fetch_langs = this.rpc("/web/session/get_lang_list", {}, function(result) {
            if (result.error) {
                self.display_error(result);
                return;
            }
            self.lang_list = result.lang_list;
        });
        $.when(fetch_db, fetch_langs).then(function () {self.do_create();});

        this.$element.find('#db-create').click(this.do_create);
        this.$element.find('#db-drop').click(this.do_drop);
        this.$element.find('#db-backup').click(this.do_backup);
        this.$element.find('#db-restore').click(this.do_restore);
        this.$element.find('#db-change-password').click(this.do_change_password);
       	this.$element.find('#back-to-login').click(function() {
            self.stop();
        });
    },
    stop: function () {
        this.$option_id.empty();

        this.$element
            .find('#db-create, #db-drop, #db-backup, #db-restore, #db-change-password, #back-to-login')
                .unbind('click')
            .end()
            .closest(".openerp")
                .addClass("login-mode")
                .removeClass("database_block")
            .end()
            .empty();

    },
    /**
     * Converts a .serializeArray() result into a dict. Does not bother folding
     * multiple identical keys into an array, last key wins.
     *
     * @param {Array} array
     */
    to_object: function (array) {
        var result = {};
        _(array).each(function (record) {
            result[record.name] = record.value;
        });
        return result;
    },
    /**
     * Waits until the new database is done creating, then unblocks the UI and
     * logs the user in as admin
     *
     * @param {Number} db_creation_id identifier for the db-creation operation, used to fetch the current installation progress
     * @param {Object} info info fields for this database creation
     * @param {String} info.db name of the database being created
     * @param {String} info.password super-admin password for the database
     */
    wait_for_newdb: function (db_creation_id, info) {
        var self = this;
        self.rpc('/web/database/progress', {
            id: db_creation_id,
            password: info.password
        }, function (result) {
            var progress = result[0];
            // I'd display a progress bar, but turns out the progress status
            // the server report kind-of blows goats: it's at 0 for ~75% of
            // the installation, then jumps to 75%, then jumps down to either
            // 0 or ~40%, then back up to 75%, then terminates. Let's keep that
            // mess hidden behind a not-very-useful but not overly weird
            // message instead.
            if (progress < 1) {
                setTimeout(function () {
                    self.wait_for_newdb(db_creation_id, info);
                }, 500);
                return;
            }

            var admin = result[1][0];
            setTimeout(function () {
                self.stop();
                self.widget_parent.do_login(
                        info.db, admin.login, admin.password);
                $.unblockUI();
            });
        });
    },
    /**
     * Displays an error dialog resulting from the various RPC communications
     * failing over themselves
     *
     * @param {Object} error error description
     * @param {String} error.title title of the error dialog
     * @param {String} error.error message of the error dialog
     */
    display_error: function (error) {
        return $('<div>').dialog({
            modal: true,
            title: error.title,
            buttons: {
                Ok: function() {
                    $(this).dialog("close");
                }
            }
        }).html(error.error);
    },
    do_create: function() {
        var self = this;
       	self.$option_id.html(QWeb.render("Database.CreateDB", self));
        self.$option_id.find("form[name=create_db_form]").validate({
            submitHandler: function (form) {
                var fields = $(form).serializeArray();
                $.blockUI({message:'<img src="/web/static/src/img/throbber2.gif">'});
                self.rpc("/web/database/create", {'fields': fields}, function(result) {
                    if (result.error) {
                        $.unblockUI();
                        self.display_error(result);
                        return;
                    }
                    self.db_list.push(self.to_object(fields)['db_name']);
                    self.db_list.sort();
                    var form_obj = self.to_object(fields);
                    self.wait_for_newdb(result, {
                        password: form_obj['super_admin_pwd'],
                        db: form_obj['db_name']
                    });
                });
            }
        });
    },
    do_drop: function() {
        var self = this;
       	self.$option_id.html(QWeb.render("DropDB", self));
       	self.$option_id.find("form[name=drop_db_form]").validate({
            submitHandler: function (form) {
                var $form = $(form),
                    fields = $form.serializeArray(),
                    $db_list = $form.find('select[name=drop_db]'),
                    db = $db_list.val();

                if (!confirm("Do you really want to delete the database: " + db + " ?")) {
                    return;
                }
                self.rpc("/web/database/drop", {'fields': fields}, function(result) {
                    if (result.error) {
                        self.display_error(result);
                        return;
                    }
                    $db_list.find(':selected').remove();
                    self.db_list.splice(_.indexOf(self.db_list, db, true), 1);
                    self.notification.notify("Dropping database", "The database '" + db + "' has been dropped");
                });
            }
        });
    },
    do_backup: function() {
        var self = this;
       	self.$option_id
            .html(QWeb.render("BackupDB", self))
            .find("form[name=backup_db_form]").validate({
            submitHandler: function (form) {
                $.blockUI({message:'<img src="/web/static/src/img/throbber2.gif">'});
                self.session.get_file({
                    form: form,
                    error: function (body) {
                        var error = body.firstChild.data.split('|');
                        self.display_error({
                            title: error[0],
                            error: error[1]
                        });
                    },
                    complete: $.unblockUI
                });
            }
        });
    },
    do_restore: function() {
        var self = this;
       	self.$option_id.html(QWeb.render("RestoreDB", self));

       	self.$option_id.find("form[name=restore_db_form]").validate({
            submitHandler: function (form) {
                $.blockUI({message:'<img src="/web/static/src/img/throbber2.gif">'});
                $(form).ajaxSubmit({
                    url: '/web/database/restore',
                    type: 'POST',
                    resetForm: true,
                    success: function (body) {
                        // TODO: ui manipulations
                        // note: response objects don't work, but we have the
                        // HTTP body of the response~~

                        // If empty body, everything went fine
                        if (!body) { return; }

                        if (body.indexOf('403 Forbidden') !== -1) {
                            self.display_error({
                                title: 'Access Denied',
                                error: 'Incorrect super-administrator password'
                            })
                        } else {
                            self.display_error({
                                title: 'Restore Database',
                                error: 'Could not restore the database'
                            })
                        }
                    },
                    complete: function () {
                        $.unblockUI();
                    }
                });
            }
        });
    },
    do_change_password: function() {
        var self = this;
       	self.$option_id.html(QWeb.render("Change_DB_Pwd", self));

        self.$option_id.find("form[name=change_pwd_form]").validate({
            messages: {
                old_pwd: "Please enter your previous password",
                new_pwd: "Please enter your new password",
                confirm_pwd: {
                    required: "Please confirm your new password",
                    equalTo: "The confirmation does not match the password"
                }
            },
            submitHandler: function (form) {
                self.rpc("/web/database/change_password", {
                    'fields': $(form).serializeArray()
                }, function(result) {
                    if (result.error) {
                        self.display_error(result);
                        return;
                    }
                    self.notification.notify("Changed Password", "Password has been changed successfully");
                });
            }
        });
    }
});

openerp.web.Login =  openerp.web.Widget.extend(/** @lends openerp.web.Login# */{
    remember_creditentials: true,
<<<<<<< HEAD

=======
    /**
     * @constructs openerp.web.Login
     * @extends openerp.web.Widget
     * 
     * @param parent
     * @param element_id
     */
>>>>>>> a3a09a62
    init: function(parent, element_id) {
        this._super(parent, element_id);
        this.has_local_storage = typeof(localStorage) != 'undefined';
        this.selected_db = null;
        this.selected_login = null;

        if (this.has_local_storage && this.remember_creditentials) {
            this.selected_db = localStorage.getItem('last_db_login_success');
            this.selected_login = localStorage.getItem('last_login_login_success');
            if (jQuery.deparam(jQuery.param.querystring()).debug != undefined) {
                this.selected_password = localStorage.getItem('last_password_login_success');
            }
        }
    },
    start: function() {
        var self = this;
        this.rpc("/web/database/get_list", {}, function(result) {
            self.db_list = result.db_list;
            self.display();
        }, function() {
            self.display();
        });
    },
    display: function() {
        var self = this;

        this.$element.html(QWeb.render("Login", this));
        this.database = new openerp.web.Database(
                this, "oe_database", "oe_db_options");

        this.$element.find('#oe-db-config').click(function() {
            self.database.start();
        });

        this.$element.find("form").submit(this.on_submit);
    },
    on_login_invalid: function() {
        this.$element.closest(".openerp").addClass("login-mode");
    },
    on_login_valid: function() {
        this.$element.closest(".openerp").removeClass("login-mode");
    },
    on_submit: function(ev) {
        ev.preventDefault();
        var $e = this.$element;
        var db = $e.find("form [name=db]").val();
        var login = $e.find("form input[name=login]").val();
        var password = $e.find("form input[name=password]").val();

        this.do_login(db, login, password);
    },
    /**
     * Performs actual login operation, and UI-related stuff
     *
     * @param {String} db database to log in
     * @param {String} login user login
     * @param {String} password user password
     */
    do_login: function (db, login, password) {
        var self = this;
        this.session.session_login(db, login, password, function() {
            if(self.session.session_is_valid()) {
                if (self.has_local_storage) {
                    if(self.remember_creditentials) {
                        localStorage.setItem('last_db_login_success', db);
                        localStorage.setItem('last_login_login_success', login);
                        if (jQuery.deparam(jQuery.param.querystring()).debug != undefined) {
                            localStorage.setItem('last_password_login_success', password);
                        }
                    } else {
                        localStorage.setItem('last_db_login_success', '');
                        localStorage.setItem('last_login_login_success', '');
                        localStorage.setItem('last_password_login_success', '');
                    }
                }
                self.on_login_valid();
            } else {
                self.$element.addClass("login_invalid");
                self.on_login_invalid();
            }
        });
    },
    do_ask_login: function(continuation) {
        this.on_login_invalid();
        this.$element
            .removeClass("login_invalid");
        this.on_login_valid.add({
            position: "last",
            unique: true,
            callback: continuation || function() {}
        });
    },
    on_logout: function() {
        this.session.logout();
    }
});

openerp.web.Header =  openerp.web.Widget.extend(/** @lends openerp.web.Header# */{
    template: "Header",
    identifier_prefix: 'oe-app-header-',
    /**
     * @constructs openerp.web.Header
     * @extends openerp.web.Widget
     * 
     * @param parent
     */
    init: function(parent) {
        this._super(parent);
        this.qs = "?" + jQuery.param.querystring();
        this.$content = $();
    },
    start: function() {
        this._super();
    },
    do_update: function () {
        var self = this;
        this.$content.remove();
        if (! this.session.uid)
            return;
        var func = new openerp.web.Model(self.session, "res.users").get_func("read");
        func(self.session.uid, ["name", "company_id"]).then(function(res) {
            self.$content = $(QWeb.render("Header-content", {widget: self, user: res}));
            self.$content.appendTo(self.$element);
            self.$element.find(".logout").click(self.on_logout);
            self.$element.find("a.preferences").click(self.on_preferences);
            self.$element.find(".about").click(self.on_about);
            self.shortcut_load();
        });
    },
    on_about: function() {
        var self = this;
        self.rpc("/web/webclient/version_info", {}).then(function(res) {
            var $help = $(QWeb.render("About-Page", {version_info: res}));
            $help.dialog({autoOpen: true,
                modal: true, width: 960, title: "About"});
        });
    },
    shortcut_load :function(){
        var self = this,
            sc = self.session.shortcuts,
            shortcuts_ds = new openerp.web.DataSet(this, 'ir.ui.view_sc');
        // TODO: better way to communicate between sections.
        // sc.bindings, because jquery does not bind/trigger on arrays...
        if (!sc.binding) {
            sc.binding = {};
            $(sc.binding).bind({
                'add': function (e, attrs) {
                    shortcuts_ds.create(attrs, function (out) {
                        $('<li>', {
                            'data-shortcut-id':out.result,
                            'data-id': attrs.res_id
                        }).text(attrs.name)
                          .appendTo(self.$element.find('.oe-shortcuts ul'));
                        attrs.id = out.result;
                        sc.push(attrs);
                    });
                },
                'remove-current': function () {
                    var menu_id = self.session.active_id;
                    var $shortcut = self.$element
                        .find('.oe-shortcuts li[data-id=' + menu_id + ']');
                    var shortcut_id = $shortcut.data('shortcut-id');
                    $shortcut.remove();
                    shortcuts_ds.unlink([shortcut_id]);
                    var sc_new = _.reject(sc, function(shortcut){ return shortcut_id === shortcut.id});
                    sc.splice(0, sc.length);
                    sc.push.apply(sc, sc_new);
                    }
            });
        }
        return this.rpc('/web/session/sc_list', {}, function(shortcuts) {
            sc.splice(0, sc.length);
            sc.push.apply(sc, shortcuts);

            self.$element.find('.oe-shortcuts')
                .html(QWeb.render('Shortcuts', {'shortcuts': shortcuts}))
                .undelegate('li', 'click')

                .delegate('li', 'click', function(e) {
                    e.stopPropagation();
                    var id = $(this).data('id');
                    self.session.active_id = id;
                    self.rpc('/web/menu/action', {'menu_id':id}, function(ir_menu_data) {
                        if (ir_menu_data.action.length){
                            self.on_action(ir_menu_data.action[0][2]);
                        }
                    });
                });
        });
    },

    on_action: function(action) {
    },
    on_preferences: function(){
        var self = this;
        var action_manager = new openerp.web.ActionManager(this);
        var dataset = new openerp.web.DataSet (this,'res.users',this.context);
        dataset.call ('action_get','',function (result){
            self.rpc('/web/action/load', {action_id:result}, function(result){
                action_manager.do_action(_.extend(result['result'], {
                    res_id: self.session.uid,
                    res_model: 'res.users',
                    flags: {
                        action_buttons: false,
                        search_view: false,
                        sidebar: false,
                        views_switcher: false,
                        pager: false
                    }
                }));
            });
        });
        this.dialog = new openerp.web.Dialog(this,{
            modal: true,
            title: 'Preferences',
            width: 600,
            height: 500,
            buttons: {
                "Change password": function(){
                    self.change_password();
            },
                Cancel: function(){
                     $(this).dialog('destroy');
            },
                Save: function(){
                    var inner_viewmanager = action_manager.inner_viewmanager;
                    inner_viewmanager.views[inner_viewmanager.active_view].controller.do_save(function(){
                        inner_viewmanager.start();
                    });
                    $(this).dialog('destroy')
                }
            }
        });
       this.dialog.start().open();
       action_manager.appendTo(this.dialog);
       action_manager.render(this.dialog);
    },

    change_password :function() {
        var self = this;
        this.dialog = new openerp.web.Dialog(this,{
            modal : true,
            title : 'Change Password',
            width : 'auto',
            height : 'auto'
        });
        this.dialog.start().open();
        this.dialog.$element.html(QWeb.render("Change_Pwd", self));
        this.dialog.$element.find("form[name=change_password_form]").validate({
            submitHandler: function (form) {
                self.rpc("/web/session/change_password",{
                    'fields': $(form).serializeArray()
                        }, function(result) {
                         if (result.error) {
                            self.display_error(result);
                        return;
                        }
                        else {
                            if (result.new_password) {
                                self.session.password = result.new_password;
                                var session = new openerp.web.Session(self.session.server, self.session.port);
                                session.start();
                                session.session_login(self.session.db, self.session.login, self.session.password)
                            }
                        }
                    self.notification.notify("Changed Password", "Password has been changed successfully");
                    self.dialog.close();
                });
            }
        });
    },
    display_error: function (error) {
        return $('<div>').dialog({
            modal: true,
            title: error.title,
            buttons: {
                Ok: function() {
                    $(this).dialog("close");
                }
            }
        }).html(error.error);
    },
    on_logout: function() {
    }
});

openerp.web.Menu =  openerp.web.Widget.extend(/** @lends openerp.web.Menu# */{
    /**
     * @constructs openerp.web.Menu
     * @extends openerp.web.Widget
     * 
     * @param parent
     * @param element_id
     * @param secondary_menu_id
     */
    init: function(parent, element_id, secondary_menu_id) {
        this._super(parent, element_id);
        this.secondary_menu_id = secondary_menu_id;
        this.$secondary_menu = $("#" + secondary_menu_id).hide();
        this.menu = false;
    },
    start: function() {
        this.rpc("/web/menu/load", {}, this.on_loaded);
    },
    on_loaded: function(data) {
        this.data = data;
        this.$element.html(QWeb.render("Menu", this.data));
        for (var i = 0; i < this.data.data.children.length; i++) {
            var v = { menu : this.data.data.children[i] };
            this.$secondary_menu.append(QWeb.render("Menu.secondary", v));
        }
        this.$secondary_menu.find("div.menu_accordion").accordion({
            animated : false,
            autoHeight : false,
            icons : false
        });
        this.$secondary_menu.find("div.submenu_accordion").accordion({
            animated : false,
            autoHeight : false,
            active: false,
            collapsible: true,
            header: 'h4'
        });

        this.$element.add(this.$secondary_menu).find("a").click(this.on_menu_click);
    },
    on_menu_click: function(ev, id) {
        id = id || 0;
        var $menu, $parent, $secondary;

        if (id) {
            // We can manually activate a menu with it's id (for hash url mapping)
            $menu = this.$element.find('a[data-menu=' + id + ']');
            if (!$menu.length) {
                $menu = this.$secondary_menu.find('a[data-menu=' + id + ']');
            }
        } else {
            $menu = $(ev.currentTarget);
            id = $menu.data('menu');
        }
        if (this.$secondary_menu.has($menu).length) {
            $secondary = $menu.parents('.menu_accordion');
            $parent = this.$element.find('a[data-menu=' + $secondary.data('menu-parent') + ']');
        } else {
            $parent = $menu;
            $secondary = this.$secondary_menu.find('.menu_accordion[data-menu-parent=' + $menu.attr('data-menu') + ']');
        }

        this.$secondary_menu.find('.menu_accordion').hide();
        // TODO: ui-accordion : collapse submenus and expand the good one
        $secondary.show();

        if (id) {
            this.session.active_id = id;
            this.rpc('/web/menu/action', {'menu_id': id},
                    this.on_menu_action_loaded);
        }

        $('.active', this.$element.add(this.$secondary_menu.show())).removeClass('active');
        $parent.addClass('active');
        $menu.addClass('active');
        $menu.parent('h4').addClass('active');

        return !$menu.is(".leaf");
    },
    on_menu_action_loaded: function(data) {
        var self = this;
        if (data.action.length) {
            var action = data.action[0][2];
            self.on_action(action);
        }
    },
    on_action: function(action) {
    }
});

openerp.web.WebClient = openerp.web.Widget.extend(/** @lends openerp.web.WebClient */{
    /**
     * @constructs openerp.web.WebClient
     * @extends openerp.web.Widget
     * 
     * @param element_id
     */
    init: function(element_id) {
        this._super(null, element_id);
        openerp.webclient = this;

        QWeb.add_template("/web/static/src/xml/base.xml");
        var params = {};
        if(jQuery.param != undefined && jQuery.deparam(jQuery.param.querystring()).kitten != undefined) {
            this.$element.addClass("kitten-mode-activated");
        }
        this.$element.html(QWeb.render("Interface", params));

        this.session = new openerp.web.Session();
        this.loading = new openerp.web.Loading(this,"oe_loading");
        this.crashmanager =  new openerp.web.CrashManager(this);
        this.crashmanager.start();

        // Do you autorize this ? will be replaced by notify() in controller
        openerp.web.Widget.prototype.notification = new openerp.web.Notification(this, "oe_notification");


        this.header = new openerp.web.Header(this);
        this.login = new openerp.web.Login(this, "oe_login");
        this.header.on_logout.add(this.login.on_logout);
        this.header.on_action.add(this.on_menu_action);

        this.session.on_session_invalid.add(this.login.do_ask_login);
        this.session.on_session_valid.add_last(this.header.do_update);
        this.session.on_session_invalid.add_last(this.header.do_update);
        this.session.on_session_valid.add_last(this.on_logged);

        this.menu = new openerp.web.Menu(this, "oe_menu", "oe_secondary_menu");
        this.menu.on_action.add(this.on_menu_action);
    },
    start: function() {
        this.header.appendTo($("#oe_header"));
        this.session.start();
        this.login.start();
        this.menu.start();
        console.debug("The openerp client has been initialized.");
    },
    on_logged: function() {
        if(this.action_manager)
            this.action_manager.stop();
        this.action_manager = new openerp.web.ActionManager(this);
        this.action_manager.appendTo($("#oe_app"));

        // if using saved actions, load the action and give it to action manager
        var parameters = jQuery.deparam(jQuery.param.querystring());
        if (parameters["s_action"] != undefined) {
            var key = parseInt(parameters["s_action"], 10);
            var self = this;
            this.rpc("/web/session/get_session_action", {key:key}, function(action) {
                self.action_manager.do_action(action);
            });
        } else if (openerp._modules_loaded) { // TODO: find better option than this
            this.load_url_state()
        } else {
            this.session.on_modules_loaded.add({
                callback: $.proxy(this, 'load_url_state'),
                unique: true,
                position: 'last'
            })
        }
    },
    /**
     * Loads state from URL if any, or checks if there is a home action and
     * loads that, assuming we're at the index
     */
    load_url_state: function () {
        var self = this;
        // TODO: add actual loading if there is url state to unpack, test on window.location.hash

        // not logged in
        if (!this.session.uid) { return; }
        var ds = new openerp.web.DataSetSearch(this, 'res.users');
        ds.read_ids([this.session.uid], ['action_id'], function (users) {
            var home_action = users[0].action_id;
            if (!home_action) {
                self.default_home();
                return;
            }
            self.execute_home_action(home_action[0], ds);
        })
    },
    default_home: function () {
    },
    /**
     * Bundles the execution of the home action
     *
     * @param {Number} action action id
     * @param {openerp.web.DataSet} dataset action executor
     */
    execute_home_action: function (action, dataset) {
        var self = this;
        this.rpc('/web/action/load', {
            action_id: action,
            context: dataset.get_context()
        }, function (meh) {
            var action = meh.result;
            action.context = _.extend(action.context || {}, {
                active_id: false,
                active_ids: [false],
                active_model: dataset.model
            });
            self.action_manager.do_action(action);
        });
    },
    on_menu_action: function(action) {
        this.action_manager.do_action(action);
    },
    do_about: function() {
    }
});

};

// vim:et fdc=0 fdl=0 foldnestmax=3 fdm=syntax:<|MERGE_RESOLUTION|>--- conflicted
+++ resolved
@@ -463,17 +463,14 @@
 
 openerp.web.Login =  openerp.web.Widget.extend(/** @lends openerp.web.Login# */{
     remember_creditentials: true,
-<<<<<<< HEAD
-
-=======
     /**
      * @constructs openerp.web.Login
      * @extends openerp.web.Widget
-     * 
+     *
      * @param parent
      * @param element_id
      */
->>>>>>> a3a09a62
+
     init: function(parent, element_id) {
         this._super(parent, element_id);
         this.has_local_storage = typeof(localStorage) != 'undefined';
@@ -577,7 +574,7 @@
     /**
      * @constructs openerp.web.Header
      * @extends openerp.web.Widget
-     * 
+     *
      * @param parent
      */
     init: function(parent) {
@@ -764,7 +761,7 @@
     /**
      * @constructs openerp.web.Menu
      * @extends openerp.web.Widget
-     * 
+     *
      * @param parent
      * @param element_id
      * @param secondary_menu_id
@@ -854,7 +851,7 @@
     /**
      * @constructs openerp.web.WebClient
      * @extends openerp.web.Widget
-     * 
+     *
      * @param element_id
      */
     init: function(element_id) {
