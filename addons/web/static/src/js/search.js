openerp.web.search = function(instance) {
var QWeb = instance.web.qweb,
      _t =  instance.web._t,
     _lt = instance.web._lt;
_.mixin({
    sum: function (obj) { return _.reduce(obj, function (a, b) { return a + b; }, 0); }
});

/** @namespace */
var my = instance.web.search = {};

var B = Backbone;
my.FacetValue = B.Model.extend({

});
my.FacetValues = B.Collection.extend({
    model: my.FacetValue
});
my.Facet = B.Model.extend({
    initialize: function (attrs) {
        var values = attrs.values;
        delete attrs.values;

        B.Model.prototype.initialize.apply(this, arguments);

        this.values = new my.FacetValues(values || []);
        this.values.on('add remove change reset', function () {
            this.trigger('change', this);
        }, this);
    },
    get: function (key) {
        if (key !== 'values') {
            return B.Model.prototype.get.call(this, key);
        }
        return this.values.toJSON();
    },
    set: function (key, value) {
        if (key !== 'values') {
            return B.Model.prototype.set.call(this, key, value);
        }
        this.values.reset(value);
    },
    toJSON: function () {
        var out = {};
        var attrs = this.attributes;
        for(var att in attrs) {
            if (!attrs.hasOwnProperty(att) || att === 'field') {
                continue;
            }
            out[att] = attrs[att];
        }
        out.values = this.values.toJSON();
        return out;
    }
});
my.SearchQuery = B.Collection.extend({
    model: my.Facet,
    initialize: function () {
        B.Collection.prototype.initialize.apply(
            this, arguments);
        this.on('change', function (facet) {
            if(!facet.values.isEmpty()) { return; }

            this.remove(facet, {silent: true});
        }, this);
    },
    add: function (values, options) {
        options || (options = {});
        if (!(values instanceof Array)) {
            values = [values];
        }

        _(values).each(function (value) {
            var model = this._prepareModel(value, options);
            var previous = this.detect(function (facet) {
                return facet.get('category') === model.get('category')
                    && facet.get('field') === model.get('field');
            });
            if (previous) {
                previous.values.add(model.get('values'));
                return;
            }
            B.Collection.prototype.add.call(this, model, options);
        }, this);
        return this;
    },
    toggle: function (value, options) {
        options || (options = {});

        var facet = this.detect(function (facet) {
            return facet.get('category') === value.category
                && facet.get('field') === value.field;
        });
        if (!facet) {
            return this.add(value, options);
        }

        var changed = false;
        _(value.values).each(function (val) {
            var already_value = facet.values.detect(function (v) {
                return v.get('value') === val.value
                    && v.get('label') === val.label;
            });
            // toggle value
            if (already_value) {
                facet.values.remove(already_value, {silent: true});
            } else {
                facet.values.add(val, {silent: true});
            }
            changed = true;
        });
        // "Commit" changes to values array as a single call, so observers of
        // change event don't get misled by intermediate incomplete toggling
        // states
        facet.trigger('change', facet);
        return this;
    }
});

function assert(condition, message) {
    if(!condition) {
        throw new Error(message);
    }
}
my.InputView = instance.web.Widget.extend({
    template: 'SearchView.InputView',
    events: {
        focus: function () { this.trigger('focused', this); },
        blur: function () { this.$el.text(''); this.trigger('blurred', this); },
        keydown: 'onKeydown'
    },
    getSelection: function () {
        // get Text node
        var root = this.$el[0].childNodes[0];
        if (!root || !root.textContent) {
            // if input does not have a child node, or the child node is an
            // empty string, then the selection can only be (0, 0)
            return {start: 0, end: 0};
        }
        if (window.getSelection) {
            var domRange = window.getSelection().getRangeAt(0);
            assert(domRange.startContainer === root,
                   "selection should be in the input view");
            assert(domRange.endContainer === root,
                   "selection should be in the input view");
            return {
                start: domRange.startOffset,
                end: domRange.endOffset
            }
        } else if (document.selection) {
            var ieRange = document.selection.createRange();
            var rangeParent = ieRange.parentElement();
            assert(rangeParent === root,
                   "selection should be in the input view");
            var offsetRange = document.body.createTextRange();
            offsetRange = offsetRange.moveToElementText(rangeParent);
            offsetRange.setEndPoint("EndToStart", ieRange);
            var start = offsetRange.text.length;
            return {
                start: start,
                end: start + ieRange.text.length
            }
        }
        throw new Error("Could not get caret position");
    },
    onKeydown: function (e) {
        var sel;
        switch (e.which) {
        // Do not insert newline, but let it bubble so searchview can use it
        case $.ui.keyCode.ENTER:
            e.preventDefault();
            break;

        // FIXME: may forget content if non-empty but caret at index 0, ok?
        case $.ui.keyCode.BACKSPACE:
            sel = this.getSelection();
            if (sel.start === 0 && sel.start === sel.end) {
                e.preventDefault();
                var preceding = this.getParent().siblingSubview(this, -1);
                if (preceding && (preceding instanceof my.FacetView)) {
                    preceding.model.destroy();
                }
            }
            break;

        // let left/right events propagate to view if caret is at input border
        // and not a selection
        case $.ui.keyCode.LEFT:
            sel = this.getSelection();
            if (sel.start !== 0 || sel.start !== sel.end) {
                e.stopPropagation();
            }
            break;
        case $.ui.keyCode.RIGHT:
            sel = this.getSelection();
            var len = this.$el.text().length;
            if (sel.start !== len || sel.start !== sel.end) {
                e.stopPropagation();
            }
            break;
        }
    }
});
my.FacetView = instance.web.Widget.extend({
    template: 'SearchView.FacetView',
    events: {
        'focus': function () { this.trigger('focused', this); },
        'blur': function () { this.trigger('blurred', this); },
        'click': function (e) {
            if ($(e.target).is('.oe_facet_remove')) {
                this.model.destroy();
                return false;
            }
            this.$el.focus();
            e.stopPropagation();
        },
        'keydown': function (e) {
            var keys = $.ui.keyCode;
            switch (e.which) {
            case keys.BACKSPACE:
            case keys.DELETE:
                this.model.destroy();
                return false;
            }
        }
    },
    init: function (parent, model) {
        this._super(parent);
        this.model = model;
        this.model.on('change', this.model_changed, this);
    },
    destroy: function () {
        this.model.off('change', this.model_changed, this);
        this._super();
    },
    start: function () {
        var self = this;
        var $e = this.$('> span:last-child');
        return $.when(this._super()).pipe(function () {
            return $.when.apply(null, self.model.values.map(function (value) {
                return new my.FacetValueView(self, value).appendTo($e);
            }));
        });
    },
    model_changed: function () {
        this.$el.text(this.$el.text() + '*');
    }
});
my.FacetValueView = instance.web.Widget.extend({
    template: 'SearchView.FacetView.Value',
    init: function (parent, model) {
        this._super(parent);
        this.model = model;
        this.model.on('change', this.model_changed, this);
    },
    destroy: function () {
        this.model.off('change', this.model_changed, this);
        this._super();
    },
    model_changed: function () {
        this.$el.text(this.$el.text() + '*');
    }
});

instance.web.SearchView = instance.web.Widget.extend(/** @lends instance.web.SearchView# */{
    template: "SearchView",
    events: {
        // focus last input if view itself is clicked
        'click': function (e) {
            if (e.target === this.$('.oe_searchview_facets')[0]) {
                this.$('.oe_searchview_input:last').focus();
            }
        },
        // when the completion list opens/refreshes, automatically select the
        // first completion item so if the user just hits [RETURN] or [TAB] it
        // automatically selects it
        'autocompleteopen': function () {
            var menu = this.$el.data('autocomplete').menu;
            menu.activate(
                $.Event({ type: "mouseenter" }),
                menu.element.children().first());
        },
        // search button
        'click button.oe_searchview_search': function (e) {
            e.stopImmediatePropagation();
            this.do_search();
        },
        'click .oe_searchview_clear': function (e) {
            e.stopImmediatePropagation();
            this.query.reset();
        },
        'click .oe_searchview_unfold_drawer': function (e) {
            e.stopImmediatePropagation();
            this.$el.toggleClass('oe_searchview_open_drawer');
        },
        'keydown .oe_searchview_input, .oe_searchview_facet': function (e) {
            switch(e.which) {
            case $.ui.keyCode.LEFT:
                this.focusPreceding(this);
                e.preventDefault();
                break;
            case $.ui.keyCode.RIGHT:
                this.focusFollowing(this);
                e.preventDefault();
                break;
            }
        }
    },
    /**
     * @constructs instance.web.SearchView
     * @extends instance.web.Widget
     *
     * @param parent
     * @param dataset
     * @param view_id
     * @param defaults
     * @param hidden
     */
    init: function(parent, dataset, view_id, defaults, hidden) {
        this._super(parent);
        this.dataset = dataset;
        this.model = dataset.model;
        this.view_id = view_id;

        this.defaults = defaults || {};
        this.has_defaults = !_.isEmpty(this.defaults);

        this.inputs = [];
        this.controls = {};

        this.hidden = !!hidden;
        this.headless = this.hidden && !this.has_defaults;

        this.input_subviews = [];

        this.ready = $.Deferred();
    },
    start: function() {
        var self = this;
        var p = this._super();

        this.setup_global_completion();
        this.query = new my.SearchQuery()
                .on('add change reset remove', this.proxy('do_search'))
                .on('add change reset remove', this.proxy('renderFacets'));

        if (this.hidden) {
            this.$el.hide();
        }
        if (this.headless) {
            this.ready.resolve();
        } else {
            var load_view = this.rpc("/web/searchview/load", {
                model: this.model,
                view_id: this.view_id,
                context: this.dataset.get_context() });

            $.when(load_view)
                .pipe(function(r) {
                    self.search_view_loaded(r)
                }).fail(function () {
                    self.ready.reject.apply(null, arguments);
                });
        }

        instance.web.bus.on('click', this, function(ev) {
            if ($(ev.target).parents('.oe_searchview').length === 0) {
                self.$el.removeClass('oe_searchview_open_drawer');
            }
        });

        return $.when(p, this.ready);
    },
    show: function () {
        this.$el.show();
    },
    hide: function () {
        this.$el.hide();
    },

    subviewForRoot: function (subview_root) {
        return _(this.input_subviews).detect(function (subview) {
            return subview.$el[0] === subview_root;
        });
    },
    siblingSubview: function (subview, direction, wrap_around) {
        var index = _(this.input_subviews).indexOf(subview) + direction;
        if (wrap_around && index < 0) {
            index = this.input_subviews.length - 1;
        } else if (wrap_around && index >= this.input_subviews.length) {
            index = 0;
        }
        return this.input_subviews[index];
    },
    focusPreceding: function (subview_root) {
        return this.siblingSubview(
            this.subviewForRoot(subview_root), -1, true)
                .$el.focus();
    },
    focusFollowing: function (subview_root) {
        return this.siblingSubview(
            this.subviewForRoot(subview_root), +1, true)
                .$el.focus();
    },

    /**
     * Sets up thingie where all the mess is put?
     */
    select_for_drawer: function () {
        return _(this.inputs).filter(function (input) {
            return input.in_drawer();
        });
    },
    /**
     * Sets up search view's view-wide auto-completion widget
     */
    setup_global_completion: function () {
        var self = this;

        // autocomplete only correctly handles being initialized on the actual
        // editable element (and only an element with a @value in 1.8 e.g.
        // input or textarea), cheat by setting val() on $el
        this.$el.on('keydown', function () {
            // keydown is triggered *before* the element's value is set, so
            // delay this. Pray that setTimeout are executed in FIFO (if they
            // have the same delay) as autocomplete uses the exact same trick.
            // FIXME: brittle as fuck
            setTimeout(function () {
                self.$el.val(self.currentInputValue());
            }, 0);

        });

        this.$el.autocomplete({
            source: this.proxy('complete_global_search'),
            select: this.proxy('select_completion'),
            focus: function (e) { e.preventDefault(); },
            html: true,
            minLength: 1,
            delay: 0
        }).data('autocomplete')._renderItem = function (ul, item) {
            // item of completion list
            var $item = $( "<li></li>" )
                .data( "item.autocomplete", item )
                .appendTo( ul );

            if (item.facet !== undefined) {
                // regular completion item
                return $item.append(
                    (item.label)
                        ? $('<a>').html(item.label)
                        : $('<a>').text(item.value));
            }
            return $item.text(item.label)
                .css({
                    borderTop: '1px solid #cccccc',
                    margin: 0,
                    padding: 0,
                    zoom: 1,
                    'float': 'left',
                    clear: 'left',
                    width: '100%'
                });
        };
    },
    /**
     * Gets value out of the currently focused "input" (a
     * div[contenteditable].oe_searchview_input)
     */
    currentInputValue: function () {
        return this.$('div.oe_searchview_input:focus').text();
    },
    /**
     * Provide auto-completion result for req.term (an array to `resp`)
     *
     * @param {Object} req request to complete
     * @param {String} req.term searched term to complete
     * @param {Function} resp response callback
     */
    complete_global_search:  function (req, resp) {
        $.when.apply(null, _(this.inputs).chain()
            .invoke('complete', req.term)
            .value()).then(function () {
                resp(_(_(arguments).compact()).flatten(true));
        });
    },

    /**
     * Action to perform in case of selection: create a facet (model)
     * and add it to the search collection
     *
     * @param {Object} e selection event, preventDefault to avoid setting value on object
     * @param {Object} ui selection information
     * @param {Object} ui.item selected completion item
     */
    select_completion: function (e, ui) {
        e.preventDefault();

        var input_index = _(this.input_subviews).indexOf(
            this.subviewForRoot(
                this.$('div.oe_searchview_input:focus')[0]));
        this.query.add(ui.item.facet, {at: input_index / 2});
    },
    childFocused: function () {
        this.$el.addClass('oe_focused');
    },
    childBlurred: function () {
        var val = this.$el.val();
        this.$el.val('');
        var complete = this.$el.data('autocomplete');
        if ((val && complete.term === undefined) || complete.previous !== undefined) {
            throw new Error("new jquery.ui version altering implementation" +
                            " details relied on");
        }
        delete complete.term;
        this.$el.removeClass('oe_focused')
                     .trigger('blur');
    },
    /**
     *
     * @param {openerp.web.search.SearchQuery | openerp.web.search.Facet} _1
     * @param {openerp.web.search.Facet} [_2]
     * @param {Object} [options]
     */
    renderFacets: function (_1, _2, options) {
        // _1: model if event=change, otherwise collection
        // _2: undefined if event=change, otherwise model
        var self = this;
        var started = [];
        var $e = this.$('div.oe_searchview_facets');
        _.invoke(this.input_subviews, 'destroy');
        this.input_subviews = [];

        var i = new my.InputView(this);
        started.push(i.appendTo($e));
        this.input_subviews.push(i);
        this.query.each(function (facet) {
            var f = new my.FacetView(this, facet);
            started.push(f.appendTo($e));
            self.input_subviews.push(f);

            var i = new my.InputView(this);
            started.push(i.appendTo($e));
            self.input_subviews.push(i);
        }, this);
        _.each(this.input_subviews, function (childView) {
            childView.on('focused', self, self.proxy('childFocused'));
            childView.on('blurred', self, self.proxy('childBlurred'));
        });

        $.when.apply(null, started).then(function () {
            var input_to_focus;
            // options.at: facet inserted at given index, focus next input
            // otherwise just focus last input
            if (!options || typeof options.at !== 'number') {
                input_to_focus = _.last(self.input_subviews);
            } else {
                input_to_focus = self.input_subviews[(options.at + 1) * 2];
            }

            input_to_focus.$el.focus();
        });
    },

    /**
     * Builds a list of widget rows (each row is an array of widgets)
     *
     * @param {Array} items a list of nodes to convert to widgets
     * @param {Object} fields a mapping of field names to (ORM) field attributes
     * @param {String} [group_name] name of the group to put the new controls in
     */
    make_widgets: function (items, fields, group_name) {
        group_name = group_name || null;
        if (!(group_name in this.controls)) {
            this.controls[group_name] = [];
        }
        var self = this, group = this.controls[group_name];
        var filters = [];
        _.each(items, function (item) {
            if (filters.length && item.tag !== 'filter') {
                group.push(new instance.web.search.FilterGroup(filters, this));
                filters = [];
            }

            switch (item.tag) {
            case 'separator': case 'newline':
                break;
            case 'filter':
                filters.push(new instance.web.search.Filter(item, this));
                break;
            case 'group':
                self.make_widgets(item.children, fields, item.attrs.string);
                break;
            case 'field':
                group.push(this.make_field(item, fields[item['attrs'].name]));
                // filters
                self.make_widgets(item.children, fields, group_name);
                break;
            }
        }, this);

        if (filters.length) {
            group.push(new instance.web.search.FilterGroup(filters, this));
        }
    },
    /**
     * Creates a field for the provided field descriptor item (which comes
     * from fields_view_get)
     *
     * @param {Object} item fields_view_get node for the field
     * @param {Object} field fields_get result for the field
     * @returns instance.web.search.Field
     */
    make_field: function (item, field) {
        var obj = instance.web.search.fields.get_any( [item.attrs.widget, field.type]);
        if(obj) {
            return new (obj) (item, field, this);
        } else {
            console.group('Unknown field type ' + field.type);
            console.error('View node', item);
            console.info('View field', field);
            console.info('In view', this);
            console.groupEnd();
            return null;
        }
    },

    add_common_inputs: function() {
        // add Filters to this.inputs, need view.controls filled
        (new instance.web.search.Filters(this));
        // add custom filters to this.inputs
        (new instance.web.search.CustomFilters(this));
        // add Advanced to this.inputs
        (new instance.web.search.Advanced(this));
    },

    search_view_loaded: function(data) {
        var self = this;
        this.fields_view = data.fields_view;
        if (data.fields_view.type !== 'search' ||
            data.fields_view.arch.tag !== 'search') {
                throw new Error(_.str.sprintf(
                    "Got non-search view after asking for a search view: type %s, arch root %s",
                    data.fields_view.type, data.fields_view.arch.tag));
        }
        this.make_widgets(
            data.fields_view['arch'].children,
            data.fields_view.fields);

<<<<<<< HEAD
        // add Filters to this.inputs, need view.controls filled
        (new instance.web.search.Filters(this));
        // add custom filters to this.inputs
        this.custom_filters = new instance.web.search.CustomFilters(this);
        // add Advanced to this.inputs
        (new instance.web.search.Advanced(this));
=======
        this.add_common_inputs();
>>>>>>> 1c5e8da2

        // build drawer
        var drawer_started = $.when.apply(
            null, _(this.select_for_drawer()).invoke(
                'appendTo', this.$('.oe_searchview_drawer')));
        
        // load defaults
        var defaults_fetched = $.when.apply(null, _(this.inputs).invoke(
<<<<<<< HEAD
                'facet_for_defaults', this.defaults))
            .pipe(this.proxy('setup_default_query'));

        return $.when(drawer_started, defaults_fetched)
            .then(function () { self.ready.resolve(); })
    },
    setup_default_query: function () {
        // Hacky implementation of CustomFilters#facet_for_defaults ensure
        // CustomFilters will be ready (and CustomFilters#filters will be
        // correctly filled) by the time this method executes.
        var custom_filters = this.custom_filters.filters;
        if (!_(custom_filters).isEmpty()) {
            // Check for any is_default custom filter
            var personal_filter = _(custom_filters).find(function (filter) {
                return filter.user_id && filter.is_default;
            });
            if (personal_filter) {
                this.query.reset([this.custom_filters.facet_for(personal_filter)],
                                 {preventSearch: true});
                return;
            }

            var global_filter = _(custom_filters).find(function (filter) {
                return !filter.user_id && filter.is_default;
            });
            if (global_filter) {
                this.query.reset([this.custom_filters.facet_for(global_filter)],
                                 {preventSearch: true});
                return;
            }
        }
        // No custom filter, or no is_default custom filter, apply view defaults
        this.query.reset(_(arguments).compact(), {preventSearch: true});
    },
    /**
     * Handle event when the user make a selection in the filters management select box.
     */
    on_filters_management: function(e) {
        var self = this;
        var select = this.$element.find(".oe_search-view-filters-management");
        var val = select.val();
        switch(val) {
        case 'advanced_filter':
            this.extended_search.on_activate();
            break;
        case 'add_to_dashboard':
            this.on_add_to_dashboard();
            break;
        case '':
            this.do_clear();
        }
        if (val.slice(0, 4) == "get:") {
            val = val.slice(4);
            val = parseInt(val, 10);
            var filter = this.managed_filters[val];
            this.do_clear(false).then(_.bind(function() {
                select.val('get:' + val);

                var groupbys = [];
                var group_by = filter.context.group_by;
                if (group_by) {
                    groupbys = _.map(
                        group_by instanceof Array ? group_by : group_by.split(','),
                        function (el) { return { group_by: el }; });
                }
                this.filter_data = {
                    domains: [filter.domain],
                    contexts: [filter.context],
                    groupbys: groupbys
                };
                this.do_search();
            }, this));
        } else {
            select.val('');
        }
    },
    on_add_to_dashboard: function() {
        this.$element.find(".oe_search-view-filters-management")[0].selectedIndex = 0;
        var self = this,
            menu = instance.webclient.menu,
            $dialog = $(QWeb.render("SearchView.add_to_dashboard", {
                dashboards : menu.data.data.children,
                selected_menu_id : menu.$element.find('a.active').data('menu')
            }));
        $dialog.find('input').val(this.fields_view.name);
        instance.web.dialog($dialog, {
            modal: true,
            title: _t("Add to Dashboard"),
            buttons: [
                {text: _t("Cancel"), click: function() {
                    $(this).dialog("close");
                }},
                {text: _t("OK"), click: function() {
                    $(this).dialog("close");
                    var menu_id = $(this).find("select").val(),
                        title = $(this).find("input").val(),
                        data = self.build_search_data(),
                        context = new instance.web.CompoundContext(),
                        domain = new instance.web.CompoundDomain();
                    _.each(data.contexts, function(x) {
                        context.add(x);
                    });
                    _.each(data.domains, function(x) {
                           domain.add(x);
                    });
                    self.rpc('/web/searchview/add_to_dashboard', {
                        menu_id: menu_id,
                        action_id: self.getParent().action.id,
                        context_to_save: context,
                        domain: domain,
                        view_mode: self.getParent().active_view,
                        name: title
                    }, function(r) {
                        if (r === false) {
                            self.do_warn("Could not add filter to dashboard");
                        } else {
                            self.do_notify("Filter added to dashboard", '');
                        }
                    });
                }}
            ]
        });
=======
            'facet_for_defaults', this.defaults)).then(function () {
                self.query.reset(_(arguments).compact(), {preventSearch: true});
            });
        
        return $.when(drawer_started, defaults_fetched)
            .then(function () { 
                self.trigger("search_view_loaded", data);
                self.ready.resolve();
            });
>>>>>>> 1c5e8da2
    },
    /**
     * Extract search data from the view's facets.
     *
     * Result is an object with 4 (own) properties:
     *
     * errors
     *     An array of any error generated during data validation and
     *     extraction, contains the validation error objects
     * domains
     *     Array of domains
     * contexts
     *     Array of contexts
     * groupbys
     *     Array of domains, in groupby order rather than view order
     *
     * @return {Object}
     */
    build_search_data: function () {
        var domains = [], contexts = [], groupbys = [], errors = [];

        this.query.each(function (facet) {
            var field = facet.get('field');
            try {
                var domain = field.get_domain(facet);
                if (domain) {
                    domains.push(domain);
                }
                var context = field.get_context(facet);
                if (context) {
                    contexts.push(context);
                }
                var group_by = field.get_groupby(facet);
                if (group_by) {
                    groupbys.push.apply(groupbys, group_by);
                }
            } catch (e) {
                if (e instanceof instance.web.search.Invalid) {
                    errors.push(e);
                } else {
                    throw e;
                }
            }
        });
        return {
            domains: domains,
            contexts: contexts,
            groupbys: groupbys,
            errors: errors
        };
    }, 
    /**
     * Performs the search view collection of widget data.
     *
     * If the collection went well (all fields are valid), then triggers
     * :js:func:`instance.web.SearchView.on_search`.
     *
     * If at least one field failed its validation, triggers
     * :js:func:`instance.web.SearchView.on_invalid` instead.
     *
     * @param [_query]
     * @param {Object} [options]
     */
    do_search: function (_query, options) {
        if (options && options.preventSearch) {
            return;
        }
        var search = this.build_search_data();
        if (!_.isEmpty(search.errors)) {
            this.on_invalid(search.errors);
            return;
        }
        this.trigger('search_data', search.domains, search.contexts, search.groupbys);
    },
    /**
     * Triggered after the SearchView has collected all relevant domains and
     * contexts.
     *
     * It is provided with an Array of domains and an Array of contexts, which
     * may or may not be evaluated (each item can be either a valid domain or
     * context, or a string to evaluate in order in the sequence)
     *
     * It is also passed an array of contexts used for group_by (they are in
     * the correct order for group_by evaluation, which contexts may not be)
     *
     * @event
     * @param {Array} domains an array of literal domains or domain references
     * @param {Array} contexts an array of literal contexts or context refs
     * @param {Array} groupbys ordered contexts which may or may not have group_by keys
     */
    /**
     * Triggered after a validation error in the SearchView fields.
     *
     * Error objects have three keys:
     * * ``field`` is the name of the invalid field
     * * ``value`` is the invalid value
     * * ``message`` is the (in)validation message provided by the field
     *
     * @event
     * @param {Array} errors a never-empty array of error objects
     */
    on_invalid: function (errors) {
        this.do_notify(_t("Invalid Search"), _t("triggered from search view"));
        this.trigger('invalid_search', errors);
    }
});

/**
 * Registry of search fields, called by :js:class:`instance.web.SearchView` to
 * find and instantiate its field widgets.
 */
instance.web.search.fields = new instance.web.Registry({
    'char': 'instance.web.search.CharField',
    'text': 'instance.web.search.CharField',
    'html': 'instance.web.search.CharField',
    'boolean': 'instance.web.search.BooleanField',
    'integer': 'instance.web.search.IntegerField',
    'id': 'instance.web.search.IntegerField',
    'float': 'instance.web.search.FloatField',
    'selection': 'instance.web.search.SelectionField',
    'datetime': 'instance.web.search.DateTimeField',
    'date': 'instance.web.search.DateField',
    'many2one': 'instance.web.search.ManyToOneField',
    'many2many': 'instance.web.search.CharField',
    'one2many': 'instance.web.search.CharField'
});
instance.web.search.Invalid = instance.web.Class.extend( /** @lends instance.web.search.Invalid# */{
    /**
     * Exception thrown by search widgets when they hold invalid values,
     * which they can not return when asked.
     *
     * @constructs instance.web.search.Invalid
     * @extends instance.web.Class
     *
     * @param field the name of the field holding an invalid value
     * @param value the invalid value
     * @param message validation failure message
     */
    init: function (field, value, message) {
        this.field = field;
        this.value = value;
        this.message = message;
    },
    toString: function () {
        return _.str.sprintf(
            _t("Incorrect value for field %(fieldname)s: [%(value)s] is %(message)s"),
            {fieldname: this.field, value: this.value, message: this.message}
        );
    }
});
instance.web.search.Widget = instance.web.Widget.extend( /** @lends instance.web.search.Widget# */{
    template: null,
    /**
     * Root class of all search widgets
     *
     * @constructs instance.web.search.Widget
     * @extends instance.web.Widget
     *
     * @param view the ancestor view of this widget
     */
    init: function (view) {
        this._super(view);
        this.view = view;
    }
});
instance.web.search.add_expand_listener = function($root) {
    $root.find('a.searchview_group_string').click(function (e) {
        $root.toggleClass('folded expanded');
        e.stopPropagation();
        e.preventDefault();
    });
};
instance.web.search.Group = instance.web.search.Widget.extend({
    template: 'SearchView.group',
    init: function (view_section, view, fields) {
        this._super(view);
        this.attrs = view_section.attrs;
        this.lines = view.make_widgets(
            view_section.children, fields);
    }
});

instance.web.search.Input = instance.web.search.Widget.extend( /** @lends instance.web.search.Input# */{
    _in_drawer: false,
    /**
     * @constructs instance.web.search.Input
     * @extends instance.web.search.Widget
     *
     * @param view
     */
    init: function (view) {
        this._super(view);
        this.view.inputs.push(this);
        this.style = undefined;
    },
    /**
     * Fetch auto-completion values for the widget.
     *
     * The completion values should be an array of objects with keys category,
     * label, value prefixed with an object with keys type=section and label
     *
     * @param {String} value value to complete
     * @returns {jQuery.Deferred<null|Array>}
     */
    complete: function (value) {
        return $.when(null)
    },
    /**
     * Returns a Facet instance for the provided defaults if they apply to
     * this widget, or null if they don't.
     *
     * This default implementation will try calling
     * :js:func:`instance.web.search.Input#facet_for` if the widget's name
     * matches the input key
     *
     * @param {Object} defaults
     * @returns {jQuery.Deferred<null|Object>}
     */
    facet_for_defaults: function (defaults) {
        if (!this.attrs ||
            !(this.attrs.name in defaults && defaults[this.attrs.name])) {
            return $.when(null);
        }
        return this.facet_for(defaults[this.attrs.name]);
    },
    in_drawer: function () {
        return !!this._in_drawer;
    },
    get_context: function () {
        throw new Error(
            "get_context not implemented for widget " + this.attrs.type);
    },
    get_groupby: function () {
        throw new Error(
            "get_groupby not implemented for widget " + this.attrs.type);
    },
    get_domain: function () {
        throw new Error(
            "get_domain not implemented for widget " + this.attrs.type);
    },
    load_attrs: function (attrs) {
        if (attrs.modifiers) {
            attrs.modifiers = JSON.parse(attrs.modifiers);
            attrs.invisible = attrs.modifiers.invisible || false;
            if (attrs.invisible) {
                this.style = 'display: none;'
            }
        }
        this.attrs = attrs;
    }
});
instance.web.search.FilterGroup = instance.web.search.Input.extend(/** @lends instance.web.search.FilterGroup# */{
    template: 'SearchView.filters',
    icon: 'q',
    completion_label: _lt("Filter on: %s"),
    /**
     * Inclusive group of filters, creates a continuous "button" with clickable
     * sections (the normal display for filters is to be a self-contained button)
     *
     * @constructs instance.web.search.FilterGroup
     * @extends instance.web.search.Input
     *
     * @param {Array<instance.web.search.Filter>} filters elements of the group
     * @param {instance.web.SearchView} view view in which the filters are contained
     */
    init: function (filters, view) {
        // If all filters are group_by and we're not initializing a GroupbyGroup,
        // create a GroupbyGroup instead of the current FilterGroup
        if (!(this instanceof instance.web.search.GroupbyGroup) &&
              _(filters).all(function (f) {
                  return f.attrs.context && f.attrs.context.group_by; })) {
            return new instance.web.search.GroupbyGroup(filters, view);
        }
        this._super(view);
        this.filters = filters;
        this.view.query.on('add remove change reset', this.proxy('search_change'));
    },
    start: function () {
        this.$el.on('click', 'li', this.proxy('toggle_filter'));
        return $.when(null);
    },
    /**
     * Handles change of the search query: any of the group's filter which is
     * in the search query should be visually checked in the drawer
     */
    search_change: function () {
        var self = this;
        var $filters = this.$('> li').removeClass('oe_selected');
        var facet = this.view.query.find(_.bind(this.match_facet, this));
        if (!facet) { return; }
        facet.values.each(function (v) {
            var i = _(self.filters).indexOf(v.get('value'));
            if (i === -1) { return; }
            $filters.eq(i).addClass('oe_selected');
        });
    },
    /**
     * Matches the group to a facet, in order to find if the group is
     * represented in the current search query
     */
    match_facet: function (facet) {
        return facet.get('field') === this;
    },
    make_facet: function (values) {
        return {
            category: _t("Filter"),
            icon: this.icon,
            values: values,
            field: this
        }
    },
    make_value: function (filter) {
        return {
            label: filter.attrs.string || filter.attrs.help || filter.attrs.name,
            value: filter
        };
    },
    facet_for_defaults: function (defaults) {
        var self = this;
        var fs = _(this.filters).chain()
            .filter(function (f) {
                return f.attrs && f.attrs.name && !!defaults[f.attrs.name];
            }).map(function (f) {
                return self.make_value(f);
            }).value();
        if (_.isEmpty(fs)) { return $.when(null); }
        return $.when(this.make_facet(fs));
    },
    /**
     * Fetches contexts for all enabled filters in the group
     *
     * @param {openerp.web.search.Facet} facet
     * @return {*} combined contexts of the enabled filters in this group
     */
    get_context: function (facet) {
        var contexts = facet.values.chain()
            .map(function (f) { return f.get('value').attrs.context; })
            .reject(_.isEmpty)
            .value();

        if (!contexts.length) { return; }
        if (contexts.length === 1) { return contexts[0]; }
        return _.extend(new instance.web.CompoundContext, {
            __contexts: contexts
        });
    },
    /**
     * Fetches group_by sequence for all enabled filters in the group
     *
     * @param {VS.model.SearchFacet} facet
     * @return {Array} enabled filters in this group
     */
    get_groupby: function (facet) {
        return  facet.values.chain()
            .map(function (f) { return f.get('value').attrs.context; })
            .reject(_.isEmpty)
            .value();
    },
    /**
     * Handles domains-fetching for all the filters within it: groups them.
     *
     * @param {VS.model.SearchFacet} facet
     * @return {*} combined domains of the enabled filters in this group
     */
    get_domain: function (facet) {
        var domains = facet.values.chain()
            .map(function (f) { return f.get('value').attrs.domain; })
            .reject(_.isEmpty)
            .value();

        if (!domains.length) { return; }
        if (domains.length === 1) { return domains[0]; }
        for (var i=domains.length; --i;) {
            domains.unshift(['|']);
        }
        return _.extend(new instance.web.CompoundDomain(), {
            __domains: domains
        });
    },
    toggle_filter: function (e) {
        this.toggle(this.filters[$(e.target).index()]);
    },
    toggle: function (filter) {
        this.view.query.toggle(this.make_facet([this.make_value(filter)]));
    },
    complete: function (item) {
        var self = this;
        item = item.toLowerCase();
        var facet_values = _(this.filters).chain()
            .filter(function (filter) {
                var at = {
                    string: filter.attrs.string || '',
                    help: filter.attrs.help || '',
                    name: filter.attrs.name || ''
                };
                var include = _.str.include;
                return include(at.string.toLowerCase(), item)
                    || include(at.help.toLowerCase(), item)
                    || include(at.name.toLowerCase(), item);
            })
            .map(this.make_value)
            .value();
        if (_(facet_values).isEmpty()) { return $.when(null); }
        return $.when(_.map(facet_values, function (facet_value) {
            return {
                label: _.str.sprintf(self.completion_label.toString(),
                                     facet_value.label),
                facet: self.make_facet([facet_value])
            }
        }));
    }
});
instance.web.search.GroupbyGroup = instance.web.search.FilterGroup.extend({
    icon: 'w',
    completion_label: _lt("Group by: %s"),
    init: function (filters, view) {
        this._super(filters, view);
        // Not flanders: facet unicity is handled through the
        // (category, field) pair of facet attributes. This is all well and
        // good for regular filter groups where a group matches a facet, but for
        // groupby we want a single facet. So cheat: add an attribute on the
        // view which proxies to the first GroupbyGroup, so it can be used
        // for every GroupbyGroup and still provides the various methods needed
        // by the search view. Use weirdo name to avoid risks of conflicts
        if (!this.getParent()._s_groupby) {
            this.getParent()._s_groupby = {
                help: "See GroupbyGroup#init",
                get_context: this.proxy('get_context'),
                get_domain: this.proxy('get_domain'),
                get_groupby: this.proxy('get_groupby')
            }
        }
    },
    match_facet: function (facet) {
        return facet.get('field') === this.getParent()._s_groupby;
    },
    make_facet: function (values) {
        return {
            category: _t("GroupBy"),
            icon: this.icon,
            values: values,
            field: this.getParent()._s_groupby
        };
    }
});
instance.web.search.Filter = instance.web.search.Input.extend(/** @lends instance.web.search.Filter# */{
    template: 'SearchView.filter',
    /**
     * Implementation of the OpenERP filters (button with a context and/or
     * a domain sent as-is to the search view)
     *
     * Filters are only attributes holder, the actual work (compositing
     * domains and contexts, converting between facets and filters) is
     * performed by the filter group.
     *
     * @constructs instance.web.search.Filter
     * @extends instance.web.search.Input
     *
     * @param node
     * @param view
     */
    init: function (node, view) {
        this._super(view);
        this.load_attrs(node.attrs);
    },
    facet_for: function () { return $.when(null); },
    get_context: function () { },
    get_domain: function () { },
});
instance.web.search.Field = instance.web.search.Input.extend( /** @lends instance.web.search.Field# */ {
    template: 'SearchView.field',
    default_operator: '=',
    /**
     * @constructs instance.web.search.Field
     * @extends instance.web.search.Input
     *
     * @param view_section
     * @param field
     * @param view
     */
    init: function (view_section, field, view) {
        this._super(view);
        this.load_attrs(_.extend({}, field, view_section.attrs));
    },
    facet_for: function (value) {
        return $.when({
            field: this,
            category: this.attrs.string || this.attrs.name,
            values: [{label: String(value), value: value}]
        });
    },
    value_from: function (facetValue) {
        return facetValue.get('value');
    },
    get_context: function (facet) {
        var self = this;
        // A field needs a context to send when active
        var context = this.attrs.context;
        if (_.isEmpty(context) || !facet.values.length) {
            return;
        }
        var contexts = facet.values.map(function (facetValue) {
            return new instance.web.CompoundContext(context)
                .set_eval_context({self: self.value_from(facetValue)});
        });

        if (contexts.length === 1) { return contexts[0]; }

        return _.extend(new instance.web.CompoundContext, {
            __contexts: contexts
        });
    },
    get_groupby: function () { },
    /**
     * Function creating the returned domain for the field, override this
     * methods in children if you only need to customize the field's domain
     * without more complex alterations or tests (and without the need to
     * change override the handling of filter_domain)
     *
     * @param {String} name the field's name
     * @param {String} operator the field's operator (either attribute-specified or default operator for the field
     * @param {Number|String} value parsed value for the field
     * @returns {Array<Array>} domain to include in the resulting search
     */
    make_domain: function (name, operator, facet) {
        return [[name, operator, this.value_from(facet)]];
    },
    get_domain: function (facet) {
        if (!facet.values.length) { return; }

        var value_to_domain;
        var self = this;
        var domain = this.attrs['filter_domain'];
        if (domain) {
            value_to_domain = function (facetValue) {
                return new instance.web.CompoundDomain(domain)
                    .set_eval_context({self: self.value_from(facetValue)});
            };
        } else {
            value_to_domain = function (facetValue) {
                return self.make_domain(
                    self.attrs.name,
                    self.attrs.operator || self.default_operator,
                    facetValue);
            };
        }
        var domains = facet.values.map(value_to_domain);

        if (domains.length === 1) { return domains[0]; }
        for (var i = domains.length; --i;) {
            domains.unshift(['|']);
        }

        return _.extend(new instance.web.CompoundDomain, {
            __domains: domains
        });
    }
});
/**
 * Implementation of the ``char`` OpenERP field type:
 *
 * * Default operator is ``ilike`` rather than ``=``
 *
 * * The Javascript and the HTML values are identical (strings)
 *
 * @class
 * @extends instance.web.search.Field
 */
instance.web.search.CharField = instance.web.search.Field.extend( /** @lends instance.web.search.CharField# */ {
    default_operator: 'ilike',
    complete: function (value) {
        if (_.isEmpty(value)) { return $.when(null); }
        var label = _.str.sprintf(_.str.escapeHTML(
            _t("Search %(field)s for: %(value)s")), {
                field: '<em>' + this.attrs.string + '</em>',
                value: '<strong>' + _.str.escapeHTML(value) + '</strong>'});
        return $.when([{
            label: label,
            facet: {
                category: this.attrs.string,
                field: this,
                values: [{label: value, value: value}]
            }
        }]);
    }
});
instance.web.search.NumberField = instance.web.search.Field.extend(/** @lends instance.web.search.NumberField# */{
    value_from: function () {
        if (!this.$el.val()) {
            return null;
        }
        var val = this.parse(this.$el.val()),
          check = Number(this.$el.val());
        if (isNaN(val) || val !== check) {
            this.$el.addClass('error');
            throw new instance.web.search.Invalid(
                this.attrs.name, this.$el.val(), this.error_message);
        }
        this.$el.removeClass('error');
        return val;
    }
});
/**
 * @class
 * @extends instance.web.search.NumberField
 */
instance.web.search.IntegerField = instance.web.search.NumberField.extend(/** @lends instance.web.search.IntegerField# */{
    error_message: _t("not a valid integer"),
    parse: function (value) {
        try {
            return instance.web.parse_value(value, {'widget': 'integer'});
        } catch (e) {
            return NaN;
        }
    }
});
/**
 * @class
 * @extends instance.web.search.NumberField
 */
instance.web.search.FloatField = instance.web.search.NumberField.extend(/** @lends instance.web.search.FloatField# */{
    error_message: _t("not a valid number"),
    parse: function (value) {
        try {
            return instance.web.parse_value(value, {'widget': 'float'});
        } catch (e) {
            return NaN;
        }
    }
});

/**
 * Utility function for m2o & selection fields taking a selection/name_get pair
 * (value, name) and converting it to a Facet descriptor
 *
 * @param {instance.web.search.Field} field holder field
 * @param {Array} pair pair value to convert
 */
function facet_from(field, pair) {
    return {
        field: field,
        category: field['attrs'].string,
        values: [{label: pair[1], value: pair[0]}]
    };
}

/**
 * @class
 * @extends instance.web.search.Field
 */
instance.web.search.SelectionField = instance.web.search.Field.extend(/** @lends instance.web.search.SelectionField# */{
    // This implementation is a basic <select> field, but it may have to be
    // altered to be more in line with the GTK client, which uses a combo box
    // (~ jquery.autocomplete):
    // * If an option was selected in the list, behave as currently
    // * If something which is not in the list was entered (via the text input),
    //   the default domain should become (`ilike` string_value) but **any
    //   ``context`` or ``filter_domain`` becomes falsy, idem if ``@operator``
    //   is specified. So at least get_domain needs to be quite a bit
    //   overridden (if there's no @value and there is no filter_domain and
    //   there is no @operator, return [[name, 'ilike', str_val]]
    template: 'SearchView.field.selection',
    init: function () {
        this._super.apply(this, arguments);
        // prepend empty option if there is no empty option in the selection list
        this.prepend_empty = !_(this.attrs.selection).detect(function (item) {
            return !item[1];
        });
    },
    complete: function (needle) {
        var self = this;
        var results = _(this.attrs.selection).chain()
            .filter(function (sel) {
                var value = sel[0], label = sel[1];
                if (!value) { return false; }
                return label.toLowerCase().indexOf(needle.toLowerCase()) !== -1;
            })
            .map(function (sel) {
                return {
                    label: sel[1],
                    facet: facet_from(self, sel)
                };
            }).value();
        if (_.isEmpty(results)) { return $.when(null); }
        return $.when.call(null, [{
            label: this.attrs.string
        }].concat(results));
    },
    facet_for: function (value) {
        var match = _(this.attrs.selection).detect(function (sel) {
            return sel[0] === value;
        });
        if (!match) { return $.when(null); }
        return $.when(facet_from(this, match));
    }
});
instance.web.search.BooleanField = instance.web.search.SelectionField.extend(/** @lends instance.web.search.BooleanField# */{
    /**
     * @constructs instance.web.search.BooleanField
     * @extends instance.web.search.BooleanField
     */
    init: function () {
        this._super.apply(this, arguments);
        this.attrs.selection = [
            [true, _t("Yes")],
            [false, _t("No")]
        ];
    }
});
/**
 * @class
 * @extends instance.web.search.DateField
 */
instance.web.search.DateField = instance.web.search.Field.extend(/** @lends instance.web.search.DateField# */{
    value_from: function (facetValue) {
        return instance.web.date_to_str(facetValue.get('value'));
    },
    complete: function (needle) {
        var d = Date.parse(needle);
        if (!d) { return $.when(null); }
        var date_string = instance.web.format_value(d, this.attrs);
        var label = _.str.sprintf(_.str.escapeHTML(
            _t("Search %(field)s at: %(value)s")), {
                field: '<em>' + this.attrs.string + '</em>',
                value: '<strong>' + date_string + '</strong>'});
        return $.when([{
            label: label,
            facet: {
                category: this.attrs.string,
                field: this,
                values: [{label: date_string, value: d}]
            }
        }]);
    }
});
/**
 * Implementation of the ``datetime`` openerp field type:
 *
 * * Uses the same widget as the ``date`` field type (a simple date)
 *
 * * Builds a slighly more complex, it's a datetime range (includes time)
 *   spanning the whole day selected by the date widget
 *
 * @class
 * @extends instance.web.DateField
 */
instance.web.search.DateTimeField = instance.web.search.DateField.extend(/** @lends instance.web.search.DateTimeField# */{
    value_from: function (facetValue) {
        return instance.web.datetime_to_str(facetValue.get('value'));
    }
});
instance.web.search.ManyToOneField = instance.web.search.CharField.extend({
    default_operator: {},
    init: function (view_section, field, view) {
        this._super(view_section, field, view);
        this.model = new instance.web.Model(this.attrs.relation);
    },
    complete: function (needle) {
        var self = this;
        // TODO: context
        // FIXME: "concurrent" searches (multiple requests, mis-ordered responses)
        return this.model.call('name_search', [], {
            name: needle,
            limit: 8,
            context: {}
        }).pipe(function (results) {
            if (_.isEmpty(results)) { return null; }
            return [{label: self.attrs.string}].concat(
                _(results).map(function (result) {
                    return {
                        label: result[1],
                        facet: facet_from(self, result)
                    };
                }));
        });
    },
    facet_for: function (value) {
        var self = this;
        if (value instanceof Array) {
            if (value.length === 2 && _.isString(value[1])) {
                return $.when(facet_from(this, value));
            }
            assert(value.length <= 1,
                   _t("M2O search fields do not currently handle multiple default values"));
            // there are many cases of {search_default_$m2ofield: [id]}, need
            // to handle this as if it were a single value.
            value = value[0];
        }
        return this.model.call('name_get', [value]).pipe(function (names) {
            if (_(names).isEmpty()) { return null; }
            return facet_from(self, names[0]);
        })
    },
    value_from: function (facetValue) {
        return facetValue.get('label');
    },
    make_domain: function (name, operator, facetValue) {
        if (operator === this.default_operator) {
            return [[name, '=', facetValue.get('value')]];
        }
        return this._super(name, operator, facetValue);
    },
    get_context: function (facet) {
        var values = facet.values;
        if (_.isEmpty(this.attrs.context) && values.length === 1) {
            var c = {};
            c['default_' + this.attrs.name] = values.at(0).get('value');
            return c;
        }
        return this._super(facet);
    }
});

instance.web.search.CustomFilters = instance.web.search.Input.extend({
    template: 'SearchView.CustomFilters',
    _in_drawer: true,
    init: function () {
        this.is_ready = $.Deferred();
        this._super.apply(this, arguments);
    },
    start: function () {
        var self = this;
        this.model = new instance.web.Model('ir.filters');
        this.filters = {};
<<<<<<< HEAD
        this.$filters = {};
        this.$element.on('submit', 'form', this.proxy('save_current'));
        this.$element.on('click', 'h4', function () {
            self.$element.toggleClass('oe_opened');
=======
        this.view.query
            .on('remove', function (facet) {
                if (!facet.get('is_custom_filter')) {
                    return;
                }
                self.clear_selection();
            })
            .on('reset', this.proxy('clear_selection'));
        this.$el.on('submit', 'form', this.proxy('save_current'));
        this.$el.on('click', 'h4', function () {
            self.$el.toggleClass('oe_opened');
>>>>>>> 1c5e8da2
        });
        // FIXME: local eval of domain and context to get rid of special endpoint
        return this.rpc('/web/searchview/get_filters', {
            model: this.view.model
        }).pipe(this.proxy('set_filters'))
            .then(function () {
                self.is_ready.resolve(null);
            }, function () {
                self.is_ready.reject();
            });
    },
    /**
     * Special implementation delaying defaults until CustomFilters is loaded
     */
    facet_for_defaults: function () {
        return this.is_ready;
    },
    /**
     * Generates a mapping key (in the filters and $filter mappings) for the
     * filter descriptor object provided (as returned by ``get_filters``).
     *
     * The mapping key is guaranteed to be unique for a given (user_id, name)
     * pair.
     *
     * @param {Object} filter
     * @param {String} filter.name
     * @param {Number|Pair<Number, String>} [filter.user_id]
     * @return {String} mapping key corresponding to the filter
     */
    key_for: function (filter) {
        var user_id = filter.user_id;
        var uid = (user_id instanceof Array) ? user_id[0] : user_id;
        return _.str.sprintf('(%s)%s', uid, filter.name);
    },
    /**
     * Generates a :js:class:`~instance.web.search.Facet` descriptor from a
     * filter descriptor
     *
     * @param {Object} filter
     * @param {String} filter.name
     * @param {Object} [filter.context]
     * @param {Array} [filter.domain]
     * @return {Object}
     */
    facet_for: function (filter) {
        return {
            category: _("Custom Filter"),
            icon: 'M',
            field: {
                get_context: function () { return filter.context; },
                get_groupby: function () { return [filter.context]; },
                get_domain: function () { return filter.domain; }
            },
            values: [
                {label: filter.name, value: null}
            ]
        };
    },
    clear_selection: function () {
        this.$('li.oe_selected').removeClass('oe_selected');
    },
    append_filter: function (filter) {
        var self = this;
        var key = this.key_for(filter);

        var $filter;
        if (key in this.$filters) {
            $filter = this.$filters[key];
        } else {
            var id = filter.id;
<<<<<<< HEAD
            this.filters[key] = filter;
            $filter = this.$filters[key] = $('<li></li>')
                .appendTo(this.$element.find('.oe_searchview_custom_list'))
=======
            $filter = this.filters[key] = $('<li></li>')
                .appendTo(this.$('.oe_searchview_custom_list'))
>>>>>>> 1c5e8da2
                .addClass(filter.user_id ? 'oe_searchview_custom_private'
                                         : 'oe_searchview_custom_public')
                .text(filter.name);

            $('<a class="oe_searchview_custom_delete">x</a>')
                .click(function (e) {
                    e.stopPropagation();
                    self.model.call('unlink', [id]).then(function () {
                        $filter.remove();
                        delete self.$filters[key];
                        delete self.filters[key];
                    });
                })
                .appendTo($filter);
        }

        $filter.unbind('click').click(function () {
<<<<<<< HEAD
            self.view.query.reset([self.facet_for(filter)]);
=======
            self.view.query.reset([{
                category: _t("Custom Filter"),
                icon: 'M',
                field: {
                    get_context: function () { return filter.context; },
                    get_groupby: function () { return [filter.context]; },
                    get_domain: function () { return filter.domain; }
                },
                is_custom_filter: true,
                values: [{label: filter.name, value: null}]
            }]);
            $filter.addClass('oe_selected');
>>>>>>> 1c5e8da2
        });
    },
    set_filters: function (filters) {
        _(filters).map(_.bind(this.append_filter, this));
    },
    save_current: function () {
        var self = this;
<<<<<<< HEAD
        var $name = this.$element.find('input:first');
        var private_filter = !this.$element.find(
                'input#oe_searchview_custom_public').prop('checked');
        var set_as_default = this.$element.find(
                'input#oe_searchview_custom_default').prop('checked');
=======
        var $name = this.$('input:first');
        var private_filter = !this.$('input:last').prop('checked');
>>>>>>> 1c5e8da2

        var search = this.view.build_search_data();
        this.rpc('/web/session/eval_domain_and_context', {
            domains: search.domains,
            contexts: search.contexts,
            group_by_seq: search.groupbys || []
        }).then(function (results) {
            if (!_.isEmpty(results.group_by)) {
                results.context.group_by = results.group_by;
            }
            var filter = {
                name: $name.val(),
                user_id: private_filter ? instance.session.uid : false,
                model_id: self.view.model,
                context: results.context,
                domain: results.domain,
                is_default: set_as_default
            };
            // FIXME: current context?
            return self.model.call('create_or_replace', [filter]).then(function (id) {
                filter.id = id;
                self.append_filter(filter);
                self.$el
                    .removeClass('oe_opened')
                    .find('form')[0].reset();
            });
        });
        return false;
    }
});

instance.web.search.Filters = instance.web.search.Input.extend({
    template: 'SearchView.Filters',
    _in_drawer: true,
    start: function () {
        var self = this;
        var running_count = 0;
        // get total filters count
        var is_group = function (i) { return i instanceof instance.web.search.FilterGroup; };
        var filters_count = _(this.view.controls).chain()
            .flatten()
            .filter(is_group)
            .map(function (i) { return i.filters.length; })
            .sum()
            .value();

        var col1 = [], col2 = _(this.view.controls).map(function (inputs, group) {
            var filters = _(inputs).filter(is_group);
            return {
                name: group === 'null' ? "<span class='oe_i'>q</span> " + _t("Filters") : "<span class='oe_i'>w</span> " + group,
                filters: filters,
                length: _(filters).chain().map(function (i) {
                    return i.filters.length; }).sum().value()
            };
        });

        while (col2.length) {
            // col1 + group should be smaller than col2 + group
            if ((running_count + col2[0].length) <= (filters_count - running_count)) {
                running_count += col2[0].length;
                col1.push(col2.shift());
            } else {
                break;
            }
        }

        return $.when(
            this.render_column(col1, $('<div>').appendTo(this.$el)),
            this.render_column(col2, $('<div>').appendTo(this.$el)));
    },
    render_column: function (column, $el) {
        return $.when.apply(null, _(column).map(function (group) {
            $('<h3>').html(group.name).appendTo($el);
            return $.when.apply(null,
                _(group.filters).invoke('appendTo', $el));
        }));
    }
});

instance.web.search.Advanced = instance.web.search.Input.extend({
    template: 'SearchView.advanced',
    _in_drawer: true,
    start: function () {
        var self = this;
        this.$el
            .on('keypress keydown keyup', function (e) { e.stopPropagation(); })
            .on('click', 'h4', function () {
                self.$el.toggleClass('oe_opened');
            }).on('click', 'button.oe_add_condition', function () {
                self.append_proposition();
            }).on('submit', 'form', function (e) {
                e.preventDefault();
                self.commit_search();
            });
        return $.when(
            this._super(),
            this.rpc("/web/searchview/fields_get", {model: this.view.model}).then(function(data) {
                self.fields = _.extend({
                    id: { string: 'ID', type: 'id' }
                }, data.fields);
        })).then(function () {
            self.append_proposition();
        });
    },
    append_proposition: function () {
        var self = this;
        return (new instance.web.search.ExtendedSearchProposition(this, this.fields))
            .appendTo(this.$('ul')).then(function () {
                self.$('button.oe_apply').prop('disabled', false);
            });
    },
    remove_proposition: function (prop) {
        // removing last proposition, disable apply button
        if (this.getChildren().length <= 1) {
            this.$('button.oe_apply').prop('disabled', true);
        }
        prop.destroy();
    },
    commit_search: function () {
        // Get domain sections from all propositions
        var children = this.getChildren();
        var propositions = _.invoke(children, 'get_proposition');
        var domain = _(propositions).pluck('value');
        for (var i = domain.length; --i;) {
            domain.unshift('|');
        }

        this.view.query.add({
            category: _t("Advanced"),
            values: propositions,
            field: {
                get_context: function () { },
                get_domain: function () { return domain;},
                get_groupby: function () { }
            }
        });

        // remove all propositions
        _.invoke(children, 'destroy');
        // add new empty proposition
        this.append_proposition();
        // TODO: API on searchview
        this.view.$el.removeClass('oe_searchview_open_drawer');
    }
});

instance.web.search.ExtendedSearchProposition = instance.web.Widget.extend(/** @lends instance.web.search.ExtendedSearchProposition# */{
    template: 'SearchView.extended_search.proposition',
    events: {
        'change .searchview_extended_prop_field': 'changed',
        'click .searchview_extended_delete_prop': function (e) {
            e.stopPropagation();
            this.getParent().remove_proposition(this);
        }
    },
    /**
     * @constructs instance.web.search.ExtendedSearchProposition
     * @extends instance.web.Widget
     *
     * @param parent
     * @param fields
     */
    init: function (parent, fields) {
        this._super(parent);
        this.fields = _(fields).chain()
            .map(function(val, key) { return _.extend({}, val, {'name': key}); })
            .sortBy(function(field) {return field.string;})
            .value();
        this.attrs = {_: _, fields: this.fields, selected: null};
        this.value = null;
    },
    start: function () {
        return this._super().then(this.proxy('changed'));
    },
    changed: function() {
        var nval = this.$(".searchview_extended_prop_field").val();
        if(this.attrs.selected == null || nval != this.attrs.selected.name) {
            this.select_field(_.detect(this.fields, function(x) {return x.name == nval;}));
        }
    },
    /**
     * Selects the provided field object
     *
     * @param field a field descriptor object (as returned by fields_get, augmented by the field name)
     */
    select_field: function(field) {
        var self = this;
        if(this.attrs.selected != null) {
            this.value.destroy();
            this.value = null;
            this.$('.searchview_extended_prop_op').html('');
        }
        this.attrs.selected = field;
        if(field == null) {
            return;
        }

        var type = field.type;
        var Field = instance.web.search.custom_filters.get_object(type);
        if(!Field) {
            Field = instance.web.search.custom_filters.get_object("char");
        }
        this.value = new Field(this, field);
        _.each(this.value.operators, function(operator) {
            $('<option>', {value: operator.value})
                .text(String(operator.text))
                .appendTo(self.$('.searchview_extended_prop_op'));
        });
        var $value_loc = this.$('.searchview_extended_prop_value').empty();
        this.value.appendTo($value_loc);

    },
    get_proposition: function() {
        if ( this.attrs.selected == null)
            return null;
        var field = this.attrs.selected;
        var op = this.$('.searchview_extended_prop_op')[0];
        var operator = op.options[op.selectedIndex];
        return {
            label: _.str.sprintf(_t('%(field)s %(operator)s "%(value)s"'), {
                field: field.string,
                // According to spec, HTMLOptionElement#label should return
                // HTMLOptionElement#text when not defined/empty, but it does
                // not in older Webkit (between Safari 5.1.5 and Chrome 17) and
                // Gecko (pre Firefox 7) browsers, so we need a manual fallback
                // for those
                operator: operator.label || operator.text,
                value: this.value}),
            value: [field.name, operator.value, this.value.get_value()]
        };
    }
});

instance.web.search.ExtendedSearchProposition.Field = instance.web.Widget.extend({
    init: function (parent, field) {
        this._super(parent);
        this.field = field;
    },
    /**
     * Returns a human-readable version of the value, in case the "logical"
     * and the "semantic" values of a field differ (as for selection fields,
     * for instance).
     *
     * The default implementation simply returns the value itself.
     *
     * @return {String} human-readable version of the value
     */
    toString: function () {
        return this.get_value();
    }
});
instance.web.search.ExtendedSearchProposition.Char = instance.web.search.ExtendedSearchProposition.Field.extend({
    template: 'SearchView.extended_search.proposition.char',
    operators: [
        {value: "ilike", text: _lt("contains")},
        {value: "not ilike", text: _lt("doesn't contain")},
        {value: "=", text: _lt("is equal to")},
        {value: "!=", text: _lt("is not equal to")}
    ],
    get_value: function() {
        return this.$el.val();
    }
});
instance.web.search.ExtendedSearchProposition.DateTime = instance.web.search.ExtendedSearchProposition.Field.extend({
    template: 'SearchView.extended_search.proposition.empty',
    operators: [
        {value: "=", text: _lt("is equal to")},
        {value: "!=", text: _lt("is not equal to")},
        {value: ">", text: _lt("greater than")},
        {value: "<", text: _lt("less than")},
        {value: ">=", text: _lt("greater or equal than")},
        {value: "<=", text: _lt("less or equal than")}
    ],
    /**
     * Date widgets live in view_form which is not yet loaded when this is
     * initialized -_-
     */
    widget: function () { return instance.web.DateTimeWidget; },
    get_value: function() {
        return this.datewidget.get_value();
    },
    start: function() {
        var ready = this._super();
        this.datewidget = new (this.widget())(this);
        this.datewidget.appendTo(this.$el);
        return ready;
    }
});
instance.web.search.ExtendedSearchProposition.Date = instance.web.search.ExtendedSearchProposition.DateTime.extend({
    widget: function () { return instance.web.DateWidget; }
});
instance.web.search.ExtendedSearchProposition.Integer = instance.web.search.ExtendedSearchProposition.Field.extend({
    template: 'SearchView.extended_search.proposition.integer',
    operators: [
        {value: "=", text: _lt("is equal to")},
        {value: "!=", text: _lt("is not equal to")},
        {value: ">", text: _lt("greater than")},
        {value: "<", text: _lt("less than")},
        {value: ">=", text: _lt("greater or equal than")},
        {value: "<=", text: _lt("less or equal than")}
    ],
    toString: function () {
        return this.$el.val();
    },
    get_value: function() {
        try {
            return instance.web.parse_value(this.$el.val(), {'widget': 'integer'});
        } catch (e) {
            return "";
        }
    }
});
instance.web.search.ExtendedSearchProposition.Id = instance.web.search.ExtendedSearchProposition.Integer.extend({
    operators: [{value: "=", text: _lt("is")}]
});
instance.web.search.ExtendedSearchProposition.Float = instance.web.search.ExtendedSearchProposition.Field.extend({
    template: 'SearchView.extended_search.proposition.float',
    operators: [
        {value: "=", text: _lt("is equal to")},
        {value: "!=", text: _lt("is not equal to")},
        {value: ">", text: _lt("greater than")},
        {value: "<", text: _lt("less than")},
        {value: ">=", text: _lt("greater or equal than")},
        {value: "<=", text: _lt("less or equal than")}
    ],
    toString: function () {
        return this.$el.val();
    },
    get_value: function() {
        try {
            return instance.web.parse_value(this.$el.val(), {'widget': 'float'});
        } catch (e) {
            return "";
        }
    }
});
instance.web.search.ExtendedSearchProposition.Selection = instance.web.search.ExtendedSearchProposition.Field.extend({
    template: 'SearchView.extended_search.proposition.selection',
    operators: [
        {value: "=", text: _lt("is")},
        {value: "!=", text: _lt("is not")}
    ],
    toString: function () {
        var select = this.$el[0];
        var option = select.options[select.selectedIndex];
        return option.label || option.text;
    },
    get_value: function() {
        return this.$el.val();
    }
});
instance.web.search.ExtendedSearchProposition.Boolean = instance.web.search.ExtendedSearchProposition.Field.extend({
    template: 'SearchView.extended_search.proposition.empty',
    operators: [
        {value: "=", text: _lt("is true")},
        {value: "!=", text: _lt("is false")}
    ],
    toString: function () { return ''; },
    get_value: function() {
        return true;
    }
});

instance.web.search.custom_filters = new instance.web.Registry({
    'char': 'instance.web.search.ExtendedSearchProposition.Char',
    'text': 'instance.web.search.ExtendedSearchProposition.Char',
    'one2many': 'instance.web.search.ExtendedSearchProposition.Char',
    'many2one': 'instance.web.search.ExtendedSearchProposition.Char',
    'many2many': 'instance.web.search.ExtendedSearchProposition.Char',

    'datetime': 'instance.web.search.ExtendedSearchProposition.DateTime',
    'date': 'instance.web.search.ExtendedSearchProposition.Date',
    'integer': 'instance.web.search.ExtendedSearchProposition.Integer',
    'float': 'instance.web.search.ExtendedSearchProposition.Float',
    'boolean': 'instance.web.search.ExtendedSearchProposition.Boolean',
    'selection': 'instance.web.search.ExtendedSearchProposition.Selection',

    'id': 'instance.web.search.ExtendedSearchProposition.Id'
});

};

// vim:et fdc=0 fdl=0 foldnestmax=3 fdm=syntax:<|MERGE_RESOLUTION|>--- conflicted
+++ resolved
@@ -629,7 +629,7 @@
         // add Filters to this.inputs, need view.controls filled
         (new instance.web.search.Filters(this));
         // add custom filters to this.inputs
-        (new instance.web.search.CustomFilters(this));
+        this.custom_filters = new instance.web.search.CustomFilters(this);
         // add Advanced to this.inputs
         (new instance.web.search.Advanced(this));
     },
@@ -647,16 +647,7 @@
             data.fields_view['arch'].children,
             data.fields_view.fields);
 
-<<<<<<< HEAD
-        // add Filters to this.inputs, need view.controls filled
-        (new instance.web.search.Filters(this));
-        // add custom filters to this.inputs
-        this.custom_filters = new instance.web.search.CustomFilters(this);
-        // add Advanced to this.inputs
-        (new instance.web.search.Advanced(this));
-=======
         this.add_common_inputs();
->>>>>>> 1c5e8da2
 
         // build drawer
         var drawer_started = $.when.apply(
@@ -665,12 +656,15 @@
         
         // load defaults
         var defaults_fetched = $.when.apply(null, _(this.inputs).invoke(
-<<<<<<< HEAD
-                'facet_for_defaults', this.defaults))
-            .pipe(this.proxy('setup_default_query'));
+            'facet_for_defaults', this.defaults)).then(function () {
+                self.query.reset(_(arguments).compact(), {preventSearch: true});
+            });
 
         return $.when(drawer_started, defaults_fetched)
-            .then(function () { self.ready.resolve(); })
+            .then(function () { 
+                self.trigger("search_view_loaded", data);
+                self.ready.resolve();
+            });
     },
     setup_default_query: function () {
         // Hacky implementation of CustomFilters#facet_for_defaults ensure
@@ -699,106 +693,6 @@
         }
         // No custom filter, or no is_default custom filter, apply view defaults
         this.query.reset(_(arguments).compact(), {preventSearch: true});
-    },
-    /**
-     * Handle event when the user make a selection in the filters management select box.
-     */
-    on_filters_management: function(e) {
-        var self = this;
-        var select = this.$element.find(".oe_search-view-filters-management");
-        var val = select.val();
-        switch(val) {
-        case 'advanced_filter':
-            this.extended_search.on_activate();
-            break;
-        case 'add_to_dashboard':
-            this.on_add_to_dashboard();
-            break;
-        case '':
-            this.do_clear();
-        }
-        if (val.slice(0, 4) == "get:") {
-            val = val.slice(4);
-            val = parseInt(val, 10);
-            var filter = this.managed_filters[val];
-            this.do_clear(false).then(_.bind(function() {
-                select.val('get:' + val);
-
-                var groupbys = [];
-                var group_by = filter.context.group_by;
-                if (group_by) {
-                    groupbys = _.map(
-                        group_by instanceof Array ? group_by : group_by.split(','),
-                        function (el) { return { group_by: el }; });
-                }
-                this.filter_data = {
-                    domains: [filter.domain],
-                    contexts: [filter.context],
-                    groupbys: groupbys
-                };
-                this.do_search();
-            }, this));
-        } else {
-            select.val('');
-        }
-    },
-    on_add_to_dashboard: function() {
-        this.$element.find(".oe_search-view-filters-management")[0].selectedIndex = 0;
-        var self = this,
-            menu = instance.webclient.menu,
-            $dialog = $(QWeb.render("SearchView.add_to_dashboard", {
-                dashboards : menu.data.data.children,
-                selected_menu_id : menu.$element.find('a.active').data('menu')
-            }));
-        $dialog.find('input').val(this.fields_view.name);
-        instance.web.dialog($dialog, {
-            modal: true,
-            title: _t("Add to Dashboard"),
-            buttons: [
-                {text: _t("Cancel"), click: function() {
-                    $(this).dialog("close");
-                }},
-                {text: _t("OK"), click: function() {
-                    $(this).dialog("close");
-                    var menu_id = $(this).find("select").val(),
-                        title = $(this).find("input").val(),
-                        data = self.build_search_data(),
-                        context = new instance.web.CompoundContext(),
-                        domain = new instance.web.CompoundDomain();
-                    _.each(data.contexts, function(x) {
-                        context.add(x);
-                    });
-                    _.each(data.domains, function(x) {
-                           domain.add(x);
-                    });
-                    self.rpc('/web/searchview/add_to_dashboard', {
-                        menu_id: menu_id,
-                        action_id: self.getParent().action.id,
-                        context_to_save: context,
-                        domain: domain,
-                        view_mode: self.getParent().active_view,
-                        name: title
-                    }, function(r) {
-                        if (r === false) {
-                            self.do_warn("Could not add filter to dashboard");
-                        } else {
-                            self.do_notify("Filter added to dashboard", '');
-                        }
-                    });
-                }}
-            ]
-        });
-=======
-            'facet_for_defaults', this.defaults)).then(function () {
-                self.query.reset(_(arguments).compact(), {preventSearch: true});
-            });
-        
-        return $.when(drawer_started, defaults_fetched)
-            .then(function () { 
-                self.trigger("search_view_loaded", data);
-                self.ready.resolve();
-            });
->>>>>>> 1c5e8da2
     },
     /**
      * Extract search data from the view's facets.
@@ -1623,12 +1517,7 @@
         var self = this;
         this.model = new instance.web.Model('ir.filters');
         this.filters = {};
-<<<<<<< HEAD
         this.$filters = {};
-        this.$element.on('submit', 'form', this.proxy('save_current'));
-        this.$element.on('click', 'h4', function () {
-            self.$element.toggleClass('oe_opened');
-=======
         this.view.query
             .on('remove', function (facet) {
                 if (!facet.get('is_custom_filter')) {
@@ -1640,7 +1529,6 @@
         this.$el.on('submit', 'form', this.proxy('save_current'));
         this.$el.on('click', 'h4', function () {
             self.$el.toggleClass('oe_opened');
->>>>>>> 1c5e8da2
         });
         // FIXME: local eval of domain and context to get rid of special endpoint
         return this.rpc('/web/searchview/get_filters', {
@@ -1687,16 +1575,15 @@
      */
     facet_for: function (filter) {
         return {
-            category: _("Custom Filter"),
+            category: _t("Custom Filter"),
             icon: 'M',
             field: {
                 get_context: function () { return filter.context; },
                 get_groupby: function () { return [filter.context]; },
                 get_domain: function () { return filter.domain; }
             },
-            values: [
-                {label: filter.name, value: null}
-            ]
+            is_custom_filter: true,
+            values: [{label: filter.name, value: null}]
         };
     },
     clear_selection: function () {
@@ -1711,14 +1598,9 @@
             $filter = this.$filters[key];
         } else {
             var id = filter.id;
-<<<<<<< HEAD
             this.filters[key] = filter;
             $filter = this.$filters[key] = $('<li></li>')
-                .appendTo(this.$element.find('.oe_searchview_custom_list'))
-=======
-            $filter = this.filters[key] = $('<li></li>')
                 .appendTo(this.$('.oe_searchview_custom_list'))
->>>>>>> 1c5e8da2
                 .addClass(filter.user_id ? 'oe_searchview_custom_private'
                                          : 'oe_searchview_custom_public')
                 .text(filter.name);
@@ -1736,22 +1618,8 @@
         }
 
         $filter.unbind('click').click(function () {
-<<<<<<< HEAD
             self.view.query.reset([self.facet_for(filter)]);
-=======
-            self.view.query.reset([{
-                category: _t("Custom Filter"),
-                icon: 'M',
-                field: {
-                    get_context: function () { return filter.context; },
-                    get_groupby: function () { return [filter.context]; },
-                    get_domain: function () { return filter.domain; }
-                },
-                is_custom_filter: true,
-                values: [{label: filter.name, value: null}]
-            }]);
             $filter.addClass('oe_selected');
->>>>>>> 1c5e8da2
         });
     },
     set_filters: function (filters) {
@@ -1759,16 +1627,9 @@
     },
     save_current: function () {
         var self = this;
-<<<<<<< HEAD
-        var $name = this.$element.find('input:first');
-        var private_filter = !this.$element.find(
-                'input#oe_searchview_custom_public').prop('checked');
-        var set_as_default = this.$element.find(
-                'input#oe_searchview_custom_default').prop('checked');
-=======
         var $name = this.$('input:first');
-        var private_filter = !this.$('input:last').prop('checked');
->>>>>>> 1c5e8da2
+        var private_filter = !this.$('#oe_searchview_custom_public').prop('checked');
+        var set_as_default = this.$('#oe_searchview_custom_default').prop('checked');
 
         var search = this.view.build_search_data();
         this.rpc('/web/session/eval_domain_and_context', {
