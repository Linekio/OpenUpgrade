
(function() {

var instance = openerp;
openerp.web.search = {};

var QWeb = instance.web.qweb,
      _t =  instance.web._t,
     _lt = instance.web._lt;

/** @namespace */
var my = instance.web.search = {};

var B = Backbone;
my.FacetValue = B.Model.extend({

});
my.FacetValues = B.Collection.extend({
    model: my.FacetValue
});
my.Facet = B.Model.extend({
    initialize: function (attrs) {
        var values = attrs.values;
        delete attrs.values;

        B.Model.prototype.initialize.apply(this, arguments);

        this.values = new my.FacetValues(values || []);
        this.values.on('add remove change reset', function (_, options) {
            this.trigger('change', this, options);
        }, this);
    },
    get: function (key) {
        if (key !== 'values') {
            return B.Model.prototype.get.call(this, key);
        }
        return this.values.toJSON();
    },
    set: function (key, value) {
        if (key !== 'values') {
            return B.Model.prototype.set.call(this, key, value);
        }
        this.values.reset(value);
    },
    toJSON: function () {
        var out = {};
        var attrs = this.attributes;
        for(var att in attrs) {
            if (!attrs.hasOwnProperty(att) || att === 'field') {
                continue;
            }
            out[att] = attrs[att];
        }
        out.values = this.values.toJSON();
        return out;
    }
});
my.SearchQuery = B.Collection.extend({
    model: my.Facet,
    initialize: function () {
        B.Collection.prototype.initialize.apply(
            this, arguments);
        this.on('change', function (facet) {
            if(!facet.values.isEmpty()) { return; }

            this.remove(facet, {silent: true});
        }, this);
    },
    add: function (values, options) {
        options = options || {};

        if (!values) {
            values = [];
        } else if (!(values instanceof Array)) {
            values = [values];
        }

        _(values).each(function (value) {
            var model = this._prepareModel(value, options);
            var previous = this.detect(function (facet) {
                return facet.get('category') === model.get('category')
                    && facet.get('field') === model.get('field');
            });
            if (previous) {
                previous.values.add(model.get('values'), _.omit(options, 'at', 'merge'));
                return;
            }
            B.Collection.prototype.add.call(this, model, options);
        }, this);
        // warning: in backbone 1.0+ add is supposed to return the added models,
        // but here toggle may delegate to add and return its value directly.
        // return value of neither seems actually used but should be tested
        // before change, probably
        return this;
    },
    toggle: function (value, options) {
        options = options || {};

        var facet = this.detect(function (facet) {
            return facet.get('category') === value.category
                && facet.get('field') === value.field;
        });
        if (!facet) {
            return this.add(value, options);
        }

        var changed = false;
        _(value.values).each(function (val) {
            var already_value = facet.values.detect(function (v) {
                return v.get('value') === val.value
                    && v.get('label') === val.label;
            });
            // toggle value
            if (already_value) {
                facet.values.remove(already_value, {silent: true});
            } else {
                facet.values.add(val, {silent: true});
            }
            changed = true;
        });
        // "Commit" changes to values array as a single call, so observers of
        // change event don't get misled by intermediate incomplete toggling
        // states
        facet.trigger('change', facet);
        return this;
    }
});

function assert(condition, message) {
    if(!condition) {
        throw new Error(message);
    }
}
my.InputView = instance.web.Widget.extend({
    template: 'SearchView.InputView',
    events: {
        focus: function () { this.trigger('focused', this); },
        blur: function () { this.$el.text(''); this.trigger('blurred', this); },
        keydown: 'onKeydown',
        paste: 'onPaste',
    },
    getSelection: function () {
        this.el.normalize();
        // get Text node
        var root = this.el.childNodes[0];
        if (!root || !root.textContent) {
            // if input does not have a child node, or the child node is an
            // empty string, then the selection can only be (0, 0)
            return {start: 0, end: 0};
        }
        var range = window.getSelection().getRangeAt(0);
        // In Firefox, depending on the way text is selected (drag, double- or
        // triple-click) the range may start or end on the parent of the
        // selected text node‽ Check for this condition and fixup the range
        // note: apparently with C-a this can go even higher?
        if (range.startContainer === this.el && range.startOffset === 0) {
            range.setStart(root, 0);
        }
        if (range.endContainer === this.el && range.endOffset === 1) {
            range.setEnd(root, root.length);
        }
        assert(range.startContainer === root,
               "selection should be in the input view");
        assert(range.endContainer === root,
               "selection should be in the input view");
        return {
            start: range.startOffset,
            end: range.endOffset
        };
    },
    onKeydown: function (e) {
        this.el.normalize();
        var sel;
        switch (e.which) {
        // Do not insert newline, but let it bubble so searchview can use it
        case $.ui.keyCode.ENTER:
            e.preventDefault();
            break;

        // FIXME: may forget content if non-empty but caret at index 0, ok?
        case $.ui.keyCode.BACKSPACE:
            sel = this.getSelection();
            if (sel.start === 0 && sel.start === sel.end) {
                e.preventDefault();
                var preceding = this.getParent().siblingSubview(this, -1);
                if (preceding && (preceding instanceof my.FacetView)) {
                    preceding.model.destroy();
                }
            }
            break;

        // let left/right events propagate to view if caret is at input border
        // and not a selection
        case $.ui.keyCode.LEFT:
            sel = this.getSelection();
            if (sel.start !== 0 || sel.start !== sel.end) {
                e.stopPropagation();
            }
            break;
        case $.ui.keyCode.RIGHT:
            sel = this.getSelection();
            var len = this.$el.text().length;
            if (sel.start !== len || sel.start !== sel.end) {
                e.stopPropagation();
            }
            break;
        }
    },
    setCursorAtEnd: function () {
        this.el.normalize();
        var sel = window.getSelection();
        sel.removeAllRanges();
        var range = document.createRange();
        // in theory, range.selectNodeContents should work here. In practice,
        // MSIE9 has issues from time to time, instead of selecting the inner
        // text node it would select the reference node instead (e.g. in demo
        // data, company news, copy across the "Company News" link + the title,
        // from about half the link to half the text, paste in search box then
        // hit the left arrow key, getSelection would blow up).
        //
        // Explicitly selecting only the inner text node (only child node
        // since we've normalized the parent) avoids the issue
        range.selectNode(this.el.childNodes[0]);
        range.collapse(false);
        sel.addRange(range);
    },
    onPaste: function () {
        this.el.normalize();
        // In MSIE and Webkit, it is possible to get various representations of
        // the clipboard data at this point e.g.
        // window.clipboardData.getData('Text') and
        // event.clipboardData.getData('text/plain') to ensure we have a plain
        // text representation of the object (and probably ensure the object is
        // pastable as well, so nobody puts an image in the search view)
        // (nb: since it's not possible to alter the content of the clipboard
        // — at least in Webkit — to ensure only textual content is available,
        // using this would require 1. getting the text data; 2. manually
        // inserting the text data into the content; and 3. cancelling the
        // paste event)
        //
        // But Firefox doesn't support the clipboard API (as of FF18)
        // although it correctly triggers the paste event (Opera does not even
        // do that) => implement lowest-denominator system where onPaste
        // triggers a followup "cleanup" pass after the data has been pasted
        setTimeout(function () {
            // Read text content (ignore pasted HTML)
            var data = this.$el.text();
            if (!data)
                return; 
            // paste raw text back in
            this.$el.empty().text(data);
            this.el.normalize();
            // Set the cursor at the end of the text, so the cursor is not lost
            // in some kind of error-spawning limbo.
            this.setCursorAtEnd();
        }.bind(this), 0);
    }
});
my.FacetView = instance.web.Widget.extend({
    template: 'SearchView.FacetView',
    events: {
        'focus': function () { this.trigger('focused', this); },
        'blur': function () { this.trigger('blurred', this); },
        'click': function (e) {
            if ($(e.target).is('.oe_facet_remove')) {
                this.model.destroy();
                return false;
            }
            this.$el.focus();
            e.stopPropagation();
        },
        'keydown': function (e) {
            var keys = $.ui.keyCode;
            switch (e.which) {
            case keys.BACKSPACE:
            case keys.DELETE:
                this.model.destroy();
                return false;
            }
        }
    },
    init: function (parent, model) {
        this._super(parent);
        this.model = model;
        this.model.on('change', this.model_changed, this);
    },
    destroy: function () {
        this.model.off('change', this.model_changed, this);
        this._super();
    },
    start: function () {
        var self = this;
        var $e = this.$('> span:last-child');
        return $.when(this._super()).then(function () {
            return $.when.apply(null, self.model.values.map(function (value) {
                return new my.FacetValueView(self, value).appendTo($e);
            }));
        });
    },
    model_changed: function () {
        this.$el.text(this.$el.text() + '*');
    }
});
my.FacetValueView = instance.web.Widget.extend({
    template: 'SearchView.FacetView.Value',
    init: function (parent, model) {
        this._super(parent);
        this.model = model;
        this.model.on('change', this.model_changed, this);
    },
    destroy: function () {
        this.model.off('change', this.model_changed, this);
        this._super();
    },
    model_changed: function () {
        this.$el.text(this.$el.text() + '*');
    }
});

instance.web.SearchView = instance.web.Widget.extend(/** @lends instance.web.SearchView# */{
    template: "SearchView",
    events: {
        // focus last input if view itself is clicked
        'click': function (e) {
            if (e.target === this.$('.oe_searchview_facets')[0]) {
                this.$('.oe_searchview_input:last').focus();
            }
        },
        // search button
        'click div.oe_searchview_search': function (e) {
            e.stopImmediatePropagation();
            this.do_search();
        },
        'click .oe_searchview_unfold_drawer': function (e) {
            e.stopImmediatePropagation();
            $(e.target).toggleClass('fa-caret-down fa-caret-up');
            localStorage.visible_search_menu = (localStorage.visible_search_menu !== 'true');
            this.toggle_buttons();
        },
        'keydown .oe_searchview_input, .oe_searchview_facet': function (e) {
            switch(e.which) {
            case $.ui.keyCode.LEFT:
                this.focusPreceding(e.target);
                e.preventDefault();
                break;
            case $.ui.keyCode.RIGHT:
                if (!this.autocomplete.is_expandable()) {
                    this.focusFollowing(e.target);
                }
                e.preventDefault();
                break;
            }
        },
        'autocompleteopen': function () {
            this.$el.autocomplete('widget').css('z-index', 9999);
        },
    },
    /**
     * @constructs instance.web.SearchView
     * @extends instance.web.Widget
     *
     * @param parent
     * @param dataset
     * @param view_id
     * @param defaults
     * @param {Object} [options]
     * @param {Boolean} [options.hidden=false] hide the search view
     * @param {Boolean} [options.disable_custom_filters=false] do not load custom filters from ir.filters
     */
    init: function(parent, dataset, view_id, defaults, options) {
        this.options = _.defaults(options || {}, {
            hidden: false,
            disable_custom_filters: false,
        });
        this._super(parent);
        this.query = undefined;   
        this.dataset = dataset;
        this.view_id = view_id;
        this.search_fields = [];
        this.filters = [];
        this.groupbys = [];
        this.visible_filters = (localStorage.visible_search_menu === 'true');
        this.input_subviews = []; // for user input in searchbar
        this.defaults = defaults || {};
        this.headless = this.options.hidden &&  _.isEmpty(this.defaults);
        this.$buttons = this.options.$buttons;

        this.filter_menu = undefined;
        this.groupby_menu = undefined;
        this.favorite_menu = undefined;
        this.action_id = this.options && this.options.action && this.options.action.id;
    },    
    start: function() {
        if (this.headless) {
            this.$el.hide();
        }
        this.toggle_visibility(false);
        this.$facets_container = this.$('div.oe_searchview_facets');
        this.setup_global_completion();
        this.query = new my.SearchQuery()
                .on('add change reset remove', this.proxy('do_search'))
                .on('change', this.proxy('renderChangedFacets'))
                .on('add reset remove', this.proxy('renderFacets'));
        var load_view = instance.web.fields_view_get({
            model: this.dataset._model,
            view_id: this.view_id,
            view_type: 'search',
            context: this.dataset.get_context(),
        });
        this.$('.oe_searchview_unfold_drawer')
            .toggleClass('fa-caret-down', !this.visible_filters)
            .toggleClass('fa-caret-up', this.visible_filters);
        return this.alive($.when(this._super(), load_view.then(this.view_loaded.bind(this))));
    },
    view_loaded: function (r) {
        var self = this;
        this.fields_view_get = r;
        this.view_id = this.view_id || r.view_id;
        this.prepare_search_inputs();
        if (this.$buttons) {

            var fields_def = new instance.web.Model(this.dataset.model).call('fields_get', {
                    context: this.dataset.context
                });

            this.groupby_menu = new my.GroupByMenu(this, this.groupbys, fields_def);
            this.filter_menu = new my.FilterMenu(this, this.filters, fields_def);
            this.favorite_menu = new my.FavoriteMenu(this, this.query, this.dataset.model, this.action_id);

            this.filter_menu.appendTo(this.$buttons);
            this.groupby_menu.appendTo(this.$buttons);
            var custom_filters_ready = this.favorite_menu.appendTo(this.$buttons);
        }
        return $.when(custom_filters_ready).then(this.proxy('set_default_filters'));
    },
    // it should parse the arch field of the view, instantiate the corresponding 
    // filters/fields, and put them in the correct variables:
    // * this.search_fields is a list of all the fields,
    // * this.filters: groups of filters
    // * this.group_by: group_bys
    prepare_search_inputs: function () {
        var self = this,
            arch = this.fields_view_get.arch;

        var filters = [].concat.apply([], _.map(arch.children, function (item) {
            return item.tag !== 'group' ? eval_item(item) : item.children.map(eval_item);
        }));
        function eval_item (item) {
            var category = 'filters';
            if (item.attrs.context) {
                try {
                    var context = instance.web.pyeval.eval('context', item.attrs.context);
                    if (context.group_by) {
                        category = 'group_by';
                    }                    
                } catch (e) {}
            }
            return {
                item: item,
                category: category,
            }
        }
        var current_group = [],
            current_category = 'filters',
            categories = {filters: this.filters, group_by: this.groupbys};

        _.each(filters.concat({category:'filters', item: 'separator'}), function (filter) {
            if (filter.item.tag === 'filter' && filter.category === current_category) {
                return current_group.push(new my.Filter(filter.item, self));
            }
            if (current_group.length) {
                var group = new my.FilterGroup(current_group, self);
                categories[current_category].push(group);
                current_group = [];
            }
            if (filter.item.tag === 'field') {
                var attrs = filter.item.attrs,
                    field = self.fields_view_get.fields[attrs.name],
                    Obj = my.fields.get_any([attrs.widget, field.type]);
                if (Obj) {
                    self.search_fields.push(new (Obj) (filter.item, field, self));
                }
            }
            if (filter.item.tag === 'filter') {
                current_group.push(new my.Filter(filter.item, self));
            }
            current_category = filter.category;
        });
    },
    set_default_filters: function () {
        var self = this,
            default_custom_filter = this.$buttons && this.favorite_menu.get_default_filter();
        if (default_custom_filter) {
            return this.favorite_menu.toggle_filter(default_custom_filter, true);
        }
        if (!_.isEmpty(this.defaults)) {
            var inputs = this.search_fields.concat(this.filters, this.groupbys),
                defaults = _.invoke(inputs, 'facet_for_defaults', this.defaults);
            return $.when.apply(null, defaults).then(function () {
                self.query.reset(_(arguments).compact(), {preventSearch: true});
            });
        } 
        this.query.reset([], {preventSearch: true});
        return $.when();
    },
    /**
     * Performs the search view collection of widget data.
     *
     * If the collection went well (all fields are valid), then triggers
     * :js:func:`instance.web.SearchView.on_search`.
     *
     * If at least one field failed its validation, triggers
     * :js:func:`instance.web.SearchView.on_invalid` instead.
     *
     * @param [_query]
     * @param {Object} [options]
     */
    do_search: function (_query, options) {
        if (options && options.preventSearch) {
            return;
        }
        var search = this.build_search_data();
        this.trigger('search_data', search.domains, search.contexts, search.groupbys);
    },
    /**
     * Extract search data from the view's facets.
     *
     * Result is an object with 3 (own) properties:
     *
     * domains
     *     Array of domains
     * contexts
     *     Array of contexts
     * groupbys
     *     Array of domains, in groupby order rather than view order
     *
     * @return {Object}
     */
    build_search_data: function () {
        var domains = [], contexts = [], groupbys = [];

        this.query.each(function (facet) {
            var field = facet.get('field');
            var domain = field.get_domain(facet);
            if (domain) {
                domains.push(domain);
            }
            var context = field.get_context(facet);
            if (context) {
                contexts.push(context);
            }
            var group_by = field.get_groupby(facet);
            if (group_by) {
                groupbys.push.apply(groupbys, group_by);
            }
        });
        return {
            domains: domains,
            contexts: contexts,
            groupbys: groupbys,
        };
    }, 
    toggle_visibility: function (is_visible) {
        this.$el.toggle(!this.headless && is_visible);
        this.$buttons && this.$buttons.toggle(!this.headless && is_visible && this.visible_filters);
    },
    toggle_buttons: function (is_visible) {
        this.visible_filters = is_visible || !this.visible_filters;
        this.$buttons && this.$buttons.toggle(this.visible_filters);
    },
    /**
     * Sets up search view's view-wide auto-completion widget
     */
    setup_global_completion: function () {
        var self = this;
        this.autocomplete = new my.AutoComplete(this, {
            source: this.proxy('complete_global_search'),
            select: this.proxy('select_completion'),
            delay: 0,
            get_search_string: function () {
                return self.$('div.oe_searchview_input').text();
            },
        });
        this.autocomplete.appendTo(this.$el);
    },
    /**
     * Provide auto-completion result for req.term (an array to `resp`)
     *
     * @param {Object} req request to complete
     * @param {String} req.term searched term to complete
     * @param {Function} resp response callback
     */
    complete_global_search:  function (req, resp) {
        var inputs = this.search_fields.concat(this.filters, this.groupbys);
        $.when.apply(null, _(inputs).chain()
            .filter(function (input) { return input.visible(); })
            .invoke('complete', req.term)
            .value()).then(function () {
                resp(_(arguments).chain()
                    .compact()
                    .flatten(true)
                    .value());
                });
    },
    /**
     * Action to perform in case of selection: create a facet (model)
     * and add it to the search collection
     *
     * @param {Object} e selection event, preventDefault to avoid setting value on object
     * @param {Object} ui selection information
     * @param {Object} ui.item selected completion item
     */
    select_completion: function (e, ui) {
        e.preventDefault();
        var input_index = _(this.input_subviews).indexOf(
            this.subviewForRoot(
                this.$('div.oe_searchview_input:focus')[0]));
        this.query.add(ui.item.facet, {at: input_index / 2});
    },
    subviewForRoot: function (subview_root) {
        return _(this.input_subviews).detect(function (subview) {
            return subview.$el[0] === subview_root;
        });
    },
    siblingSubview: function (subview, direction, wrap_around) {
        var index = _(this.input_subviews).indexOf(subview) + direction;
        if (wrap_around && index < 0) {
            index = this.input_subviews.length - 1;
        } else if (wrap_around && index >= this.input_subviews.length) {
            index = 0;
        }
        return this.input_subviews[index];
    },
    focusPreceding: function (subview_root) {
        return this.siblingSubview(
            this.subviewForRoot(subview_root), -1, true)
                .$el.focus();
    },
    focusFollowing: function (subview_root) {
        return this.siblingSubview(
            this.subviewForRoot(subview_root), +1, true)
                .$el.focus();
    },
    /**
     * @param {openerp.web.search.SearchQuery | undefined} Undefined if event is change
     * @param {openerp.web.search.Facet} 
     * @param {Object} [options]
     */
    renderFacets: function (collection, model, options) {
        var self = this;
        var started = [];
        _.invoke(this.input_subviews, 'destroy');
        this.input_subviews = [];

        var i = new my.InputView(this);
        started.push(i.appendTo(this.$facets_container));
        this.input_subviews.push(i);
        this.query.each(function (facet) {
            var f = new my.FacetView(this, facet);
            started.push(f.appendTo(self.$facets_container));
            self.input_subviews.push(f);

            var i = new my.InputView(this);
            started.push(i.appendTo(self.$facets_container));
            self.input_subviews.push(i);
        }, this);
        _.each(this.input_subviews, function (childView) {
            childView.on('focused', self, self.proxy('childFocused'));
            childView.on('blurred', self, self.proxy('childBlurred'));
        });

        $.when.apply(null, started).then(function () {
            if (options && options.focus_input === false) return;
            var input_to_focus;
            // options.at: facet inserted at given index, focus next input
            // otherwise just focus last input
            if (!options || typeof options.at !== 'number') {
                input_to_focus = _.last(self.input_subviews);
            } else {
                input_to_focus = self.input_subviews[(options.at + 1) * 2];
            }
            input_to_focus.$el.focus();
        });
    },
<<<<<<< HEAD
    childFocused: function () {
        this.$el.addClass('active');
=======

    search_view_loaded: function(data) {
        var self = this;
        this.fields_view = data;
        this.view_id = this.view_id || data.view_id;
        if (data.type !== 'search' ||
            data.arch.tag !== 'search') {
                throw new Error(_.str.sprintf(
                    "Got non-search view after asking for a search view: type %s, arch root %s",
                    data.type, data.arch.tag));
        }

        return this.drawer_ready
            .then(this.proxy('setup_default_query'))
            .then(function () { 
                self.trigger("search_view_loaded", data);
                self.ready.resolve();
            });
    },
    setup_default_query: function () {
        // Hacky implementation of CustomFilters#facet_for_defaults ensure
        // CustomFilters will be ready (and CustomFilters#filters will be
        // correctly filled) by the time this method executes.
        var custom_filters = this.drawer.custom_filters.filters;
        if (!this.options.disable_custom_filters && !_(custom_filters).isEmpty()) {
            // Check for any is_default custom filter
            var personal_filter = _(custom_filters).find(function (filter) {
                return filter.user_id && filter.is_default;
            });
            if (personal_filter) {
                this.drawer.custom_filters.toggle_filter(personal_filter, true);
                return;
            }

            var global_filter = _(custom_filters).find(function (filter) {
                return !filter.user_id && filter.is_default;
            });
            if (global_filter) {
                this.drawer.custom_filters.toggle_filter(global_filter, true);
                return;
            }
        }
        // No custom filter, or no is_default custom filter, apply view defaults
        this.query.reset(_(arguments).compact(), {preventSearch: true});
    },
    /**
     * Extract search data from the view's facets.
     *
     * Result is an object with 4 (own) properties:
     *
     * errors
     *     An array of any error generated during data validation and
     *     extraction, contains the validation error objects
     * domains
     *     Array of domains
     * contexts
     *     Array of contexts
     * groupbys
     *     Array of domains, in groupby order rather than view order
     *
     * @return {Object}
     */
    build_search_data: function () {
        var domains = [], contexts = [], groupbys = [], errors = [];

        this.query.each(function (facet) {
            var field = facet.get('field');
            try {
                var domain = field.get_domain(facet);
                if (domain) {
                    domains.push(domain);
                }
                var context = field.get_context(facet);
                if (context) {
                    contexts.push(context);
                }
                var group_by = field.get_groupby(facet);
                if (group_by) {
                    groupbys.push.apply(groupbys, group_by);
                }
            } catch (e) {
                if (e instanceof instance.web.search.Invalid) {
                    errors.push(e);
                } else {
                    throw e;
                }
            }
        });
        return {
            domains: domains,
            contexts: contexts,
            groupbys: groupbys,
            errors: errors
        };
    }, 
    /**
     * Performs the search view collection of widget data.
     *
     * If the collection went well (all fields are valid), then triggers
     * :js:func:`instance.web.SearchView.on_search`.
     *
     * If at least one field failed its validation, triggers
     * :js:func:`instance.web.SearchView.on_invalid` instead.
     *
     * @param [_query]
     * @param {Object} [options]
     */
    do_search: function (_query, options) {
        if (options && options.preventSearch) {
            return;
        }
        var search = this.build_search_data();
        if (!_.isEmpty(search.errors)) {
            this.on_invalid(search.errors);
            return;
        }
        this.trigger('search_data', search.domains, search.contexts, search.groupbys);
    },
    /**
     * Triggered after the SearchView has collected all relevant domains and
     * contexts.
     *
     * It is provided with an Array of domains and an Array of contexts, which
     * may or may not be evaluated (each item can be either a valid domain or
     * context, or a string to evaluate in order in the sequence)
     *
     * It is also passed an array of contexts used for group_by (they are in
     * the correct order for group_by evaluation, which contexts may not be)
     *
     * @event
     * @param {Array} domains an array of literal domains or domain references
     * @param {Array} contexts an array of literal contexts or context refs
     * @param {Array} groupbys ordered contexts which may or may not have group_by keys
     */
    /**
     * Triggered after a validation error in the SearchView fields.
     *
     * Error objects have three keys:
     * * ``field`` is the name of the invalid field
     * * ``value`` is the invalid value
     * * ``message`` is the (in)validation message provided by the field
     *
     * @event
     * @param {Array} errors a never-empty array of error objects
     */
    on_invalid: function (errors) {
        this.do_notify(_t("Invalid Search"), _t("triggered from search view"));
        this.trigger('invalid_search', errors);
    },

    // The method appendTo is overwrited to be able to insert the drawer anywhere
    appendTo: function ($searchview_parent, $searchview_drawer_node) {
        var $searchview_drawer_node = $searchview_drawer_node || $searchview_parent;

        return $.when(
            this._super($searchview_parent),
            this.drawer.appendTo($searchview_drawer_node)
        );
    },

    destroy: function () {
        this.drawer.destroy();
        this.getParent().destroy.call(this);
    }
});

instance.web.SearchViewDrawer = instance.web.Widget.extend({
    template: "SearchViewDrawer",

    init: function(parent, searchview) {
        this._super(parent);
        this.searchview = searchview;
        this.searchview.set_drawer(this);
        this.ready = searchview.drawer_ready;
        this.controls = [];
        this.inputs = [];
    },

    toggle: function (visibility) {
        this.$el.toggle(visibility);
        var $view_manager_body = this.$el.closest('.oe_view_manager_body');
        if ($view_manager_body.length) {
            $view_manager_body.scrollTop(0);
        }
    },

    start: function() {
        var self = this;
        if (this.searchview.headless) return $.when(this._super(), this.searchview.ready);
        var filters_ready = this.searchview.fields_view_get
                                .then(this.proxy('prepare_filters'));
        return $.when(this._super(), filters_ready).then(function () {
            var defaults = arguments[1][0];
            self.ready.resolve.apply(null, defaults);
        });
    },
    prepare_filters: function (data) {
        this.make_widgets(
            data['arch'].children,
            data.fields);

        this.add_common_inputs();

        // build drawer
        var in_drawer = this.select_for_drawer();

        var $first_col = this.$(".col-md-7"),
            $snd_col = this.$(".col-md-5");

        var add_custom_filters = in_drawer[0].appendTo($first_col),
            add_filters = in_drawer[1].appendTo($first_col),
            add_rest = $.when.apply(null, _(in_drawer.slice(2)).invoke('appendTo', $snd_col)),
            defaults_fetched = $.when.apply(null, _(this.inputs).invoke(
                'facet_for_defaults', this.searchview.defaults));

        return $.when(defaults_fetched, add_custom_filters, add_filters, add_rest);
    },
    /**
     * Sets up thingie where all the mess is put?
     */
    select_for_drawer: function () {
        return _(this.inputs).filter(function (input) {
            return input.in_drawer();
        });
    },

    /**
     * Builds a list of widget rows (each row is an array of widgets)
     *
     * @param {Array} items a list of nodes to convert to widgets
     * @param {Object} fields a mapping of field names to (ORM) field attributes
     * @param {Object} [group] group to put the new controls in
     */
    make_widgets: function (items, fields, group) {
        if (!group) {
            group = new instance.web.search.Group(
                this, 'q', {attrs: {string: _t("Filters")}});
        }
        var self = this;
        var filters = [];
        _.each(items, function (item) {
            if (filters.length && item.tag !== 'filter') {
                group.push(new instance.web.search.FilterGroup(filters, group));
                filters = [];
            }

            switch (item.tag) {
            case 'separator': case 'newline':
                break;
            case 'filter':
                filters.push(new instance.web.search.Filter(item, group));
                break;
            case 'group':
                self.add_separator();
                self.make_widgets(item.children, fields,
                    new instance.web.search.Group(group, 'w', item));
                self.add_separator();
                break;
            case 'field':
                var field = this.make_field(
                    item, fields[item['attrs'].name], group);
                group.push(field);
                // filters
                self.make_widgets(item.children, fields, group);
                break;
            }
        }, this);

        if (filters.length) {
            group.push(new instance.web.search.FilterGroup(filters, this));
        }
>>>>>>> 591e329b
    },
    childBlurred: function () {
        this.$el.val('').removeClass('active').trigger('blur');
        this.autocomplete.close();
    },
    /**
     * Call the renderFacets method with the correct arguments.
     * This is due to the fact that change events are called with two arguments
     * (model, options) while add, reset and remove events are called with
     * (collection, model, options) as arguments
     */
    renderChangedFacets: function (model, options) {
        this.renderFacets(undefined, model, options);
    },
});

/**
 * Registry of search fields, called by :js:class:`instance.web.SearchView` to
 * find and instantiate its field widgets.
 */
instance.web.search.fields = new instance.web.Registry({
    'char': 'instance.web.search.CharField',
    'text': 'instance.web.search.CharField',
    'html': 'instance.web.search.CharField',
    'boolean': 'instance.web.search.BooleanField',
    'integer': 'instance.web.search.IntegerField',
    'id': 'instance.web.search.IntegerField',
    'float': 'instance.web.search.FloatField',
    'selection': 'instance.web.search.SelectionField',
    'datetime': 'instance.web.search.DateTimeField',
    'date': 'instance.web.search.DateField',
    'many2one': 'instance.web.search.ManyToOneField',
    'many2many': 'instance.web.search.CharField',
    'one2many': 'instance.web.search.CharField'
});

instance.web.search.Input = instance.web.Widget.extend( /** @lends instance.web.search.Input# */{
    /**
     * @constructs instance.web.search.Input
     * @extends instance.web.Widget
     *
     * @param parent
     */
    init: function (parent) {
        this._super(parent);
        this.load_attrs({});
    },
    /**
     * Fetch auto-completion values for the widget.
     *
     * The completion values should be an array of objects with keys category,
     * label, value prefixed with an object with keys type=section and label
     *
     * @param {String} value value to complete
     * @returns {jQuery.Deferred<null|Array>}
     */
    complete: function (value) {
        return $.when(null);
    },
    /**
     * Returns a Facet instance for the provided defaults if they apply to
     * this widget, or null if they don't.
     *
     * This default implementation will try calling
     * :js:func:`instance.web.search.Input#facet_for` if the widget's name
     * matches the input key
     *
     * @param {Object} defaults
     * @returns {jQuery.Deferred<null|Object>}
     */
    facet_for_defaults: function (defaults) {
        if (!this.attrs ||
            !(this.attrs.name in defaults && defaults[this.attrs.name])) {
            return $.when(null);
        }
        return this.facet_for(defaults[this.attrs.name]);
    },
    get_context: function () {
        throw new Error(
            "get_context not implemented for widget " + this.attrs.type);
    },
    get_groupby: function () {
        throw new Error(
            "get_groupby not implemented for widget " + this.attrs.type);
    },
    get_domain: function () {
        throw new Error(
            "get_domain not implemented for widget " + this.attrs.type);
    },
    load_attrs: function (attrs) {
        attrs.modifiers = attrs.modifiers ? JSON.parse(attrs.modifiers) : {};
        this.attrs = attrs;
    },
    /**
     * Returns whether the input is "visible". The default behavior is to
     * query the ``modifiers.invisible`` flag on the input's description or
     * view node.
     *
     * @returns {Boolean}
     */
    visible: function () {
        return !this.attrs.modifiers.invisible;
    },
});
instance.web.search.FilterGroup = instance.web.search.Input.extend(/** @lends instance.web.search.FilterGroup# */{
    template: 'SearchView.filters',
    icon: "fa-filter",
    completion_label: _lt("Filter on: %s"),
    /**
     * Inclusive group of filters, creates a continuous "button" with clickable
     * sections (the normal display for filters is to be a self-contained button)
     *
     * @constructs instance.web.search.FilterGroup
     * @extends instance.web.search.Input
     *
     * @param {Array<instance.web.search.Filter>} filters elements of the group
     * @param {instance.web.SearchView} parent parent in which the filters are contained
     */
    init: function (filters, parent) {
        // If all filters are group_by and we're not initializing a GroupbyGroup,
        // create a GroupbyGroup instead of the current FilterGroup
        if (!(this instanceof instance.web.search.GroupbyGroup) &&
              _(filters).all(function (f) {
                  if (!f.attrs.context) { return false; }
                  var c = instance.web.pyeval.eval('context', f.attrs.context);
                  return !_.isEmpty(c.group_by);})) {
            return new instance.web.search.GroupbyGroup(filters, parent);
        }
        this._super(parent);
        this.filters = filters;
        this.searchview = parent;
        this.searchview.query.on('add remove change reset', this.proxy('search_change'));
    },
    start: function () {
        this.$el.on('click', 'a', this.proxy('toggle_filter'));
        return $.when(null);
    },
    /**
     * Handles change of the search query: any of the group's filter which is
     * in the search query should be visually checked in the drawer
     */
    search_change: function () {
        var self = this;
        var $filters = this.$el.removeClass('selected');
        var facet = this.searchview.query.find(_.bind(this.match_facet, this));
        if (!facet) { return; }
        facet.values.each(function (v) {
            var i = _(self.filters).indexOf(v.get('value'));
            if (i === -1) { return; }
            $filters.filter(function () {
                return Number($(this).data('index')) === i;
            }).addClass('selected');
        });
    },
    /**
     * Matches the group to a facet, in order to find if the group is
     * represented in the current search query
     */
    match_facet: function (facet) {
        return facet.get('field') === this;
    },
    make_facet: function (values) {
        return {
            category: _t("Filter"),
            icon: this.icon,
            values: values,
            field: this
        };
    },
    make_value: function (filter) {
        return {
            label: filter.attrs.string || filter.attrs.help || filter.attrs.name,
            value: filter
        };
    },
    facet_for_defaults: function (defaults) {
        var self = this;
        var fs = _(this.filters).chain()
            .filter(function (f) {
                return f.attrs && f.attrs.name && !!defaults[f.attrs.name];
            }).map(function (f) {
                return self.make_value(f);
            }).value();
        if (_.isEmpty(fs)) { return $.when(null); }
        return $.when(this.make_facet(fs));
    },
    /**
     * Fetches contexts for all enabled filters in the group
     *
     * @param {openerp.web.search.Facet} facet
     * @return {*} combined contexts of the enabled filters in this group
     */
    get_context: function (facet) {
        var contexts = facet.values.chain()
            .map(function (f) { return f.get('value').attrs.context; })
            .without('{}')
            .reject(_.isEmpty)
            .value();

        if (!contexts.length) { return; }
        if (contexts.length === 1) { return contexts[0]; }
        return _.extend(new instance.web.CompoundContext(), {
            __contexts: contexts
        });
    },
    /**
     * Fetches group_by sequence for all enabled filters in the group
     *
     * @param {VS.model.SearchFacet} facet
     * @return {Array} enabled filters in this group
     */
    get_groupby: function (facet) {
        return  facet.values.chain()
            .map(function (f) { return f.get('value').attrs.context; })
            .without('{}')
            .reject(_.isEmpty)
            .value();
    },
    /**
     * Handles domains-fetching for all the filters within it: groups them.
     *
     * @param {VS.model.SearchFacet} facet
     * @return {*} combined domains of the enabled filters in this group
     */
    get_domain: function (facet) {
        var domains = facet.values.chain()
            .map(function (f) { return f.get('value').attrs.domain; })
            .without('[]')
            .reject(_.isEmpty)
            .value();

        if (!domains.length) { return; }
        if (domains.length === 1) { return domains[0]; }
        for (var i=domains.length; --i;) {
            domains.unshift(['|']);
        }
        return _.extend(new instance.web.CompoundDomain(), {
            __domains: domains
        });
    },
    toggle_filter: function (e) {
        e.stopPropagation();
        this.toggle(this.filters[Number($(e.target).parent().data('index'))]);
    },
    toggle: function (filter, options) {
        this.searchview.query.toggle(this.make_facet([this.make_value(filter)]), options);
    },
    is_visible: function () {
        return _.some(this.filters, function (filter) {
            return !filter.attrs.invisible;
        });
    },
    complete: function (item) {
        var self = this;
        item = item.toLowerCase();
        var facet_values = _(this.filters).chain()
            .filter(function (filter) { return filter.visible(); })
            .filter(function (filter) {
                var at = {
                    string: filter.attrs.string || '',
                    help: filter.attrs.help || '',
                    name: filter.attrs.name || ''
                };
                var include = _.str.include;
                return include(at.string.toLowerCase(), item)
                    || include(at.help.toLowerCase(), item)
                    || include(at.name.toLowerCase(), item);
            })
            .map(this.make_value)
            .value();
        if (_(facet_values).isEmpty()) { return $.when(null); }
        return $.when(_.map(facet_values, function (facet_value) {
            return {
                label: _.str.sprintf(self.completion_label.toString(),
                                     _.escape(facet_value.label)),
                facet: self.make_facet([facet_value])
            };
        }));
    }
});
instance.web.search.GroupbyGroup = instance.web.search.FilterGroup.extend({
    icon: 'fa-bars',
    completion_label: _lt("Group by: %s"),
    init: function (filters, parent) {
        this._super(filters, parent);
        this.searchview = parent;
        // Not flanders: facet unicity is handled through the
        // (category, field) pair of facet attributes. This is all well and
        // good for regular filter groups where a group matches a facet, but for
        // groupby we want a single facet. So cheat: add an attribute on the
        // view which proxies to the first GroupbyGroup, so it can be used
        // for every GroupbyGroup and still provides the various methods needed
        // by the search view. Use weirdo name to avoid risks of conflicts
        if (!this.searchview._s_groupby) {
            this.searchview._s_groupby = {
                help: "See GroupbyGroup#init",
                get_context: this.proxy('get_context'),
                get_domain: this.proxy('get_domain'),
                get_groupby: this.proxy('get_groupby')
            };
        }
    },
    match_facet: function (facet) {
        return facet.get('field') === this.searchview._s_groupby;
    },
    make_facet: function (values) {
        return {
            category: _t("GroupBy"),
            icon: this.icon,
            values: values,
            field: this.searchview._s_groupby
        };
    }
});
instance.web.search.Filter = instance.web.search.Input.extend(/** @lends instance.web.search.Filter# */{
    template: 'SearchView.filter',
    /**
     * Implementation of the OpenERP filters (button with a context and/or
     * a domain sent as-is to the search view)
     *
     * Filters are only attributes holder, the actual work (compositing
     * domains and contexts, converting between facets and filters) is
     * performed by the filter group.
     *
     * @constructs instance.web.search.Filter
     * @extends instance.web.search.Input
     *
     * @param node
     * @param parent
     */
    init: function (node, parent) {
        this._super(parent);
        this.load_attrs(node.attrs);
    },
    facet_for: function () { return $.when(null); },
    get_context: function () { },
    get_domain: function () { },
});

instance.web.search.Field = instance.web.search.Input.extend( /** @lends instance.web.search.Field# */ {
    template: 'SearchView.field',
    default_operator: '=',
    /**
     * @constructs instance.web.search.Field
     * @extends instance.web.search.Input
     *
     * @param view_section
     * @param field
     * @param parent
     */
    init: function (view_section, field, parent) {
        this._super(parent);
        this.load_attrs(_.extend({}, field, view_section.attrs));
    },
    facet_for: function (value) {
        return $.when({
            field: this,
            category: this.attrs.string || this.attrs.name,
            values: [{label: String(value), value: value}]
        });
    },
    value_from: function (facetValue) {
        return facetValue.get('value');
    },
    get_context: function (facet) {
        var self = this;
        // A field needs a context to send when active
        var context = this.attrs.context;
        if (_.isEmpty(context) || !facet.values.length) {
            return;
        }
        var contexts = facet.values.map(function (facetValue) {
            return new instance.web.CompoundContext(context)
                .set_eval_context({self: self.value_from(facetValue)});
        });

        if (contexts.length === 1) { return contexts[0]; }

        return _.extend(new instance.web.CompoundContext(), {
            __contexts: contexts
        });
    },
    get_groupby: function () { },
    /**
     * Function creating the returned domain for the field, override this
     * methods in children if you only need to customize the field's domain
     * without more complex alterations or tests (and without the need to
     * change override the handling of filter_domain)
     *
     * @param {String} name the field's name
     * @param {String} operator the field's operator (either attribute-specified or default operator for the field
     * @param {Number|String} facet parsed value for the field
     * @returns {Array<Array>} domain to include in the resulting search
     */
    make_domain: function (name, operator, facet) {
        return [[name, operator, this.value_from(facet)]];
    },
    get_domain: function (facet) {
        if (!facet.values.length) { return; }

        var value_to_domain;
        var self = this;
        var domain = this.attrs['filter_domain'];
        if (domain) {
            value_to_domain = function (facetValue) {
                return new instance.web.CompoundDomain(domain)
                    .set_eval_context({self: self.value_from(facetValue)});
            };
        } else {
            value_to_domain = function (facetValue) {
                return self.make_domain(
                    self.attrs.name,
                    self.attrs.operator || self.default_operator,
                    facetValue);
            };
        }
        var domains = facet.values.map(value_to_domain);

        if (domains.length === 1) { return domains[0]; }
        for (var i = domains.length; --i;) {
            domains.unshift(['|']);
        }

        return _.extend(new instance.web.CompoundDomain(), {
            __domains: domains
        });
    }
});
/**
 * Implementation of the ``char`` OpenERP field type:
 *
 * * Default operator is ``ilike`` rather than ``=``
 *
 * * The Javascript and the HTML values are identical (strings)
 *
 * @class
 * @extends instance.web.search.Field
 */
instance.web.search.CharField = instance.web.search.Field.extend( /** @lends instance.web.search.CharField# */ {
    default_operator: 'ilike',
    complete: function (value) {
        if (_.isEmpty(value)) { return $.when(null); }
        var label = _.str.sprintf(_.str.escapeHTML(
            _t("Search %(field)s for: %(value)s")), {
                field: '<em>' + _.escape(this.attrs.string) + '</em>',
                value: '<strong>' + _.escape(value) + '</strong>'});
        return $.when([{
            label: label,
            facet: {
                category: this.attrs.string,
                field: this,
                values: [{label: value, value: value}]
            }
        }]);
    }
});
instance.web.search.NumberField = instance.web.search.Field.extend(/** @lends instance.web.search.NumberField# */{
    complete: function (value) {
        var val = this.parse(value);
        if (isNaN(val)) { return $.when(); }
        var label = _.str.sprintf(
            _t("Search %(field)s for: %(value)s"), {
                field: '<em>' + _.escape(this.attrs.string) + '</em>',
                value: '<strong>' + _.escape(value) + '</strong>'});
        return $.when([{
            label: label,
            facet: {
                category: this.attrs.string,
                field: this,
                values: [{label: value, value: val}]
            }
        }]);
    },
});
/**
 * @class
 * @extends instance.web.search.NumberField
 */
instance.web.search.IntegerField = instance.web.search.NumberField.extend(/** @lends instance.web.search.IntegerField# */{
    error_message: _t("not a valid integer"),
    parse: function (value) {
        try {
            return instance.web.parse_value(value, {'widget': 'integer'});
        } catch (e) {
            return NaN;
        }
    }
});
/**
 * @class
 * @extends instance.web.search.NumberField
 */
instance.web.search.FloatField = instance.web.search.NumberField.extend(/** @lends instance.web.search.FloatField# */{
    error_message: _t("not a valid number"),
    parse: function (value) {
        try {
            return instance.web.parse_value(value, {'widget': 'float'});
        } catch (e) {
            return NaN;
        }
    }
});

/**
 * Utility function for m2o & selection fields taking a selection/name_get pair
 * (value, name) and converting it to a Facet descriptor
 *
 * @param {instance.web.search.Field} field holder field
 * @param {Array} pair pair value to convert
 */
function facet_from(field, pair) {
    return {
        field: field,
        category: field.attrs.string,
        values: [{label: pair[1], value: pair[0]}]
    };
}

/**
 * @class
 * @extends instance.web.search.Field
 */
instance.web.search.SelectionField = instance.web.search.Field.extend(/** @lends instance.web.search.SelectionField# */{
    // This implementation is a basic <select> field, but it may have to be
    // altered to be more in line with the GTK client, which uses a combo box
    // (~ jquery.autocomplete):
    // * If an option was selected in the list, behave as currently
    // * If something which is not in the list was entered (via the text input),
    //   the default domain should become (`ilike` string_value) but **any
    //   ``context`` or ``filter_domain`` becomes falsy, idem if ``@operator``
    //   is specified. So at least get_domain needs to be quite a bit
    //   overridden (if there's no @value and there is no filter_domain and
    //   there is no @operator, return [[name, 'ilike', str_val]]
    template: 'SearchView.field.selection',
    init: function () {
        this._super.apply(this, arguments);
        // prepend empty option if there is no empty option in the selection list
        this.prepend_empty = !_(this.attrs.selection).detect(function (item) {
            return !item[1];
        });
    },
    complete: function (needle) {
        var self = this;
        var results = _(this.attrs.selection).chain()
            .filter(function (sel) {
                var value = sel[0], label = sel[1];
                if (!value) { return false; }
                return label.toLowerCase().indexOf(needle.toLowerCase()) !== -1;
            })
            .map(function (sel) {
                return {
                    label: _.escape(sel[1]),
                    facet: facet_from(self, sel)
                };
            }).value();
        if (_.isEmpty(results)) { return $.when(null); }
        return $.when.call(null, [{
            label: _.escape(this.attrs.string)
        }].concat(results));
    },
    facet_for: function (value) {
        var match = _(this.attrs.selection).detect(function (sel) {
            return sel[0] === value;
        });
        if (!match) { return $.when(null); }
        return $.when(facet_from(this, match));
    }
});
instance.web.search.BooleanField = instance.web.search.SelectionField.extend(/** @lends instance.web.search.BooleanField# */{
    /**
     * @constructs instance.web.search.BooleanField
     * @extends instance.web.search.BooleanField
     */
    init: function () {
        this._super.apply(this, arguments);
        this.attrs.selection = [
            [true, _t("Yes")],
            [false, _t("No")]
        ];
    }
});
/**
 * @class
 * @extends instance.web.search.DateField
 */
instance.web.search.DateField = instance.web.search.Field.extend(/** @lends instance.web.search.DateField# */{
    value_from: function (facetValue) {
        return instance.web.date_to_str(facetValue.get('value'));
    },
    complete: function (needle) {
        var m = moment(needle);
        if (!m.isValid()) { return $.when(null); }
        var d = m.toDate();
        var date_string = instance.web.format_value(d, this.attrs);
        var label = _.str.sprintf(_.str.escapeHTML(
            _t("Search %(field)s at: %(value)s")), {
                field: '<em>' + _.escape(this.attrs.string) + '</em>',
                value: '<strong>' + date_string + '</strong>'});
        return $.when([{
            label: label,
            facet: {
                category: this.attrs.string,
                field: this,
                values: [{label: date_string, value: d}]
            }
        }]);
    }
});
/**
 * Implementation of the ``datetime`` openerp field type:
 *
 * * Uses the same widget as the ``date`` field type (a simple date)
 *
 * * Builds a slighly more complex, it's a datetime range (includes time)
 *   spanning the whole day selected by the date widget
 *
 * @class
 * @extends instance.web.DateField
 */
instance.web.search.DateTimeField = instance.web.search.DateField.extend(/** @lends instance.web.search.DateTimeField# */{
    value_from: function (facetValue) {
        return instance.web.datetime_to_str(facetValue.get('value'));
    }
});
instance.web.search.ManyToOneField = instance.web.search.CharField.extend({
    default_operator: {},
    init: function (view_section, field, parent) {
        this._super(view_section, field, parent);
        this.model = new instance.web.Model(this.attrs.relation);
        this.searchview = parent;
    },

    complete: function (value) {
        if (_.isEmpty(value)) { return $.when(null); }
        var label = _.str.sprintf(_.str.escapeHTML(
            _t("Search %(field)s for: %(value)s")), {
                field: '<em>' + _.escape(this.attrs.string) + '</em>',
                value: '<strong>' + _.escape(value) + '</strong>'});
        return $.when([{
            label: label,
            facet: {
                category: this.attrs.string,
                field: this,
                values: [{label: value, value: value, operator: 'ilike'}]
            },
            expand: this.expand.bind(this),
        }]);
    },

    expand: function (needle) {
        var self = this;
        // FIXME: "concurrent" searches (multiple requests, mis-ordered responses)
        var context = instance.web.pyeval.eval(
            'contexts', [this.searchview.dataset.get_context()]);
        return this.model.call('name_search', [], {
            name: needle,
            args: (typeof this.attrs.domain === 'string') ? [] : this.attrs.domain,
            limit: 8,
            context: context
        }).then(function (results) {
            if (_.isEmpty(results)) { return null; }
            return _(results).map(function (result) {
                return {
                    label: _.escape(result[1]),
                    facet: facet_from(self, result)
                };
            });
        });
    },
    facet_for: function (value) {
        var self = this;
        if (value instanceof Array) {
            if (value.length === 2 && _.isString(value[1])) {
                return $.when(facet_from(this, value));
            }
            assert(value.length <= 1,
                   _t("M2O search fields do not currently handle multiple default values"));
            // there are many cases of {search_default_$m2ofield: [id]}, need
            // to handle this as if it were a single value.
            value = value[0];
        }
        return this.model.call('name_get', [value]).then(function (names) {
            if (_(names).isEmpty()) { return null; }
            return facet_from(self, names[0]);
        });
    },
    value_from: function (facetValue) {
        return facetValue.get('label');
    },
    make_domain: function (name, operator, facetValue) {
        operator = facetValue.get('operator') || operator;

        switch(operator){
        case this.default_operator:
            return [[name, '=', facetValue.get('value')]];
        case 'ilike':
            return [[name, 'ilike', facetValue.get('value')]];
        case 'child_of':
            return [[name, 'child_of', facetValue.get('value')]];
        }
        return this._super(name, operator, facetValue);
    },
    get_context: function (facet) {
        var values = facet.values;
        if (_.isEmpty(this.attrs.context) && values.length === 1) {
            var c = {};
            var v = values.at(0);
            if (v.get('operator') !== 'ilike') {
                c['default_' + this.attrs.name] = v.get('value');
            }
            return c;
        }
        return this._super(facet);
    }
});

instance.web.search.FilterMenu = instance.web.Widget.extend({
    template: 'SearchView.FilterMenu',
    events: {
        'click .oe-add-filter': function () {
            this.toggle_custom_filter_menu();
        },
        'click li': function (event) {event.stopImmediatePropagation();},
        'hidden.bs.dropdown': function () {
            this.toggle_custom_filter_menu(false);
        },
        'click .oe-add-condition': 'append_proposition',
        'click .oe-apply-filter': 'commit_search',
    },
    init: function (parent, filters, fields_def) {
        var self = this;
        this._super(parent);
        this.filters = filters || [];
        this.searchview = parent;
        this.propositions = [];
        this.fields_def = fields_def.then(function (data) {
            var fields = {
                id: { string: 'ID', type: 'id', searchable: true }
            };
            _.each(data, function(field_def, field_name) {
                if (field_def.selectable !== false && field_name !== 'id') {
                    fields[field_name] = field_def;
                }
            });
            return fields;
        });
    },
    start: function () {
        var self = this;
        this.$menu = this.$('.filters-menu');
        this.$add_filter = this.$('.oe-add-filter');
        this.$apply_filter = this.$('.oe-apply-filter');
        this.$add_filter_menu = this.$('.oe-add-filter-menu');
        _.each(this.filters, function (group) {
            if (group.is_visible()) {
                group.insertBefore(self.$add_filter);
                $('<li class="divider">').insertBefore(self.$add_filter);
            }
        });
        this.append_proposition().then(function (prop) {
            prop.$el.hide();
        });
    },
    update_max_height: function () {
        var max_height = $(window).height() - this.$menu[0].getBoundingClientRect().top - 10;
        this.$menu.css('max-height', max_height);
    },
    toggle_custom_filter_menu: function (is_open) {
        this.$add_filter
            .toggleClass('closed-menu', !is_open)
            .toggleClass('open-menu', is_open);
        this.$add_filter_menu.toggle(is_open);
        if (this.$add_filter.hasClass('closed-menu') && (!this.propositions.length)) {
            this.append_proposition();
        }
        this.$('.oe-filter-condition').toggle(is_open);
        this.update_max_height();
    },
    append_proposition: function () {
        var self = this;
        return this.fields_def.then(function (fields) {
            var prop = new instance.web.search.ExtendedSearchProposition(self, fields);
            self.propositions.push(prop);
            prop.insertBefore(self.$add_filter_menu);
            self.$apply_filter.prop('disabled', false);
            self.update_max_height();
            return prop;
        });
    },
    remove_proposition: function (prop) {
        this.propositions = _.without(this.propositions, prop);
        if (!this.propositions.length) {
            this.$apply_filter.prop('disabled', true);
        }
        prop.destroy();
    },
    commit_search: function () {
        var filters = _.invoke(this.propositions, 'get_filter'),
            filters_widgets = _.map(filters, function (filter) {
                return new my.Filter(filter, this);
            }),
            filter_group = new my.FilterGroup(filters_widgets, this.searchview),
            facets = filters_widgets.map(function (filter) {
                return filter_group.make_facet([filter_group.make_value(filter)]);
            });
        filter_group.insertBefore(this.$add_filter);
        $('<li class="divider">').insertBefore(this.$add_filter);
        this.searchview.query.add(facets, {silent: true});
        this.searchview.query.trigger('reset');

        _.invoke(this.propositions, 'destroy');
        this.propositions = [];
        this.append_proposition();
        this.toggle_custom_filter_menu(false);
    },
});

instance.web.search.GroupByMenu = instance.web.Widget.extend({
    template: 'SearchView.GroupByMenu',
    events: {
        'click li': function (event) {
            event.stopImmediatePropagation();
        },
        'hidden.bs.dropdown': function () {
            this.toggle_add_menu(false);
        },
        'click .add-custom-group a': function () {
            this.toggle_add_menu();
        },
    },
    init: function (parent, groups, fields_def) {
        this._super(parent);
        this.groups = groups || [];
        this.groupable_fields = {};
        this.searchview = parent;
        this.fields_def = fields_def.then(this.proxy('get_groupable_fields'));
    },
    start: function () {
        var self = this;
        this.$menu = this.$('.group-by-menu');
        var divider = this.$menu.find('.divider');
        _.invoke(this.groups, 'insertBefore', divider);
        if (this.groups.length) {
            divider.show();
        }
        this.$add_group = this.$menu.find('.add-custom-group');
        this.fields_def.then(function () {
            self.$menu.append(QWeb.render('GroupByMenuSelector', self));
            self.$add_group_menu = self.$('.oe-add-group');
            self.$group_selector = self.$('.oe-group-selector');
            self.$('.oe-select-group').click(function (event) {
                self.toggle_add_menu(false);
                var field = self.$group_selector.find(':selected').data('name');
                self.add_groupby_to_menu(field);
            });            
        });
    },
    get_groupable_fields: function (fields) {
        var self = this,
            groupable_types = ['many2one', 'char', 'boolean', 'selection', 'date', 'datetime'];

        _.each(fields, function (field, name) {
            if (field.store && _.contains(groupable_types, field.type)) {
                self.groupable_fields[name] = field;
            }
        });
    },
    toggle_add_menu: function (is_open) {
        this.$add_group
            .toggleClass('closed-menu', !is_open)
            .toggleClass('open-menu', is_open);
        this.$add_group_menu.toggle(is_open);
        if (this.$add_group.hasClass('open-menu')) {
            this.$group_selector.focus();
        }
    },
    add_groupby_to_menu: function (field_name) {
        var filter = new my.Filter({attrs:{
            context:"{'group_by':'" + field_name + "''}",
            name: this.groupable_fields[field_name].string,
        }}, this.searchview);
        var group = new my.FilterGroup([filter], this.searchview),
            divider = this.$('.divider').show();
        group.insertBefore(divider);
        group.toggle(filter);
    },
});

instance.web.search.FavoriteMenu = instance.web.Widget.extend({
    template: 'SearchView.FavoriteMenu',
    events: {
        'click li': function (event) {
            event.stopImmediatePropagation();
        },
        'click .oe-save-search a': function () {
            this.toggle_save_menu();
        },
        'click .oe-save-name button': 'save_favorite',
        'hidden.bs.dropdown': function () {
            this.close_menus();
        },
    },
    init: function (parent, query, target_model, action_id) {
        this._super.apply(this,arguments);
        this.searchview = parent;
        this.query = query;
        this.target_model = target_model;
        this.model = new instance.web.Model('ir.filters');
        this.filters = {};
        this.$filters = {};
        this.action_id = action_id;
    },
    start: function () {
        var self = this;
        this.$save_search = this.$('.oe-save-search');
        this.$save_name = this.$('.oe-save-name');
        this.$inputs = this.$save_name.find('input');
        this.$divider = this.$('.divider');
        this.$inputs.eq(0).val(this.searchview.getParent().title);
        var $shared_filter = this.$inputs.eq(1),
            $default_filter = this.$inputs.eq(2);
        $shared_filter.click(function () {$default_filter.prop('checked', false)});
        $default_filter.click(function () {$shared_filter.prop('checked', false)});

        this.query
            .on('remove', function (facet) {
                if (facet.get('is_custom_filter')) {
                    self.clear_selection();
                }
            })
            .on('reset', this.proxy('clear_selection'));
        if (!this.action_id) return $.when();
        return this.model.call('get_filters', [this.target_model, this.action_id])
            .done(this.proxy('prepare_dropdown_menu'));
    },
    prepare_dropdown_menu: function (filters) {
        filters.map(this.append_filter.bind(this));
    },
    toggle_save_menu: function (is_open) {
        this.$save_search
            .toggleClass('closed-menu', !is_open)
            .toggleClass('open-menu', is_open);
        this.$save_name.toggle(is_open);
        if (this.$save_search.hasClass('open-menu')) {
            this.$save_name.find('input').first().focus();
        }
    },
    close_menus: function () {
        this.toggle_save_menu(false);
    },
    save_favorite: function () {
        var self = this,
            filter_name = this.$inputs[0].value,
            default_filter = this.$inputs[1].checked,
            shared_filter = this.$inputs[2].checked;
        if (!filter_name.length){
            this.do_warn(_t("Error"), _t("Filter name is required."));
            this.$inputs.first().focus();
            return;
        }
        var search = this.searchview.build_search_data(),
            results = instance.web.pyeval.sync_eval_domains_and_contexts({
                domains: search.domains,
                contexts: search.contexts,
                group_by_seq: search.groupbys || [],
            });
        if (!_.isEmpty(results.group_by)) {
            results.context.group_by = results.group_by;
        }
        // Don't save user_context keys in the custom filter, otherwise end
        // up with e.g. wrong uid or lang stored *and used in subsequent
        // reqs*
        var ctx = results.context;
        _(_.keys(instance.session.user_context)).each(function (key) {
            delete ctx[key];
        });
        var filter = {
            name: filter_name,
            user_id: shared_filter ? false : instance.session.uid,
            model_id: this.searchview.dataset.model,
            context: results.context,
            domain: results.domain,
            is_default: default_filter,
            action_id: this.action_id,
        };
        return this.model.call('create_or_replace', [filter]).done(function (id) {
            filter.id = id;
            self.toggle_save_menu(false);
            self.$save_name.find('input').val('').prop('checked', false);
            self.append_filter(filter);
            self.toggle_filter(filter, true);
        });
    },
    get_default_filter: function () {
        var personal_filter = _.find(this.filters, function (filter) {
            return filter.user_id && filter.is_default;
        });
        if (personal_filter) {
            return personal_filter;
        }
        return _.find(this.filters, function (filter) {
            return !filter.user_id && filter.is_default;
        });
    },
    /**
     * Generates a mapping key (in the filters and $filter mappings) for the
     * filter descriptor object provided (as returned by ``get_filters``).
     *
     * The mapping key is guaranteed to be unique for a given (user_id, name)
     * pair.
     *
     * @param {Object} filter
     * @param {String} filter.name
     * @param {Number|Pair<Number, String>} [filter.user_id]
     * @return {String} mapping key corresponding to the filter
     */
    key_for: function (filter) {
        var user_id = filter.user_id,
            action_id = filter.action_id,
            uid = (user_id instanceof Array) ? user_id[0] : user_id,
            act_id = (action_id instanceof Array) ? action_id[0] : action_id;
        return _.str.sprintf('(%s)(%s)%s', uid, act_id, filter.name);
    },
    /**
     * Generates a :js:class:`~instance.web.search.Facet` descriptor from a
     * filter descriptor
     *
     * @param {Object} filter
     * @param {String} filter.name
     * @param {Object} [filter.context]
     * @param {Array} [filter.domain]
     * @return {Object}
     */
    facet_for: function (filter) {
        return {
            category: _t("Custom Filter"),
            icon: 'fa-star',
            field: {
                get_context: function () { return filter.context; },
                get_groupby: function () { return [filter.context]; },
                get_domain: function () { return filter.domain; }
            },
            _id: filter.id,
            is_custom_filter: true,
            values: [{label: filter.name, value: null}]
        };
    },
    clear_selection: function () {
        this.$('li.selected').removeClass('selected');
    },
    append_filter: function (filter) {
        var self = this,
            key = this.key_for(filter),
            $filter;

        this.$divider.show();
        if (key in this.$filters) {
            $filter = this.$filters[key];
        } else {
            this.filters[key] = filter;
            $filter = $('<li></li>')
                .insertBefore(this.$divider)
                .toggleClass('oe_searchview_custom_default', filter.is_default)
                .append($('<a>').text(filter.name));

            this.$filters[key] = $filter;
            this.$filters[key].addClass(filter.user_id ? 'oe_searchview_custom_private'
                                         : 'oe_searchview_custom_public')
            $('<span>')
                .addClass('fa fa-trash-o remove-filter')
                .click(function (event) {
                    event.stopImmediatePropagation(); 
                    self.remove_filter(filter, $filter, key);
                })
                .appendTo($filter);
        }
        this.$filters[key].unbind('click').click(function () {
            self.toggle_filter(filter);
        });
    },
    toggle_filter: function (filter, preventSearch) {
        var current = this.query.find(function (facet) {
            return facet.get('_id') === filter.id;
        });
        if (current) {
            this.query.remove(current);
            this.$filters[this.key_for(filter)].removeClass('selected');
            return;
        }
        this.query.reset([this.facet_for(filter)], {
            preventSearch: preventSearch || false});
        this.$filters[this.key_for(filter)].addClass('selected');
    },
    remove_filter: function (filter, $filter, key) {
        var self = this;
        var global_warning = _t("This filter is global and will be removed for everybody if you continue."),
            warning = _t("Are you sure that you want to remove this filter?");
        if (!confirm(filter.user_id ? warning : global_warning)) {
            return;
        }
        this.model.call('unlink', [filter.id]).done(function () {
            $filter.remove();
            delete self.$filters[key];
            delete self.filters[key];
            if (_.isEmpty(self.filters)) {
                self.$divider.hide();
            }
        });        
    },
});

instance.web.search.ExtendedSearchProposition = instance.web.Widget.extend(/** @lends instance.web.search.ExtendedSearchProposition# */{
    template: 'SearchView.extended_search.proposition',
    events: {
        'change .searchview_extended_prop_field': 'changed',
        'change .searchview_extended_prop_op': 'operator_changed',
        'click .searchview_extended_delete_prop': function (e) {
            e.stopPropagation();
            this.getParent().remove_proposition(this);
        },
    },
    /**
     * @constructs instance.web.search.ExtendedSearchProposition
     * @extends instance.web.Widget
     *
     * @param parent
     * @param fields
     */
    init: function (parent, fields) {
        this._super(parent);
        this.fields = _(fields).chain()
            .map(function(val, key) { return _.extend({}, val, {'name': key}); })
            .filter(function (field) { return !field.deprecated && field.searchable; })
            .sortBy(function(field) {return field.string;})
            .value();
        this.attrs = {_: _, fields: this.fields, selected: null};
        this.value = null;
    },
    start: function () {
        return this._super().done(this.proxy('changed'));
    },
    changed: function() {
        var nval = this.$(".searchview_extended_prop_field").val();
        if(this.attrs.selected === null || this.attrs.selected === undefined || nval != this.attrs.selected.name) {
            this.select_field(_.detect(this.fields, function(x) {return x.name == nval;}));
        }
    },
    operator_changed: function (e) {
        var $value = this.$('.searchview_extended_prop_value');
        switch ($(e.target).val()) {
        case '∃':
        case '∄':
            $value.hide();
            break;
        default:
            $value.show();
        }
    },
    /**
     * Selects the provided field object
     *
     * @param field a field descriptor object (as returned by fields_get, augmented by the field name)
     */
    select_field: function(field) {
        var self = this;
        if(this.attrs.selected !== null && this.attrs.selected !== undefined) {
            this.value.destroy();
            this.value = null;
            this.$('.searchview_extended_prop_op').html('');
        }
        this.attrs.selected = field;
        if(field === null || field === undefined) {
            return;
        }

        var type = field.type;
        var Field = instance.web.search.custom_filters.get_object(type);
        if(!Field) {
            Field = instance.web.search.custom_filters.get_object("char");
        }
        this.value = new Field(this, field);
        _.each(this.value.operators, function(operator) {
            $('<option>', {value: operator.value})
                .text(String(operator.text))
                .appendTo(self.$('.searchview_extended_prop_op'));
        });
        var $value_loc = this.$('.searchview_extended_prop_value').show().empty();
        this.value.appendTo($value_loc);

    },
    get_filter: function () {
        if (this.attrs.selected === null || this.attrs.selected === undefined)
            return null;
        var field = this.attrs.selected,
            op_select = this.$('.searchview_extended_prop_op')[0],
            operator = op_select.options[op_select.selectedIndex];

        return {
            attrs: {
                domain: [this.value.get_domain(field, operator)],
                string: this.value.get_label(field, operator),
            },
            children: [],
            tag: 'filter',
        };
    },
});

instance.web.search.ExtendedSearchProposition.Field = instance.web.Widget.extend({
    init: function (parent, field) {
        this._super(parent);
        this.field = field;
    },
    get_label: function (field, operator) {
        var format;
        switch (operator.value) {
        case '∃': case '∄': format = _t('%(field)s %(operator)s'); break;
        default: format = _t('%(field)s %(operator)s "%(value)s"'); break;
        }
        return this.format_label(format, field, operator);
    },
    format_label: function (format, field, operator) {
        return _.str.sprintf(format, {
            field: field.string,
            // According to spec, HTMLOptionElement#label should return
            // HTMLOptionElement#text when not defined/empty, but it does
            // not in older Webkit (between Safari 5.1.5 and Chrome 17) and
            // Gecko (pre Firefox 7) browsers, so we need a manual fallback
            // for those
            operator: operator.label || operator.text,
            value: this
        });
    },
    get_domain: function (field, operator) {
        switch (operator.value) {
        case '∃': return this.make_domain(field.name, '!=', false);
        case '∄': return this.make_domain(field.name, '=', false);
        default: return this.make_domain(
            field.name, operator.value, this.get_value());
        }
    },
    make_domain: function (field, operator, value) {
        return [field, operator, value];
    },
    /**
     * Returns a human-readable version of the value, in case the "logical"
     * and the "semantic" values of a field differ (as for selection fields,
     * for instance).
     *
     * The default implementation simply returns the value itself.
     *
     * @return {String} human-readable version of the value
     */
    toString: function () {
        return this.get_value();
    }
});
instance.web.search.ExtendedSearchProposition.Char = instance.web.search.ExtendedSearchProposition.Field.extend({
    template: 'SearchView.extended_search.proposition.char',
    operators: [
        {value: "ilike", text: _lt("contains")},
        {value: "not ilike", text: _lt("doesn't contain")},
        {value: "=", text: _lt("is equal to")},
        {value: "!=", text: _lt("is not equal to")},
        {value: "∃", text: _lt("is set")},
        {value: "∄", text: _lt("is not set")}
    ],
    get_value: function() {
        return this.$el.val();
    }
});
instance.web.search.ExtendedSearchProposition.DateTime = instance.web.search.ExtendedSearchProposition.Field.extend({
    template: 'SearchView.extended_search.proposition.empty',
    operators: [
        {value: "=", text: _lt("is equal to")},
        {value: "!=", text: _lt("is not equal to")},
        {value: ">", text: _lt("greater than")},
        {value: "<", text: _lt("less than")},
        {value: ">=", text: _lt("greater or equal than")},
        {value: "<=", text: _lt("less or equal than")},
        {value: "∃", text: _lt("is set")},
        {value: "∄", text: _lt("is not set")}
    ],
    /**
     * Date widgets live in view_form which is not yet loaded when this is
     * initialized -_-
     */
    widget: function () { return instance.web.DateTimeWidget; },
    get_value: function() {
        return this.datewidget.get_value();
    },
    toString: function () {
        return instance.web.format_value(this.get_value(), { type:"datetime" });
    },
    start: function() {
        var ready = this._super();
        this.datewidget = new (this.widget())(this);
        this.datewidget.appendTo(this.$el);
        return ready;
    }
});
instance.web.search.ExtendedSearchProposition.Date = instance.web.search.ExtendedSearchProposition.DateTime.extend({
    widget: function () { return instance.web.DateWidget; },
    toString: function () {
        return instance.web.format_value(this.get_value(), { type:"date" });
    }
});
instance.web.search.ExtendedSearchProposition.Integer = instance.web.search.ExtendedSearchProposition.Field.extend({
    template: 'SearchView.extended_search.proposition.integer',
    operators: [
        {value: "=", text: _lt("is equal to")},
        {value: "!=", text: _lt("is not equal to")},
        {value: ">", text: _lt("greater than")},
        {value: "<", text: _lt("less than")},
        {value: ">=", text: _lt("greater or equal than")},
        {value: "<=", text: _lt("less or equal than")},
        {value: "∃", text: _lt("is set")},
        {value: "∄", text: _lt("is not set")}
    ],
    toString: function () {
        return this.$el.val();
    },
    get_value: function() {
        try {
            var val =this.$el.val();
            return instance.web.parse_value(val === "" ? 0 : val, {'widget': 'integer'});
        } catch (e) {
            return "";
        }
    }
});
instance.web.search.ExtendedSearchProposition.Id = instance.web.search.ExtendedSearchProposition.Integer.extend({
    operators: [{value: "=", text: _lt("is")}]
});
instance.web.search.ExtendedSearchProposition.Float = instance.web.search.ExtendedSearchProposition.Field.extend({
    template: 'SearchView.extended_search.proposition.float',
    operators: [
        {value: "=", text: _lt("is equal to")},
        {value: "!=", text: _lt("is not equal to")},
        {value: ">", text: _lt("greater than")},
        {value: "<", text: _lt("less than")},
        {value: ">=", text: _lt("greater or equal than")},
        {value: "<=", text: _lt("less or equal than")},
        {value: "∃", text: _lt("is set")},
        {value: "∄", text: _lt("is not set")}
    ],
    toString: function () {
        return this.$el.val();
    },
    get_value: function() {
        try {
            var val =this.$el.val();
            return instance.web.parse_value(val === "" ? 0.0 : val, {'widget': 'float'});
        } catch (e) {
            return "";
        }
    }
});
instance.web.search.ExtendedSearchProposition.Selection = instance.web.search.ExtendedSearchProposition.Field.extend({
    template: 'SearchView.extended_search.proposition.selection',
    operators: [
        {value: "=", text: _lt("is")},
        {value: "!=", text: _lt("is not")},
        {value: "∃", text: _lt("is set")},
        {value: "∄", text: _lt("is not set")}
    ],
    toString: function () {
        var select = this.$el[0];
        var option = select.options[select.selectedIndex];
        return option.label || option.text;
    },
    get_value: function() {
        return this.$el.val();
    }
});
instance.web.search.ExtendedSearchProposition.Boolean = instance.web.search.ExtendedSearchProposition.Field.extend({
    template: 'SearchView.extended_search.proposition.empty',
    operators: [
        {value: "=", text: _lt("is true")},
        {value: "!=", text: _lt("is false")}
    ],
    get_label: function (field, operator) {
        return this.format_label(
            _t('%(field)s %(operator)s'), field, operator);
    },
    get_value: function() {
        return true;
    }
});

instance.web.search.custom_filters = new instance.web.Registry({
    'char': 'instance.web.search.ExtendedSearchProposition.Char',
    'text': 'instance.web.search.ExtendedSearchProposition.Char',
    'one2many': 'instance.web.search.ExtendedSearchProposition.Char',
    'many2one': 'instance.web.search.ExtendedSearchProposition.Char',
    'many2many': 'instance.web.search.ExtendedSearchProposition.Char',

    'datetime': 'instance.web.search.ExtendedSearchProposition.DateTime',
    'date': 'instance.web.search.ExtendedSearchProposition.Date',
    'integer': 'instance.web.search.ExtendedSearchProposition.Integer',
    'float': 'instance.web.search.ExtendedSearchProposition.Float',
    'boolean': 'instance.web.search.ExtendedSearchProposition.Boolean',
    'selection': 'instance.web.search.ExtendedSearchProposition.Selection',

    'id': 'instance.web.search.ExtendedSearchProposition.Id'
});

instance.web.search.AutoComplete = instance.web.Widget.extend({
    template: "SearchView.autocomplete",

    // Parameters for autocomplete constructor:
    //
    // parent: this is used to detect keyboard events
    //
    // options.source: function ({term:query}, callback).  This function will be called to
    //      obtain the search results corresponding to the query string.  It is assumed that
    //      options.source will call callback with the results.
    // options.delay: delay in millisecond before calling source.  Useful if you don't want
    //      to make too many rpc calls
    // options.select: function (ev, {item: {facet:facet}}).  Autocomplete widget will call
    //      that function when a selection is made by the user
    // options.get_search_string: function ().  This function will be called by autocomplete
    //      to obtain the current search string.
    init: function (parent, options) {
        this._super(parent);
        this.$input = parent.$el;
        this.source = options.source;
        this.delay = options.delay;
        this.select = options.select,
        this.get_search_string = options.get_search_string;

        this.current_result = null;

        this.searching = true;
        this.search_string = null;
        this.current_search = null;
    },
    start: function () {
        var self = this;
        this.$input.on('keyup', function (ev) {
            if (ev.which === $.ui.keyCode.RIGHT) {
                self.searching = true;
                ev.preventDefault();
                return;
            }
            // ENTER is caugth at KeyUp rather than KeyDown to avoid firing
            // before all regular keystrokes have been processed
            if (ev.which === $.ui.keyCode.ENTER) {
                if (self.current_result && self.get_search_string().length) {
                    self.select_item(ev);
                }
                return;
            }
            if (!self.searching) {
                self.searching = true;
                return;
            }
            self.search_string = self.get_search_string();
            if (self.search_string.length) {
                var search_string = self.search_string;
                setTimeout(function () { self.initiate_search(search_string);}, self.delay);
            } else {
                self.close();
            }
        });
        this.$input.on('keydown', function (ev) {
            switch (ev.which) {
                // TAB and direction keys are handled at KeyDown because KeyUp
                // is not guaranteed to fire.
                // See e.g. https://github.com/aef-/jquery.masterblaster/issues/13
                case $.ui.keyCode.TAB:
                    if (self.current_result && self.get_search_string().length) {
                        self.select_item(ev);
                    }
                    break;
                case $.ui.keyCode.DOWN:
                    self.move('down');
                    self.searching = false;
                    ev.preventDefault();
                    break;
                case $.ui.keyCode.UP:
                    self.move('up');
                    self.searching = false;
                    ev.preventDefault();
                    break;
                case $.ui.keyCode.RIGHT:
                    self.searching = false;
                    var current = self.current_result
                    if (current && current.expand && !current.expanded) {
                        self.expand();
                        self.searching = true;
                    }
                    ev.preventDefault();
                    break;
                case $.ui.keyCode.ESCAPE:
                    self.close();
                    self.searching = false;
                    break;
            }
        });
    },
    initiate_search: function (query) {
        if (query === this.search_string && query !== this.current_search) {
            this.search(query);
        }
    },
    search: function (query) {
        var self = this;
        this.current_search = query;
        this.source({term:query}, function (results) {
            if (results.length) {
                self.render_search_results(results);
                self.focus_element(self.$('li:first-child'));
            } else {
                self.close();
            }
        });
    },
    render_search_results: function (results) {
        var self = this;
        var $list = this.$('ul');
        $list.empty();
        var render_separator = false;
        results.forEach(function (result) {
            if (result.is_separator) {
                if (render_separator)
                    $list.append($('<li>').addClass('oe-separator'));
                render_separator = false;
            } else {
                var $item = self.make_list_item(result).appendTo($list);
                result.$el = $item;
                render_separator = true;
            }
        });
        this.show();
    },
    make_list_item: function (result) {
        var self = this;
        var $li = $('<li>')
            .hover(function (ev) {self.focus_element($li);})
            .mousedown(function (ev) {
                if (ev.button === 0) { // left button
                    self.select(ev, {item: {facet: result.facet}});
                    self.close();
                } else {
                    ev.preventDefault();
                }
            })
            .data('result', result);
        if (result.expand) {
            var $expand = $('<span class="oe-expand">').text('▶').appendTo($li);
            $expand.mousedown(function (ev) {
                ev.preventDefault();
                ev.stopPropagation();
                if (result.expanded)
                    self.fold();
                else
                    self.expand();
            });
            result.expanded = false;
        }
        if (result.indent) $li.addClass('oe-indent');
        $li.append($('<span>').html(result.label));
        return $li;
    },
    expand: function () {
        var self = this;
        this.current_result.expand(this.get_search_string()).then(function (results) {
            (results || [{label: '(no result)'}]).reverse().forEach(function (result) {
                result.indent = true;
                var $li = self.make_list_item(result);
                self.current_result.$el.after($li);
            });
            self.current_result.expanded = true;
            self.current_result.$el.find('span.oe-expand').html('▼');
        });
    },
    fold: function () {
        var $next = this.current_result.$el.next();
        while ($next.hasClass('oe-indent')) {
            $next.remove();
            $next = this.current_result.$el.next();
        }
        this.current_result.expanded = false;
        this.current_result.$el.find('span.oe-expand').html('▶');
    },
    focus_element: function ($li) {
        this.$('li').removeClass('oe-selection-focus');
        $li.addClass('oe-selection-focus');
        this.current_result = $li.data('result');
    },
    select_item: function (ev) {
        if (this.current_result.facet) {
            this.select(ev, {item: {facet: this.current_result.facet}});
            this.close();
        }
    },
    show: function () {
        this.$el.show();
    },
    close: function () {
        this.current_search = null;
        this.search_string = null;
        this.searching = true;
        this.$el.hide();
    },
    move: function (direction) {
        var $next;
        if (direction === 'down') {
            $next = this.$('li.oe-selection-focus').nextAll(':not(.oe-separator)').first();
            if (!$next.length) $next = this.$('li:first-child');
        } else {
            $next = this.$('li.oe-selection-focus').prevAll(':not(.oe-separator)').first();
            if (!$next.length) $next = this.$('li:not(.oe-separator)').last();
        }
        this.focus_element($next);
    },
    is_expandable: function () {
        return !!this.$('.oe-selection-focus .oe-expand').length;
    },
});

})();

// vim:et fdc=0 fdl=0 foldnestmax=3 fdm=syntax:<|MERGE_RESOLUTION|>--- conflicted
+++ resolved
@@ -682,282 +682,9 @@
             input_to_focus.$el.focus();
         });
     },
-<<<<<<< HEAD
     childFocused: function () {
         this.$el.addClass('active');
-=======
-
-    search_view_loaded: function(data) {
-        var self = this;
-        this.fields_view = data;
         this.view_id = this.view_id || data.view_id;
-        if (data.type !== 'search' ||
-            data.arch.tag !== 'search') {
-                throw new Error(_.str.sprintf(
-                    "Got non-search view after asking for a search view: type %s, arch root %s",
-                    data.type, data.arch.tag));
-        }
-
-        return this.drawer_ready
-            .then(this.proxy('setup_default_query'))
-            .then(function () { 
-                self.trigger("search_view_loaded", data);
-                self.ready.resolve();
-            });
-    },
-    setup_default_query: function () {
-        // Hacky implementation of CustomFilters#facet_for_defaults ensure
-        // CustomFilters will be ready (and CustomFilters#filters will be
-        // correctly filled) by the time this method executes.
-        var custom_filters = this.drawer.custom_filters.filters;
-        if (!this.options.disable_custom_filters && !_(custom_filters).isEmpty()) {
-            // Check for any is_default custom filter
-            var personal_filter = _(custom_filters).find(function (filter) {
-                return filter.user_id && filter.is_default;
-            });
-            if (personal_filter) {
-                this.drawer.custom_filters.toggle_filter(personal_filter, true);
-                return;
-            }
-
-            var global_filter = _(custom_filters).find(function (filter) {
-                return !filter.user_id && filter.is_default;
-            });
-            if (global_filter) {
-                this.drawer.custom_filters.toggle_filter(global_filter, true);
-                return;
-            }
-        }
-        // No custom filter, or no is_default custom filter, apply view defaults
-        this.query.reset(_(arguments).compact(), {preventSearch: true});
-    },
-    /**
-     * Extract search data from the view's facets.
-     *
-     * Result is an object with 4 (own) properties:
-     *
-     * errors
-     *     An array of any error generated during data validation and
-     *     extraction, contains the validation error objects
-     * domains
-     *     Array of domains
-     * contexts
-     *     Array of contexts
-     * groupbys
-     *     Array of domains, in groupby order rather than view order
-     *
-     * @return {Object}
-     */
-    build_search_data: function () {
-        var domains = [], contexts = [], groupbys = [], errors = [];
-
-        this.query.each(function (facet) {
-            var field = facet.get('field');
-            try {
-                var domain = field.get_domain(facet);
-                if (domain) {
-                    domains.push(domain);
-                }
-                var context = field.get_context(facet);
-                if (context) {
-                    contexts.push(context);
-                }
-                var group_by = field.get_groupby(facet);
-                if (group_by) {
-                    groupbys.push.apply(groupbys, group_by);
-                }
-            } catch (e) {
-                if (e instanceof instance.web.search.Invalid) {
-                    errors.push(e);
-                } else {
-                    throw e;
-                }
-            }
-        });
-        return {
-            domains: domains,
-            contexts: contexts,
-            groupbys: groupbys,
-            errors: errors
-        };
-    }, 
-    /**
-     * Performs the search view collection of widget data.
-     *
-     * If the collection went well (all fields are valid), then triggers
-     * :js:func:`instance.web.SearchView.on_search`.
-     *
-     * If at least one field failed its validation, triggers
-     * :js:func:`instance.web.SearchView.on_invalid` instead.
-     *
-     * @param [_query]
-     * @param {Object} [options]
-     */
-    do_search: function (_query, options) {
-        if (options && options.preventSearch) {
-            return;
-        }
-        var search = this.build_search_data();
-        if (!_.isEmpty(search.errors)) {
-            this.on_invalid(search.errors);
-            return;
-        }
-        this.trigger('search_data', search.domains, search.contexts, search.groupbys);
-    },
-    /**
-     * Triggered after the SearchView has collected all relevant domains and
-     * contexts.
-     *
-     * It is provided with an Array of domains and an Array of contexts, which
-     * may or may not be evaluated (each item can be either a valid domain or
-     * context, or a string to evaluate in order in the sequence)
-     *
-     * It is also passed an array of contexts used for group_by (they are in
-     * the correct order for group_by evaluation, which contexts may not be)
-     *
-     * @event
-     * @param {Array} domains an array of literal domains or domain references
-     * @param {Array} contexts an array of literal contexts or context refs
-     * @param {Array} groupbys ordered contexts which may or may not have group_by keys
-     */
-    /**
-     * Triggered after a validation error in the SearchView fields.
-     *
-     * Error objects have three keys:
-     * * ``field`` is the name of the invalid field
-     * * ``value`` is the invalid value
-     * * ``message`` is the (in)validation message provided by the field
-     *
-     * @event
-     * @param {Array} errors a never-empty array of error objects
-     */
-    on_invalid: function (errors) {
-        this.do_notify(_t("Invalid Search"), _t("triggered from search view"));
-        this.trigger('invalid_search', errors);
-    },
-
-    // The method appendTo is overwrited to be able to insert the drawer anywhere
-    appendTo: function ($searchview_parent, $searchview_drawer_node) {
-        var $searchview_drawer_node = $searchview_drawer_node || $searchview_parent;
-
-        return $.when(
-            this._super($searchview_parent),
-            this.drawer.appendTo($searchview_drawer_node)
-        );
-    },
-
-    destroy: function () {
-        this.drawer.destroy();
-        this.getParent().destroy.call(this);
-    }
-});
-
-instance.web.SearchViewDrawer = instance.web.Widget.extend({
-    template: "SearchViewDrawer",
-
-    init: function(parent, searchview) {
-        this._super(parent);
-        this.searchview = searchview;
-        this.searchview.set_drawer(this);
-        this.ready = searchview.drawer_ready;
-        this.controls = [];
-        this.inputs = [];
-    },
-
-    toggle: function (visibility) {
-        this.$el.toggle(visibility);
-        var $view_manager_body = this.$el.closest('.oe_view_manager_body');
-        if ($view_manager_body.length) {
-            $view_manager_body.scrollTop(0);
-        }
-    },
-
-    start: function() {
-        var self = this;
-        if (this.searchview.headless) return $.when(this._super(), this.searchview.ready);
-        var filters_ready = this.searchview.fields_view_get
-                                .then(this.proxy('prepare_filters'));
-        return $.when(this._super(), filters_ready).then(function () {
-            var defaults = arguments[1][0];
-            self.ready.resolve.apply(null, defaults);
-        });
-    },
-    prepare_filters: function (data) {
-        this.make_widgets(
-            data['arch'].children,
-            data.fields);
-
-        this.add_common_inputs();
-
-        // build drawer
-        var in_drawer = this.select_for_drawer();
-
-        var $first_col = this.$(".col-md-7"),
-            $snd_col = this.$(".col-md-5");
-
-        var add_custom_filters = in_drawer[0].appendTo($first_col),
-            add_filters = in_drawer[1].appendTo($first_col),
-            add_rest = $.when.apply(null, _(in_drawer.slice(2)).invoke('appendTo', $snd_col)),
-            defaults_fetched = $.when.apply(null, _(this.inputs).invoke(
-                'facet_for_defaults', this.searchview.defaults));
-
-        return $.when(defaults_fetched, add_custom_filters, add_filters, add_rest);
-    },
-    /**
-     * Sets up thingie where all the mess is put?
-     */
-    select_for_drawer: function () {
-        return _(this.inputs).filter(function (input) {
-            return input.in_drawer();
-        });
-    },
-
-    /**
-     * Builds a list of widget rows (each row is an array of widgets)
-     *
-     * @param {Array} items a list of nodes to convert to widgets
-     * @param {Object} fields a mapping of field names to (ORM) field attributes
-     * @param {Object} [group] group to put the new controls in
-     */
-    make_widgets: function (items, fields, group) {
-        if (!group) {
-            group = new instance.web.search.Group(
-                this, 'q', {attrs: {string: _t("Filters")}});
-        }
-        var self = this;
-        var filters = [];
-        _.each(items, function (item) {
-            if (filters.length && item.tag !== 'filter') {
-                group.push(new instance.web.search.FilterGroup(filters, group));
-                filters = [];
-            }
-
-            switch (item.tag) {
-            case 'separator': case 'newline':
-                break;
-            case 'filter':
-                filters.push(new instance.web.search.Filter(item, group));
-                break;
-            case 'group':
-                self.add_separator();
-                self.make_widgets(item.children, fields,
-                    new instance.web.search.Group(group, 'w', item));
-                self.add_separator();
-                break;
-            case 'field':
-                var field = this.make_field(
-                    item, fields[item['attrs'].name], group);
-                group.push(field);
-                // filters
-                self.make_widgets(item.children, fields, group);
-                break;
-            }
-        }, this);
-
-        if (filters.length) {
-            group.push(new instance.web.search.FilterGroup(filters, this));
-        }
->>>>>>> 591e329b
     },
     childBlurred: function () {
         this.$el.val('').removeClass('active').trigger('blur');
