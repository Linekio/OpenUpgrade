openerp.web.search = function(instance) {
var QWeb = instance.web.qweb,
      _t =  instance.web._t,
     _lt = instance.web._lt;
_.mixin({
    sum: function (obj) { return _.reduce(obj, function (a, b) { return a + b; }, 0); }
});

/** @namespace */
var my = instance.web.search = {};

var B = Backbone;
my.FacetValue = B.Model.extend({

});
my.FacetValues = B.Collection.extend({
    model: my.FacetValue
});
my.Facet = B.Model.extend({
    initialize: function (attrs) {
        var values = attrs.values;
        delete attrs.values;

        B.Model.prototype.initialize.apply(this, arguments);

        this.values = new my.FacetValues(values || []);
        this.values.on('add remove change reset', function () {
            this.trigger('change', this);
        }, this);
    },
    get: function (key) {
        if (key !== 'values') {
            return B.Model.prototype.get.call(this, key);
        }
        return this.values.toJSON();
    },
    set: function (key, value) {
        if (key !== 'values') {
            return B.Model.prototype.set.call(this, key, value);
        }
        this.values.reset(value);
    },
    toJSON: function () {
        var out = {};
        var attrs = this.attributes;
        for(var att in attrs) {
            if (!attrs.hasOwnProperty(att) || att === 'field') {
                continue;
            }
            out[att] = attrs[att];
        }
        out.values = this.values.toJSON();
        return out;
    }
});
my.SearchQuery = B.Collection.extend({
    model: my.Facet,
    initialize: function () {
        B.Collection.prototype.initialize.apply(
            this, arguments);
        this.on('change', function (facet) {
            if(!facet.values.isEmpty()) { return; }

            this.remove(facet);
        }, this);
    },
    add: function (values, options) {
        options || (options = {});
        if (!(values instanceof Array)) {
            values = [values];
        }

        _(values).each(function (value) {
            var model = this._prepareModel(value, options);
            var previous = this.detect(function (facet) {
                return facet.get('category') === model.get('category')
                    && facet.get('field') === model.get('field');
            });
            if (previous) {
                previous.values.add(model.get('values'));
                return;
            }
            B.Collection.prototype.add.call(this, model, options);
        }, this);
        return this;
    },
    toggle: function (value, options) {
        options || (options = {});

        var facet = this.detect(function (facet) {
            return facet.get('category') === value.category
                && facet.get('field') === value.field;
        });
        if (!facet) {
            return this.add(value, options);
        }

        var changed = false;
        _(value.values).each(function (val) {
            var already_value = facet.values.detect(function (v) {
                return v.get('value') === val.value
                    && v.get('label') === val.label;
            });
            // toggle value
            if (already_value) {
                facet.values.remove(already_value, {silent: true});
            } else {
                facet.values.add(val, {silent: true});
            }
            changed = true;
        });
        // "Commit" changes to values array as a single call, so observers of
        // change event don't get misled by intermediate incomplete toggling
        // states
        facet.trigger('change', facet);
        return this;
    }
});

function assert(condition, message) {
    if(!condition) {
        throw new Error(message);
    }
}
my.InputView = instance.web.Widget.extend({
    template: 'SearchView.InputView',
    start: function () {
        var p = this._super.apply(this, arguments);
        this.$el.on('focus', this.proxy('onFocus'));
        this.$el.on('blur', this.proxy('onBlur'));
        this.$el.on('keydown', this.proxy('onKeydown'));
        return p;
    },
    onFocus: function () {
        this.trigger('focused', this);
    },
    onBlur: function () {
        this.$el.text('');
        this.trigger('blurred', this);
    },
    getSelection: function () {
        // get Text node
        var root = this.$el[0].childNodes[0];
        if (!root || !root.textContent) {
            // if input does not have a child node, or the child node is an
            // empty string, then the selection can only be (0, 0)
            return {start: 0, end: 0};
        }
        if (window.getSelection) {
            var domRange = window.getSelection().getRangeAt(0);
            assert(domRange.startContainer === root,
                   "selection should be in the input view");
            assert(domRange.endContainer === root,
                   "selection should be in the input view");
            return {
                start: domRange.startOffset,
                end: domRange.endOffset
            }
        } else if (document.selection) {
            var ieRange = document.selection.createRange();
            var rangeParent = ieRange.parentElement();
            assert(rangeParent === root,
                   "selection should be in the input view");
            var offsetRange = document.body.createTextRange();
            offsetRange = offsetRange.moveToElementText(rangeParent);
            offsetRange.setEndPoint("EndToStart", ieRange);
            var start = offsetRange.text.length;
            return {
                start: start,
                end: start + ieRange.text.length
            }
        }
        throw new Error("Could not get caret position");
    },
    onKeydown: function (e) {
        var sel;
        switch (e.which) {
        // Do not insert newline, but let it bubble so searchview can use it
        case $.ui.keyCode.ENTER:
            e.preventDefault();
            break;

        // FIXME: may forget content if non-empty but caret at index 0, ok?
        case $.ui.keyCode.BACKSPACE:
            sel = this.getSelection();
            if (sel.start === 0 && sel.start === sel.end) {
                e.preventDefault();
                var preceding = this.getParent().siblingSubview(this, -1);
                if (preceding && (preceding instanceof my.FacetView)) {
                    preceding.model.destroy();
                }
            }
            break;

        // let left/right events propagate to view if caret is at input border
        // and not a selection
        case $.ui.keyCode.LEFT:
            sel = this.getSelection();
            if (sel.start !== 0 || sel.start !== sel.end) {
                e.stopPropagation();
            }
            break;
        case $.ui.keyCode.RIGHT:
            sel = this.getSelection();
            var len = this.$el.text().length;
            if (sel.start !== len || sel.start !== sel.end) {
                e.stopPropagation();
            }
            break;
        }
    }
});
my.FacetView = instance.web.Widget.extend({
    template: 'SearchView.FacetView',
    init: function (parent, model) {
        this._super(parent);
        this.model = model;
        this.model.on('change', this.model_changed, this);
    },
    destroy: function () {
        this.model.off('change', this.model_changed, this);
        this._super();
    },
    start: function () {
        var self = this;
        this.$el.on('focus', function () { self.trigger('focused', self); });
        this.$el.on('blur', function () { self.trigger('blurred', self); });
        this.$el.on('click', function (e) {
            if ($(e.target).is('.oe_facet_remove')) {
                self.model.destroy();
                return false;
            }
            self.$el.focus();
            e.stopPropagation();
        });
        this.$el.on('keydown', function (e) {
            var keys = $.ui.keyCode;
            switch (e.which) {
            case keys.BACKSPACE:
            case keys.DELETE:
                self.model.destroy();
                return false;
            }
        });
        var $e = self.$el.find('> span:last-child');
        var q = $.when(this._super());
        return q.pipe(function () {
            var values = self.model.values.map(function (value) {
                return new my.FacetValueView(self, value).appendTo($e);
            });

            return $.when.apply(null, values);
        });
    },
    model_changed: function () {
        this.$el.text(this.$el.text() + '*');
    }
});
my.FacetValueView = instance.web.Widget.extend({
    template: 'SearchView.FacetView.Value',
    init: function (parent, model) {
        this._super(parent);
        this.model = model;
        this.model.on('change', this.model_changed, this);
    },
    destroy: function () {
        this.model.off('change', this.model_changed, this);
        this._super();
    },
    model_changed: function () {
        this.$el.text(this.$el.text() + '*');
    }
});

instance.web.SearchView = instance.web.Widget.extend(/** @lends instance.web.SearchView# */{
    template: "SearchView",
    /**
     * @constructs instance.web.SearchView
     * @extends instance.web.Widget
     *
     * @param parent
     * @param dataset
     * @param view_id
     * @param defaults
     * @param hidden
     */
    init: function(parent, dataset, view_id, defaults, hidden) {
        this._super(parent);
        this.dataset = dataset;
        this.model = dataset.model;
        this.view_id = view_id;

        this.defaults = defaults || {};
        this.has_defaults = !_.isEmpty(this.defaults);

        this.inputs = [];
        this.controls = {};

        this.hidden = !!hidden;
        this.headless = this.hidden && !this.has_defaults;

        this.input_subviews = [];

        this.ready = $.Deferred();
    },
    start: function() {
        var self = this;
        var p = this._super();

        this.setup_global_completion();
        this.query = new my.SearchQuery()
                .on('add change reset remove', this.proxy('do_search'))
                .on('add change reset remove', this.proxy('renderFacets'));

        if (this.hidden) {
            this.$el.hide();
        }
        if (this.headless) {
            this.ready.resolve();
        } else {
            var load_view = this.rpc("/web/searchview/load", {
                model: this.model,
                view_id: this.view_id,
                context: this.dataset.get_context() });

            $.when(load_view)
                .pipe(this.on_loaded)
                .fail(function () {
                    self.ready.reject.apply(null, arguments);
                });
        }

        // Launch a search on clicking the oe_searchview_search button
        this.$el.on('click', 'button.oe_searchview_search', function (e) {
            e.stopImmediatePropagation();
            self.do_search();
        });

        this.$el.on('keydown',
                '.oe_searchview_input, .oe_searchview_facet', function (e) {
            switch(e.which) {
            case $.ui.keyCode.LEFT:
                self.focusPreceding(this);
                e.preventDefault();
                break;
            case $.ui.keyCode.RIGHT:
                self.focusFollowing(this);
                e.preventDefault();
                break;
            }
        });

        this.$el.on('click', '.oe_searchview_clear', function (e) {
            e.stopImmediatePropagation();
            self.query.reset();
        });
        this.$el.on('click', '.oe_searchview_unfold_drawer', function (e) {
            e.stopImmediatePropagation();
            self.$el.toggleClass('oe_searchview_open_drawer');
        });
        instance.web.bus.on('click', this, function(ev) {
            if ($(ev.target).parents('.oe_searchview').length === 0) {
                self.$el.removeClass('oe_searchview_open_drawer');
            }
        });
        // Focus last input if the view itself is clicked (empty section of
        // facets element)
        this.$el.on('click', function (e) {
            if (e.target === self.$el.find('.oe_searchview_facets')[0]) {
                self.$el.find('.oe_searchview_input:last').focus();
            }
        });
        // when the completion list opens/refreshes, automatically select the
        // first completion item so if the user just hits [RETURN] or [TAB] it
        // automatically selects it
        this.$el.on('autocompleteopen', function () {
            var menu = self.$el.data('autocomplete').menu;
            menu.activate(
                $.Event({ type: "mouseenter" }),
                menu.element.children().first());
        });

        return $.when(p, this.ready);
    },
    show: function () {
        this.$el.show();
    },
    hide: function () {
        this.$el.hide();
    },

    subviewForRoot: function (subview_root) {
        return _(this.input_subviews).detect(function (subview) {
            return subview.$el[0] === subview_root;
        });
    },
    siblingSubview: function (subview, direction, wrap_around) {
        var index = _(this.input_subviews).indexOf(subview) + direction;
        if (wrap_around && index < 0) {
            index = this.input_subviews.length - 1;
        } else if (wrap_around && index >= this.input_subviews.length) {
            index = 0;
        }
        return this.input_subviews[index];
    },
    focusPreceding: function (subview_root) {
        return this.siblingSubview(
            this.subviewForRoot(subview_root), -1, true)
                .$el.focus();
    },
    focusFollowing: function (subview_root) {
        return this.siblingSubview(
            this.subviewForRoot(subview_root), +1, true)
                .$el.focus();
    },

    /**
     * Sets up thingie where all the mess is put?
     */
    select_for_drawer: function () {
        return _(this.inputs).filter(function (input) {
            return input.in_drawer();
        });
    },
    /**
     * Sets up search view's view-wide auto-completion widget
     */
    setup_global_completion: function () {
        var self = this;

        // autocomplete only correctly handles being initialized on the actual
        // editable element (and only an element with a @value in 1.8 e.g.
        // input or textarea), cheat by setting val() on $el
        this.$el.on('keydown', function () {
            // keydown is triggered *before* the element's value is set, so
            // delay this. Pray that setTimeout are executed in FIFO (if they
            // have the same delay) as autocomplete uses the exact same trick.
            // FIXME: brittle as fuck
            setTimeout(function () {
                self.$el.val(self.currentInputValue());
            }, 0);

        });

        this.$el.autocomplete({
            source: this.proxy('complete_global_search'),
            select: this.proxy('select_completion'),
            focus: function (e) { e.preventDefault(); },
            html: true,
            minLength: 1,
            delay: 0
        }).data('autocomplete')._renderItem = function (ul, item) {
            // item of completion list
            var $item = $( "<li></li>" )
                .data( "item.autocomplete", item )
                .appendTo( ul );

            if (item.facet !== undefined) {
                // regular completion item
                return $item.append(
                    (item.label)
                        ? $('<a>').html(item.label)
                        : $('<a>').text(item.value));
            }
            return $item.text(item.label)
                .css({
                    borderTop: '1px solid #cccccc',
                    margin: 0,
                    padding: 0,
                    zoom: 1,
                    'float': 'left',
                    clear: 'left',
                    width: '100%'
                });
        };
    },
    /**
     * Gets value out of the currently focused "input" (a
     * div[contenteditable].oe_searchview_input)
     */
    currentInputValue: function () {
        return this.$el.find('div.oe_searchview_input:focus').text();
    },
    /**
     * Provide auto-completion result for req.term (an array to `resp`)
     *
     * @param {Object} req request to complete
     * @param {String} req.term searched term to complete
     * @param {Function} resp response callback
     */
    complete_global_search:  function (req, resp) {
        $.when.apply(null, _(this.inputs).chain()
            .invoke('complete', req.term)
            .value()).then(function () {
                resp(_(_(arguments).compact()).flatten(true));
        });
    },

    /**
     * Action to perform in case of selection: create a facet (model)
     * and add it to the search collection
     *
     * @param {Object} e selection event, preventDefault to avoid setting value on object
     * @param {Object} ui selection information
     * @param {Object} ui.item selected completion item
     */
    select_completion: function (e, ui) {
        e.preventDefault();

        var input_index = _(this.input_subviews).indexOf(
            this.subviewForRoot(
                this.$el.find('div.oe_searchview_input:focus')[0]));
        this.query.add(ui.item.facet, {at: input_index / 2});
    },
    childFocused: function () {
        this.$el.addClass('oe_focused');
    },
    childBlurred: function () {
        var val = this.$el.val();
        this.$el.val('');
        var complete = this.$el.data('autocomplete');
        if ((val && complete.term === undefined) || complete.previous !== undefined) {
            throw new Error("new jquery.ui version altering implementation" +
                            " details relied on");
        }
        delete complete.term;
        this.$el.removeClass('oe_focused')
                     .trigger('blur');
    },
    /**
     *
     * @param {openerp.web.search.SearchQuery | openerp.web.search.Facet} _1
     * @param {openerp.web.search.Facet} [_2]
     * @param {Object} [options]
     */
    renderFacets: function (_1, _2, options) {
        // _1: model if event=change, otherwise collection
        // _2: undefined if event=change, otherwise model
        var self = this;
        var started = [];
        var $e = this.$el.find('div.oe_searchview_facets');
        _.invoke(this.input_subviews, 'destroy');
        this.input_subviews = [];

        var i = new my.InputView(this);
        started.push(i.appendTo($e));
        this.input_subviews.push(i);
        this.query.each(function (facet) {
            var f = new my.FacetView(this, facet);
            started.push(f.appendTo($e));
            self.input_subviews.push(f);

            var i = new my.InputView(this);
            started.push(i.appendTo($e));
            self.input_subviews.push(i);
        }, this);
        _.each(this.input_subviews, function (childView) {
            childView.on('focused', self, self.proxy('childFocused'));
            childView.on('blurred', self, self.proxy('childBlurred'));
        });

        $.when.apply(null, started).then(function () {
            var input_to_focus;
            // options.at: facet inserted at given index, focus next input
            // otherwise just focus last input
            if (!options || typeof options.at !== 'number') {
                input_to_focus = _.last(self.input_subviews);
            } else {
                input_to_focus = self.input_subviews[(options.at + 1) * 2];
            }

            input_to_focus.$el.focus();
        });
    },

    /**
     * Builds a list of widget rows (each row is an array of widgets)
     *
     * @param {Array} items a list of nodes to convert to widgets
     * @param {Object} fields a mapping of field names to (ORM) field attributes
     * @param {String} [group_name] name of the group to put the new controls in
     */
    make_widgets: function (items, fields, group_name) {
        group_name = group_name || null;
        if (!(group_name in this.controls)) {
            this.controls[group_name] = [];
        }
        var self = this, group = this.controls[group_name];
        var filters = [];
        _.each(items, function (item) {
            if (filters.length && item.tag !== 'filter') {
                group.push(new instance.web.search.FilterGroup(filters, this));
                filters = [];
            }

            switch (item.tag) {
            case 'separator': case 'newline':
                break;
            case 'filter':
                filters.push(new instance.web.search.Filter(item, this));
                break;
            case 'group':
                self.make_widgets(item.children, fields, item.attrs.string);
                break;
            case 'field':
                group.push(this.make_field(item, fields[item['attrs'].name]));
                // filters
                self.make_widgets(item.children, fields, group_name);
                break;
            }
        }, this);

        if (filters.length) {
            group.push(new instance.web.search.FilterGroup(filters, this));
        }
    },
    /**
     * Creates a field for the provided field descriptor item (which comes
     * from fields_view_get)
     *
     * @param {Object} item fields_view_get node for the field
     * @param {Object} field fields_get result for the field
     * @returns instance.web.search.Field
     */
    make_field: function (item, field) {
        var obj = instance.web.search.fields.get_any( [item.attrs.widget, field.type]);
        if(obj) {
            return new (obj) (item, field, this);
        } else {
            console.group('Unknown field type ' + field.type);
            console.error('View node', item);
            console.info('View field', field);
            console.info('In view', this);
            console.groupEnd();
            return null;
        }
    },

    add_common_inputs: function() {
        // add Filters to this.inputs, need view.controls filled
        (new instance.web.search.Filters(this));
        // add custom filters to this.inputs
        (new instance.web.search.CustomFilters(this));
        // add Advanced to this.inputs
        (new instance.web.search.Advanced(this));
    },

    on_loaded: function(data) {
        var self = this;
        this.fields_view = data.fields_view;
        if (data.fields_view.type !== 'search' ||
            data.fields_view.arch.tag !== 'search') {
                throw new Error(_.str.sprintf(
                    "Got non-search view after asking for a search view: type %s, arch root %s",
                    data.fields_view.type, data.fields_view.arch.tag));
        }

        this.make_widgets(
            data.fields_view['arch'].children,
            data.fields_view.fields);

        this.add_common_inputs();

        // build drawer
        var drawer_started = $.when.apply(
            null, _(this.select_for_drawer()).invoke(
                'appendTo', this.$el.find('.oe_searchview_drawer')));
        
        // load defaults
        var defaults_fetched = $.when.apply(null, _(this.inputs).invoke(
            'facet_for_defaults', this.defaults)).then(function () {
                self.query.reset(_(arguments).compact(), {preventSearch: true});
            });

        return $.when(drawer_started, defaults_fetched)
            .then(function () { self.ready.resolve(); })
    },
    /**
     * Handle event when the user make a selection in the filters management select box.
     */
    on_filters_management: function(e) {
        var self = this;
        var select = this.$el.find(".oe_search-view-filters-management");
        var val = select.val();
        switch(val) {
        case 'advanced_filter':
            this.extended_search.on_activate();
            break;
        case '':
            this.do_clear();
        }
        if (val.slice(0, 4) == "get:") {
            val = val.slice(4);
            val = parseInt(val, 10);
            var filter = this.managed_filters[val];
            this.do_clear(false).then(_.bind(function() {
                select.val('get:' + val);

                var groupbys = [];
                var group_by = filter.context.group_by;
                if (group_by) {
                    groupbys = _.map(
                        group_by instanceof Array ? group_by : group_by.split(','),
                        function (el) { return { group_by: el }; });
                }
                this.filter_data = {
                    domains: [filter.domain],
                    contexts: [filter.context],
                    groupbys: groupbys
                };
                this.do_search();
            }, this));
        } else {
            select.val('');
        }
    },
    /**
     * Extract search data from the view's facets.
     *
     * Result is an object with 4 (own) properties:
     *
     * errors
     *     An array of any error generated during data validation and
     *     extraction, contains the validation error objects
     * domains
     *     Array of domains
     * contexts
     *     Array of contexts
     * groupbys
     *     Array of domains, in groupby order rather than view order
     *
     * @return {Object}
     */
    build_search_data: function () {
        var domains = [], contexts = [], groupbys = [], errors = [];

        this.query.each(function (facet) {
            var field = facet.get('field');
            try {
                var domain = field.get_domain(facet);
                if (domain) {
                    domains.push(domain);
                }
                var context = field.get_context(facet);
                if (context) {
                    contexts.push(context);
                }
                var group_by = field.get_groupby(facet);
                if (group_by) {
                    groupbys.push.apply(groupbys, group_by);
                }
            } catch (e) {
                if (e instanceof instance.web.search.Invalid) {
                    errors.push(e);
                } else {
                    throw e;
                }
            }
        });
        return {
            domains: domains,
            contexts: contexts,
            groupbys: groupbys,
            errors: errors
        };
    }, /**
     * Performs the search view collection of widget data.
     *
     * If the collection went well (all fields are valid), then triggers
     * :js:func:`instance.web.SearchView.on_search`.
     *
     * If at least one field failed its validation, triggers
     * :js:func:`instance.web.SearchView.on_invalid` instead.
     *
     * @param e jQuery event object coming from the "Search" button
     */
    do_search: function (_query, options) {
        if (options && options.preventSearch) {
            return;
        }
        var search = this.build_search_data();
        if (!_.isEmpty(search.errors)) {
            this.on_invalid(search.errors);
            return;
        }
        return this.on_search(search.domains, search.contexts, search.groupbys);
    },
    /**
     * Triggered after the SearchView has collected all relevant domains and
     * contexts.
     *
     * It is provided with an Array of domains and an Array of contexts, which
     * may or may not be evaluated (each item can be either a valid domain or
     * context, or a string to evaluate in order in the sequence)
     *
     * It is also passed an array of contexts used for group_by (they are in
     * the correct order for group_by evaluation, which contexts may not be)
     *
     * @event
     * @param {Array} domains an array of literal domains or domain references
     * @param {Array} contexts an array of literal contexts or context refs
     * @param {Array} groupbys ordered contexts which may or may not have group_by keys
     */
    on_search: function (domains, contexts, groupbys) {
    },
    /**
     * Triggered after a validation error in the SearchView fields.
     *
     * Error objects have three keys:
     * * ``field`` is the name of the invalid field
     * * ``value`` is the invalid value
     * * ``message`` is the (in)validation message provided by the field
     *
     * @event
     * @param {Array} errors a never-empty array of error objects
     */
    on_invalid: function (errors) {
        this.do_notify(_t("Invalid Search"), _t("triggered from search view"));
    }
});

/**
 * Registry of search fields, called by :js:class:`instance.web.SearchView` to
 * find and instantiate its field widgets.
 */
instance.web.search.fields = new instance.web.Registry({
    'char': 'instance.web.search.CharField',
    'text': 'instance.web.search.CharField',
    'boolean': 'instance.web.search.BooleanField',
    'integer': 'instance.web.search.IntegerField',
    'id': 'instance.web.search.IntegerField',
    'float': 'instance.web.search.FloatField',
    'selection': 'instance.web.search.SelectionField',
    'datetime': 'instance.web.search.DateTimeField',
    'date': 'instance.web.search.DateField',
    'many2one': 'instance.web.search.ManyToOneField',
    'many2many': 'instance.web.search.CharField',
    'one2many': 'instance.web.search.CharField'
});
instance.web.search.Invalid = instance.web.Class.extend( /** @lends instance.web.search.Invalid# */{
    /**
     * Exception thrown by search widgets when they hold invalid values,
     * which they can not return when asked.
     *
     * @constructs instance.web.search.Invalid
     * @extends instance.web.Class
     *
     * @param field the name of the field holding an invalid value
     * @param value the invalid value
     * @param message validation failure message
     */
    init: function (field, value, message) {
        this.field = field;
        this.value = value;
        this.message = message;
    },
    toString: function () {
        return _.str.sprintf(
            _t("Incorrect value for field %(fieldname)s: [%(value)s] is %(message)s"),
            {fieldname: this.field, value: this.value, message: this.message}
        );
    }
});
instance.web.search.Widget = instance.web.Widget.extend( /** @lends instance.web.search.Widget# */{
    template: null,
    /**
     * Root class of all search widgets
     *
     * @constructs instance.web.search.Widget
     * @extends instance.web.Widget
     *
     * @param view the ancestor view of this widget
     */
    init: function (view) {
        this._super(view);
        this.view = view;
    }
});
instance.web.search.add_expand_listener = function($root) {
    $root.find('a.searchview_group_string').click(function (e) {
        $root.toggleClass('folded expanded');
        e.stopPropagation();
        e.preventDefault();
    });
};
instance.web.search.Group = instance.web.search.Widget.extend({
    template: 'SearchView.group',
    init: function (view_section, view, fields) {
        this._super(view);
        this.attrs = view_section.attrs;
        this.lines = view.make_widgets(
            view_section.children, fields);
    }
});

instance.web.search.Input = instance.web.search.Widget.extend( /** @lends instance.web.search.Input# */{
    _in_drawer: false,
    /**
     * @constructs instance.web.search.Input
     * @extends instance.web.search.Widget
     *
     * @param view
     */
    init: function (view) {
        this._super(view);
        this.view.inputs.push(this);
        this.style = undefined;
    },
    /**
     * Fetch auto-completion values for the widget.
     *
     * The completion values should be an array of objects with keys category,
     * label, value prefixed with an object with keys type=section and label
     *
     * @param {String} value value to complete
     * @returns {jQuery.Deferred<null|Array>}
     */
    complete: function (value) {
        return $.when(null)
    },
    /**
     * Returns a Facet instance for the provided defaults if they apply to
     * this widget, or null if they don't.
     *
     * This default implementation will try calling
     * :js:func:`instance.web.search.Input#facet_for` if the widget's name
     * matches the input key
     *
     * @param {Object} defaults
     * @returns {jQuery.Deferred<null|Object>}
     */
    facet_for_defaults: function (defaults) {
        if (!this.attrs ||
            !(this.attrs.name in defaults && defaults[this.attrs.name])) {
            return $.when(null);
        }
        return this.facet_for(defaults[this.attrs.name]);
    },
    in_drawer: function () {
        return !!this._in_drawer;
    },
    get_context: function () {
        throw new Error(
            "get_context not implemented for widget " + this.attrs.type);
    },
    get_groupby: function () {
        throw new Error(
            "get_groupby not implemented for widget " + this.attrs.type);
    },
    get_domain: function () {
        throw new Error(
            "get_domain not implemented for widget " + this.attrs.type);
    },
    load_attrs: function (attrs) {
        if (attrs.modifiers) {
            attrs.modifiers = JSON.parse(attrs.modifiers);
            attrs.invisible = attrs.modifiers.invisible || false;
            if (attrs.invisible) {
                this.style = 'display: none;'
            }
        }
        this.attrs = attrs;
    }
});
instance.web.search.FilterGroup = instance.web.search.Input.extend(/** @lends instance.web.search.FilterGroup# */{
    template: 'SearchView.filters',
    icon: 'q',
    completion_label: _lt("Filter on: %s"),
    /**
     * Inclusive group of filters, creates a continuous "button" with clickable
     * sections (the normal display for filters is to be a self-contained button)
     *
     * @constructs instance.web.search.FilterGroup
     * @extends instance.web.search.Input
     *
     * @param {Array<instance.web.search.Filter>} filters elements of the group
     * @param {instance.web.SearchView} view view in which the filters are contained
     */
    init: function (filters, view) {
        // If all filters are group_by and we're not initializing a GroupbyGroup,
        // create a GroupbyGroup instead of the current FilterGroup
        if (!(this instanceof instance.web.search.GroupbyGroup) &&
              _(filters).all(function (f) {
                  return f.attrs.context && f.attrs.context.group_by; })) {
            return new instance.web.search.GroupbyGroup(filters, view);
        }
        this._super(view);
        this.filters = filters;
        this.view.query.on('add remove change reset', this.proxy('search_change'));
    },
    start: function () {
        this.$el.on('click', 'li', this.proxy('toggle_filter'));
        return $.when(null);
    },
    /**
     * Handles change of the search query: any of the group's filter which is
     * in the search query should be visually checked in the drawer
     */
    search_change: function () {
        var self = this;
        var $filters = this.$el.find('> li').removeClass('oe_selected');
        var facet = this.view.query.find(_.bind(this.match_facet, this));
        if (!facet) { return; }
        facet.values.each(function (v) {
            var i = _(self.filters).indexOf(v.get('value'));
            if (i === -1) { return; }
            $filters.eq(i).addClass('oe_selected');
        });
    },
    /**
     * Matches the group to a facet, in order to find if the group is
     * represented in the current search query
     */
    match_facet: function (facet) {
        return facet.get('field') === this;
    },
    make_facet: function (values) {
        return {
            category: _t("Filter"),
            icon: this.icon,
            values: values,
            field: this
        }
    },
    make_value: function (filter) {
        return {
            label: filter.attrs.string || filter.attrs.help || filter.attrs.name,
            value: filter
        };
    },
    facet_for_defaults: function (defaults) {
        var self = this;
        var fs = _(this.filters).chain()
            .filter(function (f) {
                return f.attrs && f.attrs.name && !!defaults[f.attrs.name];
            }).map(function (f) {
                return self.make_value(f);
            }).value();
        if (_.isEmpty(fs)) { return $.when(null); }
        return $.when(this.make_facet(fs));
    },
    /**
     * Fetches contexts for all enabled filters in the group
     *
     * @param {openerp.web.search.Facet} facet
     * @return {*} combined contexts of the enabled filters in this group
     */
    get_context: function (facet) {
        var contexts = facet.values.chain()
            .map(function (f) { return f.get('value').attrs.context; })
            .reject(_.isEmpty)
            .value();

        if (!contexts.length) { return; }
        if (contexts.length === 1) { return contexts[0]; }
        return _.extend(new instance.web.CompoundContext, {
            __contexts: contexts
        });
    },
    /**
     * Fetches group_by sequence for all enabled filters in the group
     *
     * @param {VS.model.SearchFacet} facet
     * @return {Array} enabled filters in this group
     */
    get_groupby: function (facet) {
        return  facet.values.chain()
            .map(function (f) { return f.get('value').attrs.context; })
            .reject(_.isEmpty)
            .value();
    },
    /**
     * Handles domains-fetching for all the filters within it: groups them.
     *
     * @param {VS.model.SearchFacet} facet
     * @return {*} combined domains of the enabled filters in this group
     */
    get_domain: function (facet) {
        var domains = facet.values.chain()
            .map(function (f) { return f.get('value').attrs.domain; })
            .reject(_.isEmpty)
            .value();

        if (!domains.length) { return; }
        if (domains.length === 1) { return domains[0]; }
        for (var i=domains.length; --i;) {
            domains.unshift(['|']);
        }
        return _.extend(new instance.web.CompoundDomain(), {
            __domains: domains
        });
    },
    toggle_filter: function (e) {
        this.toggle(this.filters[$(e.target).index()]);
    },
    toggle: function (filter) {
        this.view.query.toggle(this.make_facet([this.make_value(filter)]));
    },
    complete: function (item) {
        var self = this;
        item = item.toLowerCase();
        var facet_values = _(this.filters).chain()
            .filter(function (filter) {
                var at = {
                    string: filter.attrs.string || '',
                    help: filter.attrs.help || '',
                    name: filter.attrs.name || ''
                };
                var include = _.str.include;
                return include(at.string.toLowerCase(), item)
                    || include(at.help.toLowerCase(), item)
                    || include(at.name.toLowerCase(), item);
            })
            .map(this.make_value)
            .value();
        if (_(facet_values).isEmpty()) { return $.when(null); }
        return $.when(_.map(facet_values, function (facet_value) {
            return {
                label: _.str.sprintf(self.completion_label.toString(),
                                     facet_value.label),
                facet: self.make_facet([facet_value])
            }
        }));
    }
});
instance.web.search.GroupbyGroup = instance.web.search.FilterGroup.extend({
    icon: 'w',
    completion_label: _lt("Group by: %s"),
    init: function (filters, view) {
        this._super(filters, view);
        // Not flanders: facet unicity is handled through the
        // (category, field) pair of facet attributes. This is all well and
        // good for regular filter groups where a group matches a facet, but for
        // groupby we want a single facet. So cheat: add an attribute on the
        // view which proxies to the first GroupbyGroup, so it can be used
        // for every GroupbyGroup and still provides the various methods needed
        // by the search view. Use weirdo name to avoid risks of conflicts
        if (!this.getParent()._s_groupby) {
            this.getParent()._s_groupby = {
                help: "See GroupbyGroup#init",
                get_context: this.proxy('get_context'),
                get_domain: this.proxy('get_domain'),
                get_groupby: this.proxy('get_groupby')
            }
        }
    },
    match_facet: function (facet) {
        return facet.get('field') === this.getParent()._s_groupby;
    },
    make_facet: function (values) {
        return {
            category: _t("GroupBy"),
            icon: this.icon,
            values: values,
            field: this.getParent()._s_groupby
        };
    }
});
instance.web.search.Filter = instance.web.search.Input.extend(/** @lends instance.web.search.Filter# */{
    template: 'SearchView.filter',
    /**
     * Implementation of the OpenERP filters (button with a context and/or
     * a domain sent as-is to the search view)
     *
     * Filters are only attributes holder, the actual work (compositing
     * domains and contexts, converting between facets and filters) is
     * performed by the filter group.
     *
     * @constructs instance.web.search.Filter
     * @extends instance.web.search.Input
     *
     * @param node
     * @param view
     */
    init: function (node, view) {
        this._super(view);
        this.load_attrs(node.attrs);
    },
    facet_for: function () { return $.when(null); },
    get_context: function () { },
    get_domain: function () { },
});
instance.web.search.Field = instance.web.search.Input.extend( /** @lends instance.web.search.Field# */ {
    template: 'SearchView.field',
    default_operator: '=',
    /**
     * @constructs instance.web.search.Field
     * @extends instance.web.search.Input
     *
     * @param view_section
     * @param field
     * @param view
     */
    init: function (view_section, field, view) {
        this._super(view);
        this.load_attrs(_.extend({}, field, view_section.attrs));
    },
    facet_for: function (value) {
        return $.when({
            field: this,
            category: this.attrs.string || this.attrs.name,
            values: [{label: String(value), value: value}]
        });
    },
    value_from: function (facetValue) {
        return facetValue.get('value');
    },
    get_context: function (facet) {
        var self = this;
        // A field needs a context to send when active
        var context = this.attrs.context;
        if (_.isEmpty(context) || !facet.values.length) {
            return;
        }
        var contexts = facet.values.map(function (facetValue) {
            return new instance.web.CompoundContext(context)
                .set_eval_context({self: self.value_from(facetValue)});
        });

        if (contexts.length === 1) { return contexts[0]; }

        return _.extend(new instance.web.CompoundContext, {
            __contexts: contexts
        });
    },
    get_groupby: function () { },
    /**
     * Function creating the returned domain for the field, override this
     * methods in children if you only need to customize the field's domain
     * without more complex alterations or tests (and without the need to
     * change override the handling of filter_domain)
     *
     * @param {String} name the field's name
     * @param {String} operator the field's operator (either attribute-specified or default operator for the field
     * @param {Number|String} value parsed value for the field
     * @returns {Array<Array>} domain to include in the resulting search
     */
    make_domain: function (name, operator, facet) {
        return [[name, operator, this.value_from(facet)]];
    },
    get_domain: function (facet) {
        if (!facet.values.length) { return; }

        var value_to_domain;
        var self = this;
        var domain = this.attrs['filter_domain'];
        if (domain) {
            value_to_domain = function (facetValue) {
                return new instance.web.CompoundDomain(domain)
                    .set_eval_context({self: self.value_from(facetValue)});
            };
        } else {
            value_to_domain = function (facetValue) {
                return self.make_domain(
                    self.attrs.name,
                    self.attrs.operator || self.default_operator,
                    facetValue);
            };
        }
        var domains = facet.values.map(value_to_domain);

        if (domains.length === 1) { return domains[0]; }
        for (var i = domains.length; --i;) {
            domains.unshift(['|']);
        }

        return _.extend(new instance.web.CompoundDomain, {
            __domains: domains
        });
    }
});
/**
 * Implementation of the ``char`` OpenERP field type:
 *
 * * Default operator is ``ilike`` rather than ``=``
 *
 * * The Javascript and the HTML values are identical (strings)
 *
 * @class
 * @extends instance.web.search.Field
 */
instance.web.search.CharField = instance.web.search.Field.extend( /** @lends instance.web.search.CharField# */ {
    default_operator: 'ilike',
    complete: function (value) {
        if (_.isEmpty(value)) { return $.when(null); }
        var label = _.str.sprintf(_.str.escapeHTML(
            _t("Search %(field)s for: %(value)s")), {
                field: '<em>' + this.attrs.string + '</em>',
                value: '<strong>' + _.str.escapeHTML(value) + '</strong>'});
        return $.when([{
            label: label,
            facet: {
                category: this.attrs.string,
                field: this,
                values: [{label: value, value: value}]
            }
        }]);
    }
});
instance.web.search.NumberField = instance.web.search.Field.extend(/** @lends instance.web.search.NumberField# */{
    value_from: function () {
        if (!this.$el.val()) {
            return null;
        }
        var val = this.parse(this.$el.val()),
          check = Number(this.$el.val());
        if (isNaN(val) || val !== check) {
            this.$el.addClass('error');
            throw new instance.web.search.Invalid(
                this.attrs.name, this.$el.val(), this.error_message);
        }
        this.$el.removeClass('error');
        return val;
    }
});
/**
 * @class
 * @extends instance.web.search.NumberField
 */
instance.web.search.IntegerField = instance.web.search.NumberField.extend(/** @lends instance.web.search.IntegerField# */{
    error_message: _t("not a valid integer"),
    parse: function (value) {
        try {
            return instance.web.parse_value(value, {'widget': 'integer'});
        } catch (e) {
            return NaN;
        }
    }
});
/**
 * @class
 * @extends instance.web.search.NumberField
 */
instance.web.search.FloatField = instance.web.search.NumberField.extend(/** @lends instance.web.search.FloatField# */{
    error_message: _t("not a valid number"),
    parse: function (value) {
        try {
            return instance.web.parse_value(value, {'widget': 'float'});
        } catch (e) {
            return NaN;
        }
    }
});

/**
 * Utility function for m2o & selection fields taking a selection/name_get pair
 * (value, name) and converting it to a Facet descriptor
 *
 * @param {instance.web.search.Field} field holder field
 * @param {Array} pair pair value to convert
 */
function facet_from(field, pair) {
    return {
        field: field,
        category: field['attrs'].string,
        values: [{label: pair[1], value: pair[0]}]
    };
}

/**
 * @class
 * @extends instance.web.search.Field
 */
instance.web.search.SelectionField = instance.web.search.Field.extend(/** @lends instance.web.search.SelectionField# */{
    // This implementation is a basic <select> field, but it may have to be
    // altered to be more in line with the GTK client, which uses a combo box
    // (~ jquery.autocomplete):
    // * If an option was selected in the list, behave as currently
    // * If something which is not in the list was entered (via the text input),
    //   the default domain should become (`ilike` string_value) but **any
    //   ``context`` or ``filter_domain`` becomes falsy, idem if ``@operator``
    //   is specified. So at least get_domain needs to be quite a bit
    //   overridden (if there's no @value and there is no filter_domain and
    //   there is no @operator, return [[name, 'ilike', str_val]]
    template: 'SearchView.field.selection',
    init: function () {
        this._super.apply(this, arguments);
        // prepend empty option if there is no empty option in the selection list
        this.prepend_empty = !_(this.attrs.selection).detect(function (item) {
            return !item[1];
        });
    },
    complete: function (needle) {
        var self = this;
        var results = _(this.attrs.selection).chain()
            .filter(function (sel) {
                var value = sel[0], label = sel[1];
                if (!value) { return false; }
                return label.toLowerCase().indexOf(needle.toLowerCase()) !== -1;
            })
            .map(function (sel) {
                return {
                    label: sel[1],
                    facet: facet_from(self, sel)
                };
            }).value();
        if (_.isEmpty(results)) { return $.when(null); }
        return $.when.call(null, [{
            label: this.attrs.string
        }].concat(results));
    },
    facet_for: function (value) {
        var match = _(this.attrs.selection).detect(function (sel) {
            return sel[0] === value;
        });
        if (!match) { return $.when(null); }
        return $.when(facet_from(this, match));
    }
});
instance.web.search.BooleanField = instance.web.search.SelectionField.extend(/** @lends instance.web.search.BooleanField# */{
    /**
     * @constructs instance.web.search.BooleanField
     * @extends instance.web.search.BooleanField
     */
    init: function () {
        this._super.apply(this, arguments);
        this.attrs.selection = [
            [true, _t("Yes")],
            [false, _t("No")]
        ];
    }
});
/**
 * @class
 * @extends instance.web.search.DateField
 */
instance.web.search.DateField = instance.web.search.Field.extend(/** @lends instance.web.search.DateField# */{
    value_from: function (facetValue) {
        return instance.web.date_to_str(facetValue.get('value'));
    },
    complete: function (needle) {
        var d = Date.parse(needle);
        if (!d) { return $.when(null); }
        var date_string = instance.web.format_value(d, this.attrs);
        var label = _.str.sprintf(_.str.escapeHTML(
            _t("Search %(field)s at: %(value)s")), {
                field: '<em>' + this.attrs.string + '</em>',
                value: '<strong>' + date_string + '</strong>'});
        return $.when([{
            label: label,
            facet: {
                category: this.attrs.string,
                field: this,
                values: [{label: date_string, value: d}]
            }
        }]);
    }
});
/**
 * Implementation of the ``datetime`` openerp field type:
 *
 * * Uses the same widget as the ``date`` field type (a simple date)
 *
 * * Builds a slighly more complex, it's a datetime range (includes time)
 *   spanning the whole day selected by the date widget
 *
 * @class
 * @extends instance.web.DateField
 */
instance.web.search.DateTimeField = instance.web.search.DateField.extend(/** @lends instance.web.search.DateTimeField# */{
    value_from: function (facetValue) {
        return instance.web.datetime_to_str(facetValue.get('value'));
    }
});
instance.web.search.ManyToOneField = instance.web.search.CharField.extend({
    default_operator: {},
    init: function (view_section, field, view) {
        this._super(view_section, field, view);
        this.model = new instance.web.Model(this.attrs.relation);
    },
    complete: function (needle) {
        var self = this;
        // TODO: context
        // FIXME: "concurrent" searches (multiple requests, mis-ordered responses)
        return this.model.call('name_search', [], {
            name: needle,
            limit: 8,
            context: {}
        }).pipe(function (results) {
            if (_.isEmpty(results)) { return null; }
            return [{label: self.attrs.string}].concat(
                _(results).map(function (result) {
                    return {
                        label: result[1],
                        facet: facet_from(self, result)
                    };
                }));
        });
    },
    facet_for: function (value) {
        var self = this;
        if (value instanceof Array) {
            if (value.length === 2 && _.isString(value[1])) {
                return $.when(facet_from(this, value));
            }
<<<<<<< HEAD
            if (value.length > 1) {
                // more than one search_default m2o id? Should we OR them?
                throw new Error(
                    _t("M2O search fields do not currently handle multiple default values"));
            }
=======
            assert(value.length <= 1,
                   _("M2O search fields do not currently handle multiple default values"));
>>>>>>> 848a08f9
            // there are many cases of {search_default_$m2ofield: [id]}, need
            // to handle this as if it were a single value.
            value = value[0];
        }
        return this.model.call('name_get', [value]).pipe(function (names) {
            if (_(names).isEmpty()) { return null; }
            return facet_from(self, names[0]);
        })
    },
    value_from: function (facetValue) {
        return facetValue.get('label');
    },
    make_domain: function (name, operator, facetValue) {
        if (operator === this.default_operator) {
            return [[name, '=', facetValue.get('value')]];
        }
        return this._super(name, operator, facetValue);
    },
    get_context: function (facet) {
        var values = facet.values;
        if (_.isEmpty(this.attrs.context) && values.length === 1) {
            var c = {};
            c['default_' + this.attrs.name] = values.at(0).get('value');
            return c;
        }
        return this._super(facet);
    }
});

instance.web.search.CustomFilters = instance.web.search.Input.extend({
    template: 'SearchView.CustomFilters',
    _in_drawer: true,
    start: function () {
        var self = this;
        this.model = new instance.web.Model('ir.filters');
        this.filters = {};
        this.view.query
            .on('remove', function (facet) {
                if (!facet.get('is_custom_filter')) {
                    return;
                }
                self.clear_selection();
            })
            .on('reset', this.proxy('clear_selection'));
        this.$el.on('submit', 'form', this.proxy('save_current'));
        this.$el.on('click', 'h4', function () {
            self.$el.toggleClass('oe_opened');
        });
        // FIXME: local eval of domain and context to get rid of special endpoint
        return this.rpc('/web/searchview/get_filters', {
            model: this.view.model
        }).pipe(this.proxy('set_filters'));
    },
    clear_selection: function () {
        this.$el.find('li.oe_selected').removeClass('oe_selected');
    },
    append_filter: function (filter) {
        var self = this;
        var key = _.str.sprintf('(%s)%s', filter.user_id, filter.name);

        var $filter;
        if (key in this.filters) {
            $filter = this.filters[key];
        } else {
            var id = filter.id;
            $filter = this.filters[key] = $('<li></li>')
                .appendTo(this.$el.find('.oe_searchview_custom_list'))
                .addClass(filter.user_id ? 'oe_searchview_custom_private'
                                         : 'oe_searchview_custom_public')
                .text(filter.name);

            $('<a class="oe_searchview_custom_delete">x</a>')
                .click(function (e) {
                    e.stopPropagation();
                    self.model.call('unlink', [id]).then(function () {
                        $filter.remove();
                    });
                })
                .appendTo($filter);
        }

        $filter.unbind('click').click(function () {
            self.view.query.reset([{
                category: _t("Custom Filter"),
                icon: 'M',
                field: {
                    get_context: function () { return filter.context; },
                    get_groupby: function () { return [filter.context]; },
                    get_domain: function () { return filter.domain; }
                },
                is_custom_filter: true,
                values: [{label: filter.name, value: null}]
            }]);
            $filter.addClass('oe_selected');
        });
    },
    set_filters: function (filters) {
        _(filters).map(_.bind(this.append_filter, this));
    },
    save_current: function () {
        var self = this;
        var $name = this.$el.find('input:first');
        var private_filter = !this.$el.find('input:last').prop('checked');

        var search = this.view.build_search_data();
        this.rpc('/web/session/eval_domain_and_context', {
            domains: search.domains,
            contexts: search.contexts,
            group_by_seq: search.groupbys || []
        }).then(function (results) {
            if (!_.isEmpty(results.group_by)) {
                results.context.group_by = results.group_by;
            }
            var filter = {
                name: $name.val(),
                user_id: private_filter ? instance.session.uid : false,
                model_id: self.view.model,
                context: results.context,
                domain: results.domain
            };
            // FIXME: current context?
            return self.model.call('create_or_replace', [filter]).then(function (id) {
                filter.id = id;
                self.append_filter(filter);
                self.$el
                    .removeClass('oe_opened')
                    .find('form')[0].reset();
            });
        });
        return false;
    }
});

instance.web.search.Filters = instance.web.search.Input.extend({
    template: 'SearchView.Filters',
    _in_drawer: true,
    start: function () {
        var self = this;
        var running_count = 0;
        // get total filters count
        var is_group = function (i) { return i instanceof instance.web.search.FilterGroup; };
        var filters_count = _(this.view.controls).chain()
            .flatten()
            .filter(is_group)
            .map(function (i) { return i.filters.length; })
            .sum()
            .value();

        var col1 = [], col2 = _(this.view.controls).map(function (inputs, group) {
            var filters = _(inputs).filter(is_group);
            return {
                name: group === 'null' ? "<span class='oe_i'>q</span> " + _t("Filters") : "<span class='oe_i'>w</span> " + group,
                filters: filters,
                length: _(filters).chain().map(function (i) {
                    return i.filters.length; }).sum().value()
            };
        });

        while (col2.length) {
            // col1 + group should be smaller than col2 + group
            if ((running_count + col2[0].length) <= (filters_count - running_count)) {
                running_count += col2[0].length;
                col1.push(col2.shift());
            } else {
                break;
            }
        }

        return $.when(
            this.render_column(col1, $('<div>').appendTo(this.$el)),
            this.render_column(col2, $('<div>').appendTo(this.$el)));
    },
    render_column: function (column, $el) {
        return $.when.apply(null, _(column).map(function (group) {
            $('<h3>').html(group.name).appendTo($el);
            return $.when.apply(null,
                _(group.filters).invoke('appendTo', $el));
        }));
    }
});

instance.web.search.Advanced = instance.web.search.Input.extend({
    template: 'SearchView.advanced',
    _in_drawer: true,
    start: function () {
        var self = this;
        this.$el
            .on('keypress keydown keyup', function (e) { e.stopPropagation(); })
            .on('click', 'h4', function () {
                self.$el.toggleClass('oe_opened');
            }).on('click', 'button.oe_add_condition', function () {
                self.append_proposition();
            }).on('submit', 'form', function (e) {
                e.preventDefault();
                self.commit_search();
            });
        return $.when(
            this._super(),
            this.rpc("/web/searchview/fields_get", {model: this.view.model}, function(data) {
                self.fields = _.extend({
                    id: { string: 'ID', type: 'id' }
                }, data.fields);
        })).then(function () {
            self.append_proposition();
        });
    },
    append_proposition: function () {
        return (new instance.web.search.ExtendedSearchProposition(this, this.fields))
            .appendTo(this.$el.find('ul'));
    },
    commit_search: function () {
        var self = this;
        // Get domain sections from all propositions
        var children = this.getChildren();
        var propositions = _.invoke(children, 'get_proposition');
        var domain = _(propositions).pluck('value');
        for (var i = domain.length; --i;) {
            domain.unshift('|');
        }

        this.view.query.add({
            category: _t("Advanced"),
            values: propositions,
            field: {
                get_context: function () { },
                get_domain: function () { return domain;},
                get_groupby: function () { }
            }
        });

        // remove all propositions
        _.invoke(children, 'destroy');
        // add new empty proposition
        this.append_proposition();
        // TODO: API on searchview
        this.view.$el.removeClass('oe_searchview_open_drawer');
    }
});

instance.web.search.ExtendedSearchProposition = instance.web.Widget.extend(/** @lends instance.web.search.ExtendedSearchProposition# */{
    template: 'SearchView.extended_search.proposition',
    /**
     * @constructs instance.web.search.ExtendedSearchProposition
     * @extends instance.web.Widget
     *
     * @param parent
     * @param fields
     */
    init: function (parent, fields) {
        this._super(parent);
        this.fields = _(fields).chain()
            .map(function(val, key) { return _.extend({}, val, {'name': key}); })
            .sortBy(function(field) {return field.string;})
            .value();
        this.attrs = {_: _, fields: this.fields, selected: null};
        this.value = null;
    },
    start: function () {
        var _this = this;
        this.$el.find(".searchview_extended_prop_field").change(function() {
            _this.changed();
        });
        this.$el.find('.searchview_extended_delete_prop').click(function () {
            _this.destroy();
        });
        this.changed();
    },
    changed: function() {
        var nval = this.$el.find(".searchview_extended_prop_field").val();
        if(this.attrs.selected == null || nval != this.attrs.selected.name) {
            this.select_field(_.detect(this.fields, function(x) {return x.name == nval;}));
        }
    },
    /**
     * Selects the provided field object
     *
     * @param field a field descriptor object (as returned by fields_get, augmented by the field name)
     */
    select_field: function(field) {
        var self = this;
        if(this.attrs.selected != null) {
            this.value.destroy();
            this.value = null;
            this.$el.find('.searchview_extended_prop_op').html('');
        }
        this.attrs.selected = field;
        if(field == null) {
            return;
        }

        var type = field.type;
        var Field = instance.web.search.custom_filters.get_object(type);
        if(!Field) {
            Field = instance.web.search.custom_filters.get_object("char");
        }
        this.value = new Field(this, field);
        _.each(this.value.operators, function(operator) {
            $('<option>', {value: operator.value})
                .text(String(operator.text))
                .appendTo(self.$el.find('.searchview_extended_prop_op'));
        });
        var $value_loc = this.$el.find('.searchview_extended_prop_value').empty();
        this.value.appendTo($value_loc);

    },
    get_proposition: function() {
        if ( this.attrs.selected == null)
            return null;
        var field = this.attrs.selected;
        var op = this.$el.find('.searchview_extended_prop_op')[0];
        var operator = op.options[op.selectedIndex];
        return {
            label: _.str.sprintf(_t('%(field)s %(operator)s "%(value)s"'), {
                field: field.string,
                // According to spec, HTMLOptionElement#label should return
                // HTMLOptionElement#text when not defined/empty, but it does
                // not in older Webkit (between Safari 5.1.5 and Chrome 17) and
                // Gecko (pre Firefox 7) browsers, so we need a manual fallback
                // for those
                operator: operator.label || operator.text,
                value: this.value}),
            value: [field.name, operator.value, this.value.get_value()]
        };
    }
});

instance.web.search.ExtendedSearchProposition.Field = instance.web.Widget.extend({
    init: function (parent, field) {
        this._super(parent);
        this.field = field;
    },
    /**
     * Returns a human-readable version of the value, in case the "logical"
     * and the "semantic" values of a field differ (as for selection fields,
     * for instance).
     *
     * The default implementation simply returns the value itself.
     *
     * @return {String} human-readable version of the value
     */
    toString: function () {
        return this.get_value();
    }
});
instance.web.search.ExtendedSearchProposition.Char = instance.web.search.ExtendedSearchProposition.Field.extend({
    template: 'SearchView.extended_search.proposition.char',
    operators: [
        {value: "ilike", text: _lt("contains")},
        {value: "not ilike", text: _lt("doesn't contain")},
        {value: "=", text: _lt("is equal to")},
        {value: "!=", text: _lt("is not equal to")}
    ],
    get_value: function() {
        return this.$el.val();
    }
});
instance.web.search.ExtendedSearchProposition.DateTime = instance.web.search.ExtendedSearchProposition.Field.extend({
    template: 'SearchView.extended_search.proposition.empty',
    operators: [
        {value: "=", text: _lt("is equal to")},
        {value: "!=", text: _lt("is not equal to")},
        {value: ">", text: _lt("greater than")},
        {value: "<", text: _lt("less than")},
        {value: ">=", text: _lt("greater or equal than")},
        {value: "<=", text: _lt("less or equal than")}
    ],
    /**
     * Date widgets live in view_form which is not yet loaded when this is
     * initialized -_-
     */
    widget: function () { return instance.web.DateTimeWidget; },
    get_value: function() {
        return this.datewidget.get_value();
    },
    start: function() {
        var ready = this._super();
        this.datewidget = new (this.widget())(this);
        this.datewidget.appendTo(this.$el);
        return ready;
    }
});
instance.web.search.ExtendedSearchProposition.Date = instance.web.search.ExtendedSearchProposition.DateTime.extend({
    widget: function () { return instance.web.DateWidget; }
});
instance.web.search.ExtendedSearchProposition.Integer = instance.web.search.ExtendedSearchProposition.Field.extend({
    template: 'SearchView.extended_search.proposition.integer',
    operators: [
        {value: "=", text: _lt("is equal to")},
        {value: "!=", text: _lt("is not equal to")},
        {value: ">", text: _lt("greater than")},
        {value: "<", text: _lt("less than")},
        {value: ">=", text: _lt("greater or equal than")},
        {value: "<=", text: _lt("less or equal than")}
    ],
    toString: function () {
        return this.$el.val();
    },
    get_value: function() {
        try {
            return instance.web.parse_value(this.$el.val(), {'widget': 'integer'});
        } catch (e) {
            return "";
        }
    }
});
instance.web.search.ExtendedSearchProposition.Id = instance.web.search.ExtendedSearchProposition.Integer.extend({
    operators: [{value: "=", text: _lt("is")}]
});
instance.web.search.ExtendedSearchProposition.Float = instance.web.search.ExtendedSearchProposition.Field.extend({
    template: 'SearchView.extended_search.proposition.float',
    operators: [
        {value: "=", text: _lt("is equal to")},
        {value: "!=", text: _lt("is not equal to")},
        {value: ">", text: _lt("greater than")},
        {value: "<", text: _lt("less than")},
        {value: ">=", text: _lt("greater or equal than")},
        {value: "<=", text: _lt("less or equal than")}
    ],
    toString: function () {
        return this.$el.val();
    },
    get_value: function() {
        try {
            return instance.web.parse_value(this.$el.val(), {'widget': 'float'});
        } catch (e) {
            return "";
        }
    }
});
instance.web.search.ExtendedSearchProposition.Selection = instance.web.search.ExtendedSearchProposition.Field.extend({
    template: 'SearchView.extended_search.proposition.selection',
    operators: [
        {value: "=", text: _lt("is")},
        {value: "!=", text: _lt("is not")}
    ],
    toString: function () {
        var select = this.$el[0];
        var option = select.options[select.selectedIndex];
        return option.label || option.text;
    },
    get_value: function() {
        return this.$el.val();
    }
});
instance.web.search.ExtendedSearchProposition.Boolean = instance.web.search.ExtendedSearchProposition.Field.extend({
    template: 'SearchView.extended_search.proposition.empty',
    operators: [
        {value: "=", text: _lt("is true")},
        {value: "!=", text: _lt("is false")}
    ],
    toString: function () { return ''; },
    get_value: function() {
        return true;
    }
});

instance.web.search.custom_filters = new instance.web.Registry({
    'char': 'instance.web.search.ExtendedSearchProposition.Char',
    'text': 'instance.web.search.ExtendedSearchProposition.Char',
    'one2many': 'instance.web.search.ExtendedSearchProposition.Char',
    'many2one': 'instance.web.search.ExtendedSearchProposition.Char',
    'many2many': 'instance.web.search.ExtendedSearchProposition.Char',

    'datetime': 'instance.web.search.ExtendedSearchProposition.DateTime',
    'date': 'instance.web.search.ExtendedSearchProposition.Date',
    'integer': 'instance.web.search.ExtendedSearchProposition.Integer',
    'float': 'instance.web.search.ExtendedSearchProposition.Float',
    'boolean': 'instance.web.search.ExtendedSearchProposition.Boolean',
    'selection': 'instance.web.search.ExtendedSearchProposition.Selection',

    'id': 'instance.web.search.ExtendedSearchProposition.Id'
});

};

// vim:et fdc=0 fdl=0 foldnestmax=3 fdm=syntax:<|MERGE_RESOLUTION|>--- conflicted
+++ resolved
@@ -1493,16 +1493,8 @@
             if (value.length === 2 && _.isString(value[1])) {
                 return $.when(facet_from(this, value));
             }
-<<<<<<< HEAD
-            if (value.length > 1) {
-                // more than one search_default m2o id? Should we OR them?
-                throw new Error(
-                    _t("M2O search fields do not currently handle multiple default values"));
-            }
-=======
             assert(value.length <= 1,
-                   _("M2O search fields do not currently handle multiple default values"));
->>>>>>> 848a08f9
+                   _t("M2O search fields do not currently handle multiple default values"));
             // there are many cases of {search_default_$m2ofield: [id]}, need
             // to handle this as if it were a single value.
             value = value[0];
