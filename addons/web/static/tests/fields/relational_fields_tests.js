--- conflicted
+++ resolved
@@ -361,15 +361,12 @@
         form.destroy();
     });
 
-<<<<<<< HEAD
-    QUnit.test('delete a record while adding another one in a multipage', async function (assert) {
-=======
-    QUnit.test('embedded readonly one2many with handle widget', function (assert) {
+    QUnit.test('embedded readonly one2many with handle widget', async function (assert) {
         assert.expect(4);
 
         this.data.partner.records[0].turtles = [1, 2, 3];
 
-        var form = createView({
+        var form = await createView({
             View: FormView,
             model: 'partner',
             data: this.data,
@@ -391,7 +388,7 @@
         assert.strictEqual(form.$('.o_row_handle:visible').length, 0,
             "the handles should be hidden in readonly mode");
 
-        form.$buttons.find('.o_form_button_edit').click();
+        await testUtils.form.clickEdit(form);
 
         assert.strictEqual(form.$('.o_row_handle').length, 3,
             "the handles should still be there");
@@ -401,8 +398,7 @@
         form.destroy();
     });
 
-    QUnit.test('delete a record while adding another one in a multipage', function (assert) {
->>>>>>> 230ad8c3
+    QUnit.test('delete a record while adding another one in a multipage', async function (assert) {
         // in a many2one with at least 2 pages, add a new line. Delete the line above it.
         // (the onchange makes it so that the virtualID is inserted in the middle of the currentResIDs.)
         // it should load the next line to display it on the page.
