--- conflicted
+++ resolved
@@ -5341,13 +5341,10 @@
         kanbanController.destroy();
         delete fieldRegistry.map.asyncWidget;
     });
-<<<<<<< HEAD
-=======
-
-    QUnit.test('asynchronous rendering of a field widget with display attr', function (assert) {
+    QUnit.test('asynchronous rendering of a field widget with display attr', async function (assert) {
         assert.expect(3);
 
-        var fooFieldDef = $.Deferred();
+        var fooFieldDef = makeTestPromise();
         var FieldChar = fieldRegistry.get('char');
         fieldRegistry.add('asyncwidget', FieldChar.extend({
             willStart: function () {
@@ -5373,6 +5370,7 @@
         assert.containsNone(document.body, '.o_kanban_record');
 
         fooFieldDef.resolve();
+        await nextTick();
         assert.strictEqual(kanbanController.$('.o_kanban_record').text(),
             "LOADEDLOADEDLOADEDLOADED");
         assert.hasClass(kanbanController.$('.o_kanban_record:first .o_field_char'), 'float-right');
@@ -5381,10 +5379,10 @@
         delete fieldRegistry.map.asyncWidget;
     });
 
-    QUnit.test('asynchronous rendering of a widget', function (assert) {
+    QUnit.test('asynchronous rendering of a widget', async function (assert) {
         assert.expect(2);
 
-        var widgetDef = $.Deferred();
+        var widgetDef = makeTestPromise();
         widgetRegistry.add('asyncwidget', Widget.extend({
             willStart: function () {
                 return widgetDef;
@@ -5409,6 +5407,7 @@
         assert.containsNone(document.body, '.o_kanban_record');
 
         widgetDef.resolve();
+        await nextTick();
         assert.strictEqual(kanbanController.$('.o_kanban_record .o_widget').text(),
             "LOADEDLOADEDLOADEDLOADED");
 
@@ -5416,10 +5415,10 @@
         delete widgetRegistry.map.asyncWidget;
     });
 
-    QUnit.test('update kanban with asynchronous field widget', function (assert) {
+    QUnit.test('update kanban with asynchronous field widget', async function (assert) {
         assert.expect(3);
 
-        var fooFieldDef = $.Deferred();
+        var fooFieldDef = makeTestPromise();
         var FieldChar = fieldRegistry.get('char');
         fieldRegistry.add('asyncwidget', FieldChar.extend({
             willStart: function () {
@@ -5430,7 +5429,7 @@
             },
         }));
 
-        var kanban = testUtils.createView({
+        var kanban = await testUtils.createView({
             View: KanbanView,
             model: 'partner',
             data: this.data,
@@ -5447,6 +5446,7 @@
         assert.containsNone(kanban, '.o_kanban_record:not(.o_kanban_ghost)');
 
         fooFieldDef.resolve();
+        await nextTick();
 
         assert.strictEqual(kanban.$('.o_kanban_record').text(),
             "LOADEDLOADEDLOADEDLOADED");
@@ -5454,7 +5454,6 @@
         kanban.destroy();
         delete widgetRegistry.map.asyncWidget;
     });
->>>>>>> c9f832d9
 });
 
 });