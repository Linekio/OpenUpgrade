--- conflicted
+++ resolved
@@ -3418,7 +3418,47 @@
         testUtils.unpatch(mixins.ParentedMixin);
     });
 
-<<<<<<< HEAD
+    QUnit.test('concurrent reloads finishing in inverse order', function (assert) {
+        assert.expect(3);
+
+        var blockSearchRead = false;
+        var def = $.Deferred();
+        var list = createView({
+            View: ListView,
+            model: 'foo',
+            data: this.data,
+            arch: '<tree><field name="foo"/></tree>',
+            mockRPC: function (route) {
+                var result = this._super.apply(this, arguments);
+                if (route === '/web/dataset/search_read' && blockSearchRead) {
+                    return $.when(def).then(_.constant(result));
+                }
+                return result;
+            },
+        });
+
+        assert.strictEqual(list.$('.o_list_view .o_data_row').length, 4,
+            "list view should contain 4 records");
+
+        // reload with a domain (this request is blocked)
+        blockSearchRead = true;
+        list.reload({domain: [['foo', '=', 'yop']]});
+
+        assert.strictEqual(list.$('.o_list_view .o_data_row').length, 4,
+            "list view should still contain 4 records (search_read being blocked)");
+
+        // reload without the domain
+        blockSearchRead = false;
+        list.reload({domain: []});
+
+        // unblock the RPC
+        def.resolve();
+        assert.strictEqual(list.$('.o_list_view .o_data_row').length, 4,
+            "list view should still contain 4 records");
+
+        list.destroy();
+    });
+
     QUnit.test('list view on a "noCache" model', function (assert) {
         assert.expect(8);
 
@@ -3426,18 +3466,10 @@
             noCacheModels: BasicModel.prototype.noCacheModels.concat(['foo']),
         });
 
-=======
-    QUnit.test('concurrent reloads finishing in inverse order', function (assert) {
-        assert.expect(3);
-
-        var blockSearchRead = false;
-        var def = $.Deferred();
->>>>>>> 58e35522
-        var list = createView({
-            View: ListView,
-            model: 'foo',
-            data: this.data,
-<<<<<<< HEAD
+        var list = createView({
+            View: ListView,
+            model: 'foo',
+            data: this.data,
             arch: '<tree editable="top">' +
                     '<field name="display_name"/>' +
                 '</tree>',
@@ -3521,36 +3553,6 @@
 
         assert.verifySteps(['scroll', 'scroll', 'scroll'],
             "this is still working after a limit change");
-=======
-            arch: '<tree><field name="foo"/></tree>',
-            mockRPC: function (route) {
-                var result = this._super.apply(this, arguments);
-                if (route === '/web/dataset/search_read' && blockSearchRead) {
-                    return $.when(def).then(_.constant(result));
-                }
-                return result;
-            },
-        });
-
-        assert.strictEqual(list.$('.o_list_view .o_data_row').length, 4,
-            "list view should contain 4 records");
-
-        // reload with a domain (this request is blocked)
-        blockSearchRead = true;
-        list.reload({domain: [['foo', '=', 'yop']]});
-
-        assert.strictEqual(list.$('.o_list_view .o_data_row').length, 4,
-            "list view should still contain 4 records (search_read being blocked)");
-
-        // reload without the domain
-        blockSearchRead = false;
-        list.reload({domain: []});
-
-        // unblock the RPC
-        def.resolve();
-        assert.strictEqual(list.$('.o_list_view .o_data_row').length, 4,
-            "list view should still contain 4 records");
->>>>>>> 58e35522
 
         list.destroy();
     });
