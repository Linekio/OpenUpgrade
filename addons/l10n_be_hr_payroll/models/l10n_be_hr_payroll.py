--- conflicted
+++ resolved
@@ -137,22 +137,14 @@
                 contract.transport_employer_cost
             )
 
-<<<<<<< HEAD
-    @api.depends('yearly_cost_before_charges', 'social_security_contributions', 'wage_with_holidays',
-=======
     @api.depends('yearly_cost_before_charges', 'social_security_contributions', 'wage',
->>>>>>> d3b8422c
         'social_security_contributions', 'warrants_cost', 'meal_voucher_paid_by_employer')
     def _compute_final_yearly_costs(self):
         for contract in self:
             contract.final_yearly_costs = (
                 contract.yearly_cost_before_charges +
                 contract.social_security_contributions +
-<<<<<<< HEAD
-                contract.wage_with_holidays * 0.92 +
-=======
                 contract.wage * 0.92 +
->>>>>>> d3b8422c
                 contract.warrants_cost +
                 (220.0 * contract.meal_voucher_paid_by_employer)
             )
@@ -190,15 +182,6 @@
         for contract in self:
             contract.monthly_yearly_costs = contract.final_yearly_costs / 12.0
 
-<<<<<<< HEAD
-=======
-    @api.depends('wage_with_holidays')
-    def _compute_holidays_advantages(self):
-        for contract in self:
-            contract.double_holidays = contract.wage_with_holidays * 0.92
-            contract.thirteen_month = contract.wage_with_holidays
-
->>>>>>> d3b8422c
     @api.onchange('transport_mode_car', 'transport_mode_public', 'transport_mode_others')
     def _onchange_transport_mode(self):
         if not self.transport_mode_car:
