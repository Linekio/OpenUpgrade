--- conflicted
+++ resolved
@@ -61,15 +61,6 @@
         <menuitem
             name="Applications"
             parent="base.menu_crm_case_job_req_main"
-<<<<<<< HEAD
             id="menu_crm_case_categ0_act_job" action="crm_case_categ0_act_job" sequence="2"/>
-=======
-            id="menu_crm_case_categ0_act_job" action="crm_case_categ0_act_job" sequence="1"/>
-            
-    
-        <menuitem parent="hr.menu_hr_configuration" id="hr.menu_hr_job" action="hr.action_hr_job" sequence="2"/>
-
-
->>>>>>> e453001a
     </data>
 </openerp>