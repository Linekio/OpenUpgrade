--- conflicted
+++ resolved
@@ -209,34 +209,6 @@
         <field name="type">search</field>
         <field name="arch" type="xml">
             <search string="Search Jobs">
-<<<<<<< HEAD
-               <filter icon="terp-mail-message-new"
-                   string="Inbox" help="Unread messages"
-                   name="needaction_pending"
-                   domain="[('needaction_pending','=',True)]"/>
-               <separator orientation="vertical"/>
-               <filter icon="terp-document-new" string="New" name="filter_new"/>
-               <field name="partner_name" filter_domain="['|','|',('name','ilike',self),('partner_name','ilike',self),('email_from','ilike',self)]" string="Subject / Applicant"/>
-               <separator orientation="vertical"/>
-               <filter icon="terp-document-new" string="New"
-                   domain="[('state','=','draft')]"
-                   help="All Initial Jobs"/>
-               <filter icon="terp-camera_test" string="In Progress"
-                   domain="[('state','=','open')]"
-                   help="Open Jobs"/>
-               <filter icon="terp-gtk-media-pause" string="Pending"
-                   domain="[('state','=','pending')]"
-                   help="Pending Jobs"/>
-               <filter string="Unassigned Recruitments" domain="[('user_id','=',False)]" help="Unassigned Recruitments" icon="terp-personal-"/>
-               <filter icon="terp-gtk-jump-to-ltr" string="Next Actions"
-                    context="{'invisible_next_action':False, 'invisible_next_date':False}"
-                    domain="[('date_action','&lt;&gt;',False)]"
-                    help="Filter and view on next actions and date"/>
-               <separator orientation="vertical"/>
-               <field name="job_id" widget="selection"/>
-               <field name="user_id"/>
-               <newline/>
-=======
                 <field name="partner_name" filter_domain="['|','|',('name','ilike',self),('partner_name','ilike',self),('email_from','ilike',self)]" string="Subject / Applicant"/>
                 <filter icon="terp-mail-message-new" string="Inbox" help="Unread messages" name="needaction_pending" domain="[('needaction_pending','=',True)]"/>
                 <separator/>
@@ -250,7 +222,6 @@
                     domain="[('date_action','&lt;&gt;',False)]" help="Filter and view on next actions and date"/>
                 <field name="job_id"/>
                 <field name="user_id"/>
->>>>>>> e1c34a9a
                 <group expand="0" string="Group By...">
                     <filter string="Responsible" icon="terp-personal" domain="[]"  context="{'group_by':'user_id'}"/>
                     <filter string="Department" icon="terp-personal+" domain="[]" context="{'group_by':'department_id'}"/>
