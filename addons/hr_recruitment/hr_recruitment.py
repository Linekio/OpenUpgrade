# -*- coding: utf-8 -*-
##############################################################################
#
#    OpenERP, Open Source Management Solution
#    Copyright (C) 2004-2009 Tiny SPRL (<http://tiny.be>).
#
#    This program is free software: you can redistribute it and/or modify
#    it under the terms of the GNU Affero General Public License as
#    published by the Free Software Foundation, either version 3 of the
#    License, or (at your option) any later version.
#
#    This program is distributed in the hope that it will be useful,
#    but WITHOUT ANY WARRANTY; without even the implied warranty of
#    MERCHANTABILITY or FITNESS FOR A PARTICULAR PURPOSE.  See the
#    GNU Affero General Public License for more details.
#
#    You should have received a copy of the GNU Affero General Public License
#    along with this program.  If not, see <http://www.gnu.org/licenses/>.
#
##############################################################################

from osv import fields,osv,orm

AVAILABLE_STATES = [
    ('draft','New'),
    ('open','In Progress'),
    ('cancel', 'Refused'),
    ('done', 'Hired'),
    ('pending','Pending')
]

AVAILABLE_PRIORITIES = [
    ('5','Not Good'),
    ('4','On Average'),
    ('3','Good'),
    ('2','Very Good'),
    ('1','Excellent')
]


class hr_applicant(osv.osv):
    _name = "hr.applicant"
    _description = "Applicant Cases"
    _order = "id desc"
    _inherit ='crm.case'
    _columns = {
        'date_closed': fields.datetime('Closed', readonly=True),
        'date': fields.datetime('Date'),
        'priority': fields.selection(AVAILABLE_PRIORITIES, 'Appreciation'),
        'job_id': fields.many2one('hr.job', 'Applied Job'),
        'salary_proposed': fields.float('Proposed Salary'),
        'salary_expected': fields.float('Expected Salary'),
        'availability': fields.integer('Availability (Days)'),
        'partner_name': fields.char("Applicant's Name", size=64),
        'partner_phone': fields.char('Phone', size=32),
        'partner_mobile': fields.char('Mobile', size=32),
        'stage_id': fields.many2one ('crm.case.stage', 'Stage', domain="[('section_id','=',section_id),('object_id.model', '=', 'hr.applicant')]"),
        'type_id': fields.many2one('crm.case.resource.type', 'Degree', domain="[('section_id','=',section_id),('object_id.model', '=', 'hr.applicant')]"),
        'department_id':fields.many2one('hr.department','Department'),
        'state': fields.selection(AVAILABLE_STATES, 'State', size=16, readonly=True),
        'survey' : fields.related('job_id', 'survey_id', type='many2one', relation='survey', string='Survey'),
        'response' : fields.integer("Response"),
    }
<<<<<<< HEAD
=======

    def stage_previous(self, cr, uid, ids, context=None):
        """This function computes previous stage for case from its current stage
             using available stage for that case type 
        @param self: The object pointer
        @param cr: the current row, from the database cursor,
        @param uid: the current user’s ID for security checks,
        @param ids: List of case IDs
        @param context: A standard dictionary for contextual values"""
        if not context:
            context = {}
        for case in self.browse(cr, uid, ids, context):
            section = (case.section_id.id or False)
            st = case.stage_id.id  or False
            stage_ids = self.pool.get('crm.case.stage').search(cr, uid, [])
            if st and stage_ids.index(st):
                self.write(cr, uid, [case.id], {'stage_id': stage_ids[stage_ids.index(st)-1]})
        return True

    def stage_next(self, cr, uid, ids, context=None):
        """This function computes next stage for case from its current stage
             using available stage for that case type 
        @param self: The object pointer
        @param cr: the current row, from the database cursor,
        @param uid: the current user’s ID for security checks,
        @param ids: List of case IDs
        @param context: A standard dictionary for contextual values"""
        if not context:
            context = {}
        for case in self.browse(cr, uid, ids, context):
            section = (case.section_id.id or False)
            st = case.stage_id.id  or False
            stage_ids = self.pool.get('crm.case.stage').search(cr, uid, [])
            if st and len(stage_ids) != stage_ids.index(st)+1:
                self.write(cr, uid, [case.id], {'stage_id': stage_ids[stage_ids.index(st)+1]})
        return True

    def action_makeMeeting(self, cr, uid, ids, context=None):
        """
        This opens Meeting's calendar view to schedule meeting on current Opportunity
        @param self: The object pointer
        @param cr: the current row, from the database cursor,
        @param uid: the current user’s ID for security checks,
        @param ids: List of Opportunity to Meeting IDs
        @param context: A standard dictionary for contextual values

        @return : Dictionary value for created Meeting view
        """
        value = {}
        for opp in self.browse(cr, uid, ids):
            data_obj = self.pool.get('ir.model.data')

            # Get meeting views
            result = data_obj._get_id(cr, uid, 'crm', 'view_crm_case_meetings_filter')
            res = data_obj.read(cr, uid, result, ['res_id'])
            id1 = data_obj._get_id(cr, uid, 'crm', 'crm_case_calendar_view_meet')
            id2 = data_obj._get_id(cr, uid, 'crm', 'crm_case_form_view_meet')
            id3 = data_obj._get_id(cr, uid, 'crm', 'crm_case_tree_view_meet')
            if id1:
                id1 = data_obj.browse(cr, uid, id1, context=context).res_id
            if id2:
                id2 = data_obj.browse(cr, uid, id2, context=context).res_id
            if id3:
                id3 = data_obj.browse(cr, uid, id3, context=context).res_id

            context = {
                'default_opportunity_id': opp.id,
                'default_partner_id': opp.partner_id and opp.partner_id.id or False,
                'default_section_id': opp.section_id and opp.section_id.id or False,
                'default_email_from': opp.email_from,
                'default_state': 'open',
                'default_name': opp.name
            }
            value = {
                'name': _('Meetings'),
                'domain': "[('user_id','=',%s)]" % (uid),
                'context': context,
                'view_type': 'form',
                'view_mode': 'calendar,form,tree',
                'res_model': 'crm.meeting',
                'view_id': False,
                'views': [(id1, 'calendar'), (id2, 'form'), (id3, 'tree')],
                'type': 'ir.actions.act_window',
                'search_view_id': res['res_id'],
                'nodestroy': True
            }
        return value

    def action_print_survey(self, cr, uid, ids, context=None):
        """
        If response is available then print this response otherwise print survey form(print template of the survey).

        @param self: The object pointer
        @param cr: the current row, from the database cursor,
        @param uid: the current user’s ID for security checks,
        @param ids: List of Survey IDs
        @param context: A standard dictionary for contextual values
        @return : Dictionary value for print survey form.
        """
        if not context:
            context = {}
        record = self.browse(cr, uid, ids, context)
        record = record and record[0]
        context.update({'survey_id': record.survey.id, 'response_id' : [record.response], 'response_no':0,})
        value = self.pool.get("survey").action_print_survey(cr, uid, ids, context)
        return value
    
>>>>>>> 5e9e4eaa
hr_applicant()

class hr_job(osv.osv):
    _inherit = "hr.job"
    _name = "hr.job"
    _columns = {
        'survey_id': fields.many2one('survey', 'Survey'),
    }

hr_job()<|MERGE_RESOLUTION|>--- conflicted
+++ resolved
@@ -61,12 +61,10 @@
         'survey' : fields.related('job_id', 'survey_id', type='many2one', relation='survey', string='Survey'),
         'response' : fields.integer("Response"),
     }
-<<<<<<< HEAD
-=======
 
     def stage_previous(self, cr, uid, ids, context=None):
         """This function computes previous stage for case from its current stage
-             using available stage for that case type 
+             using available stage for that case type
         @param self: The object pointer
         @param cr: the current row, from the database cursor,
         @param uid: the current user’s ID for security checks,
@@ -84,7 +82,7 @@
 
     def stage_next(self, cr, uid, ids, context=None):
         """This function computes next stage for case from its current stage
-             using available stage for that case type 
+             using available stage for that case type
         @param self: The object pointer
         @param cr: the current row, from the database cursor,
         @param uid: the current user’s ID for security checks,
@@ -169,8 +167,6 @@
         context.update({'survey_id': record.survey.id, 'response_id' : [record.response], 'response_no':0,})
         value = self.pool.get("survey").action_print_survey(cr, uid, ids, context)
         return value
-    
->>>>>>> 5e9e4eaa
 hr_applicant()
 
 class hr_job(osv.osv):
