--- conflicted
+++ resolved
@@ -129,31 +129,14 @@
         # Retro-compatibility for saas-3. "phone" field should be replace by "partner_phone" in the template in trunk.
         value['partner_phone'] = post.pop('phone', False)
 
-<<<<<<< HEAD
         applicant = env['hr.applicant'].create(value)
-        if post['ufile']:
+        attachment_fields = self._get_applicant_files_fields()
+        if any(post[field_name] for field_name in attachment_fields):
             name = applicant.partner_name if applicant.partner_name else applicant.name
             applicant.message_post(
                 body = _("%s's Application \n From: %s \n\n %s \n") % (name, applicant.email_from or "", applicant.description or ""),
-                attachments = [(post['ufile'].filename, post['ufile'].read())],
+                attachments = [(post[field_name].filename, post[field_name].read()) for field_name in attachment_fields],
                 content_subtype = 'plaintext',
                 subtype = "hr_recruitment.mt_applicant_hired")
 
-        return request.render("website_hr_recruitment.thankyou", {})
-=======
-        applicant_id = env['hr.applicant'].create(value).id
-        for field_name in self._get_applicant_files_fields():
-            if post[field_name]:
-                attachment_value = {
-                    'name': post[field_name].filename,
-                    'res_name': value['partner_name'],
-                    'res_model': 'hr.applicant',
-                    'res_id': applicant_id,
-                    'datas': base64.encodestring(post[field_name].read()),
-                    'datas_fname': post[field_name].filename,
-                }
-                env['ir.attachment'].create(attachment_value)
-        return request.render("website_hr_recruitment.thankyou", {})
-
-# vim :et:
->>>>>>> 7473f4a3
+        return request.render("website_hr_recruitment.thankyou", {})