# Translation of Odoo Server.
# This file contains the translation of the following modules:
# * lunch
# 
# Translators:
# Mateo Tibaquirá <nestormateo@gmail.com>, 2015
msgid ""
msgstr ""
"Project-Id-Version: Odoo 9.0\n"
"Report-Msgid-Bugs-To: \n"
"POT-Creation-Date: 2015-09-18 08:12+0000\n"
<<<<<<< HEAD
"PO-Revision-Date: 2015-10-24 14:10+0000\n"
=======
"PO-Revision-Date: 2015-11-10 18:59+0000\n"
>>>>>>> b2939537
"Last-Translator: Mateo Tibaquirá <nestormateo@gmail.com>\n"
"Language-Team: Spanish (Colombia) (http://www.transifex.com/odoo/odoo-9/language/es_CO/)\n"
"MIME-Version: 1.0\n"
"Content-Type: text/plain; charset=UTF-8\n"
"Content-Transfer-Encoding: \n"
"Language: es_CO\n"
"Plural-Forms: nplurals=2; plural=(n != 1);\n"

#. module: lunch
#: model:ir.actions.act_window,help:lunch.lunch_order_line_action_by_supplier
#: model:ir.actions.act_window,help:lunch.lunch_order_line_action_control_suppliers
msgid "- Click on the"
msgstr ""

#. module: lunch
#: model:ir.ui.view,arch_db:lunch.lunch_order_view_form
msgid "<span class=\"o_stat_text\">Balance</span>"
msgstr "<span class=\"o_stat_text\">Balance</span>"

#. module: lunch
#: model:ir.ui.view,arch_db:lunch.report_lunch_order
msgid "<strong>Total</strong>"
msgstr "<strong>Total</strong>"

#. module: lunch
#: model:ir.actions.act_window,help:lunch.lunch_cashmove_action_control_accounts
msgid ""
"A cashmove can either be an expense or a payment.<br/>\n"
"                An expense is automatically created at the order receipt.<br/>\n"
"                A payment represents the employee reimbursement to the company."
msgstr ""

#. module: lunch
#: model:ir.actions.act_window,help:lunch.lunch_order_action_tree
msgid ""
"A lunch order is defined by its user, date and order lines.\n"
"                Each order line corresponds to a product, an additional note and a price.\n"
"                Before selecting your order lines, don't forget to read the warnings displayed in the reddish area."
msgstr ""

#. module: lunch
#: model:ir.actions.act_window,help:lunch.lunch_product_action
msgid "A product is defined by its name, category, price and vendor."
msgstr ""

#. module: lunch
#. openerp-web
#: code:addons/lunch/static/src/xml/lunch.xml:15
#, python-format
msgid "Add"
msgstr "Agregar"

#. module: lunch
#: code:addons/lunch/models/lunch.py:251
#, python-format
msgid "Alert"
msgstr "Alerta"

#. module: lunch
#: model:ir.actions.act_window,name:lunch.lunch_alert_action
#: model:ir.model.fields,field_description:lunch.field_lunch_order_alerts
#: model:ir.ui.menu,name:lunch.lunch_alert_menu
msgid "Alerts"
msgstr "Alertas"

#. module: lunch
#: model:ir.actions.act_window,help:lunch.lunch_alert_action
msgid ""
"Alerts are used to warn employee from possible issues concerning the lunch orders.\n"
"                To create a lunch alert you have to define its recurrency, the time interval during which the alert should be executed and the message to display."
msgstr ""

#. module: lunch
#: model:ir.model.fields,field_description:lunch.field_lunch_cashmove_amount
msgid "Amount"
msgstr "Cantidad"

#. module: lunch
#: model:ir.model.fields,field_description:lunch.field_lunch_alert_end_hour
msgid "And"
msgstr "Y"

#. module: lunch
#: model:ir.model.fields,field_description:lunch.field_lunch_order_balance_visible
msgid "Balance visible"
msgstr ""

#. module: lunch
#: model:ir.model.fields,field_description:lunch.field_lunch_alert_start_hour
msgid "Between"
msgstr "Entre"

#. module: lunch
#: model:ir.ui.view,arch_db:lunch.lunch_cashmove_view_search_2
msgid "By Employee"
msgstr "Por Empleado"

#. module: lunch
#: model:ir.ui.view,arch_db:lunch.lunch_cashmove_view_search
msgid "By User"
msgstr "Por Usuario"

#. module: lunch
#: model:ir.ui.view,arch_db:lunch.lunch_order_line_view_search
msgid "By Vendor"
msgstr "Por Proveedor"

#. module: lunch
#: model:ir.model.fields,help:lunch.field_lunch_cashmove_description
msgid "Can be an order or a payment"
msgstr ""

#. module: lunch
#: model:ir.model.fields,help:lunch.field_lunch_cashmove_amount
msgid ""
"Can be positive (payment) or negative (order or payment if user wants to get"
" his money back)"
msgstr ""

#. module: lunch
#: model:ir.ui.view,arch_db:lunch.lunch_order_line_view_tree
#: model:ir.ui.view,arch_db:lunch.view_lunch_order_line_lucky
msgid "Cancel"
msgstr "Cancelar"

#. module: lunch
#: model:ir.actions.server,name:lunch.lunch_order_line_action_cancel
msgid "Cancel meals"
msgstr "Cancelar comidas"

#. module: lunch
#: model:ir.ui.view,arch_db:lunch.lunch_order_line_view_search
#: model:ir.ui.view,arch_db:lunch.lunch_order_view_search
#: selection:lunch.order,state:0 selection:lunch.order.line,state:0
msgid "Cancelled"
msgstr "Cancelado(a)"

#. module: lunch
#: model:ir.model.fields,field_description:lunch.field_lunch_order_line_cashmove
msgid "Cash Move"
msgstr ""

#. module: lunch
#: model:ir.model.fields,field_description:lunch.field_lunch_order_cash_move_balance
msgid "Cash move balance"
msgstr ""

#. module: lunch
#: model:ir.model.fields,field_description:lunch.field_lunch_product_category_id
#: model:ir.model.fields,field_description:lunch.field_lunch_product_category_name
#: model:ir.ui.view,arch_db:lunch.lunch_product_view_search
msgid "Category"
msgstr "Categoría"

#. module: lunch
#: model:ir.actions.act_window,help:lunch.lunch_alert_action
msgid "Click to create a lunch alert."
msgstr ""

#. module: lunch
#: model:ir.actions.act_window,help:lunch.lunch_product_category_action
msgid "Click to create a lunch category."
msgstr ""

#. module: lunch
#: model:ir.actions.act_window,help:lunch.lunch_order_action_tree
msgid "Click to create a lunch order."
msgstr ""

#. module: lunch
#: model:ir.actions.act_window,help:lunch.lunch_cashmove_action_control_accounts
msgid "Click to create a new payment."
msgstr ""

#. module: lunch
#: model:ir.actions.act_window,help:lunch.lunch_cashmove_action_payment
msgid "Click to create a payment."
msgstr ""

#. module: lunch
#: model:ir.actions.act_window,help:lunch.lunch_product_action
msgid "Click to create a product for lunch."
msgstr ""

#. module: lunch
#: model:ir.model.fields,field_description:lunch.field_lunch_order_company_id
msgid "Company"
msgstr "Compañía"

#. module: lunch
#: model:ir.ui.menu,name:lunch.menu_lunch_config
msgid "Configuration"
msgstr "Configuración"

#. module: lunch
#: model:ir.actions.act_window,name:lunch.lunch_cashmove_action_control_accounts
#: model:ir.ui.menu,name:lunch.lunch_cashmove_menu_control_accounts
msgid "Control Accounts"
msgstr "Cuentas de Control"

#. module: lunch
#: model:ir.actions.act_window,name:lunch.lunch_order_line_action_control_suppliers
msgid "Control Vendors"
msgstr ""

#. module: lunch
#: model:ir.model.fields,field_description:lunch.field_lunch_alert_create_uid
#: model:ir.model.fields,field_description:lunch.field_lunch_cashmove_create_uid
#: model:ir.model.fields,field_description:lunch.field_lunch_order_create_uid
#: model:ir.model.fields,field_description:lunch.field_lunch_order_line_create_uid
#: model:ir.model.fields,field_description:lunch.field_lunch_order_line_lucky_create_uid
#: model:ir.model.fields,field_description:lunch.field_lunch_product_category_create_uid
#: model:ir.model.fields,field_description:lunch.field_lunch_product_create_uid
msgid "Created by"
msgstr "Creado por"

#. module: lunch
#: model:ir.model.fields,field_description:lunch.field_lunch_alert_create_date
#: model:ir.model.fields,field_description:lunch.field_lunch_cashmove_create_date
#: model:ir.model.fields,field_description:lunch.field_lunch_order_create_date
#: model:ir.model.fields,field_description:lunch.field_lunch_order_line_create_date
#: model:ir.model.fields,field_description:lunch.field_lunch_order_line_lucky_create_date
#: model:ir.model.fields,field_description:lunch.field_lunch_product_category_create_date
#: model:ir.model.fields,field_description:lunch.field_lunch_product_create_date
msgid "Created on"
msgstr "Creado el"

#. module: lunch
#: model:ir.model.fields,field_description:lunch.field_lunch_order_currency_id
#: model:ir.model.fields,field_description:lunch.field_lunch_order_line_currency_id
msgid "Currency"
msgstr "Moneda"

#. module: lunch
#: model:ir.model.fields,field_description:lunch.field_lunch_cashmove_date
#: model:ir.model.fields,field_description:lunch.field_lunch_order_date
#: model:ir.model.fields,field_description:lunch.field_lunch_order_line_date
msgid "Date"
msgstr "Fecha"

#. module: lunch
#: model:ir.model.fields,field_description:lunch.field_lunch_alert_specific_day
msgid "Day"
msgstr "Día"

#. module: lunch
#: model:ir.model.fields,field_description:lunch.field_lunch_cashmove_description
#: model:ir.model.fields,field_description:lunch.field_lunch_product_description
#: model:ir.ui.view,arch_db:lunch.report_lunch_order
msgid "Description"
msgstr "Descripción"

#. module: lunch
#: model:ir.model.fields,field_description:lunch.field_lunch_alert_display
msgid "Display"
msgstr "Mostrar"

#. module: lunch
#: model:ir.model.fields,field_description:lunch.field_lunch_alert_display_name
#: model:ir.model.fields,field_description:lunch.field_lunch_cashmove_display_name
#: model:ir.model.fields,field_description:lunch.field_lunch_order_display_name
#: model:ir.model.fields,field_description:lunch.field_lunch_order_line_display_name
#: model:ir.model.fields,field_description:lunch.field_lunch_order_line_lucky_display_name
#: model:ir.model.fields,field_description:lunch.field_lunch_product_category_display_name
#: model:ir.model.fields,field_description:lunch.field_lunch_product_display_name
msgid "Display Name"
msgstr "Nombre Público"

#. module: lunch
#. openerp-web
#: code:addons/lunch/static/src/xml/lunch.xml:7
#, python-format
msgid "Don't forget the alerts displayed in the reddish area"
msgstr ""

#. module: lunch
#: model:ir.ui.menu,name:lunch.lunch_cashmove_menu_payment
msgid "Employee Payments"
msgstr ""

#. module: lunch
#: model:ir.model.fields,help:lunch.field_lunch_order_line_lucky_is_max_budget
msgid "Enable this option to set a maximal budget for your lucky order."
msgstr ""

#. module: lunch
#: selection:lunch.alert,alert_type:0
msgid "Every Day"
msgstr ""

#. module: lunch
#: selection:lunch.alert,alert_type:0
msgid "Every Week"
msgstr "Cada Semana"

#. module: lunch
#: model:ir.actions.act_window,help:lunch.lunch_alert_action
msgid ""
"Example: <br/>\n"
"                - Recurency: Everyday<br/>\n"
"                - Time interval: from 00h00 am to 11h59 pm<br/>\n"
"                - Message: \"You must order before 10h30 am\""
msgstr ""

#. module: lunch
#: model:ir.ui.view,arch_db:lunch.lunch_order_view_form
msgid "Feeling Lucky"
msgstr ""

#. module: lunch
#: model:ir.model.fields,field_description:lunch.field_lunch_alert_friday
msgid "Friday"
msgstr "Viernes"

#. module: lunch
#: model:ir.ui.view,arch_db:lunch.lunch_cashmove_view_search_2
#: model:ir.ui.view,arch_db:lunch.lunch_order_line_view_search
#: model:ir.ui.view,arch_db:lunch.lunch_product_view_search
msgid "Group By"
msgstr "Agrupar por"

#. module: lunch
#: model:ir.module.category,description:lunch.module_lunch_category
msgid ""
"Helps you handle your lunch needs, if you are a manager you will be able to "
"create new products, cashmoves and to confirm or cancel orders."
msgstr ""

#. module: lunch
#: model:ir.actions.act_window,help:lunch.lunch_product_category_action
msgid "Here you can access all categories for the lunch products."
msgstr ""

#. module: lunch
#: model:ir.actions.act_window,help:lunch.lunch_cashmove_action_payment
msgid ""
"Here you can see the employees' payment. A payment is a cash move from the "
"employee to the company."
msgstr ""

#. module: lunch
#: model:ir.actions.act_window,help:lunch.lunch_order_line_action_by_supplier
msgid "Here you can see today's orders grouped by vendors."
msgstr ""

#. module: lunch
#: model:ir.actions.act_window,help:lunch.lunch_cashmove_action_account
msgid ""
"Here you can see your cash moves.<br/>A cash moves can be either an expense or a payment.\n"
"                An expense is automatically created when an order is received while a payment is a reimbursement to the company encoded by the manager."
msgstr ""

#. module: lunch
#: model:ir.ui.view,arch_db:lunch.view_lunch_order_line_lucky
msgid "I'm feeling lucky"
msgstr ""

#. module: lunch
#: model:ir.actions.act_window,name:lunch.action_lunch_order_line_lucky
#: model:ir.ui.view,arch_db:lunch.view_lunch_order_line_lucky
msgid "I'm feeling lucky today !"
msgstr ""

#. module: lunch
#: model:ir.model.fields,field_description:lunch.field_lunch_order_line_lucky_is_max_budget
msgid "I'm not feeling rich"
msgstr ""

#. module: lunch
#: model:ir.model.fields,field_description:lunch.field_lunch_alert_id
#: model:ir.model.fields,field_description:lunch.field_lunch_cashmove_id
#: model:ir.model.fields,field_description:lunch.field_lunch_order_id
#: model:ir.model.fields,field_description:lunch.field_lunch_order_line_id
#: model:ir.model.fields,field_description:lunch.field_lunch_order_line_lucky_id
#: model:ir.model.fields,field_description:lunch.field_lunch_product_category_id_1805
#: model:ir.model.fields,field_description:lunch.field_lunch_product_id
msgid "ID"
msgstr "ID"

#. module: lunch
#: model:ir.model.fields,field_description:lunch.field_lunch_cashmove_state
msgid "Is an order or a payment"
msgstr ""

#. module: lunch
#: model:ir.model.fields,field_description:lunch.field_lunch_alert___last_update
#: model:ir.model.fields,field_description:lunch.field_lunch_cashmove___last_update
#: model:ir.model.fields,field_description:lunch.field_lunch_order___last_update
#: model:ir.model.fields,field_description:lunch.field_lunch_order_line___last_update
#: model:ir.model.fields,field_description:lunch.field_lunch_order_line_lucky___last_update
#: model:ir.model.fields,field_description:lunch.field_lunch_product___last_update
#: model:ir.model.fields,field_description:lunch.field_lunch_product_category___last_update
msgid "Last Modified on"
msgstr "Última Modificación el"

#. module: lunch
#: model:ir.model.fields,field_description:lunch.field_lunch_alert_write_uid
#: model:ir.model.fields,field_description:lunch.field_lunch_cashmove_write_uid
#: model:ir.model.fields,field_description:lunch.field_lunch_order_line_lucky_write_uid
#: model:ir.model.fields,field_description:lunch.field_lunch_order_line_write_uid
#: model:ir.model.fields,field_description:lunch.field_lunch_order_write_uid
#: model:ir.model.fields,field_description:lunch.field_lunch_product_category_write_uid
#: model:ir.model.fields,field_description:lunch.field_lunch_product_write_uid
msgid "Last Updated by"
msgstr "Actualizado por"

#. module: lunch
#: model:ir.model.fields,field_description:lunch.field_lunch_alert_write_date
#: model:ir.model.fields,field_description:lunch.field_lunch_cashmove_write_date
#: model:ir.model.fields,field_description:lunch.field_lunch_order_line_lucky_write_date
#: model:ir.model.fields,field_description:lunch.field_lunch_order_line_write_date
#: model:ir.model.fields,field_description:lunch.field_lunch_order_write_date
#: model:ir.model.fields,field_description:lunch.field_lunch_product_category_write_date
#: model:ir.model.fields,field_description:lunch.field_lunch_product_write_date
msgid "Last Updated on"
msgstr "Actualizado el"

#. module: lunch
#: model:ir.ui.view,arch_db:lunch.lunch_order_view_form
msgid "List"
msgstr "Lista"

#. module: lunch
#: model:ir.module.category,name:lunch.module_lunch_category
#: model:ir.ui.menu,name:lunch.menu_lunch
msgid "Lunch"
msgstr "Comidas"

#. module: lunch
#: model:ir.model,name:lunch.model_lunch_alert
msgid "Lunch Alert"
msgstr ""

#. module: lunch
#: code:addons/lunch/models/lunch.py:223
#, python-format
msgid "Lunch Cashmove"
msgstr ""

#. module: lunch
#: code:addons/lunch/models/lunch.py:62
#: model:ir.actions.report.xml,name:lunch.action_report_lunch_order
#: model:ir.model,name:lunch.model_lunch_order
#: model:ir.ui.view,arch_db:lunch.report_lunch_order
#, python-format
msgid "Lunch Order"
msgstr ""

#. module: lunch
#: model:ir.ui.menu,name:lunch.menu_lunch_admin
#: model:res.groups,name:lunch.group_lunch_manager
msgid "Manager"
msgstr "Gerente/Director"

#. module: lunch
#: model:ir.model.fields,field_description:lunch.field_lunch_order_line_lucky_max_budget
msgid "Max Budget"
msgstr ""

#. module: lunch
#: model:ir.model.fields,field_description:lunch.field_lunch_alert_message
#: model:ir.ui.view,arch_db:lunch.lunch_alert_view_form
msgid "Message"
msgstr "Mensaje"

#. module: lunch
#: model:ir.model.fields,field_description:lunch.field_lunch_alert_monday
msgid "Monday"
msgstr "Lunes"

#. module: lunch
#: model:ir.ui.view,arch_db:lunch.lunch_cashmove_view_search
msgid "My Account grouped"
msgstr "Mi Cuenta agrupada"

#. module: lunch
#: model:ir.ui.menu,name:lunch.menu_lunch_title
msgid "My Lunch"
msgstr "Mi Almuerzo"

#. module: lunch
#: model:ir.ui.view,arch_db:lunch.lunch_order_view_search
msgid "My Orders"
msgstr "Mis Órdenes"

#. module: lunch
#: model:ir.ui.view,arch_db:lunch.report_lunch_order
msgid "Name/Date"
msgstr "Nombre/Fecha"

#. module: lunch
#: model:ir.ui.view,arch_db:lunch.lunch_order_view_search
#: selection:lunch.order,state:0 selection:lunch.order.line,state:0
msgid "New"
msgstr "Nueva"

#. module: lunch
#: model:ir.actions.act_window,name:lunch.lunch_order_action_form
#: model:ir.ui.menu,name:lunch.lunch_order_menu_form
msgid "New Order"
msgstr "Nueva Orden"

#. module: lunch
#: code:addons/lunch/wizard/lucky_order.py:37
#, python-format
msgid "No product is matching your request. Now you will starve to death."
msgstr ""

#. module: lunch
#: model:ir.ui.view,arch_db:lunch.lunch_order_line_view_search
msgid "Not Received"
msgstr ""

#. module: lunch
#: model:ir.model.fields,field_description:lunch.field_lunch_order_line_note
msgid "Note"
msgstr "Nota"

#. module: lunch
#: model:ir.model.fields,field_description:lunch.field_lunch_cashmove_order_id
#: model:ir.model.fields,field_description:lunch.field_lunch_order_line_order_id
#: model:ir.ui.view,arch_db:lunch.lunch_order_line_view_tree
#: model:ir.ui.view,arch_db:lunch.report_lunch_order
#: selection:lunch.cashmove,state:0
msgid "Order"
msgstr "Pedido"

#. module: lunch
#: model:ir.ui.view,arch_db:lunch.lunch_order_line_view_search
msgid "Order Month"
msgstr "Mes de Pedido"

#. module: lunch
#: model:ir.ui.view,arch_db:lunch.lunch_order_line_view_tree
msgid "Order lines Tree"
msgstr ""

#. module: lunch
#: model:ir.actions.server,name:lunch.lunch_order_line_action_order
msgid "Order meals"
msgstr "Ordenar comidas"

#. module: lunch
#: selection:lunch.order.line,state:0
msgid "Ordered"
msgstr "Ordenado"

#. module: lunch
#: model:ir.ui.view,arch_db:lunch.lunch_order_view_form
msgid "Orders Form"
msgstr ""

#. module: lunch
#: model:ir.ui.view,arch_db:lunch.lunch_order_view_tree
msgid "Orders Tree"
msgstr ""

#. module: lunch
#: model:ir.actions.act_window,name:lunch.lunch_order_line_action_by_supplier
#: model:ir.ui.menu,name:lunch.lunch_order_line_menu_control_suppliers
msgid "Orders by Vendor"
msgstr ""

#. module: lunch
#: model:ir.ui.view,arch_db:lunch.lunch_cashmove_view_search
#: selection:lunch.cashmove,state:0
msgid "Payment"
msgstr "Pago"

#. module: lunch
#: model:ir.ui.menu,name:lunch.lunch_order_menu_tree
msgid "Previous Orders"
msgstr ""

#. module: lunch
#: model:ir.model.fields,field_description:lunch.field_lunch_order_previous_order_ids
msgid "Previous order ids"
msgstr ""

#. module: lunch
#: model:ir.model.fields,field_description:lunch.field_lunch_order_line_price
#: model:ir.model.fields,field_description:lunch.field_lunch_product_price
msgid "Price"
msgstr "Precio"

#. module: lunch
#: model:ir.model.fields,field_description:lunch.field_lunch_order_line_lucky_product_id
#: model:ir.model.fields,field_description:lunch.field_lunch_order_line_name
#: model:ir.model.fields,field_description:lunch.field_lunch_order_line_product_id
#: model:ir.model.fields,field_description:lunch.field_lunch_product_name
msgid "Product"
msgstr "Producto"

#. module: lunch
#: model:ir.actions.act_window,name:lunch.lunch_product_category_action
#: model:ir.ui.menu,name:lunch.lunch_product_category_menu
msgid "Product Categories"
msgstr ""

#. module: lunch
#: model:ir.model.fields,field_description:lunch.field_lunch_order_line_category_id
msgid "Product Category"
msgstr "Categoría del Producto"

#. module: lunch
#: model:ir.ui.view,arch_db:lunch.lunch_product_category_view_form
msgid "Product Category:"
msgstr ""

#. module: lunch
#: model:ir.ui.view,arch_db:lunch.lunch_product_view_search
msgid "Product Search"
msgstr ""

#. module: lunch
#: model:ir.actions.act_window,name:lunch.lunch_product_action
#: model:ir.model.fields,field_description:lunch.field_lunch_order_order_line_ids
#: model:ir.ui.menu,name:lunch.lunch_product_menu
msgid "Products"
msgstr "Productos"

#. module: lunch
#: model:ir.ui.view,arch_db:lunch.lunch_product_category_view_form
#: model:ir.ui.view,arch_db:lunch.lunch_product_view_form
msgid "Products Form"
msgstr ""

#. module: lunch
#: model:ir.ui.view,arch_db:lunch.lunch_product_view_tree
msgid "Products Tree"
msgstr ""

#. module: lunch
#: model:ir.ui.view,arch_db:lunch.lunch_order_line_view_tree
msgid "Receive"
msgstr "Recibir"

#. module: lunch
#: model:ir.actions.server,name:lunch.lunch_order_line_action_confirm
msgid "Receive meals"
msgstr ""

#. module: lunch
#: model:ir.ui.view,arch_db:lunch.lunch_order_line_view_search
#: model:ir.ui.view,arch_db:lunch.lunch_order_view_search
#: selection:lunch.order,state:0 selection:lunch.order.line,state:0
msgid "Received"
msgstr ""

#. module: lunch
#: model:ir.model.fields,field_description:lunch.field_lunch_alert_alert_type
msgid "Recurrency"
msgstr "Recurrencia"

#. module: lunch
#: model:ir.actions.act_window,name:lunch.lunch_cashmove_action_payment
msgid "Register Cash Moves"
msgstr ""

#. module: lunch
#: model:ir.model.fields,field_description:lunch.field_lunch_alert_saturday
msgid "Saturday"
msgstr "Sábado"

#. module: lunch
#: model:ir.ui.view,arch_db:lunch.lunch_alert_view_form
msgid "Schedule Date"
msgstr ""

#. module: lunch
#: model:ir.ui.view,arch_db:lunch.lunch_alert_view_form
msgid "Schedule Hour"
msgstr ""

#. module: lunch
#: model:ir.ui.view,arch_db:lunch.lunch_alert_view_search
#: model:ir.ui.view,arch_db:lunch.lunch_order_line_view_search
msgid "Search"
msgstr "Buscar"

#. module: lunch
#. openerp-web
#: code:addons/lunch/static/src/xml/lunch.xml:5
#, python-format
msgid "Select a product and put your order comments on the note."
msgstr ""

#. module: lunch
#: model:ir.ui.view,arch_db:lunch.lunch_order_view_form
msgid "Select your order"
msgstr ""

#. module: lunch
#: model:ir.ui.view,arch_db:lunch.view_lunch_order_line_lucky
msgid "Select your vendor"
msgstr ""

#. module: lunch
#: selection:lunch.alert,alert_type:0
msgid "Specific Day"
msgstr ""

#. module: lunch
#: model:ir.model.fields,field_description:lunch.field_lunch_order_line_state
#: model:ir.model.fields,field_description:lunch.field_lunch_order_state
msgid "Status"
msgstr "Estado"

#. module: lunch
#: model:ir.actions.act_window,help:lunch.lunch_order_line_action_control_suppliers
msgid "Summary of all lunch orders, grouped by vendor and by date."
msgstr ""

#. module: lunch
#: model:ir.model.fields,field_description:lunch.field_lunch_alert_sunday
msgid "Sunday"
msgstr "Domingo"

#. module: lunch
#: model:ir.model.fields,help:lunch.field_lunch_order_company_id
msgid "The company this user is currently working for."
msgstr ""

#. module: lunch
#: code:addons/lunch/models/lunch.py:98
#, python-format
msgid "The date of your order is in the past."
msgstr ""

#. module: lunch
#. openerp-web
#: code:addons/lunch/static/src/xml/lunch.xml:4
#, python-format
msgid "This is the first time you order a meal"
msgstr ""

#. module: lunch
#: model:ir.model.fields,field_description:lunch.field_lunch_alert_thursday
msgid "Thursday"
msgstr "Jueves"

#. module: lunch
#: model:ir.ui.view,arch_db:lunch.lunch_order_line_view_search
msgid "Today"
msgstr "Hoy"

#. module: lunch
#: model:ir.ui.menu,name:lunch.lunch_order_line_menu_by_supplier
msgid "Today's Orders"
msgstr "Órdenes de Hoy"

#. module: lunch
#: model:ir.model.fields,field_description:lunch.field_lunch_order_total
#: model:ir.ui.view,arch_db:lunch.lunch_cashmove_view_tree
#: model:ir.ui.view,arch_db:lunch.lunch_cashmove_view_tree_2
#: model:ir.ui.view,arch_db:lunch.lunch_order_line_view_tree
#: model:ir.ui.view,arch_db:lunch.lunch_order_view_tree
msgid "Total"
msgstr "Total"

#. module: lunch
#: model:ir.model.fields,field_description:lunch.field_lunch_alert_tuesday
msgid "Tuesday"
msgstr "Martes"

#. module: lunch
#: model:ir.ui.view,arch_db:lunch.report_lunch_order
msgid "Unit Price"
msgstr "Precio Unidad"

#. module: lunch
#: model:ir.model.fields,field_description:lunch.field_lunch_cashmove_user_id
#: model:ir.model.fields,field_description:lunch.field_lunch_order_line_user_id
#: model:ir.model.fields,field_description:lunch.field_lunch_order_user_id
#: model:res.groups,name:lunch.group_lunch_user
msgid "User"
msgstr "Usuario"

#. module: lunch
#: model:ir.ui.view,arch_db:lunch.lunch_order_view_search
msgid "Users"
msgstr "Usuarios"

#. module: lunch
#: model:ir.model.fields,field_description:lunch.field_lunch_order_line_lucky_supplier_ids
#: model:ir.model.fields,field_description:lunch.field_lunch_order_line_supplier
#: model:ir.model.fields,field_description:lunch.field_lunch_product_supplier
#: model:ir.ui.view,arch_db:lunch.lunch_product_view_search
msgid "Vendor"
msgstr "Proveedor"

#. module: lunch
#: model:ir.ui.view,arch_db:lunch.lunch_order_line_view_search
msgid "Vendor Orders by Month"
msgstr "Órdenes de Proveedor por Mes"

#. module: lunch
#: model:ir.model.fields,field_description:lunch.field_lunch_alert_wednesday
msgid "Wednesday"
msgstr "Miercoles"

#. module: lunch
#: model:ir.ui.view,arch_db:lunch.lunch_alert_view_form
msgid "Write the message you want to display during the defined period..."
msgstr ""

#. module: lunch
#: model:ir.actions.act_window,name:lunch.lunch_cashmove_action_account
msgid "Your Account"
msgstr "Su Cuenta"

#. module: lunch
#: model:ir.ui.menu,name:lunch.lunch_cashmove_menu_form
msgid "Your Lunch Account"
msgstr "Su Cuenta de Comida"

#. module: lunch
#: model:ir.actions.act_window,name:lunch.lunch_order_action_tree
msgid "Your Orders"
msgstr "Sus Órdenes"

#. module: lunch
#. openerp-web
#: code:addons/lunch/static/src/xml/lunch.xml:6
#, python-format
msgid "Your favorite meals will be created based on your last orders."
msgstr ""

#. module: lunch
#: model:ir.ui.view,arch_db:lunch.lunch_cashmove_view_form
msgid "cashmove form"
msgstr ""

#. module: lunch
#: model:ir.ui.view,arch_db:lunch.lunch_cashmove_view_tree
#: model:ir.ui.view,arch_db:lunch.lunch_cashmove_view_tree_2
msgid "cashmove tree"
msgstr ""

#. module: lunch
#: model:ir.model,name:lunch.model_lunch_cashmove
#: model:ir.ui.view,arch_db:lunch.lunch_cashmove_view_search_2
msgid "lunch cashmove"
msgstr ""

#. module: lunch
#: model:ir.ui.view,arch_db:lunch.lunch_cashmove_view_search
msgid "lunch employee payment"
msgstr ""

#. module: lunch
#: model:ir.model,name:lunch.model_lunch_order_line
msgid "lunch order line"
msgstr ""

#. module: lunch
#: model:ir.ui.view,arch_db:lunch.lunch_order_view_search
msgid "lunch orders"
msgstr ""

#. module: lunch
#: model:ir.model,name:lunch.model_lunch_product
msgid "lunch product"
msgstr ""

#. module: lunch
#: model:ir.model,name:lunch.model_lunch_product_category
msgid "lunch product category"
msgstr ""

#. module: lunch
#: model:ir.model,name:lunch.model_lunch_order_line_lucky
msgid "lunch.order.line.lucky"
msgstr "lunch.order.line.lucky"

#. module: lunch
#: model:ir.ui.view,arch_db:lunch.view_lunch_order_line_lucky
msgid "or"
msgstr "o"

#. module: lunch
#: model:ir.actions.act_window,help:lunch.lunch_order_line_action_control_suppliers
msgid "red X to announce that the order isn't available"
msgstr ""

#. module: lunch
#: model:ir.actions.act_window,help:lunch.lunch_order_line_action_by_supplier
#: model:ir.actions.act_window,help:lunch.lunch_order_line_action_control_suppliers
msgid ""
"to announce that the order is ordered <br/>\n"
"                - Click on the"
msgstr ""

#. module: lunch
#: model:ir.actions.act_window,help:lunch.lunch_order_line_action_by_supplier
#: model:ir.actions.act_window,help:lunch.lunch_order_line_action_control_suppliers
msgid ""
"to announce that the order is received <br/>\n"
"                - Click on the"
msgstr ""

#. module: lunch
#: model:ir.actions.act_window,help:lunch.lunch_order_line_action_by_supplier
msgid "to announce that the order isn't available"
msgstr ""<|MERGE_RESOLUTION|>--- conflicted
+++ resolved
@@ -9,11 +9,7 @@
 "Project-Id-Version: Odoo 9.0\n"
 "Report-Msgid-Bugs-To: \n"
 "POT-Creation-Date: 2015-09-18 08:12+0000\n"
-<<<<<<< HEAD
-"PO-Revision-Date: 2015-10-24 14:10+0000\n"
-=======
 "PO-Revision-Date: 2015-11-10 18:59+0000\n"
->>>>>>> b2939537
 "Last-Translator: Mateo Tibaquirá <nestormateo@gmail.com>\n"
 "Language-Team: Spanish (Colombia) (http://www.transifex.com/odoo/odoo-9/language/es_CO/)\n"
 "MIME-Version: 1.0\n"
@@ -26,7 +22,7 @@
 #: model:ir.actions.act_window,help:lunch.lunch_order_line_action_by_supplier
 #: model:ir.actions.act_window,help:lunch.lunch_order_line_action_control_suppliers
 msgid "- Click on the"
-msgstr ""
+msgstr "- Clic en el"
 
 #. module: lunch
 #: model:ir.ui.view,arch_db:lunch.lunch_order_view_form
@@ -149,7 +145,7 @@
 #: model:ir.ui.view,arch_db:lunch.lunch_order_view_search
 #: selection:lunch.order,state:0 selection:lunch.order.line,state:0
 msgid "Cancelled"
-msgstr "Cancelado(a)"
+msgstr "Cancelada"
 
 #. module: lunch
 #: model:ir.model.fields,field_description:lunch.field_lunch_order_line_cashmove
@@ -171,7 +167,7 @@
 #. module: lunch
 #: model:ir.actions.act_window,help:lunch.lunch_alert_action
 msgid "Click to create a lunch alert."
-msgstr ""
+msgstr "Clic para crear una alerta de almuerzo."
 
 #. module: lunch
 #: model:ir.actions.act_window,help:lunch.lunch_product_category_action
@@ -181,22 +177,22 @@
 #. module: lunch
 #: model:ir.actions.act_window,help:lunch.lunch_order_action_tree
 msgid "Click to create a lunch order."
-msgstr ""
+msgstr "Clic para crear una orden de almuerzo."
 
 #. module: lunch
 #: model:ir.actions.act_window,help:lunch.lunch_cashmove_action_control_accounts
 msgid "Click to create a new payment."
-msgstr ""
+msgstr "Clic para crear un nuevo pago."
 
 #. module: lunch
 #: model:ir.actions.act_window,help:lunch.lunch_cashmove_action_payment
 msgid "Click to create a payment."
-msgstr ""
+msgstr "Clic para crear un pago."
 
 #. module: lunch
 #: model:ir.actions.act_window,help:lunch.lunch_product_action
 msgid "Click to create a product for lunch."
-msgstr ""
+msgstr "Clic para crear un producto para el almuerzo."
 
 #. module: lunch
 #: model:ir.model.fields,field_description:lunch.field_lunch_order_company_id
@@ -357,7 +353,7 @@
 #. module: lunch
 #: model:ir.actions.act_window,help:lunch.lunch_order_line_action_by_supplier
 msgid "Here you can see today's orders grouped by vendors."
-msgstr ""
+msgstr "Aquí usted puede ver las órdenes de hoy agrupadas por proveedores."
 
 #. module: lunch
 #: model:ir.actions.act_window,help:lunch.lunch_cashmove_action_account
@@ -375,7 +371,7 @@
 #: model:ir.actions.act_window,name:lunch.action_lunch_order_line_lucky
 #: model:ir.ui.view,arch_db:lunch.view_lunch_order_line_lucky
 msgid "I'm feeling lucky today !"
-msgstr ""
+msgstr "Voy a tener suerte hoy!"
 
 #. module: lunch
 #: model:ir.model.fields,field_description:lunch.field_lunch_order_line_lucky_is_max_budget
@@ -539,12 +535,12 @@
 #: model:ir.ui.view,arch_db:lunch.report_lunch_order
 #: selection:lunch.cashmove,state:0
 msgid "Order"
-msgstr "Pedido"
+msgstr "Orden"
 
 #. module: lunch
 #: model:ir.ui.view,arch_db:lunch.lunch_order_line_view_search
 msgid "Order Month"
-msgstr "Mes de Pedido"
+msgstr "Mes de la Orden"
 
 #. module: lunch
 #: model:ir.ui.view,arch_db:lunch.lunch_order_line_view_tree
@@ -818,7 +814,7 @@
 #. module: lunch
 #: model:ir.ui.view,arch_db:lunch.lunch_alert_view_form
 msgid "Write the message you want to display during the defined period..."
-msgstr ""
+msgstr "Escriba el mensaje que quiere mostrar durante el periodo definido..."
 
 #. module: lunch
 #: model:ir.actions.act_window,name:lunch.lunch_cashmove_action_account
@@ -905,7 +901,7 @@
 msgid ""
 "to announce that the order is ordered <br/>\n"
 "                - Click on the"
-msgstr ""
+msgstr "para anunciar que la orden es ordenada <br/>\n- Click en el"
 
 #. module: lunch
 #: model:ir.actions.act_window,help:lunch.lunch_order_line_action_by_supplier
@@ -913,7 +909,7 @@
 msgid ""
 "to announce that the order is received <br/>\n"
 "                - Click on the"
-msgstr ""
+msgstr "para anunciar que la orden es recibida <br/>\n- Click en el"
 
 #. module: lunch
 #: model:ir.actions.act_window,help:lunch.lunch_order_line_action_by_supplier
