<?xml version="1.0"?>
<openerp>
    <data>

        <menuitem  id="menu_project_confi" name="Issues" parent="project.menu_definitions" sequence="2"/>

        <record model="ir.ui.view" id="project_issue_version_search_view">
            <field name="name">Issue Version</field>
            <field name="model">project.issue.version</field>
            <field name="type">search</field>
            <field name="arch" type="xml">
                <search string="Issue Version">
                    <field name="name"/>
                    <field name="active"/>
                </search>
            </field>
        </record>
        <record model="ir.ui.view" id="project_issue_version_form_view">
            <field name="name">Issue Version</field>
            <field name="model">project.issue.version</field>
            <field name="type">form</field>
            <field name="arch" type="xml">
                <form string="Issue Version">
                    <field name="name"/>
                    <field name="active"/>
                </form>
            </field>
        </record>
        <record id="project_issue_version_action" model="ir.actions.act_window">
            <field name="name">Versions</field>
            <field name="res_model">project.issue.version</field>
            <field name="view_type">form</field>
            <field name="help">You can use the issues tracker in OpenERP to handle bugs in the software development project, to handle claims in after-sales services, etc. Define here the different versions of your products on which you can work on issues.</field>
        </record>
        <menuitem action="project_issue_version_action" id="menu_project_issue_version_act" parent="menu_project_confi" groups="base.group_no_one"/>

        <record id="project_issue_categ_action" model="ir.actions.act_window">
            <field name="name">Issue Categories</field>
            <field name="res_model">crm.case.categ</field>
            <field name="view_type">form</field>
            <field name="view_id" ref="crm.crm_case_categ_tree-view"/>
            <field name="domain">[('object_id.model', '=', 'project.issue')]</field>
            <field name="context" eval="{'object_id': ref('model_project_issue')}"/>
        </record>

        <menuitem action="project_issue_categ_action" name="Categories" id="menu_project_issue_category_act" parent="menu_project_confi" groups="base.group_no_one"/>

        <record model="ir.ui.view" id="project_issue_form_view">
            <field name="name">Project Issue Tracker Form</field>
            <field name="model">project.issue</field>
            <field name="type">form</field>
            <field name="arch" type="xml">
                <form layout="manual">
<<<<<<< HEAD
                <div class="oe_form_topbar">
                    <span groups="base.group_user">
                        <button name="case_open" string="Open" type="object"
                                states="draft,pending"/>
                        <button name="case_close" string="Done" type="object"
                                states="draft,open,pending"/>
                        <button name="case_pending" string="Pending" type="object"
                                states="draft,open"/>
                        <button name="case_escalate" string="Escalate" type="object"
                                states="draft,open,pending"/>
                        <button name="case_reset" string="Reset to New" type="object"
                                states="cancelled,done"/>
                        <button name="stage_previous" string="Previous Stage" type="object"
                                states="open,pending" icon="gtk-go-back"
                                attrs="{'invisible': [('stage_id','=', False)]}"/>
                        <button name="stage_next" string="Next Stage" type="object"
                                states="open,pending" icon="gtk-go-forward"
                                attrs="{'invisible': [('stage_id','=', False)]}"/>
                        <button name="case_cancel" string="Cancel" type="object"
                                states="draft,open,pending"/>
                    </span>
                    <div class="oe_right">
                        <field name="stage_id" nolabel="1" widget="statusbar"/>
                    </div>
                    <div class="oe_clear"/>
                </div>
=======
                <header>
                    <button name="case_open" string="Open" type="object"
                            states="draft,pending"/>
                    <button name="case_close" string="Done" type="object"
                            states="draft,open,pending"/>
                    <button name="case_pending" string="Pending" type="object"
                            states="draft,open"/>
                    <button name="case_escalate" string="Escalate" type="object"
                            states="draft,open,pending"/>
                    <button name="case_reset" string="Reset to New" type="object"
                            states="cancelled,done"/>
                    <button name="stage_previous" string="Previous Stage" type="object"
                            states="open,pending" icon="gtk-go-back"
                            attrs="{'invisible': [('stage_id','=', False)]}"/>
                    <button name="stage_next" string="Next Stage" type="object"
                            states="open,pending" icon="gtk-go-forward"
                            attrs="{'invisible': [('stage_id','=', False)]}"/>
                    <button name="case_cancel" string="Cancel" type="object"
                            states="draft,open,pending"/>
                    <field name="stage_id" widget="statusbar"/>
                </header>
>>>>>>> e79c98fe
                <sheet string="Issue Tracker Form" layout="auto">
                    <group colspan="4" col="6">
                        <field name="name"/>
                        <field name="project_id" required="True" on_change="on_change_project(project_id)"/>
                        <group colspan="2" col="3">
                            <field name="categ_id" widget="selection" domain="[('object_id.model', '=', 'project.issue')]"/>
                            <button string="Send New Email"
                                name="%(mail.action_email_compose_message_wizard)d"
                                icon="terp-mail-message-new" type="action"/>
                        </group>
                        <field name="user_id"/>
                        <field name="version_id" colspan="2" widget="selection"/>
                        <field name="state" groups="base.group_no_one"/>
                    </group>
                    <notebook colspan="4">
                        <page string="General">
                            <group col="2" colspan="2" groups="base.group_user">
                            <separator colspan="2" string="Contact Information" groups="base.group_user"/>
                            <field name="partner_id"  on_change="onchange_partner_id(partner_id, email_from)"/>
                            <field name="email_from"/>
                            </group>
                            <group col="3" colspan="2">
                            <separator colspan="3" string="Status"/>
                            <field name="priority" colspan="3" groups="base.group_user"/>
                            <field name="task_id" on_change="onchange_task_id(task_id)"/>
                            <button string="Convert To Task" name="convert_issue_task" icon="gtk-index" type="object"
                                attrs="{'invisible':[('task_id','!=',False)]}"  groups="base.group_user"/>
                            <field name="progress" colspan="3" widget="progressbar" attrs="{'invisible':[('task_id','=',False)]}"/>
                            </group>
                            <separator string= "Description" colspan="4"/>
                            <field name="description" nolabel="1" colspan="4"/>
                            <separator colspan="4"/>
                        </page>
                        <page string="Extra Info">
                            <group col="4" colspan="4">
                                <separator string="Statistics" colspan="4" col="4"/>
                                <field name="day_open"/>
                                <field name="day_close"/>
                                <field name="working_hours_open" widget="float_time"/>
                                <field name="working_hours_close" widget="float_time"/>
                                <field name="inactivity_days"/>
                                <field name="days_since_creation"/>
                            </group>
                            <group colspan="4" col="4">
                                <separator string="References" colspan="4"/>
                                <field name="id"/>
                                <field name="active"/>
                            </group>
                        </page>
                    </notebook>
                </sheet>
	            <div class="oe_form_sheet_width">
	                <field name="message_ids" colspan="4" widget="ThreadView" nolabel="1"/>
	            </div>
                </form>
            </field>
        </record>

        <record model="ir.ui.view" id="project_issue_tree_view">
            <field name="name">Project Issue Tracker Tree</field>
            <field name="model">project.issue</field>
            <field name="type">tree</field>
            <field name="arch" type="xml">
                <tree string="Issue Tracker Tree" fonts="bold:needaction_pending==True" colors="black:state=='open';blue:state=='pending';grey:state in ('cancel', 'done')">
                    <field name="needaction_pending" invisible="1"/>
                    <field name="id"/>
                    <field name="create_date" groups="base.group_no_one"/>
                    <field name="name"/>
                    <field name="partner_id"/>
                    <field name="project_id"/>
                    <field name="priority" string="Priority" groups="base.group_user"/>
                    <field name="version_id" widget="selection"/>
                    <field name="user_id"/>
                    <field name="progress" widget="progressbar" attrs="{'invisible':[('task_id','=',False)]}"/>
                    <field name="stage_id" widget="selection" readonly="1"/>
<<<<<<< HEAD
                    <button name="stage_previous" string="Previous" type="object"
                            icon="gtk-go-back" help="Change to Previous Stage"
                            attrs="{'invisible': [('stage_id','=', False)]}" groups="base.group_user"/>
                    <button name="stage_next" string="Next" type="object"
                            icon="gtk-go-forward" help="Change to Next Stage"
                            attrs="{'invisible': [('stage_id','=', False)]}" groups="base.group_user"/>
                    <field name="state" groups="base.group_no_one"/>
                    <button name="case_open" string="Open" type="object"
                            icon="gtk-go-forward"  states="draft,pending" groups="base.group_user"/>
                    <button name="case_close" string="Done" type="object"
                            icon="gtk-close" states="draft,open,pending" groups="base.group_user"/>
                    <button name="case_cancel" string="Cancel" type="object"
                            icon="gtk-cancel" states="draft,open,pending" groups="base.group_user"/>
=======
                    <field name="state" groups="base.group_no_one"/>
>>>>>>> e79c98fe
                    <field name="categ_id" invisible="1"/>
                    <field name="task_id" invisible="1"/>
                </tree>
            </field>
        </record>

        <record id="view_project_issue_filter" model="ir.ui.view">
            <field name="name">Project Issue Tracker Search</field>
            <field name="model">project.issue</field>
            <field name="type">search</field>
            <field name="arch" type="xml">
                <search string="Issue Tracker Search">
                    <group>
                        <filter string="New" icon="terp-document-new" name="draft" domain="[('state','=','draft')]" help="New Issues"/>
                        <filter string="To Do" name="todo" domain="[('state','=','open')]" help="To Do Issues" icon="terp-check"/>
                        <filter string="Pending" domain="[('state','=','pending')]"  help="Pending Issues" icon="terp-gtk-media-pause"/>
                        <separator orientation="vertical"/>
                        <field name="name" string="Issue / Partner" filter_domain="['|', '|', ('partner_id','ilike',self), ('email_from','ilike',self), ('name','ilike',self)]"/>
                        <field name="user_id">
                            <filter domain="[('user_id','=',False)]"  help="Unassigned Issues" icon="terp-personal-"/>
                        </field>
                        <field name="project_id"/>
                        <field name="id"/>
                    </group>
                    <newline/>
                    <group expand="0" string="Group By..." >
                        <filter string="Responsible" icon="terp-personal"
                            domain="[]" context="{'group_by':'user_id'}"/>
                        <filter string="Partner" icon="terp-partner" domain="[]"
                            context="{'group_by':'partner_id'}"/>
                        <separator orientation="vertical"/>
                        <filter string="Project"  icon="terp-folder-violet" domain="[]"
                            context="{'group_by':'project_id'}"/>
                        <filter string="Version" icon="terp-gtk-jump-to-rtl"
                            domain="[]" context="{'group_by':'version_id'}"/>
                        <separator orientation="vertical"/>
                        <filter string="Category" icon="terp-stock_symbol-selection" domain="[]"
                            context="{'group_by':'categ_id'}"/>
                        <filter string="Priority" icon="terp-rating-rated" domain="[]"
                            context="{'group_by':'priority'}"/>
                        <filter string="Stage" icon="terp-stage" domain="[]"
                            context="{'group_by':'stage_id'}"/>
                        <filter string="Status" icon="terp-stock_effects-object-colorize" domain="[]"
                            context="{'group_by':'state'}"/>
                        <separator orientation="vertical"/>
                        <filter string="Month" icon="terp-go-month"
                            domain="[]" context="{'group_by':'create_date'}" help="Creation Month"/>
                    </group>
                </search>
            </field>
        </record>

        <record model="ir.ui.view" id="project_issue_calendar_view">
            <field name="name">Project Issue Tracker Calendar</field>
            <field name="model">project.issue</field>
            <field name="type">calendar</field>
            <field name="priority" eval="2"/>
            <field name="arch" type="xml">
                <calendar string="Issues" date_start="date" color="user_id" date_delay="duration">
                    <field name="name"/>
                    <field name="partner_id"/>
                </calendar>
            </field>
        </record>


    <!-- Project Issue Karban View-->

    <record model="ir.ui.view" id="project_issue_kanban_view">
        <field name="name">Project Issue Kanban</field>
        <field name="model">project.issue</field>
        <field name="type">kanban</field>
        <field name="arch" type="xml">
            <kanban default_group_by="stage_id">
                <field name="color"/>
                <field name="state" groups="base.group_no_one"/>
                <field name="priority" groups="base.group_user"/>
                <field name="user_email"/>
                <field name="user_id"/>
                <templates>
                    <t t-name="kanban-box">
                        <t t-set="color" t-value="kanban_color(record.color.raw_value || record.state.raw_value)"/>
                        <div t-att-class="color + (record.priority.raw_value == 1 ? ' oe_kanban_color_alert' : '')">
                            <div class="oe_kanban_box oe_kanban_color_border">
                                <table class="oe_kanban_table oe_kanban_box_header oe_kanban_color_bgdark oe_kanban_color_border oe_kanban_draghandle">
                                <tr>
                                    <td align="left" valign="middle" width="16">
                                        <a t-if="record.priority.raw_value == 1" icon="star-on" type="object" name="set_normal_priority"/>
                                        <a t-if="record.priority.raw_value != 1" icon="star-off" type="object" name="set_high_priority" style="opacity:0.6; filter:alpha(opacity=60);"/>
                                    </td>
                                    <td align="left" valign="middle" class="oe_kanban_title">
                                        <field name="name"/>
                                    </td>
                                    <td valign="top" width="22">
                                        <img t-att-src="kanban_gravatar(record.user_email.value, 22)" class="oe_kanban_gravatar" t-att-title="record.user_id.value"/>
                                    </td>
                                </tr>
                                </table>
                                <div class="oe_kanban_box_content oe_kanban_color_bglight oe_kanban_box_show_onclick_trigger oe_kanban_color_border">
                                    <div t-if="record.partner_id.raw_value">
                                        <field name="partner_id"/>
                                    </div>
                                    <div t-if="record.project_id.raw_value">
                                        <field name="project_id"/>
                                    </div>
                                    <div t-if="record.version_id.raw_value">
                                        <i><field name="version_id"/></i>
                                    </div>
                                </div>
                                <div class="oe_kanban_buttons_set oe_kanban_color_border oe_kanban_color_bglight oe_kanban_box_show_onclick">
                                    <div class="oe_kanban_left">
                                        <a string="Edit" icon="gtk-edit" type="edit"/>
                                        <a string="Change Color" icon="color-picker" type="color" name="color"/>
                                        <a string="Send New Email" name="%(mail.action_email_compose_message_wizard)d" icon="terp-mail-message-new" type="action"/>
                                        <a string="Add Internal Note" name="%(crm.action_crm_add_note)d" context="{'model': 'crm.lead' }" icon="terp-document-new" type="action"/>
                                        <a string="Escalate" name="case_escalate"  icon="gtk-go-up" type="object"/>
                                        <a string="Convert To Task" name="convert_issue_task" icon="gtk-index" type="object"/>
                                    </div>
                                    <div class="oe_kanban_right">
                                        <a name="case_open" string="Open" states="draft,pending" type="object" icon="kanban-apply"/>
                                        <a name="case_close" string="Close" states="open,draft,pending" type="object" icon="kanban-stop"/>
                                    </div>
                                    <div class="oe_kanban_clear"/>
                                </div>
                            </div>
                        </div>
                    </t>
                </templates>
            </kanban>
        </field>
    </record>






        # ------------------------------------------------------
        # Feature Requests
        # ------------------------------------------------------

        <record model="ir.ui.view" id="project_feature_tree_view">
            <field name="name">Project Issue- Feature Tracker Tree</field>
            <field name="model">project.issue</field>
            <field name="type">tree</field>
            <field name="arch" type="xml">
                <tree string="Feature Tracker Tree" fonts="bold:needaction_pending==True" colors="red:state=='open';black:state in ('draft', 'cancel','done','pending')">
                    <field name="id"/>
                    <field name="needaction_pending" invisible="1"/>
                    <field name="name" string="Feature description"/>
                    <field name="partner_id"/>
                    <field name="priority" string="Priority"/>
                    <field name="version_id"/>
                    <field name="user_id"/>
                    <field name="stage_id" widget="selection" readonly="1"/>
                    <field name="state" groups="base.group_no_one"/>
                </tree>
            </field>
        </record>

        <record id="view_project_feature_filter" model="ir.ui.view">
            <field name="name">Project Issue - Feature Tracker Search</field>
            <field name="model">project.issue</field>
            <field name="type">search</field>
            <field name="arch" type="xml">
                <search string="Feature Tracker Search">
                    <filter icon="terp-go-today" string="Today"
                        domain="[('date','=',time.strftime('%%Y-%%m-%%d'))]" help="Today's features"/>
                    <separator orientation="vertical"/>
                    <group>
                        <field name="name" string="Feature description"/>
                        <field name="user_id"/>
                        <field name="state" groups="base.group_no_one">
                        <filter icon="terp-check" domain="[('state','in',('open','draft'))]" help="Current Features" name="current_feature"/>
                        <filter icon="terp-camera_test" domain="[('state','=','open')]" help="Open Features"/>
                        </field>
                        <field name="project_id" string="Project"/>
                    </group>
                </search>
            </field>
        </record>
        
        <act_window id="act_project_project_2_project_issue_all"
            name="Issues"
            src_model="project.project"
            res_model="project.issue"
            view_type="form"
            view_mode="kanban,tree,form,calendar,graph"
            context="{'search_default_project_id': [active_id], 'default_project_id': active_id}"/>

    # ------------------------------------------------------
    # Project
    # ------------------------------------------------------

        <record id="view_project_form_inherited" model="ir.ui.view">
            <field name="name">project.project.form.inherited</field>
            <field name="model">project.project</field>
            <field name="type">form</field>
            <field name="inherit_id" ref="project.edit_project"/>
            <field name="arch" type="xml">
            	<field name="use_tasks" position="after">
                    <field name="use_issues"/>
                </field>
                <field name="priority" position="before">
                    <field name="project_escalation_id"/>
                    <field name="reply_to"/>
                </field>
            </field>
       </record>
        
        <record id="view_project_kanban_inherited" model="ir.ui.view">
            <field name="name">project.project.kanban.inherited</field>
            <field name="model">project.project</field>
            <field name="type">kanban</field>
            <field name="inherit_id" ref="project.view_project_kanban"/>
            <field name="arch" type="xml">
                <field name="use_tasks" position="after">
                    <field name="use_issues"/>
                    <field name="issue_count" invisible="1"/>
                </field>
                <xpath expr="//div[contains(@class, 'oe_kanban_project_list')]" position="inside">
                    <a t-if="record.use_issues.raw_value"
                        name="%(act_project_project_2_project_issue_all)d" type="action">
                        Issues(<field name="issue_count"/>)</a>
                </xpath>
            </field>
        </record>
    </data>
</openerp><|MERGE_RESOLUTION|>--- conflicted
+++ resolved
@@ -51,8 +51,7 @@
             <field name="type">form</field>
             <field name="arch" type="xml">
                 <form layout="manual">
-<<<<<<< HEAD
-                <div class="oe_form_topbar">
+                <header>
                     <span groups="base.group_user">
                         <button name="case_open" string="Open" type="object"
                                 states="draft,pending"/>
@@ -73,34 +72,8 @@
                         <button name="case_cancel" string="Cancel" type="object"
                                 states="draft,open,pending"/>
                     </span>
-                    <div class="oe_right">
-                        <field name="stage_id" nolabel="1" widget="statusbar"/>
-                    </div>
-                    <div class="oe_clear"/>
-                </div>
-=======
-                <header>
-                    <button name="case_open" string="Open" type="object"
-                            states="draft,pending"/>
-                    <button name="case_close" string="Done" type="object"
-                            states="draft,open,pending"/>
-                    <button name="case_pending" string="Pending" type="object"
-                            states="draft,open"/>
-                    <button name="case_escalate" string="Escalate" type="object"
-                            states="draft,open,pending"/>
-                    <button name="case_reset" string="Reset to New" type="object"
-                            states="cancelled,done"/>
-                    <button name="stage_previous" string="Previous Stage" type="object"
-                            states="open,pending" icon="gtk-go-back"
-                            attrs="{'invisible': [('stage_id','=', False)]}"/>
-                    <button name="stage_next" string="Next Stage" type="object"
-                            states="open,pending" icon="gtk-go-forward"
-                            attrs="{'invisible': [('stage_id','=', False)]}"/>
-                    <button name="case_cancel" string="Cancel" type="object"
-                            states="draft,open,pending"/>
                     <field name="stage_id" widget="statusbar"/>
                 </header>
->>>>>>> e79c98fe
                 <sheet string="Issue Tracker Form" layout="auto">
                     <group colspan="4" col="6">
                         <field name="name"/>
@@ -176,23 +149,7 @@
                     <field name="user_id"/>
                     <field name="progress" widget="progressbar" attrs="{'invisible':[('task_id','=',False)]}"/>
                     <field name="stage_id" widget="selection" readonly="1"/>
-<<<<<<< HEAD
-                    <button name="stage_previous" string="Previous" type="object"
-                            icon="gtk-go-back" help="Change to Previous Stage"
-                            attrs="{'invisible': [('stage_id','=', False)]}" groups="base.group_user"/>
-                    <button name="stage_next" string="Next" type="object"
-                            icon="gtk-go-forward" help="Change to Next Stage"
-                            attrs="{'invisible': [('stage_id','=', False)]}" groups="base.group_user"/>
                     <field name="state" groups="base.group_no_one"/>
-                    <button name="case_open" string="Open" type="object"
-                            icon="gtk-go-forward"  states="draft,pending" groups="base.group_user"/>
-                    <button name="case_close" string="Done" type="object"
-                            icon="gtk-close" states="draft,open,pending" groups="base.group_user"/>
-                    <button name="case_cancel" string="Cancel" type="object"
-                            icon="gtk-cancel" states="draft,open,pending" groups="base.group_user"/>
-=======
-                    <field name="state" groups="base.group_no_one"/>
->>>>>>> e79c98fe
                     <field name="categ_id" invisible="1"/>
                     <field name="task_id" invisible="1"/>
                 </tree>
