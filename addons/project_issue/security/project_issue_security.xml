<?xml version="1.0" encoding="utf-8"?>
<openerp>
<<<<<<< HEAD
    <!-- <data noupdate="1"> -->
    <data>
=======
    <data noupdate="1">
>>>>>>> 05483618

        <record model="ir.rule" id="issue_project_manager_rule">
            <field name="name">Project/Issue: project manager: see all</field>
            <field name="model_id" ref="model_project_issue"/>
            <field name="domain_force">[(1, '=', 1)]</field>
            <field name="groups" eval="[(4,ref('project.group_project_manager'))]"/>
        </record>

        <record model="ir.rule" id="issue_user_rule">
            <field name="name">Project/Issue: employees: public or employee or following or assigned</field>
            <field name="model_id" ref="model_project_issue"/>
            <field name="domain_force">['|',
                                            '|',
<<<<<<< HEAD
                                                ('project_id.visibility', 'in', ['public', 'employees']),
                                                '&amp;',
                                                    ('project_id.visibility', '=', 'followers'),
=======
                                                ('project_id.privacy_visibility', 'in', ['public', 'employees']),
                                                '&amp;',
                                                    ('project_id.privacy_visibility', '=', 'followers'),
>>>>>>> 05483618
                                                    ('message_follower_ids', 'in', [user.id]),
                                            ('user_id', '=', user.id),
                                        ]</field>
            <field name="groups" eval="[(4,ref('base.group_user'))]"/>
        </record>

    </data>
</openerp><|MERGE_RESOLUTION|>--- conflicted
+++ resolved
@@ -1,11 +1,6 @@
 <?xml version="1.0" encoding="utf-8"?>
 <openerp>
-<<<<<<< HEAD
-    <!-- <data noupdate="1"> -->
-    <data>
-=======
     <data noupdate="1">
->>>>>>> 05483618
 
         <record model="ir.rule" id="issue_project_manager_rule">
             <field name="name">Project/Issue: project manager: see all</field>
@@ -19,15 +14,9 @@
             <field name="model_id" ref="model_project_issue"/>
             <field name="domain_force">['|',
                                             '|',
-<<<<<<< HEAD
-                                                ('project_id.visibility', 'in', ['public', 'employees']),
-                                                '&amp;',
-                                                    ('project_id.visibility', '=', 'followers'),
-=======
                                                 ('project_id.privacy_visibility', 'in', ['public', 'employees']),
                                                 '&amp;',
                                                     ('project_id.privacy_visibility', '=', 'followers'),
->>>>>>> 05483618
                                                     ('message_follower_ids', 'in', [user.id]),
                                             ('user_id', '=', user.id),
                                         ]</field>
