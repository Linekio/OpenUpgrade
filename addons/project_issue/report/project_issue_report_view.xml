<?xml version="1.0" encoding="utf-8"?>
<openerp>
    <data>
 <!-- Report for project issue -->
        <record id="view_project_issue_report_tree" model="ir.ui.view">
            <field name="name">project.issue.report.tree</field>
            <field name="model">project.issue.report</field>
            <field name="type">tree</field>
            <field name="arch" type="xml">
                <tree string="Project Issue">
                    <field name="name" invisible="1"/>
                    <field name="month" invisible="1"/>
                    <field name="project_id" invisible="1"/>
                    <field name="stage_id" invisible="1"/>
                    <field name="type_id" string="Version" invisible="1"/>
                    <field name="priority" invisible="1"/>
                    <field name="company_id" invisible="1" groups="base.group_multi_company"/>
                    <field name="section_id" invisible="1"/>
                    <field name="user_id" invisible="1"/>
                    <field name="categ_id" invisible="1"/>
                    <field name="canal_id" invisible="1"/>
                    <field name="partner_id" invisible="1"/>
                    <field name="task_id" invisible="1"/>
                    <field name="assigned_to" invisible="1"/>
                    <field name="date_closed" invisible="1"/>
                    <field name="state" invisible="1"/>
                    <field name="day" invisible="1"/>
                    <field name="nbr" string="#Project Issues" sum='#Number of Project Issues'/>
                    <field name="delay_open" avg='Avg Opening Delay'/>
                    <field name="delay_close" avg='Avg Closing Delay'/>
                    <field name="working_hours_open" sum='Open Working Hours'/>
                    <field name="working_hours_close" sum='Close Working hours'/>
                    <field name="email" sum='# Emails'/>
                  </tree>
            </field>
        </record>
        <record id="view_project_issue_report_graph" model="ir.ui.view">
            <field name="name">project.issue.report.graph</field>
            <field name="model">project.issue.report</field>
            <field name="type">graph</field>
            <field name="arch" type="xml">
                <graph orientation="horizontal" string="Project Issue" type="bar">
                    <field name="state"/>
                    <field name="nbr" operator="+"/>
                    <field group="True" name="user_id"/>
                </graph>
            </field>
        </record>

        <record id="view_project_issue_report_filter" model="ir.ui.view">
            <field name="name">project.issue.report.select</field>
            <field name="model">project.issue.report</field>
            <field name="type">search</field>
            <field name="arch" type="xml">
				<search string="Search">
                  <group col="16" colspan="8">
                   		<filter string="Year" icon="terp-go-year" help="Current Year"
                        domain="[('create_date','&lt;=', time.strftime('%%Y-%%m-%%d')),('create_date','&gt;=',time.strftime('%%Y-01-01'))]"
                        />                   			

                       <filter string="Month" icon="terp-go-month" name="This Month"
                        domain="[('create_date','&lt;=', time.strftime('%%Y-%%m-%%d')),('create_date','&gt;=',time.strftime('%%Y-%%m-01'))]"                    	   
                        />
                       <filter icon="terp-go-week" string="Month-1" separator="1" help="Previous Month"
                            domain="[('create_date','&lt;=', (datetime.date (int(time.strftime('%%Y')), datetime.date.today().month, 1) - datetime.timedelta (days = 1)).strftime('%%Y-%%m-%%d')),('create_date','&gt;',(datetime.date (int(time.strftime('%%Y')), datetime.date.today().month-1, 1)).strftime('%%Y-%%m-%%d'))]"
                        />

                   		<separator orientation="vertical" />
                        <filter  icon="terp-camera_test"
                    		string="Current"
                    		domain="[('state','in',('draft','open'))]"/>
                       <filter icon="terp-gtk-media-pause"
                    		string="Pending"
                    		domain="[('state','=','pending')]"/>
                       <filter icon="terp-dialog-close"
                    		string="Done"
                    		domain="[('state','=','done')]"/>

                   		<separator orientation="vertical" />
                   		<field name="section_id"
                   			string="Sale Team	"
                   			default="context.get('section_id', False)"
                   			widget="selection"
                   			context="{'invisible_section': False}">

                   			<filter icon="terp-crm"
                   				context="{'invisible_section': False}"
                   				domain="[('section_id.user_id','=',uid)]"
                   				help="My Sale Team" />

                   		</field>
                  			<field name="project_id"/>
                      	<field name="user_id"  select="1" widget="selection"/>
                   </group>
                   <newline/>
                   <group expand="0" string="Extended Filters..." colspan="10" col="12" groups="base.group_extended">
                       <field name="partner_id"/>
                       <field name="assigned_to" widget="selection"/>
                       <separator orientation="vertical"/>
                       <field name="priority" />
                       <separator orientation="vertical"/>
                       <field name="type_id" widget="selection" domain="[('object_id.model', '=', 'project.issue')]"/>
                       <field name="categ_id" widget="selection" domain="[('object_id.model', '=', 'project.issue')]"/>
                       <field name="stage_id" widget="selection" domain="[('object_id.model', '=', 'project.issue')]" />
                       <separator orientation="vertical"/>
                       <field name="company_id" widget="selection" groups="base.group_multi_company"/>
                       <newline/>
                       <field name="creation_date"/>
                       <field name="opening_date"/>
                       <field name="date_closed" string="Date Closed"/>
                   </group>
                   <newline/>
                   <group  expand="1" string="Group By..." colspan="4" col="8">
                   		<filter name="User" string="Responsible" icon="terp-personal"
                        domain="[]" context="{'group_by':'user_id'}" />
                        <filter string="Assigned to" name="Responsible" icon="terp-personal"
                        domain="[]" context="{'group_by':'assigned_to'}" />
                        <filter string="Partner" icon="terp-partner" context="{'group_by':'partner_id'}" />
						<separator orientation="vertical" />
						<filter string="Sale Team" icon="terp-personal+"
                        	domain="[]"
                        	context="{'group_by':'section_id'}" />
						<separator orientation="vertical" />
                        <filter string="Project"  name="project" icon="terp-folder-blue" context="{'group_by':'project_id'}" />
                        <filter string="Task"  icon="terp-stock_align_left_24" domain="[]" context="{'group_by':'task_id'}"/>
                        <separator orientation="vertical" />
                        <filter string="Category" icon="terp-stock_symbol-selection"
                        	domain="[]" context="{'group_by':'categ_id'}" />
                        <filter string="Version"  icon="terp-stock_symbol-selection" domain="[]" context="{'group_by':'type_id'}"/>
						<separator orientation="vertical" />
						<filter string="Priority"  icon="terp-rating-rated" domain="[]" context="{'group_by':'priority'}" />
                        <filter string="Stage" icon="terp-stage" domain="[]" context="{'group_by':'stage_id'}"/>
                        <filter string="State" icon="terp-stock_effects-object-colorize"
                        	domain="[]" context="{'group_by':'state'}" />
                        <separator orientation="vertical"/>
                        <filter string="Company" icon="terp-go-home"
                        	domain="[]"
                        	context="{'group_by':'company_id'}" />
                        <separator orientation="vertical" />
                        <filter string="Day" icon="terp-go-today"
                        	domain="[]" context="{'group_by':'day'}" help="Current Day"/>

                        <filter string="Month" icon="terp-go-month"
                        	domain="[]" context="{'group_by':'month'}" help="Current Month"/>

                        <filter string="Year" icon="terp-go-year"
                        	domain="[]" context="{'group_by':'name'}" help="Current Year"/>

                  </group>
<<<<<<< HEAD
                   <newline/>
                   <group  expand="0" string="Extended Filters..." colspan="10" col="12" groups="base.group_extended">
                    		<field name="partner_id"/>
                    		<field name="assigned_to" widget="selection"/>
                    		<separator orientation="vertical"/>
                    		<field name="priority" />
                    		<separator orientation="vertical"/>
                    		<field name="type_id" widget="selection"/>
                    		<field name="categ_id" widget="selection" domain="[('object_id.model', '=', 'project.issue')]"/>
                    		<field name="stage_id" widget="selection" domain="[('object_id.model', '=', 'project.issue')]" />
                    		<separator orientation="vertical"/>
                   		<field name="company_id" widget="selection" groups="base.group_multi_company"/>
                    		<newline/>
                            <field name="creation_date"/>
                            <field name="opening_date"/>
                            <field name="date_closed" string="Date Closed"/>
                        </group>
=======

>>>>>>> 772c9d7c
               </search>
            </field>
        </record>

        <record id="action_project_issue_report" model="ir.actions.act_window">
            <field name="name">Issue Analysis</field>
            <field name="res_model">project.issue.report</field>
            <field name="view_type">form</field>
  			<field name="view_mode">graph,tree</field>
  			<field name="context">{'search_default_This Month':1,'search_default_project':1,'group_by_no_leaf':1,'group_by':[]}</field>
            <field name="view_id" ref="view_project_issue_report_tree"/>
            <field name="search_view_id" ref="view_project_issue_report_filter"/>
            <field name="help">Track your projects issues and fixing delay with a high accuracy. A multicriteria search tool allows fine-grained analysis.</field>
        </record>


       	<record model="ir.actions.act_window.view" id="action_project_issue_report_tree">
	        <field name="sequence" eval="1"/>
	        <field name="view_mode">tree</field>
	        <field name="view_id" ref="view_project_issue_report_tree"/>
	        <field name="act_window_id" ref="action_project_issue_report"/>
	    </record>
        <record model="ir.actions.act_window.view" id="action_project_issue_report_graph">
	        <field name="sequence" eval="2"/>
	        <field name="view_mode">graph</field>
	        <field name="view_id" ref="view_project_issue_report_graph"/>
	        <field name="act_window_id" ref="action_project_issue_report"/>
	    </record>
        <menuitem icon="terp-project" id="base.menu_main_pm" name="Project" sequence="10"/>
        <menuitem id="base.menu_project_report" name="Reporting" parent="base.menu_main_pm" sequence="50"/>
        <menuitem action="action_project_issue_report" id="menu_project_issue_report_tree" parent="base.menu_project_report" groups="project.group_project_manager"/>


  </data>
</openerp><|MERGE_RESOLUTION|>--- conflicted
+++ resolved
@@ -147,27 +147,6 @@
                         	domain="[]" context="{'group_by':'name'}" help="Current Year"/>
 
                   </group>
-<<<<<<< HEAD
-                   <newline/>
-                   <group  expand="0" string="Extended Filters..." colspan="10" col="12" groups="base.group_extended">
-                    		<field name="partner_id"/>
-                    		<field name="assigned_to" widget="selection"/>
-                    		<separator orientation="vertical"/>
-                    		<field name="priority" />
-                    		<separator orientation="vertical"/>
-                    		<field name="type_id" widget="selection"/>
-                    		<field name="categ_id" widget="selection" domain="[('object_id.model', '=', 'project.issue')]"/>
-                    		<field name="stage_id" widget="selection" domain="[('object_id.model', '=', 'project.issue')]" />
-                    		<separator orientation="vertical"/>
-                   		<field name="company_id" widget="selection" groups="base.group_multi_company"/>
-                    		<newline/>
-                            <field name="creation_date"/>
-                            <field name="opening_date"/>
-                            <field name="date_closed" string="Date Closed"/>
-                        </group>
-=======
-
->>>>>>> 772c9d7c
                </search>
             </field>
         </record>
