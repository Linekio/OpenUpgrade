--- conflicted
+++ resolved
@@ -49,12 +49,7 @@
             ('ressource','Folders per resource'),
             ],
             'Type', required=True, select=1,
-<<<<<<< HEAD
             help="Each directory can either have the type Static or be linked to another resource. A static directory, as with Operating Systems, is the classic directory that can contain a set of files. The directories linked to systems resources automatically possess sub-directories for each of resource types defined in the parent directory."),
-=======
-            help="Defines directory's behaviour."),
->>>>>>> 802541e5
-
         'ressource_type_id': fields.many2one('ir.model', 'Resource model',
             help="Select an object here and there will be one folder per record of that resource."),
         'resource_field': fields.many2one('ir.model.fields', 'Name field', help='Field to be used as name on resource directories. If empty, the "name" will be used.'),
