<<<<<<< HEAD
# -*- coding: utf-8 -*-

=======
# -*- encoding: utf-8 -*-
import pooler
from service import security
>>>>>>> f1551ec4
class authorizer:
    read_perms = "elr"
    write_perms = "adfmw"

    def __init__(self):
        self.password = ''

    def validate_authentication(self, username, password):
        """Return True if the supplied username and password match the
        stored credentials."""
        self.password = password
        return True

    def impersonate_user(self, username, password):
        """Impersonate another user (noop).

        It is always called before accessing the filesystem.
        By default it does nothing.  The subclass overriding this
        method is expected to provide a mechanism to change the
        current user.
        """

    def terminate_impersonation(self):
        """Terminate impersonation (noop).

        It is always called after having accessed the filesystem.
        By default it does nothing.  The subclass overriding this
        method is expected to provide a mechanism to switch back
        to the original user.
        """

    def has_user(self, username):
        """Whether the username exists in the virtual users table."""
        if username=='anonymous':
            return False
        return True

    def has_perm(self, username, perm, path=None):
        """Whether the user has permission over path (an absolute
        pathname of a file or a directory).

        Expected perm argument is one of the following letters:
        "elradfmw".
        """
        paths = path.split('/')
        if not len(paths)>2:
            return True
        db_name = paths[1]        
        db,pool = pooler.get_db_and_pool(db_name)
        res = security.login(db_name, username, self.password)
        return bool(res)

    def get_perms(self, username):
        """Return current user permissions."""
        return 'elr'

    def get_home_dir(self, username):
        """Return the user's home directory."""
        return '/'

    def get_msg_login(self, username):
        """Return the user's login message."""
        return 'Welcome on OpenERP document management system.'

    def get_msg_quit(self, username):
        """Return the user's quitting message."""
        return 'Bye.'

# vim:expandtab:smartindent:tabstop=4:softtabstop=4:shiftwidth=4:<|MERGE_RESOLUTION|>--- conflicted
+++ resolved
@@ -1,11 +1,8 @@
-<<<<<<< HEAD
 # -*- coding: utf-8 -*-
 
-=======
-# -*- encoding: utf-8 -*-
 import pooler
 from service import security
->>>>>>> f1551ec4
+
 class authorizer:
     read_perms = "elr"
     write_perms = "adfmw"
