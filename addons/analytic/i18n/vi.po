# Vietnamese translation for openobject-addons
# Copyright (c) 2014 Rosetta Contributors and Canonical Ltd 2014
# This file is distributed under the same license as the openobject-addons package.
# FIRST AUTHOR <EMAIL@ADDRESS>, 2014.
#
msgid ""
msgstr ""
<<<<<<< HEAD
"Project-Id-Version: openobject-addons\n"
"Report-Msgid-Bugs-To: FULL NAME <EMAIL@ADDRESS>\n"
"POT-Creation-Date: 2014-09-23 16:27+0000\n"
"PO-Revision-Date: 2014-08-14 16:10+0000\n"
"Last-Translator: FULL NAME <EMAIL@ADDRESS>\n"
"Language-Team: Vietnamese <vi@li.org>\n"
=======
"Project-Id-Version: Odoo 8.0\n"
"Report-Msgid-Bugs-To: \n"
"POT-Creation-Date: 2015-01-21 14:07+0000\n"
"PO-Revision-Date: 2016-02-23 04:22+0000\n"
"Last-Translator: fanha99 <fanha99@hotmail.com>\n"
"Language-Team: Vietnamese (http://www.transifex.com/odoo/odoo-8/language/vi/)\n"
>>>>>>> feedb0f1
"MIME-Version: 1.0\n"
"Content-Type: text/plain; charset=UTF-8\n"
"Content-Transfer-Encoding: 8bit\n"
"X-Launchpad-Export-Date: 2014-09-24 08:58+0000\n"
"X-Generator: Launchpad (build 17196)\n"

#. module: analytic
#: code:addons/analytic/analytic.py:278
#, python-format
msgid "%s (copy)"
msgstr ""

#. module: analytic
#: field:account.analytic.account,child_complete_ids:0
msgid "Account Hierarchy"
msgstr ""

#. module: analytic
#: field:account.analytic.account,manager_id:0
msgid "Account Manager"
msgstr "Người quản lý Tài Khoản"

#. module: analytic
#: field:account.analytic.account,name:0
msgid "Account/Contract Name"
msgstr ""

#. module: analytic
#: field:account.analytic.line,amount:0
msgid "Amount"
msgstr "Giá trị"

#. module: analytic
#: view:account.analytic.account:analytic.view_account_analytic_account_form
#: selection:account.analytic.account,type:0
#: field:account.analytic.line,account_id:0
#: model:ir.model,name:analytic.model_account_analytic_account
msgid "Analytic Account"
msgstr "Tài khoản Phân tích"

#. module: analytic
#: model:res.groups,name:analytic.group_analytic_accounting
msgid "Analytic Accounting"
msgstr ""

#. module: analytic
#: field:account.analytic.account,line_ids:0
msgid "Analytic Entries"
msgstr "Bút toán quản trị"

#. module: analytic
#: model:ir.model,name:analytic.model_account_analytic_line
msgid "Analytic Line"
msgstr ""

#. module: analytic
#: selection:account.analytic.account,type:0
msgid "Analytic View"
msgstr ""

#. module: analytic
#: field:account.analytic.account,balance:0
msgid "Balance"
msgstr "Số dư"

#. module: analytic
#: help:account.analytic.line,amount:0
msgid ""
"Calculated by multiplying the quantity and the price given in the Product's "
"cost price. Always expressed in the company main currency."
msgstr ""

#. module: analytic
#: selection:account.analytic.account,state:0
msgid "Cancelled"
msgstr "Đã hủy bỏ"

#. module: analytic
#: field:account.analytic.account,child_ids:0
msgid "Child Accounts"
msgstr "Tài khoản con"

#. module: analytic
#: selection:account.analytic.account,state:0
msgid "Closed"
msgstr "Đã đóng"

#. module: analytic
#: field:account.analytic.account,company_id:0
#: field:account.analytic.line,company_id:0
msgid "Company"
msgstr "Công ty"

#. module: analytic
#: model:mail.message.subtype,name:analytic.mt_account_closed
msgid "Contract Finished"
msgstr ""

#. module: analytic
#: view:account.analytic.account:analytic.view_account_analytic_account_form
msgid "Contract Information"
msgstr ""

#. module: analytic
#: model:mail.message.subtype,name:analytic.mt_account_opened
msgid "Contract Opened"
msgstr ""

#. module: analytic
#: model:mail.message.subtype,description:analytic.mt_account_closed
msgid "Contract closed"
msgstr ""

#. module: analytic
#: model:mail.message.subtype,description:analytic.mt_account_opened
msgid "Contract opened"
msgstr ""

#. module: analytic
#: selection:account.analytic.account,type:0
msgid "Contract or Project"
msgstr ""

#. module: analytic
#: model:mail.message.subtype,description:analytic.mt_account_pending
msgid "Contract pending"
msgstr ""

#. module: analytic
#: model:mail.message.subtype,name:analytic.mt_account_pending
msgid "Contract to Renew"
msgstr ""

#. module: analytic
#: code:addons/analytic/analytic.py:238
#, python-format
msgid "Contract: "
msgstr ""

#. module: analytic
#: field:account.analytic.line,create_date:0
msgid "Create Date"
msgstr ""

#. module: analytic
#: field:account.analytic.account,create_uid:0
#: field:account.analytic.line,create_uid:0
msgid "Created by"
msgstr "Tạo bởi"

#. module: analytic
#: field:account.analytic.account,create_date:0
msgid "Created on"
msgstr ""

#. module: analytic
#: field:account.analytic.account,credit:0
msgid "Credit"
msgstr "Bên có"

#. module: analytic
#: field:account.analytic.account,currency_id:0
msgid "Currency"
msgstr ""

#. module: analytic
#: field:account.analytic.account,partner_id:0
msgid "Customer"
msgstr ""

#. module: analytic
#: field:account.analytic.line,date:0
msgid "Date"
msgstr "Ngày"

#. module: analytic
#: help:account.analytic.account,message_last_post:0
msgid "Date of the last message posted on the record."
msgstr "Ngày gần nhất của thông điệp được vào sổ trên bản ghi này."

#. module: analytic
#: field:account.analytic.account,debit:0
msgid "Debit"
msgstr "Bên nợ"

#. module: analytic
#: field:account.analytic.account,description:0
#: field:account.analytic.line,name:0
msgid "Description"
msgstr "Mô tả"

#. module: analytic
#: view:account.analytic.account:analytic.view_account_analytic_account_form
msgid "End Date"
msgstr ""

#. module: analytic
#: code:addons/analytic/analytic.py:160
#, python-format
msgid "Error!"
msgstr ""

#. module: analytic
#: constraint:account.analytic.account:0
msgid "Error! You cannot create recursive analytic accounts."
msgstr ""

#. module: analytic
#: field:account.analytic.account,date:0
msgid "Expiration Date"
msgstr ""

#. module: analytic
#: field:account.analytic.account,message_follower_ids:0
msgid "Followers"
msgstr ""

#. module: analytic
#: field:account.analytic.account,complete_name:0
msgid "Full Name"
msgstr ""

#. module: analytic
#: help:account.analytic.account,message_summary:0
msgid ""
"Holds the Chatter summary (number of messages, ...). This summary is "
"directly in html format in order to be inserted in kanban views."
msgstr "Holds the Chatter summary (number of messages, ...). This summary is directly in html format in order to be inserted in kanban views."

#. module: analytic
#: field:account.analytic.account,id:0
#: field:account.analytic.line,id:0
msgid "ID"
msgstr ""

#. module: analytic
#: help:account.analytic.account,message_unread:0
msgid "If checked new messages require your attention."
msgstr "If checked new messages require your attention."

#. module: analytic
#: help:account.analytic.account,type:0
msgid ""
"If you select the View Type, it means you won't allow to create journal "
"entries using that account.\n"
"The type 'Analytic account' stands for usual accounts that you only want to "
"use in accounting.\n"
"If you select Contract or Project, it offers you the possibility to manage "
"the validity and the invoicing options for this account.\n"
"The special type 'Template of Contract' allows you to define a template with "
"default data that you can reuse easily."
msgstr ""

#. module: analytic
#: code:addons/analytic/analytic.py:160
#, python-format
msgid ""
"If you set a company, the currency selected has to be the same as it's "
"currency. \n"
"You can remove the company belonging, and thus change the currency, only on "
"analytic account of type 'view'. This can be really useful for consolidation "
"purposes of several companies charts with different currencies, for example."
msgstr ""

#. module: analytic
#: selection:account.analytic.account,state:0
msgid "In Progress"
msgstr ""

#. module: analytic
#: field:account.analytic.account,message_is_follower:0
msgid "Is a Follower"
msgstr "Là một Người dõi theo"

#. module: analytic
#: field:account.analytic.account,message_last_post:0
msgid "Last Message Date"
msgstr "Ngày thông điệp gần nhất"

#. module: analytic
#: field:account.analytic.account,write_uid:0
#: field:account.analytic.line,write_uid:0
msgid "Last Updated by"
msgstr "Cập nhật lần cuối bởi"

#. module: analytic
#: field:account.analytic.account,write_date:0
#: field:account.analytic.line,write_date:0
msgid "Last Updated on"
msgstr "Cập nhật lần cuối"

#. module: analytic
#: field:account.analytic.account,message_ids:0
msgid "Messages"
msgstr ""

#. module: analytic
#: help:account.analytic.account,message_ids:0
msgid "Messages and communication history"
msgstr "Lịch sử thông điệp và liên lạc"

#. module: analytic
#: selection:account.analytic.account,state:0
msgid "New"
msgstr ""

#. module: analytic
#: view:account.analytic.account:analytic.view_account_analytic_account_form
msgid ""
"Once the end date of the contract is\n"
"                                        passed or the maximum number of "
"service\n"
"                                        units (e.g. support contract) is\n"
"                                        reached, the account manager is "
"notified \n"
"                                        by email to renew the contract with "
"the\n"
"                                        customer."
msgstr ""

#. module: analytic
#: field:account.analytic.account,parent_id:0
msgid "Parent Analytic Account"
msgstr ""

#. module: analytic
#: field:account.analytic.account,quantity_max:0
msgid "Prepaid Service Units"
msgstr ""

#. module: analytic
#: field:account.analytic.account,user_id:0
msgid "Project Manager"
msgstr "Chủ nhiệm Dự án"

#. module: analytic
#: field:account.analytic.account,quantity:0
#: field:account.analytic.line,unit_amount:0
msgid "Quantity"
msgstr "Số lượng"

#. module: analytic
#: code:addons/analytic/analytic.py:272
#, python-format
msgid "Quick account creation disallowed."
msgstr ""

#. module: analytic
#: field:account.analytic.account,code:0
msgid "Reference"
msgstr ""

#. module: analytic
#: view:account.analytic.account:analytic.view_account_analytic_account_form
msgid "Renewal"
msgstr ""

#. module: analytic
#: help:account.analytic.account,quantity_max:0
msgid ""
"Sets the higher limit of time to work on the contract, based on the "
"timesheet. (for instance, number of hours in a limited support contract.)"
msgstr ""

#. module: analytic
#: help:account.analytic.line,unit_amount:0
msgid "Specifies the amount of quantity to count."
msgstr ""

#. module: analytic
#: field:account.analytic.account,date_start:0
msgid "Start Date"
msgstr ""

#. module: analytic
#: field:account.analytic.account,state:0
msgid "Status"
msgstr ""

#. module: analytic
#: field:account.analytic.account,message_summary:0
msgid "Summary"
msgstr ""

#. module: analytic
#: selection:account.analytic.account,state:0
msgid "Template"
msgstr ""

#. module: analytic
#: field:account.analytic.account,template_id:0
#: selection:account.analytic.account,type:0
msgid "Template of Contract"
msgstr ""

#. module: analytic
#: view:account.analytic.account:analytic.view_account_analytic_account_form
msgid "Terms and Conditions"
msgstr "Điều khoản và điều kiện"

#. module: analytic
#: selection:account.analytic.account,state:0
msgid "To Renew"
msgstr ""

#. module: analytic
#: field:account.analytic.account,type:0
msgid "Type of Account"
msgstr ""

#. module: analytic
#: field:account.analytic.account,message_unread:0
msgid "Unread Messages"
msgstr ""

#. module: analytic
#: field:account.analytic.line,user_id:0
msgid "User"
msgstr "Người dùng"

#. module: analytic
#: code:addons/analytic/analytic.py:272
#, python-format
msgid "Warning"
msgstr ""

#. module: analytic
#: constraint:account.analytic.line:0
msgid "You cannot create analytic line on view account."
msgstr ""<|MERGE_RESOLUTION|>--- conflicted
+++ resolved
@@ -1,36 +1,28 @@
-# Vietnamese translation for openobject-addons
-# Copyright (c) 2014 Rosetta Contributors and Canonical Ltd 2014
-# This file is distributed under the same license as the openobject-addons package.
-# FIRST AUTHOR <EMAIL@ADDRESS>, 2014.
-#
-msgid ""
-msgstr ""
-<<<<<<< HEAD
-"Project-Id-Version: openobject-addons\n"
-"Report-Msgid-Bugs-To: FULL NAME <EMAIL@ADDRESS>\n"
-"POT-Creation-Date: 2014-09-23 16:27+0000\n"
-"PO-Revision-Date: 2014-08-14 16:10+0000\n"
-"Last-Translator: FULL NAME <EMAIL@ADDRESS>\n"
-"Language-Team: Vietnamese <vi@li.org>\n"
-=======
+# Translation of Odoo Server.
+# This file contains the translation of the following modules:
+# * analytic
+# 
+# Translators:
+# FIRST AUTHOR <EMAIL@ADDRESS>, 2014
+msgid ""
+msgstr ""
 "Project-Id-Version: Odoo 8.0\n"
 "Report-Msgid-Bugs-To: \n"
 "POT-Creation-Date: 2015-01-21 14:07+0000\n"
 "PO-Revision-Date: 2016-02-23 04:22+0000\n"
 "Last-Translator: fanha99 <fanha99@hotmail.com>\n"
 "Language-Team: Vietnamese (http://www.transifex.com/odoo/odoo-8/language/vi/)\n"
->>>>>>> feedb0f1
 "MIME-Version: 1.0\n"
 "Content-Type: text/plain; charset=UTF-8\n"
-"Content-Transfer-Encoding: 8bit\n"
-"X-Launchpad-Export-Date: 2014-09-24 08:58+0000\n"
-"X-Generator: Launchpad (build 17196)\n"
+"Content-Transfer-Encoding: \n"
+"Language: vi\n"
+"Plural-Forms: nplurals=1; plural=0;\n"
 
 #. module: analytic
 #: code:addons/analytic/analytic.py:278
 #, python-format
 msgid "%s (copy)"
-msgstr ""
+msgstr "%s (sao chép)"
 
 #. module: analytic
 #: field:account.analytic.account,child_complete_ids:0
@@ -63,7 +55,7 @@
 #. module: analytic
 #: model:res.groups,name:analytic.group_analytic_accounting
 msgid "Analytic Accounting"
-msgstr ""
+msgstr "Kế toán quản trị"
 
 #. module: analytic
 #: field:account.analytic.account,line_ids:0
@@ -162,7 +154,7 @@
 #. module: analytic
 #: field:account.analytic.line,create_date:0
 msgid "Create Date"
-msgstr ""
+msgstr "Ngày tạo"
 
 #. module: analytic
 #: field:account.analytic.account,create_uid:0
@@ -173,7 +165,7 @@
 #. module: analytic
 #: field:account.analytic.account,create_date:0
 msgid "Created on"
-msgstr ""
+msgstr "Tạo trên"
 
 #. module: analytic
 #: field:account.analytic.account,credit:0
@@ -183,12 +175,12 @@
 #. module: analytic
 #: field:account.analytic.account,currency_id:0
 msgid "Currency"
-msgstr ""
+msgstr "Loại tiền tệ"
 
 #. module: analytic
 #: field:account.analytic.account,partner_id:0
 msgid "Customer"
-msgstr ""
+msgstr "Khách hàng"
 
 #. module: analytic
 #: field:account.analytic.line,date:0
@@ -214,13 +206,13 @@
 #. module: analytic
 #: view:account.analytic.account:analytic.view_account_analytic_account_form
 msgid "End Date"
-msgstr ""
+msgstr "Ngày kết thúc"
 
 #. module: analytic
 #: code:addons/analytic/analytic.py:160
 #, python-format
 msgid "Error!"
-msgstr ""
+msgstr "Lỗi!"
 
 #. module: analytic
 #: constraint:account.analytic.account:0
@@ -235,12 +227,12 @@
 #. module: analytic
 #: field:account.analytic.account,message_follower_ids:0
 msgid "Followers"
-msgstr ""
+msgstr "Người theo dõi"
 
 #. module: analytic
 #: field:account.analytic.account,complete_name:0
 msgid "Full Name"
-msgstr ""
+msgstr "Tên đầy đủ"
 
 #. module: analytic
 #: help:account.analytic.account,message_summary:0
@@ -250,10 +242,9 @@
 msgstr "Holds the Chatter summary (number of messages, ...). This summary is directly in html format in order to be inserted in kanban views."
 
 #. module: analytic
-#: field:account.analytic.account,id:0
-#: field:account.analytic.line,id:0
+#: field:account.analytic.account,id:0 field:account.analytic.line,id:0
 msgid "ID"
-msgstr ""
+msgstr "ID"
 
 #. module: analytic
 #: help:account.analytic.account,message_unread:0
@@ -263,31 +254,24 @@
 #. module: analytic
 #: help:account.analytic.account,type:0
 msgid ""
-"If you select the View Type, it means you won't allow to create journal "
-"entries using that account.\n"
-"The type 'Analytic account' stands for usual accounts that you only want to "
-"use in accounting.\n"
-"If you select Contract or Project, it offers you the possibility to manage "
-"the validity and the invoicing options for this account.\n"
-"The special type 'Template of Contract' allows you to define a template with "
-"default data that you can reuse easily."
+"If you select the View Type, it means you won't allow to create journal entries using that account.\n"
+"The type 'Analytic account' stands for usual accounts that you only want to use in accounting.\n"
+"If you select Contract or Project, it offers you the possibility to manage the validity and the invoicing options for this account.\n"
+"The special type 'Template of Contract' allows you to define a template with default data that you can reuse easily."
 msgstr ""
 
 #. module: analytic
 #: code:addons/analytic/analytic.py:160
 #, python-format
 msgid ""
-"If you set a company, the currency selected has to be the same as it's "
-"currency. \n"
-"You can remove the company belonging, and thus change the currency, only on "
-"analytic account of type 'view'. This can be really useful for consolidation "
-"purposes of several companies charts with different currencies, for example."
+"If you set a company, the currency selected has to be the same as it's currency. \n"
+"You can remove the company belonging, and thus change the currency, only on analytic account of type 'view'. This can be really useful for consolidation purposes of several companies charts with different currencies, for example."
 msgstr ""
 
 #. module: analytic
 #: selection:account.analytic.account,state:0
 msgid "In Progress"
-msgstr ""
+msgstr "Đang thực hiện"
 
 #. module: analytic
 #: field:account.analytic.account,message_is_follower:0
@@ -314,7 +298,7 @@
 #. module: analytic
 #: field:account.analytic.account,message_ids:0
 msgid "Messages"
-msgstr ""
+msgstr "Các thông điệp"
 
 #. module: analytic
 #: help:account.analytic.account,message_ids:0
@@ -324,19 +308,16 @@
 #. module: analytic
 #: selection:account.analytic.account,state:0
 msgid "New"
-msgstr ""
+msgstr "Mới"
 
 #. module: analytic
 #: view:account.analytic.account:analytic.view_account_analytic_account_form
 msgid ""
 "Once the end date of the contract is\n"
-"                                        passed or the maximum number of "
-"service\n"
+"                                        passed or the maximum number of service\n"
 "                                        units (e.g. support contract) is\n"
-"                                        reached, the account manager is "
-"notified \n"
-"                                        by email to renew the contract with "
-"the\n"
+"                                        reached, the account manager is notified \n"
+"                                        by email to renew the contract with the\n"
 "                                        customer."
 msgstr ""
 
@@ -370,7 +351,7 @@
 #. module: analytic
 #: field:account.analytic.account,code:0
 msgid "Reference"
-msgstr ""
+msgstr "Tham chiếu"
 
 #. module: analytic
 #: view:account.analytic.account:analytic.view_account_analytic_account_form
@@ -392,22 +373,22 @@
 #. module: analytic
 #: field:account.analytic.account,date_start:0
 msgid "Start Date"
-msgstr ""
+msgstr "Ngày bắt đầu"
 
 #. module: analytic
 #: field:account.analytic.account,state:0
 msgid "Status"
-msgstr ""
+msgstr "Tình trạng"
 
 #. module: analytic
 #: field:account.analytic.account,message_summary:0
 msgid "Summary"
-msgstr ""
+msgstr "Tóm tắt"
 
 #. module: analytic
 #: selection:account.analytic.account,state:0
 msgid "Template"
-msgstr ""
+msgstr "Mẫu"
 
 #. module: analytic
 #: field:account.analytic.account,template_id:0
@@ -433,7 +414,7 @@
 #. module: analytic
 #: field:account.analytic.account,message_unread:0
 msgid "Unread Messages"
-msgstr ""
+msgstr "Tin chưa đọc"
 
 #. module: analytic
 #: field:account.analytic.line,user_id:0
@@ -444,7 +425,7 @@
 #: code:addons/analytic/analytic.py:272
 #, python-format
 msgid "Warning"
-msgstr ""
+msgstr "Cảnh báo"
 
 #. module: analytic
 #: constraint:account.analytic.line:0
