# -*- coding: utf-8 -*-
##############################################################################
#
#    OpenERP, Open Source Management Solution
#    Copyright (C) 2004-2010 Tiny SPRL (<http://tiny.be>).
#
#    This program is free software: you can redistribute it and/or modify
#    it under the terms of the GNU Affero General Public License as
#    published by the Free Software Foundation, either version 3 of the
#    License, or (at your option) any later version.
#
#    This program is distributed in the hope that it will be useful,
#    but WITHOUT ANY WARRANTY; without even the implied warranty of
#    MERCHANTABILITY or FITNESS FOR A PARTICULAR PURPOSE.  See the
#    GNU Affero General Public License for more details.
#
#    You should have received a copy of the GNU Affero General Public License
#    along with this program.  If not, see <http://www.gnu.org/licenses/>.
#
##############################################################################

import time

from openerp.osv import fields, osv
from openerp.tools.translate import _
from openerp.exceptions import UserError

class hr_timesheet_invoice_factor(osv.osv):
    _name = "hr_timesheet_invoice.factor"
    _description = "Invoice Rate"
    _order = 'factor'
    _columns = {
        'name': fields.char('Internal Name', required=True, translate=True),
        'customer_name': fields.char('Name', help="Label for the customer"),
        'factor': fields.float('Discount (%)', required=True, help="Discount in percentage"),
    }
    _defaults = {
        'factor': lambda *a: 0.0,
    }



class account_analytic_account(osv.osv):
    def _invoiced_calc(self, cr, uid, ids, name, arg, context=None):
        obj_invoice = self.pool.get('account.invoice')
        res = {}

        cr.execute('SELECT account_id as account_id, l.invoice_id '
                'FROM hr_analytic_timesheet h LEFT JOIN account_analytic_line l '
                    'ON (h.line_id=l.id) '
                    'WHERE l.account_id = ANY(%s)', (ids,))
        account_to_invoice_map = {}
        for rec in cr.dictfetchall():
            account_to_invoice_map.setdefault(rec['account_id'], []).append(rec['invoice_id'])

        for account in self.browse(cr, uid, ids, context=context):
            invoice_ids = filter(None, list(set(account_to_invoice_map.get(account.id, []))))
            for invoice in obj_invoice.browse(cr, uid, invoice_ids, context=context):
                res.setdefault(account.id, 0.0)
                res[account.id] += invoice.amount_untaxed
        for id in ids:
            res[id] = round(res.get(id, 0.0),2)

        return res

    _inherit = "account.analytic.account"
    _columns = {
        'pricelist_id': fields.many2one('product.pricelist', 'Pricelist',
            help="The product to invoice is defined on the employee form, the price will be deducted by this pricelist on the product."),
        'amount_max': fields.float('Max. Invoice Price',
            help="Keep empty if this contract is not limited to a total fixed price."),
        'amount_invoiced': fields.function(_invoiced_calc, string='Invoiced Amount',
            help="Total invoiced"),
        'to_invoice': fields.many2one('hr_timesheet_invoice.factor', 'Timesheet Invoicing Ratio',
            help="You usually invoice 100% of the timesheets. But if you mix fixed price and timesheet invoicing, you may use another ratio. For instance, if you do a 20% advance invoice (fixed price, based on a sales order), you should invoice the rest on timesheet with a 80% ratio."),
    }

    _defaults = {
         'pricelist_id': lambda self, cr, uid, c: self.pool['ir.model.data'].xmlid_to_res_id(cr, uid, 'product.list0')
    }
    
    def on_change_partner_id(self, cr, uid, ids, partner_id, name, context=None):
        res = super(account_analytic_account, self).on_change_partner_id(cr, uid, ids, partner_id, name, context=context)
        if partner_id:
            part = self.pool.get('res.partner').browse(cr, uid, partner_id, context=context)
            pricelist = part.property_product_pricelist and part.property_product_pricelist.id or False
            if pricelist:
                res['value']['pricelist_id'] = pricelist
        return res

    def set_close(self, cr, uid, ids, context=None):
        return self.write(cr, uid, ids, {'state': 'close'}, context=context)

    def set_cancel(self, cr, uid, ids, context=None):
        return self.write(cr, uid, ids, {'state': 'cancelled'}, context=context)

    def set_open(self, cr, uid, ids, context=None):
        return self.write(cr, uid, ids, {'state': 'open'}, context=context)

    def set_pending(self, cr, uid, ids, context=None):
        return self.write(cr, uid, ids, {'state': 'pending'}, context=context)


class account_analytic_line(osv.osv):
    _inherit = 'account.analytic.line'
    _columns = {
        'invoice_id': fields.many2one('account.invoice', 'Invoice', ondelete="set null", copy=False),
        'to_invoice': fields.many2one('hr_timesheet_invoice.factor', 'Invoiceable', help="It allows to set the discount while making invoice, keep empty if the activities should not be invoiced."),
    }

    def _default_journal(self, cr, uid, context=None):
        proxy = self.pool.get('hr.employee')
        record_ids = proxy.search(cr, uid, [('user_id', '=', uid)], context=context)
        if record_ids:
            employee = proxy.browse(cr, uid, record_ids[0], context=context)
            return employee.journal_id and employee.journal_id.id or False
        return False

    def _default_general_account(self, cr, uid, context=None):
        proxy = self.pool.get('hr.employee')
        record_ids = proxy.search(cr, uid, [('user_id', '=', uid)], context=context)
        if record_ids:
            employee = proxy.browse(cr, uid, record_ids[0], context=context)
            if employee.product_id and employee.product_id.property_account_income:
                return employee.product_id.property_account_income.id
        return False

    _defaults = {
        'journal_id' : _default_journal,
        'general_account_id' : _default_general_account,
    }

    def write(self, cr, uid, ids, vals, context=None):
        self._check_inv(cr, uid, ids, vals)
        return super(account_analytic_line,self).write(cr, uid, ids, vals,
                context=context)

    def _check_inv(self, cr, uid, ids, vals):
        select = ids
        if isinstance(select, (int, long)):
            select = [ids]
        if ( not vals.has_key('invoice_id')) or vals['invoice_id' ] == False:
            for line in self.browse(cr, uid, select):
                if line.invoice_id:
                    raise UserError(_('You cannot modify an invoiced analytic line!'))
        return True

    def _get_invoice_price(self, cr, uid, account, product_id, user_id, qty, context = {}):
        pro_price_obj = self.pool.get('product.pricelist')
        if account.pricelist_id:
            pl = account.pricelist_id.id
            price = pro_price_obj.price_get(cr,uid,[pl], product_id, qty or 1.0, account.partner_id.id, context=context)[pl]
        else:
            price = 0.0
        return price

    def _prepare_cost_invoice(self, cr, uid, partner, company_id, currency_id, analytic_lines, context=None):
        """ returns values used to create main invoice from analytic lines"""
        account_payment_term_obj = self.pool['account.payment.term']
        invoice_name = analytic_lines[0].account_id.name

        date_due = False
        if partner.property_payment_term:
            pterm_list = account_payment_term_obj.compute(cr, uid,
                    partner.property_payment_term.id, value=1,
                    date_ref=time.strftime('%Y-%m-%d'))
            if pterm_list:
                pterm_list = [line[0] for line in pterm_list]
                pterm_list.sort()
                date_due = pterm_list[-1]
        return {
            'name': "%s - %s" % (time.strftime('%d/%m/%Y'), invoice_name),
            'partner_id': partner.id,
            'company_id': company_id,
            'payment_term': partner.property_payment_term.id or False,
            'account_id': partner.property_account_receivable.id,
            'currency_id': currency_id,
            'date_due': date_due,
            'fiscal_position': partner.property_account_position.id
        }

    def _prepare_cost_invoice_line(self, cr, uid, invoice_id, product_id, uom, user_id,
                factor_id, account, analytic_lines, journal_type, data, context=None):
        product_obj = self.pool['product.product']

        uom_context = dict(context or {}, uom=uom)

        total_price = sum(l.amount for l in analytic_lines)
        total_qty = sum(l.unit_amount for l in analytic_lines)

        if data.get('product'):
            # force product, use its public price
            if isinstance(data['product'], (tuple, list)):
                product_id = data['product'][0]
            else:
                product_id = data['product']
            unit_price = self._get_invoice_price(cr, uid, account, product_id, user_id, total_qty, uom_context)
        elif journal_type == 'general' and product_id:
            # timesheets, use sale price
            unit_price = self._get_invoice_price(cr, uid, account, product_id, user_id, total_qty, uom_context)
        else:
            # expenses, using price from amount field
            unit_price = total_price*-1.0 / total_qty

        factor = self.pool['hr_timesheet_invoice.factor'].browse(cr, uid, factor_id, context=uom_context)
        factor_name = factor.customer_name or ''
        curr_invoice_line = {
            'price_unit': unit_price,
            'quantity': total_qty,
            'product_id': product_id,
            'discount': factor.factor,
            'invoice_id': invoice_id,
            'name': factor_name,
            'uos_id': uom,
            'account_analytic_id': account.id,
        }

        if product_id:
            product = product_obj.browse(cr, uid, product_id, context=uom_context)
            factor_name = product_obj.name_get(cr, uid, [product_id], context=uom_context)[0][1]
            if factor.customer_name:
                factor_name += ' - ' + factor.customer_name

<<<<<<< HEAD
                general_account = product.property_account_income or product.categ_id.property_account_income_categ
                if not general_account:
                    raise UserError(_("Configuration Error!") + '\n' + _("Please define income account for product '%s'.") % product.name)
                taxes = product.taxes_id or general_account.tax_ids
                tax = self.pool['account.fiscal.position'].map_tax(cr, uid, account.partner_id.property_account_position, taxes)
                curr_invoice_line.update({
                    'invoice_line_tax_id': [(6, 0, tax)],
                    'name': factor_name,
                    'invoice_line_tax_id': [(6, 0, tax)],
                    'account_id': general_account.id,
                })
=======
            general_account = product.property_account_income or product.categ_id.property_account_income_categ
            if not general_account:
                raise osv.except_osv(_('Error!'), _("Configuration Error!") + '\n' + _("Please define income account for product '%s'.") % product.name)
            taxes = product.taxes_id or general_account.tax_ids
            tax = self.pool['account.fiscal.position'].map_tax(cr, uid, account.partner_id.property_account_position, taxes)
            curr_invoice_line.update({
                'invoice_line_tax_id': [(6, 0, tax)],
                'name': factor_name,
                'invoice_line_tax_id': [(6, 0, tax)],
                'account_id': general_account.id,
            })
>>>>>>> d3e9bde7

            note = []
            for line in analytic_lines:
                # set invoice_line_note
                details = []
                if data.get('date', False):
                    details.append(line['date'])
                if data.get('time', False):
                    if line['product_uom_id']:
                        details.append("%s %s" % (line.unit_amount, line.product_uom_id.name))
                    else:
                        details.append("%s" % (line['unit_amount'], ))
                if data.get('name', False):
                    details.append(line['name'])
                if details:
                    note.append(u' - '.join(map(lambda x: unicode(x) or '', details)))
            if note:
                curr_invoice_line['name'] += "\n" + ("\n".join(map(lambda x: unicode(x) or '', note)))
        return curr_invoice_line

    def invoice_cost_create(self, cr, uid, ids, data=None, context=None):
        invoice_obj = self.pool.get('account.invoice')
        invoice_line_obj = self.pool.get('account.invoice.line')
        invoices = []
        if context is None:
            context = {}
        if data is None:
            data = {}

        # use key (partner/account, company, currency)
        # creates one invoice per key
        invoice_grouping = {}

        currency_id = False
        # prepare for iteration on journal and accounts
        for line in self.browse(cr, uid, ids, context=context):

            key = (line.account_id.id,
                   line.account_id.company_id.id,
                   line.account_id.pricelist_id.currency_id.id)
            invoice_grouping.setdefault(key, []).append(line)

        for (key_id, company_id, currency_id), analytic_lines in invoice_grouping.items():
            # key_id is an account.analytic.account
            partner = analytic_lines[0].account_id.partner_id  # will be the same for every line

            curr_invoice = self._prepare_cost_invoice(cr, uid, partner, company_id, currency_id, analytic_lines, context=context)
            invoice_context = dict(context,
                                   lang=partner.lang,
                                   force_company=company_id,  # set force_company in context so the correct product properties are selected (eg. income account)
                                   company_id=company_id)  # set company_id in context, so the correct default journal will be selected
            last_invoice = invoice_obj.create(cr, uid, curr_invoice, context=invoice_context)
            invoices.append(last_invoice)

            # use key (product, uom, user, invoiceable, analytic account, journal type)
            # creates one invoice line per key
            invoice_lines_grouping = {}
            for analytic_line in analytic_lines:
                account = analytic_line.account_id
                if (not partner) or not (account.pricelist_id):
                    raise UserError(_('Contract incomplete. Please fill in the Customer and Pricelist fields for %s.') % (account.name))

                if not analytic_line.to_invoice:
                    raise UserError(_('Trying to invoice non invoiceable line for %s.') % (analytic_line.product_id.name))

                key = (analytic_line.product_id.id,
                       analytic_line.product_uom_id.id,
                       analytic_line.user_id.id,
                       analytic_line.to_invoice.id,
                       analytic_line.account_id,
                       analytic_line.journal_id.type)
                invoice_lines_grouping.setdefault(key, []).append(analytic_line)

            # finally creates the invoice line
            for (product_id, uom, user_id, factor_id, account, journal_type), lines_to_invoice in invoice_lines_grouping.items():
                curr_invoice_line = self._prepare_cost_invoice_line(cr, uid, last_invoice,
                    product_id, uom, user_id, factor_id, account, lines_to_invoice,
                    journal_type, data, context=context)

                invoice_line_obj.create(cr, uid, curr_invoice_line, context=context)
            self.write(cr, uid, [l.id for l in analytic_lines], {'invoice_id': last_invoice}, context=context)
            invoice_obj.button_reset_taxes(cr, uid, [last_invoice], context)
        return invoices


class hr_analytic_timesheet(osv.osv):
    _inherit = "hr.analytic.timesheet"
    def on_change_account_id(self, cr, uid, ids, account_id, user_id=False):
        res = {}
        if not account_id:
            return res
        res.setdefault('value',{})
        acc = self.pool.get('account.analytic.account').browse(cr, uid, account_id)
        st = acc.to_invoice.id
        res['value']['to_invoice'] = st or False
        if acc.state=='pending':
            res['warning'] = {
                'title': _('Warning'),
                'message': _('The analytic account is in pending state.\nYou should not work on this account !')
            }
        return res

class account_invoice(osv.osv):
    _inherit = "account.invoice"

    def _get_analytic_lines(self, cr, uid, ids, context=None):
        iml = super(account_invoice, self)._get_analytic_lines(cr, uid, ids, context=context)

        inv = self.browse(cr, uid, ids, context=context)[0]
        if inv.type == 'in_invoice':
            obj_analytic_account = self.pool.get('account.analytic.account')
            for il in iml:
                if il['account_analytic_id']:
		    # *-* browse (or refactor to avoid read inside the loop)
                    to_invoice = obj_analytic_account.read(cr, uid, [il['account_analytic_id']], ['to_invoice'], context=context)[0]['to_invoice']
                    if to_invoice:
                        il['analytic_lines'][0][2]['to_invoice'] = to_invoice[0]
        return iml



class account_move_line(osv.osv):
    _inherit = "account.move.line"

    def create_analytic_lines(self, cr, uid, ids, context=None):
        res = super(account_move_line, self).create_analytic_lines(cr, uid, ids,context=context)
        analytic_line_obj = self.pool.get('account.analytic.line')
        for move_line in self.browse(cr, uid, ids, context=context):
            #For customer invoice, link analytic line to the invoice so it is not proposed for invoicing in Bill Tasks Work
            invoice_id = move_line.invoice and move_line.invoice.type in ('out_invoice','out_refund') and move_line.invoice.id or False
            for line in move_line.analytic_lines:
                analytic_line_obj.write(cr, uid, line.id, {
                    'invoice_id': invoice_id,
                    'to_invoice': line.account_id.to_invoice and line.account_id.to_invoice.id or False
                    }, context=context)
        return res<|MERGE_RESOLUTION|>--- conflicted
+++ resolved
@@ -221,22 +221,9 @@
             if factor.customer_name:
                 factor_name += ' - ' + factor.customer_name
 
-<<<<<<< HEAD
-                general_account = product.property_account_income or product.categ_id.property_account_income_categ
-                if not general_account:
-                    raise UserError(_("Configuration Error!") + '\n' + _("Please define income account for product '%s'.") % product.name)
-                taxes = product.taxes_id or general_account.tax_ids
-                tax = self.pool['account.fiscal.position'].map_tax(cr, uid, account.partner_id.property_account_position, taxes)
-                curr_invoice_line.update({
-                    'invoice_line_tax_id': [(6, 0, tax)],
-                    'name': factor_name,
-                    'invoice_line_tax_id': [(6, 0, tax)],
-                    'account_id': general_account.id,
-                })
-=======
             general_account = product.property_account_income or product.categ_id.property_account_income_categ
             if not general_account:
-                raise osv.except_osv(_('Error!'), _("Configuration Error!") + '\n' + _("Please define income account for product '%s'.") % product.name)
+                raise UserError(_("Configuration Error!") + '\n' + _("Please define income account for product '%s'.") % product.name)
             taxes = product.taxes_id or general_account.tax_ids
             tax = self.pool['account.fiscal.position'].map_tax(cr, uid, account.partner_id.property_account_position, taxes)
             curr_invoice_line.update({
@@ -245,7 +232,6 @@
                 'invoice_line_tax_id': [(6, 0, tax)],
                 'account_id': general_account.id,
             })
->>>>>>> d3e9bde7
 
             note = []
             for line in analytic_lines:
