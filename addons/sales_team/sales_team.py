# -*- coding: utf-8 -*-
##############################################################################
#
#    OpenERP, Open Source Management Solution
#    Copyright (C) 2004-today OpenERP SA (<http://www.openerp.com>)
#
#    This program is free software: you can redistribute it and/or modify
#    it under the terms of the GNU Affero General Public License as
#    published by the Free Software Foundation, either version 3 of the
#    License, or (at your option) any later version.
#
#    This program is distributed in the hope that it will be useful,
#    but WITHOUT ANY WARRANTY; without even the implied warranty of
#    MERCHANTABILITY or FITNESS FOR A PARTICULAR PURPOSE.  See the
#    GNU Affero General Public License for more details.
#
#    You should have received a copy of the GNU Affero General Public License
#    along with this program.  If not, see <http://www.gnu.org/licenses/>.
#
##############################################################################
from datetime import date, datetime
from dateutil import relativedelta
from openerp import tools
from openerp.osv import fields, osv


class crm_team(osv.Model):
    _name = "crm.team"
    _inherit = ['mail.thread', 'ir.needaction_mixin']
    _description = "Sales Team"
    _order = "complete_name"
    _period_number = 5

    def get_full_name(self, cr, uid, ids, field_name, arg, context=None):
        return dict(self.name_get(cr, uid, ids, context=context))

<<<<<<< HEAD
=======
    def __get_bar_values(self, cr, uid, obj, domain, read_fields, value_field, groupby_field, context=None):
        """ Generic method to generate data for bar chart values using SparklineBarWidget.
            This method performs obj.read_group(cr, uid, domain, read_fields, groupby_field).

            :param obj: the target model (i.e. crm_lead)
            :param domain: the domain applied to the read_group
            :param list read_fields: the list of fields to read in the read_group
            :param str value_field: the field used to compute the value of the bar slice
            :param str groupby_field: the fields used to group

            :return list team_result: a list of dicts: [
                                                {   'value': (int) bar_column_value,
                                                    'tootip': (str) bar_column_tooltip,
                                                }
                                            ]
        """
        month_begin = date.today().replace(day=1)
        team_result = [{
                          'value': 0,
                          'tooltip': tools.ustr((month_begin + relativedelta.relativedelta(months=-i)).strftime('%B %Y')),
                          } for i in range(self._period_number - 1, -1, -1)]
        group_obj = obj.read_group(cr, uid, domain, read_fields, groupby_field, context=context)
        pattern = tools.DEFAULT_SERVER_DATE_FORMAT if obj.fields_get(cr, uid, groupby_field)[groupby_field]['type'] == 'date' else tools.DEFAULT_SERVER_DATETIME_FORMAT
        for group in group_obj:
            group_begin_date = datetime.strptime(group['__domain'][0][2], pattern)
            month_delta = relativedelta.relativedelta(month_begin, group_begin_date)
            team_result[self._period_number - (month_delta.months + 1)] = {'value': group.get(value_field, 0), 'tooltip': group.get(groupby_field, 0)}
        return team_result

    def _get_default_team_id(self, cr, uid, user_id=None, context=None):
        team_id = self._resolve_team_id_from_context(cr, uid, context=context) or False
        if not team_id:
            team_ids = self.search(cr, uid, [('member_ids', '=', user_id or uid)], limit=1, context=context)
            team_id = team_ids[0] if team_ids else False
        return team_id

    def _resolve_team_id_from_context(self, cr, uid, context=None):
        """ Returns ID of team based on the value of 'default_team_id'
            context key, or None if it cannot be resolved to a single
            Sales Team.
        """
        if context is None:
            context = {}
        if type(context.get('default_team_id')) in (int, long):
            return context.get('default_team_id')
        if isinstance(context.get('default_team_id'), basestring):
            team_ids = self.name_search(cr, uid, name=context['default_team_id'], context=context)
            if len(team_ids) == 1:
                return int(team_ids[0][0])
        return None

>>>>>>> bf1e9996
    _columns = {
        'name': fields.char('Sales Team', size=64, required=True, translate=True),
        'complete_name': fields.function(get_full_name, type='char', size=256, readonly=True, store=True, string="Full Name"),
        'code': fields.char('Code', size=8),
        'active': fields.boolean('Active', help="If the active field is set to "\
                        "true, it will allow you to hide the sales team without removing it."),
        'change_responsible': fields.boolean('Reassign Escalated', help="When escalating to this team override the salesman with the team leader."),
        'user_id': fields.many2one('res.users', 'Team Leader'),
        'member_ids': fields.many2many('res.users', 'sale_member_rel', 'team_id', 'member_id', 'Team Members'),
        'reply_to': fields.char('Reply-To', size=64, help="The email address put in the 'Reply-To' of all emails sent by Odoo about cases in this sales team"),
        'parent_id': fields.many2one('crm.team', 'Parent Team'),
        'child_ids': fields.one2many('crm.team', 'parent_id', 'Child Teams'),
        'note': fields.text('Description'),
        'working_hours': fields.float('Working Hours', digits=(16, 2)),
        'color': fields.integer('Color Index'),
    }

    _defaults = {
        'active': 1,
    }

    _sql_constraints = [
        ('code_uniq', 'unique (code)', 'The code of the sales team must be unique !')
    ]

    _constraints = [
        (osv.osv._check_recursion, 'Error ! You cannot create recursive Sales team.', ['parent_id'])
    ]

    def name_get(self, cr, uid, ids, context=None):
        """Overrides orm name_get method"""
        if not isinstance(ids, list):
            ids = [ids]
        res = []
        if not ids:
            return res
        reads = self.read(cr, uid, ids, ['name', 'parent_id'], context)

        for record in reads:
            name = record['name']
            if record['parent_id']:
                name = record['parent_id'][1] + ' / ' + name
            res.append((record['id'], name))
        return res


class res_partner(osv.Model):
    _inherit = 'res.partner'
    _columns = {
        'team_id': fields.many2one('crm.team', 'Sales Team', oldname='section_id'),
    }<|MERGE_RESOLUTION|>--- conflicted
+++ resolved
@@ -34,37 +34,6 @@
     def get_full_name(self, cr, uid, ids, field_name, arg, context=None):
         return dict(self.name_get(cr, uid, ids, context=context))
 
-<<<<<<< HEAD
-=======
-    def __get_bar_values(self, cr, uid, obj, domain, read_fields, value_field, groupby_field, context=None):
-        """ Generic method to generate data for bar chart values using SparklineBarWidget.
-            This method performs obj.read_group(cr, uid, domain, read_fields, groupby_field).
-
-            :param obj: the target model (i.e. crm_lead)
-            :param domain: the domain applied to the read_group
-            :param list read_fields: the list of fields to read in the read_group
-            :param str value_field: the field used to compute the value of the bar slice
-            :param str groupby_field: the fields used to group
-
-            :return list team_result: a list of dicts: [
-                                                {   'value': (int) bar_column_value,
-                                                    'tootip': (str) bar_column_tooltip,
-                                                }
-                                            ]
-        """
-        month_begin = date.today().replace(day=1)
-        team_result = [{
-                          'value': 0,
-                          'tooltip': tools.ustr((month_begin + relativedelta.relativedelta(months=-i)).strftime('%B %Y')),
-                          } for i in range(self._period_number - 1, -1, -1)]
-        group_obj = obj.read_group(cr, uid, domain, read_fields, groupby_field, context=context)
-        pattern = tools.DEFAULT_SERVER_DATE_FORMAT if obj.fields_get(cr, uid, groupby_field)[groupby_field]['type'] == 'date' else tools.DEFAULT_SERVER_DATETIME_FORMAT
-        for group in group_obj:
-            group_begin_date = datetime.strptime(group['__domain'][0][2], pattern)
-            month_delta = relativedelta.relativedelta(month_begin, group_begin_date)
-            team_result[self._period_number - (month_delta.months + 1)] = {'value': group.get(value_field, 0), 'tooltip': group.get(groupby_field, 0)}
-        return team_result
-
     def _get_default_team_id(self, cr, uid, user_id=None, context=None):
         team_id = self._resolve_team_id_from_context(cr, uid, context=context) or False
         if not team_id:
@@ -87,7 +56,6 @@
                 return int(team_ids[0][0])
         return None
 
->>>>>>> bf1e9996
     _columns = {
         'name': fields.char('Sales Team', size=64, required=True, translate=True),
         'complete_name': fields.function(get_full_name, type='char', size=256, readonly=True, store=True, string="Full Name"),
