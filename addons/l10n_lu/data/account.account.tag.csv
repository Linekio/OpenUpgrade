id,name,applicability
tag_lu_01,II. AUTRES BASES,taxes
tag_lu_02,II.B. Acquisitions intracommunautaires de biens – base,taxes
tag_lu_03,II.B. base 15%,taxes
tag_lu_04,Base - Achat Biens 15% - Intracommunautaire (+),taxes
tag_lu_05,Base - Frais Biens 15% - Intracommunautaire (+),taxes
tag_lu_06,Base - Investissement Biens 15% - Intracommunautaire (+),taxes
tag_lu_07,II.B. base 6%,taxes
tag_lu_08,Base - Achat Biens 6% - Intracommunautaire (+),taxes
tag_lu_09,Base - Frais Biens 6% - Intracommunautaire (+),taxes
tag_lu_10,Base - Investissement Biens 6% - Intracommunautaire (+),taxes
tag_lu_11,II.B. base 3%,taxes
tag_lu_12,Base - Achat Biens 3% - Intracommunautaire (+),taxes
tag_lu_13,Base - Frais Biens 3% - Intracommunautaire (+),taxes
tag_lu_14,Base - Investissement Biens 3% - Intracommunautaire (+),taxes
tag_lu_15,II.B. base 12%,taxes
tag_lu_16,Base - Achat Biens 12% - Intracommunautaire (+),taxes
tag_lu_17,Base - Frais Biens 12% - Intracommunautaire (+),taxes
tag_lu_18,Base - Investissement Biens 12% - Intracommunautaire (+),taxes
tag_lu_19,II.B. base exonérée,taxes
tag_lu_20,Base - Achat Biens Exonéré - Intracommunautaire,taxes
tag_lu_21,Base - Frais Biens Exonéré - Intracommunautaire,taxes
tag_lu_22,Base - Investissement Biens Exonéré - Intracommunautaire,taxes
tag_lu_23,II.B. base 17%,taxes
tag_lu_24,Base - Achat Biens 17% - Intracommunautaire (+),taxes
tag_lu_25,Base - Frais Biens 17% - Intracommunautaire (+),taxes
tag_lu_26,Base - Investissement Biens 17% - Intracommunautaire (+),taxes
tag_lu_27,II.B. base 14%,taxes
tag_lu_28,Base - Achat Biens 14% - Intracommunautaire (+),taxes
tag_lu_29,Base - Frais Biens 14% - Intracommunautaire (+),taxes
tag_lu_30,Base - Investissement Biens 14% - Intracommunautaire (+),taxes
tag_lu_31,II.B. base 8%,taxes
tag_lu_32,Base - Achat Biens 8% - Intracommunautaire (+),taxes
tag_lu_33,Base - Frais Biens 8% - Intracommunautaire (+),taxes
tag_lu_34,Base - Investissement Biens 8% - Intracommunautaire (+),taxes
tag_lu_35,II.D. Importations de biens – base,taxes
tag_lu_36,II.D.1. base 15%,taxes
tag_lu_37,Base - Achat Biens 15% - Extracommunautaire (+),taxes
tag_lu_38,Base - Frais Biens 15% - Extracommunautaire (+),taxes
tag_lu_39,Base - Investissement Biens 15% - Extracommunautaire (+),taxes
tag_lu_40,II.D.1. base 6%,taxes
tag_lu_41,Base - Achat Biens 6% - Extracommunautaire (+),taxes
tag_lu_42,Base - Frais Biens 6% - Extracommunautaire (+),taxes
tag_lu_43,Base - Investissement Biens 6% - Extracommunautaire (+),taxes
tag_lu_44,II.D.1. base 3%,taxes
tag_lu_45,Base - Achat Biens 3% - Extracommunautaire (+),taxes
tag_lu_46,Base - Frais Biens 3% - Extracommunautaire (+),taxes
tag_lu_47,Base - Investissement Biens 3% - Extracommunautaire (+),taxes
tag_lu_48,II.D.1. base 12%,taxes
tag_lu_49,Base - Achat Biens 12% - Extracommunautaire (+),taxes
tag_lu_50,Base - Frais Biens 12% - Extracommunautaire (+),taxes
tag_lu_51,Base - Investissement Biens 12% - Extracommunautaire (+),taxes
tag_lu_52,II.D.2.. base 15%,taxes
tag_lu_53,Base - Achat Biens 15% - Extracommunautaire fin privées (+),taxes
tag_lu_54,Base - Frais Biens 15% - Extracommunautaire fin privées (+),taxes
tag_lu_55,Base - Investissement Biens 15% - Extracommunautaire fin privées (+),taxes
tag_lu_56,II.D.2.. base 6%,taxes
tag_lu_57,Base - Achat Biens 6% - Extracommunautaire fin privées (+),taxes
tag_lu_58,Base - Frais Biens 6% - Extracommunautaire fin privées (+),taxes
tag_lu_59,Base - Investissement Biens 6% - Extracommunautaire fin privées (+),taxes
tag_lu_60,II.D.2.. base 3%,taxes
tag_lu_61,Base - Achat Biens 3% - Extracommunautaire fin privées (+),taxes
tag_lu_62,Base - Frais Biens 3% - Extracommunautaire fin privées (+),taxes
tag_lu_63,Base - Investissement Biens 3% - Extracommunautaire fin privées (+),taxes
tag_lu_64,II.D.2.. base 12%,taxes
tag_lu_65,Base - Achat Biens 12% - Extracommunautaire fin privées (+),taxes
tag_lu_66,Base - Frais Biens 12% - Extracommunautaire fin privées (+),taxes
tag_lu_67,Base - Investissement Biens 12% - Extracommunautaire fin privées (+),taxes
tag_lu_68,II.D.1. base exonérée,taxes
tag_lu_69,Base - Achat Biens Exonéré - Extracommunautaire,taxes
tag_lu_70,Base - Frais Biens Exonéré - Extracommunautaire,taxes
tag_lu_71,Base - Investissement Biens Exonéré - Extracommunautaire,taxes
tag_lu_72,II.D.2.. base exonérée,taxes
tag_lu_73,Base - Achat Biens Exonéré - Extracommunautaire fin privées,taxes
tag_lu_74,Base - Frais Biens Exonéré - Extracommunautaire fin privées,taxes
tag_lu_75,Base - Investissement Biens Exonéré - Extracommunautaire fin privées,taxes
tag_lu_76,II.D.1. base 17%,taxes
tag_lu_77,Base - Achat Biens 17% - Extracommunautaire (+),taxes
tag_lu_78,Base - Frais Biens 17% - Extracommunautaire (+),taxes
tag_lu_79,Base - Investissement Biens 17% - Extracommunautaire (+),taxes
tag_lu_80,II.D.1. base 14%,taxes
tag_lu_81,Base - Achat Biens 14% - Extracommunautaire (+),taxes
tag_lu_82,Base - Frais Biens 14% - Extracommunautaire (+),taxes
tag_lu_83,Base - Investissement Biens 14% - Extracommunautaire (+),taxes
tag_lu_84,II.D.1. base 8%,taxes
tag_lu_85,Base - Achat Biens 8% - Extracommunautaire (+),taxes
tag_lu_86,Base - Frais Biens 8% - Extracommunautaire (+),taxes
tag_lu_87,Base - Investissement Biens 8% - Extracommunautaire (+),taxes
tag_lu_88,II.D.2.. base 17%,taxes
tag_lu_89,Base - Achat Biens 17% - Extracommunautaire fin privées (+),taxes
tag_lu_90,Base - Frais Biens 17% - Extracommunautaire fin privées (+),taxes
tag_lu_91,Base - Investissement Biens 17% - Extracommunautaire fin privées (+),taxes
tag_lu_92,II.D.2.. base 14%,taxes
tag_lu_93,Base - Achat Biens 14% - Extracommunautaire fin privées (+),taxes
tag_lu_94,Base - Frais Biens 14% - Extracommunautaire fin privées (+),taxes
tag_lu_95,Base - Investissement Biens 14% - Extracommunautaire fin privées (+),taxes
tag_lu_96,II.D.2.. base 8%,taxes
tag_lu_97,Base - Achat Biens 8% - Extracommunautaire fin privées (+),taxes
tag_lu_98,Base - Frais Biens 8% - Extracommunautaire fin privées (+),taxes
tag_lu_99,Base - Investissement Biens 8% - Extracommunautaire fin privées (+),taxes
tag_lu_100,II.C. Acquisitions effectuées dans le cadre d'opérations triangulaires – base,taxes
tag_lu_101,II.E. Prestations de services à déclarer par le preneur redevable de la taxe – base,taxes
tag_lu_102,II.E.1. base,taxes
tag_lu_103,II.E.1.a) base 15%,taxes
tag_lu_104,Base - Achat Prestations 15% - Intracommunautaire (+),taxes
tag_lu_105,Base - Frais Prestations 15% - Intracommunautaire (+),taxes
tag_lu_106,Base - Investissement Prestations 15% - Intracommunautaire (+),taxes
tag_lu_107,II.E.1.a) base 6%,taxes
tag_lu_108,Base - Achat Prestations 6% - Intracommunautaire (+),taxes
tag_lu_109,Base - Frais Prestations 6% - Intracommunautaire (+),taxes
tag_lu_110,Base - Investissement Prestations 6% - Intracommunautaire (+),taxes
tag_lu_111,II.E.1.a) base 3%,taxes
tag_lu_112,Base - Achat Prestations 3% - Intracommunautaire (+),taxes
tag_lu_113,Base - Frais Prestations 3% - Intracommunautaire (+),taxes
tag_lu_114,Base - Investissement Prestations 3% - Intracommunautaire (+),taxes
tag_lu_115,II.E.1.a) base 12%,taxes
tag_lu_116,Base - Achat Prestations 12% - Intracommunautaire (+),taxes
tag_lu_117,Base - Frais Prestations 12% - Intracommunautaire (+),taxes
tag_lu_118,Base - Investissement Prestations 12% - Intracommunautaire (+),taxes
tag_lu_119,II.E.1.b) exonérées,taxes
tag_lu_120,Base - Achat Prestations Exonérées - Intracommunautaire,taxes
tag_lu_121,Base - Frais Prestations Exonérées - Intracommunautaire,taxes
tag_lu_122,Base - Investissement Prestations Exonérées - Intracommunautaire,taxes
tag_lu_123,II.E.1.a) base 17%,taxes
tag_lu_124,Base - Achat Prestations 17% - Intracommunautaire (+),taxes
tag_lu_125,Base - Frais Prestations 17% - Intracommunautaire (+),taxes
tag_lu_126,Base - Investissement Prestations 17% - Intracommunautaire (+),taxes
tag_lu_127,II.E.1.a) base 14%,taxes
tag_lu_128,Base - Achat Prestations 14% - Intracommunautaire (+),taxes
tag_lu_129,Base - Frais Prestations 14% - Intracommunautaire (+),taxes
tag_lu_130,Base - Investissement Prestations 14% - Intracommunautaire (+),taxes
tag_lu_131,II.E.1.a) base 8%,taxes
tag_lu_132,Base - Achat Prestations 8% - Intracommunautaire (+),taxes
tag_lu_133,Base - Frais Prestations 8% - Intracommunautaire (+),taxes
tag_lu_134,Base - Investissement Prestations 8% - Intracommunautaire (+),taxes
tag_lu_135,II.E.2. base,taxes
tag_lu_136,II.E.2. base 15%,taxes
tag_lu_137,Base - Achat Prestations 15% - Extracommunautaire (+),taxes
tag_lu_138,Base - Frais Prestations 15% - Extracommunautaire (+),taxes
tag_lu_139,Base - Investissement Prestations 15% - Extracommunautaire (+),taxes
tag_lu_140,II.E.2. base 6%,taxes
tag_lu_141,Base - Achat Prestations 6% - Extracommunautaire (+),taxes
tag_lu_142,Base - Frais Prestations 6% - Extracommunautaire (+),taxes
tag_lu_143,Base - Investissement Prestations 6% - Extracommunautaire (+),taxes
tag_lu_144,II.E.2. base 3%,taxes
tag_lu_145,Base - Achat Prestations 3% - Extracommunautaire (+),taxes
tag_lu_146,Base - Frais Prestations 3% - Extracommunautaire (+),taxes
tag_lu_147,Base - Investissement Prestations 3% - Extracommunautaire (+),taxes
tag_lu_148,II.E.2. base 12%,taxes
tag_lu_149,Base - Achat Prestations 12% - Extracommunautaire (+),taxes
tag_lu_150,Base - Frais Prestations 12% - Extracommunautaire (+),taxes
tag_lu_151,Base - Investissement Prestations 12% - Extracommunautaire (+),taxes
tag_lu_152,II.E.2. exonérées,taxes
tag_lu_153,Base - Achat Prestations Exonérées - Extracommunautaire,taxes
tag_lu_154,Base - Frais Prestations Exonérées - Extracommunautaire,taxes
tag_lu_155,Base - Investissement Prestations Exonérées - Extracommunautaire,taxes
tag_lu_156,II.E.2. base 17%,taxes
tag_lu_157,Base - Achat Prestations 17% - Extracommunautaire (+),taxes
tag_lu_158,Base - Frais Prestations 17% - Extracommunautaire (+),taxes
tag_lu_159,Base - Investissement Prestations 17% - Extracommunautaire (+),taxes
tag_lu_160,II.E.2. base 14%,taxes
tag_lu_161,Base - Achat Prestations 14% - Extracommunautaire (+),taxes
tag_lu_162,Base - Frais Prestations 14% - Extracommunautaire (+),taxes
tag_lu_163,Base - Investissement Prestations 14% - Extracommunautaire (+),taxes
tag_lu_164,II.E.2. base 8%,taxes
tag_lu_165,Base - Achat Prestations 8% - Extracommunautaire (+),taxes
tag_lu_166,Base - Frais Prestations 8% - Extracommunautaire (+),taxes
tag_lu_167,Base - Investissement Prestations 8% - Extracommunautaire (+),taxes
tag_lu_168,I.-II. CALCUL DU CHIFFRE D'AFFAIRE IMPOSABLE,taxes
tag_lu_169,I.A. Chiffre d'affaires global,taxes
tag_lu_170,I.B. Exonérations et montants déductibles,taxes
tag_lu_171,I.B.2. Exportations (art.43/1/a et b),taxes
tag_lu_172,Base - Vente Biens - Extracommunautaire,taxes
tag_lu_173,I.B.3. Autres exonérations (art.43 et 60bis),taxes
tag_lu_174,Base - Vente - Autres Exonérations (Article 43 et 60 bis),taxes
tag_lu_175,I.B.4. Autres exonérations (art.44 et 56quater),taxes
tag_lu_176,Base - Vente - Autres Exonérations (Article 44 et 56 quarter),taxes
tag_lu_177,I.B.5. Tabacs fabriqués,taxes
tag_lu_178,Base - Vente Biens Tabacs - Extracommunautaire,taxes
tag_lu_179,Base - Vente Biens Tabacs - Intracommunautaire,taxes
tag_lu_180,Base - Vente Biens Tabacs - Pays,taxes
<<<<<<< HEAD
tag_lu_181,I.B.6.a) Livraisons subséquentes à des acquisitions intracommunautaires dans le cadre d'opérations triangulaires lorsque le destinataire identifié à la TVA dans l'Etat membre de destination des biens y est le redevable de la taxe (4),taxes
=======
tag_lu_181,"I.B.6.a) Livraisons subséquentes à des acquisitions intracommunautaires dans le cadre d'opérations triangulaires, lorsque le destinataire identifié à la TVA dans l'Etat membre de destination des biens y est le redevable de la taxe (4)",taxes
>>>>>>> b5c660d8
tag_lu_182,Base - Vente Biens – Triangulaire Intracommunautaire,taxes
tag_lu_183,I.B.6.d) Autres opérations réalisées (imposables) à l'étranger,taxes
tag_lu_184,Base - Vente Prestations - Extracommunautaire,taxes
tag_lu_185,I.B.6.c) Opérations réalisées dans le cadre du régime particulier de l'article 56sexies,taxes
tag_lu_186,I.B.7. Opérations à l'intérieur du pays pour lesquelles le preneur est le redevable,taxes
tag_lu_187,I.B.6.b)1)  Prestations de services à des identifiés à la TVA dans un autre Etat membre non exonérées dans l'Etat membre du preneur redevable (art.17/1/b) (5),taxes
tag_lu_188,Base - Vente Prestations - Intracommunautaire,taxes
tag_lu_189,I.B.6.b)2)  Prestations de services à des identifiés à la TVA dans un autre Etat membre exonérées dans l'Etat membre du preneur (art.17/1/b),taxes
tag_lu_190,Base - Vente Prestations - Intracommunautaire exonérées dans l'état membre,taxes
tag_lu_191,I.B.1. Livraisons intracommunautaires de biens à des personnes identifiées à la TVA dans un autre Etat membre (art.43/1/d e et f) (3),taxes
tag_lu_192,Base - Vente Biens - Intracommunautaire,taxes
tag_lu_193,I.C. Chiffre d'affaires imposable,taxes
tag_lu_194,II.A. Ventilation du chiffre d'affaires imposable – base,taxes
tag_lu_195,II.A. base 15%,taxes
tag_lu_196,Base - Vente Biens 15% - Pays,taxes
tag_lu_197,Base - Vente Prestations 15% - Pays,taxes
tag_lu_198,II.A. base 6%,taxes
tag_lu_199,Base - Vente Biens 6% - Pays,taxes
tag_lu_200,Base - Vente Prestations 6% - Pays,taxes
tag_lu_201,II.A. base 3%,taxes
tag_lu_202,Base - Vente Biens 3% - Pays,taxes
tag_lu_203,Base - Vente Prestations 3% - Pays,taxes
tag_lu_204,II.A. base 12%,taxes
tag_lu_205,Base - Vente Biens 12% - Pays,taxes
tag_lu_206,Base - Vente Prestations 12% - Pays,taxes
tag_lu_207,II.A. base 0%,taxes
tag_lu_208,Base - Vente Biens 0% - Pays,taxes
tag_lu_209,Base - Vente Prestations 0% - Pays,taxes
tag_lu_210,II.A. base 17%,taxes
tag_lu_211,Base - Vente Biens 17% - Pays,taxes
tag_lu_212,Base - Vente Prestations 17% - Pays,taxes
tag_lu_213,II.A. base 14%,taxes
tag_lu_214,Base - Vente Biens 14% - Pays,taxes
tag_lu_215,Base - Vente Prestations 14% - Pays,taxes
tag_lu_216,II.A. base 8%,taxes
tag_lu_217,Base - Vente Biens 8% - Pays,taxes
tag_lu_218,Base - Vente Prestations 8% - Pays,taxes
tag_lu_219,Codes non assignés,taxes
tag_lu_220,Base - Achat Biens 0% - Pays,taxes
tag_lu_221,Base - Achat Biens 12% - Pays,taxes
tag_lu_222,Base - Achat Biens 14% - Pays,taxes
tag_lu_223,Base - Achat Biens 15% - Pays,taxes
tag_lu_224,Base - Achat Biens 17% - Pays,taxes
tag_lu_225,Base - Achat Biens 3% - Pays,taxes
tag_lu_226,Base - Achat Biens 6% - Pays,taxes
tag_lu_227,Base - Achat Biens 8% - Pays,taxes
tag_lu_228,Base - Achat Prestations 0% - Pays,taxes
tag_lu_229,Base - Achat Prestations 12% - Pays,taxes
tag_lu_230,Base - Achat Prestations 14% - Pays,taxes
tag_lu_231,Base - Achat Prestations 15% - Pays,taxes
tag_lu_232,Base - Achat Prestations 17% - Pays,taxes
tag_lu_233,Base - Achat Prestations 3% - Pays,taxes
tag_lu_234,Base - Achat Prestations 6% - Pays,taxes
tag_lu_235,Base - Achat Prestations 8% - Pays,taxes
tag_lu_236,Base - Frais Biens 0% - Pays,taxes
tag_lu_237,Base - Frais Biens 12% - Pays,taxes
tag_lu_238,Base - Frais Biens 14% - Pays,taxes
tag_lu_239,Base - Frais Biens 15% - Pays,taxes
tag_lu_240,Base - Frais Biens 17% - Pays,taxes
tag_lu_241,Base - Frais Biens 3% - Pays,taxes
tag_lu_242,Base - Frais Biens 6% - Pays,taxes
tag_lu_243,Base - Frais Biens 8% - Pays,taxes
tag_lu_244,Base - Frais Prestations 0% - Pays,taxes
tag_lu_245,Base - Frais Prestations 12% - Pays,taxes
tag_lu_246,Base - Frais Prestations 14% - Pays,taxes
tag_lu_247,Base - Frais Prestations 15% - Pays,taxes
tag_lu_248,Base - Frais Prestations 17% - Pays,taxes
tag_lu_249,Base - Frais Prestations 3% - Pays,taxes
tag_lu_250,Base - Frais Prestations 6% - Pays,taxes
tag_lu_251,Base - Frais Prestations 8% - Pays,taxes
tag_lu_252,Base - Investissement Biens 0% - Pays,taxes
tag_lu_253,Base - Investissement Biens 12% - Pays,taxes
tag_lu_254,Base - Investissement Biens 14% - Pays,taxes
tag_lu_255,Base - Investissement Biens 15% - Pays,taxes
tag_lu_256,Base - Investissement Biens 17% - Pays,taxes
tag_lu_257,Base - Investissement Biens 3% - Pays,taxes
tag_lu_258,Base - Investissement Biens 6% - Pays,taxes
tag_lu_259,Base - Investissement Biens 8% - Pays,taxes
tag_lu_260,Base - Investissement Prestations 0% - Pays,taxes
tag_lu_261,Base - Investissement Prestations 12% - Pays,taxes
tag_lu_262,Base - Investissement Prestations 14% - Pays,taxes
tag_lu_263,Base - Investissement Prestations 15% - Pays,taxes
tag_lu_264,Base - Investissement Prestations 17% - Pays,taxes
tag_lu_265,Base - Investissement Prestations 3% - Pays,taxes
tag_lu_266,Base - Investissement Prestations 6% - Pays,taxes
tag_lu_267,Base - Investissement Prestations 8% - Pays,taxes
tag_lu_268,II.-III.-IV. CALCUL DE LA TAXE,taxes
tag_lu_269,IV.C. Excédent,taxes
tag_lu_270,IV.A. Total de la taxe en aval,taxes
tag_lu_271,II.H. Total de la taxe en aval,taxes
tag_lu_272,II.A. Ventilation du chiffre d'affaires imposable – taxe,taxes
tag_lu_273,II.A. taxe 15%,taxes
tag_lu_274,Taxe - Vente Biens 15% - Pays,taxes
tag_lu_275,Taxe - Vente Prestations 15% - Pays,taxes
tag_lu_276,II.A. taxe 6%,taxes
tag_lu_277,Taxe - Vente Biens 6% - Pays,taxes
tag_lu_278,Taxe - Vente Prestations 6% - Pays,taxes
tag_lu_279,II.A. taxe 3%,taxes
tag_lu_280,Taxe - Vente Biens 3% - Pays,taxes
tag_lu_281,Taxe - Vente Prestations 3% - Pays,taxes
tag_lu_282,II.A. taxe 12%,taxes
tag_lu_283,Taxe - Vente Biens 12% - Pays,taxes
tag_lu_284,Taxe - Vente Prestations 12% - Pays,taxes
tag_lu_285,II.A. taxe 0%,taxes
tag_lu_286,II.A. taxe 17%,taxes
tag_lu_287,Taxe - Vente Biens 17% - Pays,taxes
tag_lu_288,Taxe - Vente Prestations 17% - Pays,taxes
tag_lu_289,II.A. taxe 14%,taxes
tag_lu_290,Taxe - Vente Biens 14% - Pays,taxes
tag_lu_291,Taxe - Vente Prestations 14% - Pays,taxes
tag_lu_292,II.A. taxe 8%,taxes
tag_lu_293,Taxe - Vente Biens 8% - Pays,taxes
tag_lu_294,Taxe - Vente Prestations 8% - Pays,taxes
tag_lu_295,II.B. Acquisitions intracommunautaires de biens – taxe,taxes
tag_lu_296,II.B. taxe 15%,taxes
tag_lu_297,Taxe - Achat Biens 15% - Intracommunautaire (+),taxes
tag_lu_298,Taxe - Frais Biens 15% - Intracommunautaire (+),taxes
tag_lu_299,Taxe - Investissement Biens 15% - Intracommunautaire (+),taxes
tag_lu_300,II.B. taxe 6%,taxes
tag_lu_301,Taxe - Achat Biens 6% - Intracommunautaire (+),taxes
tag_lu_302,Taxe - Frais Biens 6% - Intracommunautaire (+),taxes
tag_lu_303,Taxe - Investissement Biens 6% - Intracommunautaire (+),taxes
tag_lu_304,II.B. taxe 3%,taxes
tag_lu_305,Taxe - Achat Biens 3% - Intracommunautaire (+),taxes
tag_lu_306,Taxe - Frais Biens 3% - Intracommunautaire (+),taxes
tag_lu_307,Taxe - Investissement Biens 3% - Intracommunautaire (+),taxes
tag_lu_308,II.B. taxe 12%,taxes
tag_lu_309,Taxe - Achat Biens 12% - Intracommunautaire (+),taxes
tag_lu_310,Taxe - Frais Biens 12% - Intracommunautaire (+),taxes
tag_lu_311,Taxe - Investissement Biens 12% - Intracommunautaire (+),taxes
tag_lu_312,II.B. taxe 17%,taxes
tag_lu_313,Taxe - Achat Biens 17% - Intracommunautaire (+),taxes
tag_lu_314,Taxe - Frais Biens 17% - Intracommunautaire (+),taxes
tag_lu_315,Taxe - Investissement Biens 17% - Intracommunautaire (+),taxes
tag_lu_316,II.B. taxe 14%,taxes
tag_lu_317,Taxe - Achat Biens 14% - Intracommunautaire (+),taxes
tag_lu_318,Taxe - Frais Biens 14% - Intracommunautaire (+),taxes
tag_lu_319,Taxe - Investissement Biens 14% - Intracommunautaire (+),taxes
tag_lu_320,II.B. taxe 8%,taxes
tag_lu_321,Taxe - Achat Biens 8% - Intracommunautaire (+),taxes
tag_lu_322,Taxe - Frais Biens 8% - Intracommunautaire (+),taxes
tag_lu_323,Taxe - Investissement Biens 8% - Intracommunautaire (+),taxes
tag_lu_324,II.D. Importations de biens – taxe,taxes
tag_lu_325,II.D.1. taxe 15%,taxes
tag_lu_326,Taxe - Achat Biens 15% - Extracommunautaire (+),taxes
tag_lu_327,Taxe - Frais Biens 15% - Extracommunautaire (+),taxes
tag_lu_328,Taxe - Investissement Biens 15% - Extracommunautaire (+),taxes
tag_lu_329,II.D.1. taxe 6%,taxes
tag_lu_330,Taxe - Achat Biens 6% - Extracommunautaire (+),taxes
tag_lu_331,Taxe - Frais Biens 6% - Extracommunautaire (+),taxes
tag_lu_332,Taxe - Investissement Biens 6% - Extracommunautaire (+),taxes
tag_lu_333,II.D.1. taxe 3%,taxes
tag_lu_334,Taxe - Achat Biens 3% - Extracommunautaire (+),taxes
tag_lu_335,Taxe - Frais Biens 3% - Extracommunautaire (+),taxes
tag_lu_336,Taxe - Investissement Biens 3% - Extracommunautaire (+),taxes
tag_lu_337,II.D.1. taxe 12%,taxes
tag_lu_338,Taxe - Achat Biens 12% - Extracommunautaire (+),taxes
tag_lu_339,Taxe - Frais Biens 12% - Extracommunautaire (+),taxes
tag_lu_340,Taxe - Investissement Biens 12% - Extracommunautaire (+),taxes
tag_lu_341,II.D.2.. taxe 15%,taxes
tag_lu_342,Taxe - Achat Biens 15% - Extracommunautaire fin privées (+),taxes
tag_lu_343,Taxe - Frais Biens 15% - Extracommunautaire fin privées (+),taxes
tag_lu_344,Taxe - Investissement Biens 15% - Extracommunautaire fin privées (+),taxes
tag_lu_345,II.D.2.. taxe 6%,taxes
tag_lu_346,Taxe - Achat Biens 6% - Extracommunautaire fin privées (+),taxes
tag_lu_347,Taxe - Frais Biens 6% - Extracommunautaire fin privées (+),taxes
tag_lu_348,Taxe - Investissement Biens 6% - Extracommunautaire fin privées (+),taxes
tag_lu_349,II.D.2.. taxe 3%,taxes
tag_lu_350,Taxe - Achat Biens 3% - Extracommunautaire fin privées (+),taxes
tag_lu_351,Taxe - Frais Biens 3% - Extracommunautaire fin privées (+),taxes
tag_lu_352,Taxe - Investissement Biens 3% - Extracommunautaire fin privées (+),taxes
tag_lu_353,II.D.2.. taxe 12%,taxes
tag_lu_354,Taxe - Achat Biens 12% - Extracommunautaire fin privées (+),taxes
tag_lu_355,Taxe - Frais Biens 12% - Extracommunautaire fin privées (+),taxes
tag_lu_356,Taxe - Investissement Biens 12% - Extracommunautaire fin privées (+),taxes
tag_lu_357,II.D.1. taxe 17%,taxes
tag_lu_358,Taxe - Achat Biens 17% - Extracommunautaire (+),taxes
tag_lu_359,Taxe - Frais Biens 17% - Extracommunautaire (+),taxes
tag_lu_360,Taxe - Investissement Biens 17% - Extracommunautaire (+),taxes
tag_lu_361,II.D.1. taxe 14%,taxes
tag_lu_362,Taxe - Achat Biens 14% - Extracommunautaire (+),taxes
tag_lu_363,Taxe - Frais Biens 14% - Extracommunautaire (+),taxes
tag_lu_364,Taxe - Investissement Biens 14% - Extracommunautaire (+),taxes
tag_lu_365,II.D.1. taxe 8%,taxes
tag_lu_366,Taxe - Achat Biens 8% - Extracommunautaire (+),taxes
tag_lu_367,Taxe - Frais Biens 8% - Extracommunautaire (+),taxes
tag_lu_368,Taxe - Investissement Biens 8% - Extracommunautaire (+),taxes
tag_lu_369,II.D.2.. taxe 17%,taxes
tag_lu_370,Taxe - Achat Biens 17% - Extracommunautaire fin privées (+),taxes
tag_lu_371,Taxe - Frais Biens 17% - Extracommunautaire fin privées (+),taxes
tag_lu_372,Taxe - Investissement Biens 17% - Extracommunautaire fin privées (+),taxes
tag_lu_373,II.D.2.. taxe 14%,taxes
tag_lu_374,Taxe - Achat Biens 14% - Extracommunautaire fin privées (+),taxes
tag_lu_375,Taxe - Frais Biens 14% - Extracommunautaire fin privées (+),taxes
tag_lu_376,Taxe - Investissement Biens 14% - Extracommunautaire fin privées (+),taxes
tag_lu_377,II.D.2.. taxe 8%,taxes
tag_lu_378,Taxe - Achat Biens 8% - Extracommunautaire fin privées (+),taxes
tag_lu_379,Taxe - Frais Biens 8% - Extracommunautaire fin privées (+),taxes
tag_lu_380,Taxe - Investissement Biens 8% - Extracommunautaire fin privées (+),taxes
tag_lu_381,II.E. Prestations de services à déclarer par le preneur redevable de la taxe– base,taxes
tag_lu_382,II.E.1.a) taxe,taxes
tag_lu_383,II.E.1.a) taxe 15%,taxes
tag_lu_384,Taxe - Achat Prestations 15% - Intracommunautaire (+),taxes
tag_lu_385,Taxe - Frais Prestations 15% - Intracommunautaire (+),taxes
tag_lu_386,Taxe - Investissement Prestations 15% - Intracommunautaire (+),taxes
tag_lu_387,II.E.1.a) taxe 6%,taxes
tag_lu_388,Taxe - Achat Prestations 6% - Intracommunautaire (+),taxes
tag_lu_389,Taxe - Frais Prestations 6% - Intracommunautaire (+),taxes
tag_lu_390,Taxe - Investissement Prestations 6% - Intracommunautaire (+),taxes
tag_lu_391,II.E.1.a) taxe 3%,taxes
tag_lu_392,Taxe - Achat Prestations 3% - Intracommunautaire (+),taxes
tag_lu_393,Taxe - Frais Prestations 3% - Intracommunautaire (+),taxes
tag_lu_394,Taxe - Investissement Prestations 3% - Intracommunautaire (+),taxes
tag_lu_395,II.E.1.a) taxe 12%,taxes
tag_lu_396,Taxe - Achat Prestations 12% - Intracommunautaire (+),taxes
tag_lu_397,Taxe - Frais Prestations 12% - Intracommunautaire (+),taxes
tag_lu_398,Taxe - Investissement Prestations 12% - Intracommunautaire (+),taxes
tag_lu_399,II.E.1.a) taxe 17%,taxes
tag_lu_400,Taxe - Achat Prestations 17% - Intracommunautaire (+),taxes
tag_lu_401,Taxe - Frais Prestations 17% - Intracommunautaire (+),taxes
tag_lu_402,Taxe - Investissement Prestations 17% - Intracommunautaire (+),taxes
tag_lu_403,II.E.1.a) taxe 14%,taxes
tag_lu_404,Taxe - Achat Prestations 14% - Intracommunautaire (+),taxes
tag_lu_405,Taxe - Frais Prestations 14% - Intracommunautaire (+),taxes
tag_lu_406,Taxe - Investissement Prestations 14% - Intracommunautaire (+),taxes
tag_lu_407,II.E.1.a) taxe 8%,taxes
tag_lu_408,Taxe - Achat Prestations 8% - Intracommunautaire (+),taxes
tag_lu_409,Taxe - Frais Prestations 8% - Intracommunautaire (+),taxes
tag_lu_410,Taxe - Investissement Prestations 8% - Intracommunautaire (+),taxes
tag_lu_411,II.E.2. taxe,taxes
tag_lu_412,II.E.2. taxe 15%,taxes
tag_lu_413,Taxe - Achat Prestations 15% - Extracommunautaire (+),taxes
tag_lu_414,Taxe - Frais Prestations 15% - Extracommunautaire (+),taxes
tag_lu_415,Taxe - Investissement Prestations 15% - Extracommunautaire (+),taxes
tag_lu_416,II.E.2. taxe 6%,taxes
tag_lu_417,Taxe - Achat Prestations 6% - Extracommunautaire (+),taxes
tag_lu_418,Taxe - Frais Prestations 6% - Extracommunautaire (+),taxes
tag_lu_419,Taxe - Investissement Prestations 6% - Extracommunautaire (+),taxes
tag_lu_420,II.E.2. taxe 3%,taxes
tag_lu_421,Taxe - Achat Prestations 3% - Extracommunautaire (+),taxes
tag_lu_422,Taxe - Frais Prestations 3% - Extracommunautaire (+),taxes
tag_lu_423,Taxe - Investissement Prestations 3% - Extracommunautaire (+),taxes
tag_lu_424,II.E.2. taxe 12%,taxes
tag_lu_425,Taxe - Achat Prestations 12% - Extracommunautaire (+),taxes
tag_lu_426,Taxe - Frais Prestations 12% - Extracommunautaire (+),taxes
tag_lu_427,Taxe - Investissement Prestations 12% - Extracommunautaire (+),taxes
tag_lu_428,II.E.2. taxe 17%,taxes
tag_lu_429,Taxe - Achat Prestations 17% - Extracommunautaire (+),taxes
tag_lu_430,Taxe - Frais Prestations 17% - Extracommunautaire (+),taxes
tag_lu_431,Taxe - Investissement Prestations 17% - Extracommunautaire (+),taxes
tag_lu_432,II.E.2. taxe 14%,taxes
tag_lu_433,Taxe - Achat Prestations 14% - Extracommunautaire (+),taxes
tag_lu_434,Taxe - Frais Prestations 14% - Extracommunautaire (+),taxes
tag_lu_435,Taxe - Investissement Prestations 14% - Extracommunautaire (+),taxes
tag_lu_436,II.E.2. taxe 8%,taxes
tag_lu_437,Taxe - Achat Prestations 8% - Extracommunautaire (+),taxes
tag_lu_438,Taxe - Frais Prestations 8% - Extracommunautaire (+),taxes
tag_lu_439,Taxe - Investissement Prestations 8% - Extracommunautaire (+),taxes
tag_lu_440,IV.A. Total de la taxe en amont déductible,taxes
tag_lu_441,III.C. Total de la taxe en amont déductible,taxes
tag_lu_442,III.A. Total de la taxe en amont,taxes
tag_lu_443,III.A.4. Affectations de biens (art.48/1/d),taxes
tag_lu_444,III.A.6. Taxe acquittée comme caution solidaire,taxes
tag_lu_445,III.A.7. Taxe régularisée - régime particulier suspensif (art.60bis/9 al. 2),taxes
tag_lu_446,III.A.1. Achats de biens et de services à l'intérieur du pays (art.48/1/a),taxes
tag_lu_447,Taxe - Achat Biens 12% - Pays,taxes
tag_lu_448,Taxe - Achat Biens 14% - Pays,taxes
tag_lu_449,Taxe - Achat Biens 15% - Pays,taxes
tag_lu_450,Taxe - Achat Biens 17% - Pays,taxes
tag_lu_451,Taxe - Achat Biens 3% - Pays,taxes
tag_lu_452,Taxe - Achat Biens 6% - Pays,taxes
tag_lu_453,Taxe - Achat Biens 8% - Pays,taxes
tag_lu_454,Taxe - Achat Prestations 12% - Pays,taxes
tag_lu_456,Taxe - Achat Prestations 14% - Pays,taxes
tag_lu_457,Taxe - Achat Prestations 15% - Pays,taxes
tag_lu_458,Taxe - Achat Prestations 17% - Pays,taxes
tag_lu_459,Taxe - Achat Prestations 3% - Pays,taxes
tag_lu_460,Taxe - Achat Prestations 6% - Pays,taxes
tag_lu_461,Taxe - Achat Prestations 8% - Pays,taxes
tag_lu_462,Taxe - Frais Biens 12% - Pays,taxes
tag_lu_463,Taxe - Frais Biens 14% - Pays,taxes
tag_lu_464,Taxe - Frais Biens 15% - Pays,taxes
tag_lu_465,Taxe - Frais Biens 17% - Pays,taxes
tag_lu_466,Taxe - Frais Biens 3% - Pays,taxes
tag_lu_467,Taxe - Frais Biens 6% - Pays,taxes
tag_lu_468,Taxe - Frais Biens 8% - Pays,taxes
tag_lu_469,Taxe - Frais Prestations 12% - Pays,taxes
tag_lu_470,Taxe - Frais Prestations 14% - Pays,taxes
tag_lu_471,Taxe - Frais Prestations 15% - Pays,taxes
tag_lu_472,Taxe - Frais Prestations 17% - Pays,taxes
tag_lu_473,Taxe - Frais Prestations 3% - Pays,taxes
tag_lu_474,Taxe - Frais Prestations 6% - Pays,taxes
tag_lu_475,Taxe - Frais Prestations 8% - Pays,taxes
tag_lu_476,Taxe - Investissement Biens 12% - Pays,taxes
tag_lu_477,Taxe - Investissement Biens 14% - Pays,taxes
tag_lu_478,Taxe - Investissement Biens 15% - Pays,taxes
tag_lu_479,Taxe - Investissement Biens 17% - Pays,taxes
tag_lu_480,Taxe - Investissement Biens 3% - Pays,taxes
tag_lu_481,Taxe - Investissement Biens 6% - Pays,taxes
tag_lu_482,Taxe - Investissement Biens 8% - Pays,taxes
tag_lu_483,Taxe - Investissement Prestations 12% - Pays,taxes
tag_lu_484,Taxe - Investissement Prestations 14% - Pays,taxes
tag_lu_485,Taxe - Investissement Prestations 15% - Pays,taxes
tag_lu_486,Taxe - Investissement Prestations 17% - Pays,taxes
tag_lu_487,Taxe - Investissement Prestations 3% - Pays,taxes
tag_lu_488,Taxe - Investissement Prestations 6% - Pays,taxes
tag_lu_489,Taxe - Investissement Prestations 8% - Pays,taxes
tag_lu_490,III.A.2. Acquisitions intracommunautaires de biens (art.48/1/b),taxes
tag_lu_491,Taxe - Achat Biens 12% - Intracommunautaire (-),taxes
tag_lu_492,Taxe - Achat Biens 14% - Intracommunautaire (-),taxes
tag_lu_493,Taxe - Achat Biens 15% - Intracommunautaire (-),taxes
tag_lu_494,Taxe - Achat Biens 17% - Intracommunautaire (-),taxes
tag_lu_495,Taxe - Achat Biens 3% - Intracommunautaire (-),taxes
tag_lu_496,Taxe - Achat Biens 6% - Intracommunautaire (-),taxes
tag_lu_497,Taxe - Achat Biens 8% - Intracommunautaire (-),taxes
tag_lu_498,Taxe - Frais Biens 12% - Intracommunautaire (-),taxes
tag_lu_499,Taxe - Frais Biens 14% - Intracommunautaire (-),taxes
tag_lu_500,Taxe - Frais Biens 15% - Intracommunautaire (-),taxes
tag_lu_501,Taxe - Frais Biens 17% - Intracommunautaire (-),taxes
tag_lu_502,Taxe - Frais Biens 3% - Intracommunautaire (-),taxes
tag_lu_503,Taxe - Frais Biens 6% - Intracommunautaire (-),taxes
tag_lu_504,Taxe - Frais Biens 8% - Intracommunautaire (-),taxes
tag_lu_505,Taxe - Investissement Biens 12% - Intracommunautaire (-),taxes
tag_lu_506,Taxe - Investissement Biens 14% - Intracommunautaire (-),taxes
tag_lu_507,Taxe - Investissement Biens 15% - Intracommunautaire (-),taxes
tag_lu_508,Taxe - Investissement Biens 17% - Intracommunautaire (-),taxes
tag_lu_509,Taxe - Investissement Biens 3% - Intracommunautaire (-),taxes
tag_lu_510,Taxe - Investissement Biens 6% - Intracommunautaire (-),taxes
tag_lu_511,Taxe - Investissement Biens 8% - Intracommunautaire (-),taxes
tag_lu_512,III.A.3. Importations de biens (taxe déclarée ou payée) (art.48/1/c),taxes
tag_lu_513,Taxe - Achat Biens 12% - Extracommunautaire (-),taxes
tag_lu_514,Taxe - Achat Biens 14% - Extracommunautaire (-),taxes
tag_lu_515,Taxe - Achat Biens 15% - Extracommunautaire (-),taxes
tag_lu_516,Taxe - Achat Biens 17% - Extracommunautaire (-),taxes
tag_lu_517,Taxe - Achat Biens 3% - Extracommunautaire (-),taxes
tag_lu_518,Taxe - Achat Biens 6% - Extracommunautaire (-),taxes
tag_lu_519,Taxe - Achat Biens 8% - Extracommunautaire (-),taxes
tag_lu_520,Taxe - Achat Biens 12% - Extracommunautaire fin privées (-),taxes
tag_lu_521,Taxe - Achat Biens 14% - Extracommunautaire fin privées (-),taxes
tag_lu_522,Taxe - Achat Biens 15% - Extracommunautaire fin privées (-),taxes
tag_lu_523,Taxe - Achat Biens 17% - Extracommunautaire fin privées (-),taxes
tag_lu_524,Taxe - Achat Biens 3% - Extracommunautaire fin privées (-),taxes
tag_lu_525,Taxe - Achat Biens 6% - Extracommunautaire fin privées (-),taxes
tag_lu_526,Taxe - Achat Biens 8% - Extracommunautaire fin privées (-),taxes
tag_lu_527,Taxe - Frais Biens 12% - Extracommunautaire (-),taxes
tag_lu_528,Taxe - Frais Biens 14% - Extracommunautaire (-),taxes
tag_lu_529,Taxe - Frais Biens 15% - Extracommunautaire (-),taxes
tag_lu_530,Taxe - Frais Biens 17% - Extracommunautaire (-),taxes
tag_lu_531,Taxe - Frais Biens 3% - Extracommunautaire (-),taxes
tag_lu_532,Taxe - Frais Biens 6% - Extracommunautaire (-),taxes
tag_lu_533,Taxe - Frais Biens 8% - Extracommunautaire (-),taxes
tag_lu_534,Taxe - Frais Biens 12% - Extracommunautaire fin privées (-),taxes
tag_lu_535,Taxe - Frais Biens 14% - Extracommunautaire fin privées (-),taxes
tag_lu_536,Taxe - Frais Biens 15% - Extracommunautaire fin privées (-),taxes
tag_lu_537,Taxe - Frais Biens 17% - Extracommunautaire fin privées (-),taxes
tag_lu_538,Taxe - Frais Biens 3% - Extracommunautaire fin privées (-),taxes
tag_lu_539,Taxe - Frais Biens 6% - Extracommunautaire fin privées (-),taxes
tag_lu_540,Taxe - Frais Biens 8% - Extracommunautaire fin privées (-),taxes
tag_lu_541,Taxe - Investissement Biens 12% - Extracommunautaire (-),taxes
tag_lu_542,Taxe - Investissement Biens 14% - Extracommunautaire (-),taxes
tag_lu_543,Taxe - Investissement Biens 15% - Extracommunautaire (-),taxes
tag_lu_544,Taxe - Investissement Biens 17% - Extracommunautaire (-),taxes
tag_lu_545,Taxe - Investissement Biens 3% - Extracommunautaire (-),taxes
tag_lu_546,Taxe - Investissement Biens 6% - Extracommunautaire (-),taxes
tag_lu_547,Taxe - Investissement Biens 8% - Extracommunautaire (-),taxes
tag_lu_548,Taxe - Investissement Biens 12% - Extracommunautaire fin privées (-),taxes
tag_lu_549,Taxe - Investissement Biens 14% - Extracommunautaire fin privées (-),taxes
tag_lu_550,Taxe - Investissement Biens 15% - Extracommunautaire fin privées (-),taxes
tag_lu_551,Taxe - Investissement Biens 17% - Extracommunautaire fin privées (-),taxes
tag_lu_552,Taxe - Investissement Biens 3% - Extracommunautaire fin privées (-),taxes
tag_lu_553,Taxe - Investissement Biens 6% - Extracommunautaire fin privées (-),taxes
tag_lu_554,Taxe - Investissement Biens 8% - Extracommunautaire fin privées (-),taxes
tag_lu_555,III.A.5. Taxe déclarée comme débiteur (voir points II.E et F),taxes
tag_lu_556,Taxe - Achat Prestations 12% - Extracommunautaire (-),taxes
tag_lu_557,Taxe - Achat Prestations 14% - Extracommunautaire (-),taxes
tag_lu_558,Taxe - Achat Prestations 15% - Extracommunautaire (-),taxes
tag_lu_559,Taxe - Achat Prestations 17% - Extracommunautaire (-),taxes
tag_lu_560,Taxe - Achat Prestations 3% - Extracommunautaire (-),taxes
tag_lu_561,Taxe - Achat Prestations 6% - Extracommunautaire (-),taxes
tag_lu_562,Taxe - Achat Prestations 8% - Extracommunautaire (-),taxes
tag_lu_563,Taxe - Achat Prestations 12% - Intracommunautaire (-),taxes
tag_lu_564,Taxe - Achat Prestations 14% - Intracommunautaire (-),taxes
tag_lu_565,Taxe - Achat Prestations 15% - Intracommunautaire (-),taxes
tag_lu_566,Taxe - Achat Prestations 17% - Intracommunautaire (-),taxes
tag_lu_567,Taxe - Achat Prestations 3% - Intracommunautaire (-),taxes
tag_lu_568,Taxe - Achat Prestations 6% - Intracommunautaire (-),taxes
tag_lu_569,Taxe - Achat Prestations 8% - Intracommunautaire (-),taxes
tag_lu_570,Taxe - Frais Prestations 12% - Extracommunautaire (-),taxes
tag_lu_571,Taxe - Frais Prestations 14% - Extracommunautaire (-),taxes
tag_lu_572,Taxe - Frais Prestations 15% - Extracommunautaire (-),taxes
tag_lu_573,Taxe - Frais Prestations 17% - Extracommunautaire (-),taxes
tag_lu_574,Taxe - Frais Prestations 3% - Extracommunautaire (-),taxes
tag_lu_575,Taxe - Frais Prestations 6% - Extracommunautaire (-),taxes
tag_lu_576,Taxe - Frais Prestations 8% - Extracommunautaire (-),taxes
tag_lu_577,Taxe - Frais Prestations 12% - Intracommunautaire (-),taxes
tag_lu_578,Taxe - Frais Prestations 14% - Intracommunautaire (-),taxes
tag_lu_579,Taxe - Frais Prestations 15% - Intracommunautaire (-),taxes
tag_lu_580,Taxe - Frais Prestations 17% - Intracommunautaire (-),taxes
tag_lu_581,Taxe - Frais Prestations 3% - Intracommunautaire (-),taxes
tag_lu_582,Taxe - Frais Prestations 6% - Intracommunautaire (-),taxes
tag_lu_583,Taxe - Frais Prestations 8% - Intracommunautaire (-),taxes
tag_lu_584,Taxe - Investissement Prestations 12% - Extracommunautaire (-),taxes
tag_lu_585,Taxe - Investissement Prestations 14% - Extracommunautaire (-),taxes
tag_lu_586,Taxe - Investissement Prestations 15% - Extracommunautaire (-),taxes
tag_lu_587,Taxe - Investissement Prestations 17% - Extracommunautaire (-),taxes
tag_lu_588,Taxe - Investissement Prestations 3% - Extracommunautaire (-),taxes
tag_lu_589,Taxe - Investissement Prestations 6% - Extracommunautaire (-),taxes
tag_lu_590,Taxe - Investissement Prestations 8% - Extracommunautaire (-),taxes
tag_lu_591,Taxe - Investissement Prestations 12% - Intracommunautaire (-),taxes
tag_lu_592,Taxe - Investissement Prestations 14% - Intracommunautaire (-),taxes
tag_lu_593,Taxe - Investissement Prestations 15% - Intracommunautaire (-),taxes
tag_lu_594,Taxe - Investissement Prestations 17% - Intracommunautaire (-),taxes
tag_lu_595,Taxe - Investissement Prestations 3% - Intracommunautaire (-),taxes
tag_lu_596,Taxe - Investissement Prestations 6% - Intracommunautaire (-),taxes
tag_lu_597,Taxe - Investissement Prestations 8% - Intracommunautaire (-),taxes
tag_lu_598,Base - Sans Taxe,taxes<|MERGE_RESOLUTION|>--- conflicted
+++ resolved
@@ -179,11 +179,7 @@
 tag_lu_178,Base - Vente Biens Tabacs - Extracommunautaire,taxes
 tag_lu_179,Base - Vente Biens Tabacs - Intracommunautaire,taxes
 tag_lu_180,Base - Vente Biens Tabacs - Pays,taxes
-<<<<<<< HEAD
-tag_lu_181,I.B.6.a) Livraisons subséquentes à des acquisitions intracommunautaires dans le cadre d'opérations triangulaires lorsque le destinataire identifié à la TVA dans l'Etat membre de destination des biens y est le redevable de la taxe (4),taxes
-=======
 tag_lu_181,"I.B.6.a) Livraisons subséquentes à des acquisitions intracommunautaires dans le cadre d'opérations triangulaires, lorsque le destinataire identifié à la TVA dans l'Etat membre de destination des biens y est le redevable de la taxe (4)",taxes
->>>>>>> b5c660d8
 tag_lu_182,Base - Vente Biens – Triangulaire Intracommunautaire,taxes
 tag_lu_183,I.B.6.d) Autres opérations réalisées (imposables) à l'étranger,taxes
 tag_lu_184,Base - Vente Prestations - Extracommunautaire,taxes
