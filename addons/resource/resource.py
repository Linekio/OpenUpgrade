--- conflicted
+++ resolved
@@ -551,11 +551,6 @@
         intervals = []
         planned_days = 0
         iterations = 0
-<<<<<<< HEAD
-=======
-        current_datetime = day_date.replace(hour=0, minute=0, second=0)
->>>>>>> 0c1e9789
-
         current_datetime = day_date.replace(hour=0, minute=0, second=0)
 
         while planned_days < days and iterations < 100:
