<?xml version="1.0" encoding="utf-8"?>
<odoo>
    <data noupdate="1">
        <record id="website2" model="website">
            <field name="name">My Website 2</field>
            <field name="domain"></field>
        </record>

        <!-- BS Debug Page -->
        <!-- Showcase all (most?) BS components and utilities -->
        <record id="bs_debug_page" model="website.page">
            <field name="name">BS Debug</field>
            <field name="url">/demo/bs-debug</field>
            <field name="website_published">False</field>
            <field name="type">qweb</field>
            <field name="key">website.bs_debug_page_view</field>
            <field name="arch" type="xml">
                <t name="Debug" t-name="website.bs_debug_page_view">
                    <t t-call="website.layout">
                        <t t-set="odoo_theme_colors" t-value="[['alpha', 'Alpha'], ['beta', 'Beta'], ['gamma', 'Gamma'], ['delta', 'Delta'], ['epsilon', 'Epsilon']]"/>
                        <t t-set="bs_theme_colors" t-value="[['primary', 'Primary'], ['secondary', 'Secondary'], ['success', 'Success'], ['info', 'Info'], ['warning', 'Warning'], ['danger', 'Danger'], ['light', 'Light'], ['dark', 'Dark']]"/>
                        <t t-set="bs_gray_colors" t-value="[['white', 'White'], ['100', '100'], ['200', '200'], ['300', '300'], ['400', '400'], ['500', '500'], ['600', '600'], ['700', '700'], ['800', '800'], ['900', '900'], ['black', 'Black']]"/>
                        <t t-set="all_theme_colors" t-value="odoo_theme_colors + bs_theme_colors"/>
                        <div id="wrap oe_structure">
                            <section class="py-2">
                                <div class="container">
                                    <h1>Components</h1>
                                    <div class="row">
                                        <div class="col-md">
                                            <h2>Badge</h2>
                                            <t t-foreach="odoo_theme_colors" t-as="color">
                                                <span t-attf-class="badge mb-1 badge-#{color[0]}"><t t-esc="color[1]"/></span>
                                            </t>
                                            <br/>
                                            <t t-foreach="bs_theme_colors" t-as="color">
                                                <span t-attf-class="badge mb-1 badge-#{color[0]}"><t t-esc="color[1]"/></span>
                                            </t>
                                            <h3 class="mt-2 h6">Pill</h3>
                                            <t t-foreach="odoo_theme_colors" t-as="color">
                                                <span t-attf-class="badge mb-1 badge-pill badge-#{color[0]}"><t t-esc="color[1]"/></span>
                                            </t>
                                            <br/>
                                            <t t-foreach="bs_theme_colors" t-as="color">
                                                <span t-attf-class="badge mb-1 badge-pill badge-#{color[0]}"><t t-esc="color[1]"/></span>
                                            </t>
                                            <h3 class="mt-2 h6">Link</h3>
                                            <t t-foreach="odoo_theme_colors" t-as="color">
                                                <a href="#" t-attf-class="badge mb-1 badge-#{color[0]}"><t t-esc="color[1]"/></a>
                                            </t>
                                            <br/>
                                            <t t-foreach="bs_theme_colors" t-as="color">
                                                <a href="#" t-attf-class="badge mb-1 badge-#{color[0]}"><t t-esc="color[1]"/></a>
                                            </t>
                                            <h3 class="mt-2 h6">Autosizing</h3>
                                            <div class="h3">
                                                <t t-foreach="odoo_theme_colors" t-as="color">
                                                    <span t-attf-class="badge mb-1 badge-#{color[0]}"><t t-esc="color[1]"/></span>
                                                </t>
                                                <br/>
                                                <t t-foreach="bs_theme_colors" t-as="color">
                                                    <span t-attf-class="badge mb-1 badge-#{color[0]}"><t t-esc="color[1]"/></span>
                                                </t>
                                            </div>

                                            <h2 class="mt-4">Button</h2>
                                            <t t-foreach="odoo_theme_colors" t-as="color">
                                                <button type="button" t-attf-class="btn mb-1 btn-#{color[0]}"><t t-esc="color[1]"/></button>
                                            </t>
                                            <br/>
                                            <t t-foreach="bs_theme_colors" t-as="color">
                                                <button type="button" t-attf-class="btn mb-1 btn-#{color[0]}"><t t-esc="color[1]"/></button>
                                            </t>
                                            <h3 class="mt-2 h6">Outline</h3>
                                            <t t-foreach="odoo_theme_colors" t-as="color">
                                                <button type="button" t-attf-class="btn mb-1 btn-outline-#{color[0]}"><t t-esc="color[1]"/></button>
                                            </t>
                                            <br/>
                                            <t t-foreach="bs_theme_colors" t-as="color">
                                                <button type="button" t-attf-class="btn mb-1 btn-outline-#{color[0]}"><t t-esc="color[1]"/></button>
                                            </t>
                                            <h3 class="mt-2 h6">Small</h3>
                                            <t t-foreach="odoo_theme_colors" t-as="color">
                                                <button type="button" t-attf-class="btn mb-1 btn-sm btn-#{color[0]}"><t t-esc="color[1]"/></button>
                                            </t>
                                            <br/>
                                            <t t-foreach="bs_theme_colors" t-as="color">
                                                <button type="button" t-attf-class="btn mb-1 btn-sm btn-#{color[0]}"><t t-esc="color[1]"/></button>
                                            </t>
                                            <h3 class="mt-2 h6">Large</h3>
                                            <t t-foreach="odoo_theme_colors" t-as="color">
                                                <button type="button" t-attf-class="btn mb-1 btn-lg btn-#{color[0]}"><t t-esc="color[1]"/></button>
                                            </t>
                                            <br/>
                                            <t t-foreach="bs_theme_colors" t-as="color">
                                                <button type="button" t-attf-class="btn mb-1 btn-lg btn-#{color[0]}"><t t-esc="color[1]"/></button>
                                            </t>

                                            <h2 class="mt-4">Dropdown</h2>
                                            <div class="dropdown">
                                                <button type="button" class="btn btn-primary dropdown-toggle" data-toggle="dropdown">Toggle</button>
                                                <div class="dropdown-menu">
                                                    <div class="dropdown-header">Header</div>
                                                    <a class="dropdown-item" href="#">Action</a>
                                                    <a class="dropdown-item" href="#">Something else here</a>
                                                    <div class="dropdown-divider"/>
                                                    <a class="dropdown-item" href="#">Separated link</a>
                                                </div>
                                            </div>

                                            <h2 class="mt-4">Navbar</h2>
                                            <nav class="navbar navbar-expand-lg navbar-light bg-light">
                                                <a class="navbar-brand" href="#">Navbar</a>
                                                <button class="navbar-toggler" type="button" data-toggle="collapse" data-target="#navbarSupportedContent" aria-controls="navbarSupportedContent" aria-expanded="false" aria-label="Toggle navigation">
                                                <span class="navbar-toggler-icon"></span>
                                                </button>

                                                <div class="collapse navbar-collapse" id="navbarSupportedContent">
                                                    <ul class="navbar-nav mr-auto">
                                                        <li class="nav-item active">
                                                            <a class="nav-link" href="#">Home <span class="sr-only">(current)</span></a>
                                                        </li>
                                                        <li class="nav-item">
                                                            <a class="nav-link" href="#">Link</a>
                                                        </li>
                                                        <li class="nav-item">
                                                            <a class="nav-link disabled" href="#">Disabled</a>
                                                        </li>
                                                    </ul>
                                                    <form class="form-inline my-2 my-lg-0">
                                                        <input class="form-control mr-sm-2" type="search" placeholder="Search" aria-label="Search"/>
                                                        <button class="btn btn-outline-success my-2 my-sm-0" type="submit">Search</button>
                                                    </form>
                                                </div>
                                            </nav>

                                            <h2 class="mt-4">Form</h2>
                                            <form>
                                                <div class="form-group">
                                                    <label for="exampleInputEmail1">Email address</label>
                                                    <input type="email" class="form-control" id="exampleInputEmail1" aria-describedby="emailHelp" placeholder="Enter email"/>
                                                    <small id="emailHelp" class="form-text text-muted">We'll never share your email with anyone else.</small>
                                                </div>
                                            </form>

                                            <h2 class="mt-4">Pagination</h2>
                                            <nav>
                                                <ul class="pagination">
                                                    <li class="page-item disabled">
                                                        <a class="page-link" href="#" tabindex="-1">Previous</a>
                                                    </li>
                                                    <li class="page-item">
                                                        <a class="page-link" href="#">1</a>
                                                    </li>
                                                    <li class="page-item active">
                                                        <a class="page-link" href="#">2 <span class="sr-only">(current)</span></a>
                                                    </li>
                                                    <li class="page-item">
                                                        <a class="page-link" href="#">3</a>
                                                    </li>
                                                    <li class="page-item">
                                                        <a class="page-link" href="#">Next</a>
                                                    </li>
                                                </ul>
                                            </nav>
                                        </div>
                                        <div class="col-md-auto">
                                            <h2>Alert</h2>
                                            <t t-foreach="all_theme_colors" t-as="color">
                                                <div t-attf-class="alert alert-#{color[0]}">
                                                    This is a "<t t-esc="color[1]"/>" alert with a <a href="#" class="alert-link">link</a>.
                                                </div>
                                            </t>

                                            <h2 class="mt-4">Breadcrumb</h2>
                                            <nav aria-label="breadcrumb">
                                                <ol class="breadcrumb">
                                                    <li class="breadcrumb-item"><a href="#">Home</a></li>
                                                    <li class="breadcrumb-item"><a href="#">Library</a></li>
                                                    <li class="breadcrumb-item active" aria-current="page">Data</li>
                                                </ol>
                                            </nav>

                                            <h2 class="mt-4">Card</h2>
                                            <div class="card">
                                                <div class="card-header">
                                                    Card Header
                                                </div>
                                                <div class="card-body">
                                                    Card Body
                                                </div>
                                                <ul class="list-group list-group-flush">
                                                    <li class="list-group-item">Item 1</li>
                                                    <li class="list-group-item">Item 2</li>
                                                </ul>
                                                <div class="card-footer">
                                                    Card Footer
                                                </div>
                                            </div>
                                        </div>
                                    </div>
                                </div>
                            </section>
                            <section class="py-2">
                                <div class="container">
                                    <h1>Utilities &amp; Typography</h1>
                                    <div class="row">
                                        <div class="col-md">
                                            <div class="row no-gutters">
                                                <t t-foreach="odoo_theme_colors" t-as="color">
                                                    <div t-attf-class="col-auto bg-#{color[0]}">
                                                        <div class="py-1 px-3"><t t-esc="color[1]"/></div>
                                                    </div>
                                                </t>
                                            </div>
                                            <div class="row no-gutters mt-2">
                                                <t t-foreach="bs_theme_colors" t-as="color">
                                                    <div t-attf-class="col-auto bg-#{color[0]}">
                                                        <div class="py-1 px-3"><t t-esc="color[1]"/></div>
                                                    </div>
                                                </t>
                                            </div>
                                            <div class="row no-gutters mt-2">
                                                <t t-foreach="bs_gray_colors" t-as="color">
                                                    <div t-attf-class="col-auto bg-#{color[0]}">
                                                        <div class="py-1 px-3"><t t-esc="color[1]"/></div>
                                                    </div>
                                                </t>
                                            </div>
                                            <div class="row no-gutters mt-4">
                                                <t t-foreach="odoo_theme_colors" t-as="color">
                                                    <div t-attf-class="col-auto text-#{color[0]}">
                                                        <div class="py-1 px-3"><t t-esc="color[1]"/></div>
                                                    </div>
                                                </t>
                                            </div>
                                            <div class="row no-gutters mt-2">
                                                <t t-foreach="bs_theme_colors" t-as="color">
                                                    <div t-attf-class="col-auto text-#{color[0]}">
                                                        <div class="py-1 px-3"><t t-esc="color[1]"/></div>
                                                    </div>
                                                </t>
                                            </div>
                                            <div class="row no-gutters mt-2">
                                                <t t-foreach="bs_gray_colors" t-as="color">
                                                    <div t-attf-class="col-auto text-#{color[0]}">
                                                        <div class="py-1 px-3"><t t-esc="color[1]"/></div>
                                                    </div>
                                                </t>
                                            </div>
                                        </div>
                                        <div class="col-md-auto">
                                            <h1>Headings 1</h1>
                                            <h2>Headings 2</h2>
                                            <h3>Headings 3</h3>
                                            <h4>Headings 4</h4>
                                            <h5>Headings 5</h5>
                                            <h6>Headings 6</h6>
                                            <p>Paragraph with <strong>bold</strong>, <span class="text-muted">muted</span> and <em>italic</em> texts</p>
                                            <p><a href="#">Link</a></p>
                                            <p><button type="button" class="btn btn-link">Link button</button></p>
                                        </div>
                                    </div>
                                </div>
                            </section>
                        </div>
                    </t>
                </t>
            </field>
        </record>

        <!-- Snippet Debug Page -->
        <!-- Showcase all snippets -->
        <record id="snippets_debug_page" model="website.page">
            <field name="name">Snippet Debug</field>
            <field name="url">/demo/snippets-debug</field>
            <field name="website_published">False</field>
            <field name="type">qweb</field>
            <field name="key">website.snippets_debug_page_view</field>
            <field name="arch" type="xml">
                <t name="Debug" t-name="website.snippets_debug_page_view">
                    <t t-call="website.layout">
                        <style>
                            #snippets_menu, #o_scroll > .o_panel > .o_panel_header {
                                display: none !important;
                            }
                            [data-oe-type="snippet"]:not([data-module-id])::before {
                                content: attr(name);
                                display: block;
                                padding: 16px;
                                background-color: lightgray;
                                color: black;
                                font-size: 24px;
                            }
                            [data-oe-type="snippet"]:not([data-module-id])::after {
                                content: "";
                                display: table;
                                clear: both;
                            }
                        </style>
                        <div id="wrap oe_structure">
                            <t t-call="website.snippets"/>
                        </div>
                    </t>
                </t>
            </field>
        </record>
<<<<<<< HEAD
=======
        <record id="website2_contactus_page" model="website.page">
            <field name="website_published">True</field>
            <field name="url">/contactus</field>
            <field name="view_id" ref="website2_contactus" />
            <field name="website_ids" eval="[(4, ref('website2'))]" />
        </record>

        <!-- Menu & Homepage -->
        <record id="website2" model="website">
            <field name="homepage_id" ref="website2_homepage_page" />
        </record>
        <record id="website2_main_menu" model="website.menu">
            <field name="name">Top Menu</field>
            <field name="website_id" ref="website2"/>
        </record>
        <record id="website2_menu_homepage" model="website.menu">
            <field name="name">Home</field>
            <field name="url">/</field>
            <field name="parent_id" ref="website.website2_main_menu"/>
            <field name="sequence" type="int">10</field>
            <field name="website_id" ref="website2"/>
            <field name="page_id" ref="website2_homepage_page" />
        </record>
        <record id="website2_menu_contactus" model="website.menu">
            <field name="name">Contact us</field>
            <field name="url">/contactus</field>
            <field name="parent_id" ref="website.website2_main_menu"/>
            <field name="sequence" type="int">60</field>
            <field name="website_id" ref="website2"/>
            <field name="page_id" ref="website2_contactus_page" />
        </record>

        <!-- BS Debug Page -->
        <!-- Showcase all (most?) BS components and utilities -->
        <record id="bs_debug_page" model="website.page">
            <field name="name">BS Debug</field>
            <field name="url">/website/demo/bootstrap</field>
            <field name="website_published">False</field>
            <field name="type">qweb</field>
            <field name="key">website.bs_debug_page_view</field>
            <field name="arch" type="xml">
                <t name="Debug" t-name="website.bs_debug_page_view">
                    <t t-call="website.layout">
                        <t t-set="odoo_theme_colors" t-value="[['alpha', 'Alpha'], ['beta', 'Beta'], ['gamma', 'Gamma'], ['delta', 'Delta'], ['epsilon', 'Epsilon']]"/>
                        <t t-set="bs_basic_colors" t-value="[['primary', 'Primary'], ['default', 'Default']]"/>
                        <t t-set="bs_state_colors" t-value="[['success', 'Success'], ['info', 'Info'], ['warning', 'Warning'], ['danger', 'Danger']]"/>
                        <t t-set="bs_theme_colors" t-value="bs_basic_colors + bs_state_colors"/>
                        <t t-set="bs_gray_colors" t-value="[['white', 'White'], ['gray-lighter', 'Gray Lighter'], ['gray-light', 'Gray Light'], ['gray', 'Gray'], ['gray-dark', 'Gray Dark'], ['gray-darker', 'Gray Darker'], ['black', 'Black']]"/>
                        <div id="wrap" class="oe_structure">
                            <section class="py-2">
                                <div class="container">
                                    <h1>Components</h1>
                                    <div class="row">
                                        <div class="col-md-9">
                                            <h2>Badge</h2>
                                            <span class="badge mb4">This is a badge</span>

                                            <h2 class="mt8">Label</h2>
                                            <t t-foreach="bs_theme_colors" t-as="color">
                                                <span t-attf-class="label mb4 label-#{color[0]}"><t t-esc="color[1]"/></span>
                                            </t>
                                            <h3 class="mt8 h5">Link</h3>
                                            <t t-foreach="bs_theme_colors" t-as="color">
                                                <a href="#" t-attf-class="label mb4 label-#{color[0]}"><t t-esc="color[1]"/></a>
                                            </t>
                                            <h3 class="mt8 h5">Autosizing</h3>
                                            <div class="mt0 h3">
                                                <t t-foreach="bs_theme_colors" t-as="color">
                                                    <span t-attf-class="label mb4 label-#{color[0]}"><t t-esc="color[1]"/></span>
                                                </t>
                                            </div>

                                            <h2 class="mt16">Button</h2>
                                            <t t-foreach="odoo_theme_colors" t-as="color">
                                                <button type="button" t-attf-class="btn mb4 btn-#{color[0]}"><t t-esc="color[1]"/></button>
                                            </t>
                                            <br/>
                                            <t t-foreach="bs_theme_colors" t-as="color">
                                                <button type="button" t-attf-class="btn mb4 btn-#{color[0]}"><t t-esc="color[1]"/></button>
                                            </t>
                                            <h3 class="mt8 h6">Extra Small</h3>
                                            <t t-foreach="odoo_theme_colors" t-as="color">
                                                <button type="button" t-attf-class="btn mb4 btn-xs btn-#{color[0]}"><t t-esc="color[1]"/></button>
                                            </t>
                                            <br/>
                                            <t t-foreach="bs_theme_colors" t-as="color">
                                                <button type="button" t-attf-class="btn mb4 btn-xs btn-#{color[0]}"><t t-esc="color[1]"/></button>
                                            </t>
                                            <h3 class="mt8 h5">Small</h3>
                                            <t t-foreach="odoo_theme_colors" t-as="color">
                                                <button type="button" t-attf-class="btn mb4 btn-sm btn-#{color[0]}"><t t-esc="color[1]"/></button>
                                            </t>
                                            <br/>
                                            <t t-foreach="bs_theme_colors" t-as="color">
                                                <button type="button" t-attf-class="btn mb4 btn-sm btn-#{color[0]}"><t t-esc="color[1]"/></button>
                                            </t>
                                            <h3 class="mt8 h5">Large</h3>
                                            <t t-foreach="odoo_theme_colors" t-as="color">
                                                <button type="button" t-attf-class="btn mb4 btn-lg btn-#{color[0]}"><t t-esc="color[1]"/></button>
                                            </t>
                                            <br/>
                                            <t t-foreach="bs_theme_colors" t-as="color">
                                                <button type="button" t-attf-class="btn mb4 btn-lg btn-#{color[0]}"><t t-esc="color[1]"/></button>
                                            </t>

                                            <h2 class="mt16">Dropdown</h2>
                                            <div class="dropdown">
                                                <button type="button" class="btn btn-primary dropdown-toggle" data-toggle="dropdown">Toggle <span class="caret"/></button>
                                                <ul class="dropdown-menu">
                                                    <li class="dropdown-header">Header</li>
                                                    <li><a href="#">Action</a></li>
                                                    <li><a href="#">Something else here</a></li>
                                                    <li class="divider"/>
                                                    <li><a href="#">Separated link</a></li>
                                                </ul>
                                            </div>

                                            <h2 class="mt16">Navbar</h2>
                                            <nav class="navbar navbar-default">
                                                <div class="navbar-header">
                                                    <a class="navbar-brand" href="#">Navbar</a>
                                                    <button class="navbar-toggle collapsed" type="button" data-toggle="collapse" data-target="#navbarSupportedContent" aria-controls="navbarSupportedContent" aria-expanded="false" aria-label="Toggle navigation">
                                                        <span class="sr-only">Toggle navigation</span>
                                                        <span class="icon-bar"></span>
                                                        <span class="icon-bar"></span>
                                                        <span class="icon-bar"></span>
                                                    </button>
                                                </div>

                                                <div class="collapse navbar-collapse" id="navbarSupportedContent">
                                                    <ul class="nav navbar-nav">
                                                        <li class="active">
                                                            <a href="#">Home <span class="sr-only">(current)</span></a>
                                                        </li>
                                                        <li>
                                                            <a href="#">Link</a>
                                                        </li>
                                                        <li>
                                                            <a class="disabled" href="#">Disabled</a>
                                                        </li>
                                                    </ul>
                                                    <form class="navbar-form navbar-right">
                                                        <input class="form-control" type="search" placeholder="Search" aria-label="Search"/>
                                                        <button class="btn btn-success" type="submit">Search</button>
                                                    </form>
                                                </div>
                                            </nav>

                                            <h2 class="mt16">Form</h2>
                                            <form>
                                                <div class="form-group">
                                                    <label for="exampleInputEmail1">Email address</label>
                                                    <input type="email" class="form-control" id="exampleInputEmail1" aria-describedby="emailHelp" placeholder="Enter email"/>
                                                    <small id="emailHelp" class="help-block text-muted">We'll never share your email with anyone else.</small>
                                                </div>
                                            </form>

                                            <h2 class="mt16">Pagination</h2>
                                            <nav>
                                                <ul class="pagination">
                                                    <li class="disabled">
                                                        <a href="#" tabindex="-1">Previous</a>
                                                    </li>
                                                    <li>
                                                        <a href="#">1</a>
                                                    </li>
                                                    <li class="active">
                                                        <a href="#">2 <span class="sr-only">(current)</span></a>
                                                    </li>
                                                    <li>
                                                        <a href="#">3</a>
                                                    </li>
                                                    <li>
                                                        <a href="#">Next</a>
                                                    </li>
                                                </ul>
                                            </nav>
                                        </div>
                                        <div class="col-md-3">
                                            <h2>Alert</h2>
                                            <t t-foreach="bs_state_colors" t-as="color">
                                                <div t-attf-class="alert alert-#{color[0]}">
                                                    This is a "<t t-esc="color[1]"/>" alert with a <a href="#" class="alert-link">link</a>.
                                                </div>
                                            </t>

                                            <h2 class="mt16">Breadcrumb</h2>
                                            <nav aria-label="breadcrumb">
                                                <ol class="breadcrumb">
                                                    <li><a href="#">Home</a></li>
                                                    <li><a href="#">Library</a></li>
                                                    <li class="active" aria-current="page">Data</li>
                                                </ol>
                                            </nav>

                                            <h2 class="mt16">Card</h2>
                                            <div class="panel panel-default">
                                                <div class="panel-heading">
                                                    Card Header
                                                </div>
                                                <div class="panel-body">
                                                    Card Body
                                                </div>
                                                <ul class="list-group">
                                                    <li class="list-group-item">Item 1</li>
                                                    <li class="list-group-item">Item 2</li>
                                                </ul>
                                                <div class="panel-footer">
                                                    Card Footer
                                                </div>
                                            </div>
                                        </div>
                                    </div>
                                </div>
                            </section>
                            <section class="py-2">
                                <div class="container">
                                    <h1>Utilities &amp; Typography</h1>
                                    <div class="row">
                                        <div class="col-md-9">
                                            <div>
                                                <t t-foreach="odoo_theme_colors" t-as="color">
                                                    <div t-attf-class="bg-#{color[0]}" style="display: inline-block; padding: 4px 12px;">
                                                        <t t-esc="color[1]"/>
                                                    </div>
                                                </t>
                                            </div>
                                            <div class="mt8">
                                                <t t-foreach="bs_theme_colors" t-as="color">
                                                    <div t-attf-class="bg-#{color[0]}" style="display: inline-block; padding: 4px 12px;">
                                                        <t t-esc="color[1]"/>
                                                    </div>
                                                </t>
                                            </div>
                                            <div class="mt8">
                                                <t t-foreach="bs_gray_colors" t-as="color">
                                                    <div t-attf-class="bg-#{color[0]}" style="display: inline-block; padding: 4px 12px;">
                                                        <t t-esc="color[1]"/>
                                                    </div>
                                                </t>
                                            </div>
                                            <div class="mt16">
                                                <t t-foreach="odoo_theme_colors" t-as="color">
                                                    <div t-attf-class="text-#{color[0]}" style="display: inline-block; padding: 4px 12px;">
                                                        <t t-esc="color[1]"/>
                                                    </div>
                                                </t>
                                            </div>
                                            <div class="mt8">
                                                <t t-foreach="bs_theme_colors" t-as="color">
                                                    <div t-attf-class="text-#{color[0]}" style="display: inline-block; padding: 4px 12px;">
                                                        <t t-esc="color[1]"/>
                                                    </div>
                                                </t>
                                            </div>
                                            <div class="mt8">
                                                <t t-foreach="bs_gray_colors" t-as="color">
                                                    <div t-attf-class="text-#{color[0]}" style="display: inline-block; padding: 4px 12px;">
                                                        <t t-esc="color[1]"/>
                                                    </div>
                                                </t>
                                            </div>
                                        </div>
                                        <div class="col-md-3">
                                            <h1>Headings 1</h1>
                                            <h2>Headings 2</h2>
                                            <h3>Headings 3</h3>
                                            <h4>Headings 4</h4>
                                            <h5>Headings 5</h5>
                                            <h6>Headings 6</h6>
                                            <p>Paragraph with <strong>bold</strong>, <span class="text-muted">muted</span> and <em>italic</em> texts</p>
                                            <p><a href="#">Link</a></p>
                                            <p><button type="button" class="btn btn-link">Link button</button></p>
                                        </div>
                                    </div>
                                </div>
                            </section>
                        </div>
                    </t>
                </t>
            </field>
        </record>

        <!-- Snippet Debug Page -->
        <!-- Showcase all snippets -->
        <record id="snippets_debug_page" model="website.page">
            <field name="name">Snippet Debug</field>
            <field name="url">/website/demo/snippets</field>
            <field name="website_published">False</field>
            <field name="type">qweb</field>
            <field name="key">website.snippets_debug_page_view</field>
            <field name="arch" type="xml">
                <t name="Debug" t-name="website.snippets_debug_page_view">
                    <t t-call="website.layout">
                        <style>
                            #snippets_menu, #o_scroll > .o_panel > .o_panel_header {
                                display: none !important;
                            }
                            [data-oe-type="snippet"]:not([data-module-id])::before {
                                content: attr(name);
                                display: block;
                                padding: 16px;
                                background-color: lightgray;
                                color: black;
                                font-size: 24px;
                            }
                            [data-oe-type="snippet"]:not([data-module-id])::after {
                                content: "";
                                display: table;
                                clear: both;
                            }
                        </style>
                        <div id="wrap" class="oe_structure">
                            <t t-call="website.snippets"/>
                        </div>
                    </t>
                </t>
            </field>
        </record>
>>>>>>> 57e387b6
    </data>
</odoo><|MERGE_RESOLUTION|>--- conflicted
+++ resolved
@@ -304,39 +304,6 @@
                 </t>
             </field>
         </record>
-<<<<<<< HEAD
-=======
-        <record id="website2_contactus_page" model="website.page">
-            <field name="website_published">True</field>
-            <field name="url">/contactus</field>
-            <field name="view_id" ref="website2_contactus" />
-            <field name="website_ids" eval="[(4, ref('website2'))]" />
-        </record>
-
-        <!-- Menu & Homepage -->
-        <record id="website2" model="website">
-            <field name="homepage_id" ref="website2_homepage_page" />
-        </record>
-        <record id="website2_main_menu" model="website.menu">
-            <field name="name">Top Menu</field>
-            <field name="website_id" ref="website2"/>
-        </record>
-        <record id="website2_menu_homepage" model="website.menu">
-            <field name="name">Home</field>
-            <field name="url">/</field>
-            <field name="parent_id" ref="website.website2_main_menu"/>
-            <field name="sequence" type="int">10</field>
-            <field name="website_id" ref="website2"/>
-            <field name="page_id" ref="website2_homepage_page" />
-        </record>
-        <record id="website2_menu_contactus" model="website.menu">
-            <field name="name">Contact us</field>
-            <field name="url">/contactus</field>
-            <field name="parent_id" ref="website.website2_main_menu"/>
-            <field name="sequence" type="int">60</field>
-            <field name="website_id" ref="website2"/>
-            <field name="page_id" ref="website2_contactus_page" />
-        </record>
 
         <!-- BS Debug Page -->
         <!-- Showcase all (most?) BS components and utilities -->
@@ -625,6 +592,5 @@
                 </t>
             </field>
         </record>
->>>>>>> 57e387b6
     </data>
 </odoo>