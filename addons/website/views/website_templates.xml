<?xml version="1.0" encoding="utf-8"?>
<!-- vim:fdn=3:
-->
<openerp>
    <data>

<!-- Layout and generic templates -->

<template id="website.theme" name="Theme">
    <link id="bootstrap_css" rel='stylesheet' href='/web/static/lib/bootstrap/css/bootstrap.css' t-ignore="true"/>
    <link rel="stylesheet" href='/website/static/src/css/website.css' t-ignore="true"/>
</template>

<template id="website.assets_frontend" name="Website assets">
    <t t-call="website.theme"/>

    <script type="text/javascript" src="/web/static/src/js/watch.js"></script>

    <script type="text/javascript" src="/website/static/src/js/website.js"></script>

    <script type="text/javascript" src="/website/static/src/js/website.snippets.animation.js"></script>
    <script type="text/javascript" src="/web/static/lib/bootstrap/js/bootstrap.js"></script>

</template>

<template id="assets_backend" name="website assets for backend" inherit_id="web.assets_backend">
    <xpath expr="." position="inside">
        <link rel="stylesheet" href="/website/static/src/css/website.backend.css"/>

        <script type="text/javascript" src="/website/static/src/js/website.backend.js"></script>
    </xpath>
</template>

<template id="website.submenu" name="Submenu">
    <li t-if="not submenu.child_id" t-att-class="
        ((submenu.url != '/' and request.httprequest.path.startswith(submenu.url)) or
         request.httprequest.path == submenu.url) and 'active'
        ">
        <a t-att-href="(website.menu_id.child_id[0] == submenu) and '/' or submenu.url" t-ignore="true" t-att-target="'blank' if submenu.new_window else None">
            <span t-field="submenu.name"/>
        </a>
    </li>
    <li t-if="submenu.child_id" t-attf-class="dropdown #{
        ((submenu.url != '/' and [1 for submenu in submenu.child_id if request.httprequest.path.startswith(submenu.url)]) or
         request.httprequest.path == submenu.url) and 'active'
        }">
        <a class="dropdown-toggle" data-toggle="dropdown" href="#">
            <span t-field="submenu.name"/> <span class="caret" t-ignore="true"></span>
        </a>
        <ul class="dropdown-menu" role="menu">
            <t t-foreach="submenu.child_id" t-as="submenu">
                <t t-call="website.submenu"/>
            </t>
        </ul>
    </li>
</template>

<template id="layout" name="Main layout">&lt;!DOCTYPE html&gt;
    <html t-att-lang="lang and lang.replace('_', '-')"
          t-att-data-website-id="website.id if editable and website else None"
          t-att-data-editable="'1' if editable else None"
          t-att-data-editable-no-editor="editable_no_editor or None"
          t-att-data-translatable="'1' if translatable else None"
          t-att-data-view-xmlid="xmlid if editable else None"
          t-att-data-main-object="repr(main_object) if editable else None"
          t-att-data-oe-company-name="res_company.name">
        <head>
            <meta charset="utf-8" />
            <t t-if="main_object and 'website_meta_title' in main_object">
                <t t-set="title" t-value="main_object.website_meta_title"/>
            </t>
            <t t-if="not title and main_object and 'name' in main_object">
                <t t-set="additional_title" t-value="main_object.name"/>
            </t>
            <t t-if="not title">
                <t t-set="title"><t t-raw="res_company.name"/><t t-if="additional_title"> - <t t-raw="additional_title"/></t></t>
            </t>
            <meta name="viewport" content="initial-scale=1"/>
            <meta name="description" t-att-content="main_object and 'website_meta_description' in main_object
                and main_object.website_meta_description or website_meta_description"/>
            <meta name="keywords" t-att-content="main_object and 'website_meta_keywords' in main_object
                and main_object.website_meta_keywords or website_meta_keywords"/>
            <title><t t-esc="title"/></title>

            <t t-set="languages" t-value="website.get_languages() if website else None"/>
            <t t-if="request and request.website_multilang">
                <t t-foreach="languages" t-as="lg">
                    <t t-set="force_lang" t-value="lg[0] if website and lg[0] != website.default_lang_code else None"/>
                    <link rel="alternate" t-att-href="url_for(request.httprequest.path + '?' + keep_query(), lang=force_lang)" t-att-hreflang="lg[0].replace('_', '-').lower()" />
                </t>
            </t>

            <t t-call-assets="web.assets_common"/>
            <t t-call-assets="website.assets_frontend"/>

            <t t-raw="head or ''" name='layout_head'/>
            <t t-if="website.google_analytics_key">
                <script>
                    (function(i,s,o,g,r,a,m){i['GoogleAnalyticsObject']=r;i[r]=i[r]||function(){
                    (i[r].q=i[r].q||[]).push(arguments)},i[r].l=1*new Date();a=s.createElement(o),
                    m=s.getElementsByTagName(o)[0];a.async=1;a.src=g;m.parentNode.insertBefore(a,m)
                    })(window,document,'script','//www.google-analytics.com/analytics.js','_gaw');

                    _gaw('create',_.str.trim('<t t-esc="website.google_analytics_key"/>'));
                    _gaw('send','pageview');
                </script>
            </t>
        </head>
        <body>
            <div id="wrapwrap">
                <header>
                    <div class="navbar navbar-default navbar-static-top">
                        <div class="container">
                            <div class="navbar-header">
                                <button type="button" class="navbar-toggle" data-toggle="collapse" data-target=".navbar-top-collapse">
                                    <span class="sr-only">Toggle navigation</span>
                                    <span class="icon-bar"></span>
                                    <span class="icon-bar"></span>
                                    <span class="icon-bar"></span>
                                </button>
                                <a class="navbar-brand" href="/" t-field="res_company.name"/>
                            </div>
                            <div class="collapse navbar-collapse navbar-top-collapse">
                                <ul class="nav navbar-nav navbar-right" id="top_menu">
                                    <t t-foreach="website.menu_id.child_id" t-as="submenu">
                                        <t t-call="website.submenu"/>
                                    </t>
                                    <li class="divider" t-ignore="true" t-if="website.user_id != user_id"/>
                                    <li class="dropdown" t-ignore="true" t-if="website.user_id != user_id">
                                        <a href="#" class="dropdown-toggle" data-toggle="dropdown">
                                            <b>
                                                <span t-esc="user_id.name"/>
                                                <span class="caret"></span>
                                            </b>
                                        </a>
                                        <ul class="dropdown-menu js_usermenu" role="menu">
                                            <li><a href="/web" role="menuitem">My Account</a></li>
                                            <li class="divider"/>
                                            <li><a t-attf-href="/web/session/logout?redirect=/" role="menuitem">Logout</a></li>
                                        </ul>
                                    </li>
                                </ul>
                            </div>
                        </div>
                    </div>
                </header>
                <main>
                    <t t-raw="0"/>
                </main>
                <footer>
                    <div id="footer_container">
                    </div>
                    <div class="container mt16 mb8">
                        <div class="pull-right" t-ignore="true" t-if="not editable">
                            Create a <a href="https://www.odoo.com/page/website-builder">free website</a> with
                            <a class="label label-danger" href="https://www.odoo.com/">Odoo</a>
                        </div>
                        <div class="pull-left text-muted">
                            Copyright &amp;copy; <span t-field="res_company.name">Company name</span>
                        </div>
                    </div>
                </footer>
            </div>
<<<<<<< HEAD
            <t t-if="website and website.google_analytics_key">
                <script>
                    (function(b,o,i,l,e,r){b.GoogleAnalyticsObject=l;b[l]||(b[l]=
                    function(){(b[l].q=b[l].q||[]).push(arguments)});b[l].l=+new Date;
                    e=o.createElement(i);r=o.getElementsByTagName(i)[0];
                    e.src='//www.google-analytics.com/analytics.js';
                    r.parentNode.insertBefore(e,r)}(window,document,'script','ga'));
                    ga('create',_.str.trim('<t t-esc="website.google_analytics_key"/>'));
                    ga('send','pageview');
                </script>
            </t>
=======
>>>>>>> 73d39a0c
        </body>
    </html>
</template>

<template id="layout_logo_show" inherit_id="website.layout" optional="enabled" name="Show Logo">
    <xpath expr="//header//a[@class='navbar-brand']" position="replace">
        <a href="/" class="navbar-brand logo">
            <img src="/logo.png"/>
        </a>
    </xpath>
</template>

<template id="editor_head" inherit_id="website.layout" name="Editor" groups="base.group_website_publisher,base.group_website_designer">
    <xpath expr='//t[@t-call-assets="website.assets_frontend"]' position="after">
        <t t-call-assets="website.assets_editor"/>
    </xpath>
</template>

<template id="assets_editor" name="Editor assets">
    <script type="text/javascript">
        var CKEDITOR_BASEPATH = '/web/static/lib/ckeditor/';
    </script>
    <link rel='stylesheet' href='/website/static/src/css/snippets.css'/>
    <link rel='stylesheet' href='/website/static/src/css/editor.css'/>
    <link rel='stylesheet' href="/web/static/lib/jquery.ui/css/smoothness/jquery-ui-1.9.1.custom.css"/>
    <link rel="stylesheet" href="/web/static/lib/select2/select2.css"/>
    <link rel="stylesheet" href="/website/static/lib/select2-bootstrap-css/select2-bootstrap.css"/>

    <script type="text/javascript" src="/web/static/lib/select2/select2.js"></script>
    <script type="text/javascript" src="/web/static/lib/ckeditor/ckeditor.js"></script>
    <script type="text/javascript" src="/website/static/lib/ace/ace.js"></script>
    <script type="text/javascript" src="/website/static/lib/ace/theme-monokai.js"></script>
    <script type="text/javascript" src="/website/static/lib/ace/mode-xml.js"></script>
    <script type="text/javascript" src="/website/static/lib/vkbeautify/vkbeautify.0.99.00.beta.js"></script>
    <script type="text/javascript" src="/website/static/lib/jQuery.transfo.js"></script>
    <t t-call="web.jqueryui_conflict">
        <script type="text/javascript" src="/web/static/lib/jquery.ui/js/jquery-ui-1.9.1.custom.js"></script>
    </t>

    <!-- mutation observers shim backed by mutation events (8 < IE < 11, Safari < 6, FF < 14, Chrome < 17) -->
    <script type="text/javascript" src="/website/static/lib//jquery.mjs.nestedSortable/jquery.mjs.nestedSortable.js"></script>
    <script type="text/javascript" src="/website/static/lib/MutationObservers/test/sidetable.js"></script>
    <script type="text/javascript" src='/website/static/lib/nearest/jquery.nearest.js'></script>
    <script type="text/javascript" src="/website/static/lib/MutationObservers/MutationObserver.js"></script>

    <script type="text/javascript" src="/website/static/src/js/website.editor.js"></script>
    <script type="text/javascript" src="/website/static/src/js/website.contentMenu.js"></script> <!-- groups="base.group_website_designer" -->
    <script type="text/javascript" src="/website/static/src/js/website.mobile.js"></script>
    <script type="text/javascript" src="/website/static/src/js/website.seo.js"></script>
    <script type="text/javascript" src="/website/static/src/js/website.tour.js"></script>
    <script type="text/javascript" src="/website/static/src/js/website.tour.banner.js"></script> <!-- groups="base.group_website_designer" -->
    <script type="text/javascript" src="/website/static/src/js/website.snippets.editor.js"></script>
    <script type="text/javascript" src="/website/static/src/js/website.ace.js"></script>
    <script type="text/javascript" src="/website/static/src/js/website.translator.js"></script>

</template>

<template id="login_layout" inherit_id="web.login_layout" name="Website Login Layout">
    <xpath expr="t" position="replace">
        <t t-call="website.layout">
            <div class="oe_website_login_container" t-raw="0"/>
        </t>
    </xpath>
</template>

<template id="show_sign_in" optional="enabled" inherit_id="website.layout" name="Show Sign In" groups="base.group_public">
    <xpath expr="//ul[@id='top_menu']" position="inside">
        <li class="divider"/>
        <li>
            <a t-attf-href="/web/login">
                <b>Sign in</b>
            </a>
        </li>
    </xpath>
</template>

<template id="footer_custom" inherit_id="website.layout" name="Footer">
    <xpath expr="//div[@id='footer_container']" position="replace">
        <div class="oe_structure">
            <section data-snippet-id='three-columns' class="mt16 mb16">
                <div class="container">
                    <div class="row">
                        <div class="col-md-4">
                            <h4 class="mt16">Subtitle</h4>
                            <p>
                                <a href="/">Homepage</a>
                            </p>
                        </div>
                        <div class="col-md-4">
                            <h4 class="mt16">Subtitle 2</h4>
                            <p>
                                ...
                            </p>
                        </div>
                        <div class="col-md-4">
                            <h4 class="mt16">Subtitle 3</h4>
                            <p>
                                ...
                            </p>
                        </div>
                    </div>
                </div>
            </section>
        </div>
    </xpath>
</template>

<template id="footer_default" inherit_id="website.footer_custom" optional="enabled" name="Automatic Footer">
    <xpath expr="//div[@class='oe_structure']" position="replace">
        <div class="container hidden-print">
            <div class="row">
                <div class="col-md-3">
                    <h4>Our products &amp; Services</h4>
                    <ul class="list-unstyled" id="products">
                        <li><a href="/">Home</a></li>
                    </ul>
                </div>
                <div class="col-md-3" id="info">
                    <h4>Connect with us</h4>
                    <ul class="list-unstyled">
                        <li><a href="/page/website.contactus">Contact us</a></li>
                    </ul>
                    <ul class="list-unstyled">
                        <li t-ignore="true"><i class="fa fa-phone"></i> <span t-field="res_company.phone"></span></li>
                        <li t-ignore="true"><i class="fa fa-envelope"></i>  <span t-field="res_company.email"></span></li>
                    </ul>
                    <h2>
                        <a t-att-href="website.social_facebook" t-if="website.social_facebook"><i class="fa fa-facebook-square"/></a>
                        <a t-att-href="website.social_twitter" t-if="website.social_twitter"><i class="fa fa-twitter"/></a>
                        <a t-att-href="website.social_linkedin" t-if="website.social_linkedin"><i class="fa fa-linkedin"/></a>
                        <a t-att-href="website.social_youtube" t-if="website.social_youtube"><i class="fa fa-youtube-play"/></a>
                        <a t-att-href="website.social_googleplus" t-if="website.social_googleplus"><i class="fa fa-google-plus-square"/></a>
                        <a t-att-href="website.social_github" t-if="website.social_github"><i class="fa fa-github"/></a>
                    </h2>
                </div>
                <div class="col-md-5 col-lg-offset-1">
                    <div>
                        <h4>
                            <span t-field="res_company.name" />
                            <small> - <a href="/page/website.aboutus">About us</a></small>
                        </h4>
                        <p>
                            We are a team of passionate people whose goal is to improve everyone's
                            life through disruptive products. We build great products to solve your
                            business problems.
                        </p>
                        <p>
                            Our products are designed for small to medium size companies willing to optimize
                            their performance.
                        </p>
                    </div>
                    <ul class="list-inline js_language_selector mt16" t-if="(request.website_multilang and len(languages) &gt; 1) or editable">
                        <li t-foreach="languages" t-as="lg">
                            <a t-att-href="url_for(request.httprequest.path + '?' + keep_query(), lang=lg[0])"
                             t-att-data-default-lang="editable and 'true' if lg[0] == website.default_lang_code else None">
                             <t t-esc="lg[1].split('/').pop()"/></a>
                        </li>
                        <li groups="base.group_website_publisher">
                            <t t-set="url_return" t-value="url_for('', '[lang]') + '?' + keep_query()"/>
                            <a t-attf-href="/web#action=base.action_view_base_language_install&amp;website_id=#{website.id}&amp;url_return=#{url_return}">
                            <i class="fa fa-plus-circle"/>
                            Add a language...
                            </a>
                        </li>
                    </ul>
                </div>
            </div>
        </div>
    </xpath>
</template>

<template id="publish_management">
    <div groups="base.group_website_publisher" t-ignore="true" class="pull-right css_editable_mode_hidden" t-att-style="style or ''">
        <div t-attf-class="btn-group js_publish_management #{object.website_published and 'css_published' or 'css_unpublished'}" t-att-data-id="object.id" t-att-data-object="object._name" t-att-data-controller="publish_controller">
            <button class="btn btn-danger js_publish_btn">Not Published</button>
            <button class="btn btn-success js_publish_btn">Published</button>
            <button type="button" t-attf-class="btn btn-default dropdown-toggle" t-att-id="'dopprod-%s' % object.id" data-toggle="dropdown">
                <span class="caret"></span>
            </button>
            <ul class="dropdown-menu" role="menu" t-att-aria-labelledby="'dopprod-%s' % object.id">
                <li>
                    <a href="#" class="js_publish_btn">
                        <span class="css_unpublish">Unpublish</span>
                        <span class="css_publish">Publish</span>
                    </a>
                </li>
                <t t-raw="0"/>
                <li t-if="publish_edit">
                    <a t-attf-href="/web#return_label=Website&amp;view_type=form&amp;model=#{object._name}&amp;id=#{object.id}&amp;action=#{action}"
                    title='Edit in backend'>Edit</a>
                </li>
            </ul>
        </div>
    </div>
</template>

<template id="publish_short">
    <t groups="base.group_website_publisher" t-ignore="true">
        <div t-attf-class="btn-group pull-right js_publish_management #{object.website_published and 'css_published' or 'css_unpublished'}" t-att-data-id="object.id" t-att-data-object="object._name" t-att-data-controller="publish_controller">
            <button t-attf-class="btn btn-sm btn-#{object.website_published and 'success' or 'danger'} js_publish_btn">
                <span class="css_publish">Not Published</span>
                <span class="css_unpublish">Published</span>
            </button>
        </div>
    </t>
</template>

<template id="pager" name="Pager">
    <ul t-if="pager['page_count'] > 1" t-attf-class="#{ classname or '' } pagination" t-att-style="style or ''">
        <li t-att-class=" 'disabled' if pager['page']['num'] == 1 else '' ">
            <a t-att-href=" pager['page_previous']['url'] if pager['page']['num'] != 1 else ''">Prev</a>
        </li>
        <t t-foreach="pager['pages']" t-as="page">
            <li t-att-class=" 'active' if page['num'] == pager['page']['num'] else '' "> <a t-att-href="page['url']" t-raw="page['num']"></a></li>
        </t>
        <li t-att-class=" 'disabled' if pager['page']['num'] == pager['page_count'] else '' ">
            <a t-att-href="pager['page_next']['url'] if pager['page']['num'] != pager['page_count'] else ''">Next</a>
        </li>
    </ul>
</template>

<template id="kanban">
    <t t-set="step"><t t-esc="step or 0"/></t>
    <t t-set="scope"><t t-esc="scope or 0"/></t>
    <t t-set="orderby"><t t-esc="orderby or 'name'"/></t>
    <t t-raw="website.kanban(model, domain, column, template, step=step, scope=scope, orderby=orderby)"/>
</template>

<template id="kanban_contain">
    <table class="table js_kanban">
        <thead>
            <tr>
                <t t-set="width" t-valuef="{{ round(100.0 / (len(objects) if objects else 1), 2) }}%"/>
                <t t-foreach="objects" t-as="obj">
                    <th t-att-width="width">
                        <div t-field="obj['column_id'].name" class="text-center"></div>
                    </th>
                </t>
            </tr>
        </thead>
        <tbody>
            <tr>
                <t t-foreach="objects" t-as="obj">
                    <td class="js_kanban_col" t-att-data-template="template"
                            t-att-data-domain="obj['domain']"
                            t-att-data-page_count="obj['page_count']"
                            t-att-data-model="obj['model']"
                            t-att-data-step="obj['step']"
                            t-att-data-orderby="obj['orderby']">
                        <t t-foreach="obj['object_ids']" t-as="object_id">
                            <t t-call="#{ template }"></t>
                        </t>
                        <!-- pager -->
                        <div t-if="1 != obj['page_end']" class="pagination pagination-centered">
                            <ul>
                                <li t-attf-class="prev #{'active' if obj['page'] == 1 else '' }">
                                    <a t-att-href=" '%s,%s-%s' % (obj['kanban_url'], obj['column_id'].id, (obj['page'] &gt; 1 and obj['page']-1 or 1)) ">Prev</a></li>
                                <t t-foreach="range(obj['page_start'], obj['page_end']+1)" t-as="p">
                                    <li t-att-class=" 'active' if obj['page'] == p else '' ">
                                        <a t-att-href=" '%s,%s-%s' % (obj['kanban_url'], obj['column_id'].id, p)" t-esc="p"></a></li>
                                </t>
                                <li t-attf-class="next #{'active' if obj['page'] == obj['page_end'] else '' }">
                                    <a t-att-href=" '%s,%s-%s' % (obj['kanban_url'], obj['column_id'].id, (obj['page'] &lt; obj['page_end'] and obj['page']+1 or obj['page_end']) )">Next</a></li>
                            </ul>
                        </div>
                    </td>
                </t>
            </tr>
        </tbody>
    </table>
</template>

<!-- Error and special pages -->

<template id="default_page">
    <t t-call="website.layout">
      <div id="wrap" class="oe_structure oe_empty"></div>
    </t>
</template>

<template id="page_404">
    <t t-call="website.404">
        <div class="container">
            <div class="well mt32">
                <p>This page does not exists, but you can create it as you are administrator of this site.</p>
                <a class="btn btn-primary" t-attf-href="/website/add/#{ path }">Create Page</a>
            </div>
            <div class="text-center text-muted">Edit the content below this line to adapt the default "page not found" page.</div>
        </div>
        <hr/>
    </t>
</template>

<template id="http_error">
    <t t-call="website.layout">
        <div id="wrap">
            <div class="oe_structure">
                <h1 class="container mt32"><t t-esc="status_code"/>: <t t-esc="status_message"/></h1>
            </div>

            <t t-if="editable or request.debug">
                <t t-call="website.http_error_debug"/>
            </t>
        </div>
    </t>
</template>

<template id="http_error_debug">
    <div class="container panel-group mb32 mt32" id="debug_infos">
        <div class="panel panel-default" t-if="exception">
            <div class="panel-heading">
                <h4 class="panel-title">
                    <a data-toggle="collapse" data-parent="#debug_infos" href="#error_main">
                        Error
                    </a>
                </h4>
            </div>
            <div id="error_main" class="panel-collapse collapse in">
                <div class="panel-body">
                    <p t-if="website_controller">The following error was raised in the website controller <code t-esc="website_controller"/></p>
                    <p>
                        <strong>Error message:</strong>
                        <pre t-esc="exception.message"/>
                    </p>
                </div>
            </div>
        </div>
        <div class="panel panel-default" t-if="qweb_exception">
            <div class="panel-heading">
                <h4 class="panel-title">
                    <a data-toggle="collapse" data-parent="#adebug_infos" href="#error_qweb">
                        QWeb
                    </a>
                </h4>
            </div>
            <div id="error_qweb" class="panel-collapse collapse">
                <div class="panel-body">
                    <p t-if="exception.qweb.get('message')">
                        <strong>Error message:</strong>
                        <pre t-esc="exception.qweb.get('message')"/>
                    </p>
                    <p>
                        The error occured while rendering the template <code t-esc="qweb_exception.qweb.get('template')"/>
                        <t t-if="'expression' in qweb_exception.qweb">and evaluating the following expression: <code t-esc="qweb_exception.qweb['expression']"/></t>
                    </p>
                    <t t-if="'node' in qweb_exception.qweb">
                        <pre id="exception_node" t-esc="qweb_exception.qweb['node'].toxml()"/>
                    </t>
                </div>
            </div>
        </div>
        <div class="panel panel-default" t-if="traceback">
            <div class="panel-heading">
                <h4 class="panel-title">
                    <a data-toggle="collapse" data-parent="#adebug_infos" href="#error_traceback">
                        Traceback
                    </a>
                </h4>
            </div>
            <div id="error_traceback" class="panel-collapse collapse">
                <div class="panel-body">
                    <pre id="exception_traceback" t-esc="traceback"/>
                </div>
            </div>
        </div>
    </div>
</template>

<template id="403">
    <t t-call="website.layout">
        <div id="wrap">
            <div class="container">
                <h1 class="mt32">403: Forbidden</h1>
                <p>The page you were looking for could not be authorized.</p>
                <p>Maybe you were looking for one of these popular pages ?</p>
                <ul>
                    <li><a href="/">Homepage</a></li>
                    <li><a href="/page/website.contactus/">Contact Us</a></li>
                </ul>
            </div>
            <t t-if="editable or request.debug">
                <t t-call="website.http_error_debug"/>
            </t>
        </div>
    </t>
</template>

<template id="404">
    <t t-call="website.layout">
        <div id="wrap">
            <t t-raw="0"/>
            <div class="oe_structure oe_empty">
                <div class="container">
                    <h1 class="mt32">404: Page not found!</h1>
                    <p>
                        The page you were looking for could not be found; it is possible you have
                        typed the address incorrectly, but it has most probably been removed due
                        to the recent website reorganisation.
                    </p>
                    <p>Maybe you were looking for one of these popular pages ?</p>
                    <ul>
                        <li><a href="/">Homepage</a></li>
                        <li><a href="/page/website.contactus/">Contact Us</a></li>
                    </ul>
                </div>
            </div>

            <t t-if="request.debug">
                <t t-call="website.http_error_debug"/>
            </t>
        </div>
    </t>
</template>

<template id="500">
    <!-- This template should not use any variable except those provided by website.ir_http._handle_exception -->
    <html>
        <head>
            <title t-esc="status_message">Internal Server Error</title>
            <link rel='stylesheet' href='/web/static/lib/fontawesome/css/font-awesome.css'/>
            <link rel='stylesheet' href='/web/static/lib/bootstrap/css/bootstrap.css'/>
            <link rel='stylesheet' href='/website/static/src/css/website.css'/>
            <script type="text/javascript" src="/web/static/lib/jquery/jquery.js"></script>
            <script type="text/javascript" src="/web/static/lib/bootstrap/js/bootstrap.js"></script>
            <script>
                $(document).ready(function() {
                    var button = $('#reset_templates_button');
                    button.click(function() {
                        var dialog = $('#reset_template_confirmation').modal('show');
                        var input = dialog.find('input[type="text"]').val('').focus();
                        var dialog_form = dialog.find('form');
                        dialog_form.submit(function() {
                            if (input.val() == dialog.find('.confirm_word').text()) {
                                dialog.modal('hide');
                                button.prop('disabled', true).text('Working...');
                                $('#reset_templates_form').trigger('submit');
                            } else {
                                input.val('').focus();
                            }
                            return false;
                        });
                        return false;
                    });
                });
            </script>
        </head>
        <body>
            <div id="reset_template_confirmation" class="modal" tabindex="-1" role="dialog" aria-hidden="true" t-ignore="true">
                <div class="modal-dialog">
                    <form class="form-horizontal" role="form">
                    <div class="modal-content">
                        <div class="modal-header">
                            <button type="button" class="close" data-dismiss="modal" aria-hidden="true">×</button>
                            <h3 class="modal-title">Reset templates</h3>
                        </div>
                        <div class="modal-body">
                            <div class="form-group mb0">
                                <label for="page-name" class="col-sm-9">
                                    <p>The selected templates will be reset to their factory settings.</p>
                                    <p>Type '<i class="confirm_word">yes</i>' in the box below if you want to confirm.</p>
                                </label>
                                <div class="col-sm-3 mt16">
                                    <input type="text" class="form-control" required="required" placeholder="yes"/>
                                </div>
                            </div>
                        </div>
                        <div class="modal-footer">
                            <input type="submit" value="Confirm" class="btn btn-primary"/>
                            <button type="button" class="btn" data-dismiss="modal" aria-hidden="true">Cancel</button>
                        </div>
                    </div>
                    </form>
                </div>
            </div>

            <div id="wrapwrap">
                <div class="navbar navbar-default navbar-static-top">
                    <div class="container">
                        <div class="collapse navbar-collapse navbar-top-collapse">
                            <ul class="nav navbar-nav pull-right">
                                <li><a href="/">Home</a></li>
                                <li><a href="javascript: window.history.back()">Back</a></li>
                            </ul>
                        </div>
                    </div>
                </div>
                <div class="mb32">
                    <div class="oe_structure">
                        <h1 class="container mt32"><t t-esc="status_code"/>: <t t-esc="status_message"/></h1>
                    </div>

                    <div class="container" t-if="views">
                        <div class="alert alert-danger" t-if="qweb_exception and editable">
                            <h4>Template fallback</h4>
                            <p>An error occured while rendering the template <code t-esc="qweb_exception.qweb['template']"/>.</p>
                            <p>If this error is caused by a change of yours in the templates, you have the possibility to reset one or more templates to their <strong>factory settings</strong>.</p>
                            <form action="/website/reset_templates" method="post" id="reset_templates_form">
                                <ul class="oe_template_fallback">
                                    <li t-foreach="views" t-as="view">
                                        <label>
                                            <input type="checkbox" name="templates" t-att-value="view.id" t-att-checked="'checked' if view_first else None"/>
                                            <t t-esc="view.name"/>
                                        </label>
                                    </li>
                                </ul>
                                <input type="hidden" name="redirect" t-att-value="request.httprequest.path"/>
                                <button id="reset_templates_button">Reset selected templates</button>
                            </form>
                        </div>
                    </div>

                    <t t-if="editable or request.debug">
                        <t t-call="website.http_error_debug"/>
                    </t>
                </div>
            </div>
        </body>
    </html>
</template>

<template id="robots">
User-agent: *
Sitemap: <t t-esc="url_root"/>sitemap.xml
</template>

<template id="sitemap_locs">
    <url t-foreach="locs" t-as="page">
        <loc><t t-esc="url_root"/><t t-esc="page['loc']"/></loc><t t-if="page.get('lastmod', False)">
        <lastmod t-esc="page['lastmod']"/></t><t t-if="page.get('priority', False)">
        <priority t-esc="page['priority']"/></t><t t-if="page.get('changefreq', False)">
        <changefreq t-esc="page['changefreq']"/></t>
    </url>
</template>

<template id="sitemap_xml">&lt;?xml version="1.0" encoding="UTF-8"?&gt;
<urlset t-attf-xmlns="http://www.sitemaps.org/schemas/sitemap/0.9">
    <t t-raw="content"/>
</urlset>
</template>

<template id="sitemap_index_xml">&lt;?xml version="1.0" encoding="UTF-8"?&gt;
<sitemapindex t-attf-xmlns="http://www.sitemaps.org/schemas/sitemap/0.9">
  <sitemap t-foreach="pages" t-as="page">
    <loc><t t-esc="url_root"/>sitemap-<t t-esc="page"/>.xml</loc>
  </sitemap>
</sitemapindex>
</template>


<!-- Actual pages -->

<template id="homepage" name="Homepage" page="True" priority="29">
    <t t-call="website.layout">
      <div id="wrap" class="oe_structure oe_empty"></div>
    </t>
</template>

<template id="company_description" name="Company Description">
    <address itemscope="itemscope" itemtype="http://schema.org/Organization">
        <!-- TODO widget contact must add itemprop attributes -->
        <div t-field="res_company.partner_id" t-field-options='{
                "widget": "contact",
                "fields": ["name", "address", "phone", "mobile", "fax", "email"]}'/>
    </address>
     <a t-att-href="res_company.google_map_link()" target="_BLANK">
        <img class="thumbnail img-responsive" t-att-src="res_company.google_map_img()" />
    </a>
</template>

<template id="contactus" name="Contact us" page="True">
    <t t-call="website.layout">
      <div id="wrap">
        <div class="oe_structure"/>
        <div class="container">
            <h1>Contact us</h1>
            <div class="row">
                <div class="col-md-8">
                    <div class="oe_structure">
                        <div>
                            <p>Contact us about anything related to our company or services.</p>
                            <p>We'll do our best to get back to you as soon as possible.</p>
                        </div>
                    </div>
                    <div class="text-center mt64" name="mail_button">
                        <a t-attf-href="mailto:{{ res_company.email }}" class="btn btn-primary">Send us an email</a>
                    </div>
                </div>
                <div class="col-md-4 mb32">
                    <div groups="base.group_website_publisher" t-ignore="true" class="pull-right css_editable_mode_hidden" t-att-style="style or ''">
                        <a class="btn btm-sm btn-default" t-att-href="'/web#return_label=Website&amp;model=%s&amp;id=%s' % (res_company._name, res_company.id)">Change address</a>
                    </div>
                    <t t-call="website.company_description"/>
                </div>
            </div>
        </div>
        <div class="oe_structure"/>
      </div>
    </t>
</template>

<template id="aboutus" name="About us" page="True">
    <t t-call="website.layout">
        <div id="wrap">
            <div class="oe_structure">

                <section data-snippet-id="title">
                    <div class="container">
                        <div class="row">
                            <div class="col-md-12">
                                <h1 class="text-center">About us</h1>
                                <h3 class="text-muted text-center">Great products for great people</h3>
                            </div>
                        </div>
                    </div>
                </section>

                <section data-snippet-id="text-image">
                    <div class="container">
                        <div class="row">
                            <div class="col-md-6 mt32">
                                <p>
                                      We are a team of passionate people whose goal is to improve everyone's
                                      life through disruptive products. We build great products to solve your
                                      business problems.
                                </p>
                                <p>
                                      Our products are designed for small to medium size companies willing to optimize
                                      their performance.
                                </p>
                            </div>
                            <div class="col-md-4 col-md-offset-2 mt16 mb16">
                                <img src="/website/static/src/img/library/business_conference.jpg" class="img img-responsive shadow" alt="Our Team"/>
                            </div>
                        </div>
                    </div>
                </section>

            </div>
            <div class="oe_structure"></div>
        </div>
    </t>
</template>

     </data>
</openerp><|MERGE_RESOLUTION|>--- conflicted
+++ resolved
@@ -94,7 +94,7 @@
             <t t-call-assets="website.assets_frontend"/>
 
             <t t-raw="head or ''" name='layout_head'/>
-            <t t-if="website.google_analytics_key">
+            <t t-if="website and website.google_analytics_key">
                 <script>
                     (function(i,s,o,g,r,a,m){i['GoogleAnalyticsObject']=r;i[r]=i[r]||function(){
                     (i[r].q=i[r].q||[]).push(arguments)},i[r].l=1*new Date();a=s.createElement(o),
@@ -161,20 +161,6 @@
                     </div>
                 </footer>
             </div>
-<<<<<<< HEAD
-            <t t-if="website and website.google_analytics_key">
-                <script>
-                    (function(b,o,i,l,e,r){b.GoogleAnalyticsObject=l;b[l]||(b[l]=
-                    function(){(b[l].q=b[l].q||[]).push(arguments)});b[l].l=+new Date;
-                    e=o.createElement(i);r=o.getElementsByTagName(i)[0];
-                    e.src='//www.google-analytics.com/analytics.js';
-                    r.parentNode.insertBefore(e,r)}(window,document,'script','ga'));
-                    ga('create',_.str.trim('<t t-esc="website.google_analytics_key"/>'));
-                    ga('send','pageview');
-                </script>
-            </t>
-=======
->>>>>>> 73d39a0c
         </body>
     </html>
 </template>
