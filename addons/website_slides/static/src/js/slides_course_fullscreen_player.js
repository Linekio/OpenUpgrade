--- conflicted
+++ resolved
@@ -103,13 +103,8 @@
             try {
                 self._setupYoutubePlayer();
             }
-<<<<<<< HEAD
             catch (e) {
-                onYouTubeIframeAPIReady = function(){
-=======
-            catch (error) {
                 onYouTubeIframeAPIReady = function (){
->>>>>>> 06898fac
                     var self = this;
                     self._setupYoutubePlayer();
                 }.bind(this);
@@ -412,13 +407,8 @@
         },
     });
 
-<<<<<<< HEAD
     publicWidget.registry.websiteSlidesFullscreenPlayer = publicWidget.Widget.extend({
-        selector: '.oe_js_course_slide',
-=======
-    sAnimations.registry.websiteSlidesFullscreenPlayer = Widget.extend({
         selector: '.o_wslides_fs_main',
->>>>>>> 06898fac
         xmlDependencies: ['/website_slides/static/src/xml/website_slides_fullscreen.xml'],
         init: function (el){
             this._super.apply(this, arguments);
