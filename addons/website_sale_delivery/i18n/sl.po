# Translation of Odoo Server.
# This file contains the translation of the following modules:
# * website_sale_delivery
#
# Translators:
msgid ""
msgstr ""
"Project-Id-Version: Odoo 9.0\n"
"Report-Msgid-Bugs-To: \n"
<<<<<<< HEAD
"POT-Creation-Date: 2016-08-19 10:26+0000\n"
=======
"POT-Creation-Date: 2016-08-18 14:08+0000\n"
>>>>>>> bc1a0a32
"PO-Revision-Date: 2015-11-13 11:47+0000\n"
"Last-Translator: Martin Trigaux\n"
"Language-Team: Slovenian (http://www.transifex.com/odoo/odoo-9/language/"
"sl/)\n"
"Language: sl\n"
"MIME-Version: 1.0\n"
"Content-Type: text/plain; charset=UTF-8\n"
"Content-Transfer-Encoding: \n"
"Plural-Forms: nplurals=4; plural=(n%100==1 ? 0 : n%100==2 ? 1 : n%100==3 || n"
"%100==4 ? 2 : 3);\n"

#. module: website_sale_delivery
#: model:ir.ui.view,arch_db:website_sale_delivery.cart_delivery
msgid ""
"<span class=\"col-xs-6 text-right text-muted\" title=\"Delivery will be "
"updated after choosing a new delivery method\"> Delivery:</span>"
msgstr ""

#. module: website_sale_delivery
#: model:ir.model.fields,help:website_sale_delivery.field_delivery_carrier_website_description
msgid ""
"A description of the Product that you want to communicate to your customers. "
"This description will be copied to every Sale Order, Delivery Order and "
"Customer Invoice/Refund"
msgstr ""

#. module: website_sale_delivery
#: model:ir.model.fields,field_description:website_sale_delivery.field_delivery_carrier_accessory_product_ids
msgid "Accessory Products"
msgstr "Dodatki proizvodov"

#. module: website_sale_delivery
#: model:ir.model.fields,help:website_sale_delivery.field_delivery_carrier_alternative_product_ids
msgid "Appear on the product page"
msgstr "Prikaz na strani proizvoda"

#. module: website_sale_delivery
#: model:ir.model.fields,help:website_sale_delivery.field_delivery_carrier_accessory_product_ids
msgid "Appear on the shopping cart"
msgstr "Prikaz v nakupovalnem vozičku"

#. module: website_sale_delivery
#: model:ir.model.fields,field_description:website_sale_delivery.field_delivery_carrier_available_in_pos
msgid "Available in the Point of Sale"
msgstr "Dostopno v POS"

#. module: website_sale_delivery
#: model:ir.model,name:website_sale_delivery.model_delivery_carrier
msgid "Carrier"
msgstr "Nosilec"

#. module: website_sale_delivery
#: model:ir.model.fields,help:website_sale_delivery.field_delivery_carrier_to_weight
msgid ""
"Check if the product should be weighted using the hardware scale integration"
msgstr ""
"Označite, če naj bi se proizvod tehtal preko tehtnice integrirane v strojno "
"opremo"

#. module: website_sale_delivery
#: model:ir.model.fields,help:website_sale_delivery.field_delivery_carrier_available_in_pos
msgid "Check if you want this product to appear in the Point of Sale"
msgstr "Označite, če želite da se proizvod pojavi v POS."

#. module: website_sale_delivery
#: model:ir.ui.view,arch_db:website_sale_delivery.payment_delivery
msgid "Choose your Delivery Method"
msgstr "Izbira načina dostave"

#. module: website_sale_delivery
#: model:ir.ui.view,arch_db:website_sale_delivery.country_state_shipping
msgid "Country..."
msgstr "Država..."

#. module: website_sale_delivery
#: model:ir.model.fields,help:website_sale_delivery.field_delivery_carrier_project_id
msgid "Create a task under this project on sale order validation."
msgstr ""

#. module: website_sale_delivery
#: model:ir.model.fields,field_description:website_sale_delivery.field_sale_order_amount_delivery
msgid "Delivery Amount"
msgstr "Znesek dostave"

#. module: website_sale_delivery
<<<<<<< HEAD
#: model:ir.ui.menu,name:website_sale_delivery.menu_ecommerce_delivery
#, fuzzy
msgid "Delivery Methods"
msgstr "Izbira načina dostave"

#. module: website_sale_delivery
=======
>>>>>>> bc1a0a32
#: model:ir.ui.view,arch_db:website_sale_delivery.view_delivery_carrier_form_website_delivery
msgid "Description"
msgstr "Opis"

#. module: website_sale_delivery
#: model:ir.ui.view,arch_db:website_sale_delivery.view_delivery_carrier_form_website_delivery
<<<<<<< HEAD
msgid "Description displayed on the eCommerce and on online quotations."
=======
msgid "Description displayed on the eCommerce and on the Online Quotations."
>>>>>>> bc1a0a32
msgstr ""

#. module: website_sale_delivery
#: model:ir.model.fields,field_description:website_sale_delivery.field_delivery_carrier_website_description
msgid "Description for Online Quotations"
msgstr ""

#. module: website_sale_delivery
#: model:ir.model.fields,field_description:website_sale_delivery.field_delivery_carrier_quote_description
msgid "Description for the quote"
msgstr "Opis za predračune"

#. module: website_sale_delivery
#: model:ir.model.fields,help:website_sale_delivery.field_delivery_carrier_website_sequence
msgid "Determine the display order in the Website E-commerce"
msgstr "Določi vrstni red prikaza v spletni trgovini"

#. module: website_sale_delivery
#: model:ir.model.fields,help:website_sale_delivery.field_delivery_carrier_split_method
msgid ""
"Equal : Cost will be equally divided.\n"
"By Quantity : Cost will be divided according to product's quantity.\n"
"By Current cost : Cost will be divided according to product's current cost.\n"
"By Weight : Cost will be divided depending on its weight.\n"
"By Volume : Cost will be divided depending on its volume."
msgstr ""

#. module: website_sale_delivery
#: model:ir.model.fields,field_description:website_sale_delivery.field_delivery_carrier_attachment_count
msgid "File"
msgstr ""

#. module: website_sale_delivery
#: model:ir.model.fields,help:website_sale_delivery.field_sale_order_has_delivery
msgid "Has an order line set for delivery"
msgstr ""

#. module: website_sale_delivery
#: model:ir.model.fields,field_description:website_sale_delivery.field_sale_order_has_delivery
msgid "Has delivery"
msgstr ""

#. module: website_sale_delivery
#: model:ir.model.fields,field_description:website_sale_delivery.field_delivery_carrier_intrastat_id
msgid "Intrastat code"
msgstr "Intrastat koda"

#. module: website_sale_delivery
#: model:ir.model.fields,field_description:website_sale_delivery.field_delivery_carrier_landed_cost_ok
msgid "Landed Costs"
msgstr "Stroški iztovarjanja"

#. module: website_sale_delivery
<<<<<<< HEAD
#: code:addons/website_sale_delivery/models/sale_order.py:104
=======
#: model:ir.model.fields,field_description:website_sale_delivery.field_delivery_carrier_purchase_line_warn_msg
msgid "Message for Purchase Order Line"
msgstr "Sporočilo ob postavki nabavnega naloga"

#. module: website_sale_delivery
#: model:ir.model.fields,field_description:website_sale_delivery.field_delivery_carrier_sale_line_warn_msg
msgid "Message for Sales Order Line"
msgstr "Sporočilo ob postavki prodajnega naloga"

#. module: website_sale_delivery
#: code:addons/website_sale_delivery/models/sale_order.py:138
>>>>>>> bc1a0a32
#, python-format
msgid ""
"No shipping method is available for your current order and shipping address. "
"Please contact us for more information."
msgstr ""
"Za ta nalog in naslov odpreme ni na voljo metode odpreme. Stopite v stik z "
"nami za več informacij."

#. module: website_sale_delivery
#: model:ir.model.fields,field_description:website_sale_delivery.field_delivery_carrier_optional_product_ids
msgid "Optional Products"
msgstr ""

#. module: website_sale_delivery
#: model:ir.model.fields,field_description:website_sale_delivery.field_delivery_carrier_pos_categ_id
msgid "Point of Sale Category"
msgstr "Kategorija POS"

#. module: website_sale_delivery
#: model:ir.model.fields,field_description:website_sale_delivery.field_delivery_carrier_purchase_requisition
msgid "Procurement"
msgstr "Oskrba"

#. module: website_sale_delivery
#: model:ir.model.fields,help:website_sale_delivery.field_delivery_carrier_optional_product_ids
msgid "Products to propose when add to cart."
msgstr ""
<<<<<<< HEAD
=======

#. module: website_sale_delivery
#: model:ir.model.fields,field_description:website_sale_delivery.field_delivery_carrier_project_id
msgid "Project"
msgstr "Projekt"

#. module: website_sale_delivery
#: model:ir.model.fields,field_description:website_sale_delivery.field_delivery_carrier_purchase_line_warn
msgid "Purchase Order Line"
msgstr "Postavka nabavnega naloga"
>>>>>>> bc1a0a32

#. module: website_sale_delivery
#: model:ir.model.fields,field_description:website_sale_delivery.field_delivery_carrier_rating_ids
msgid "Rating"
msgstr "Ocena"

#. module: website_sale_delivery
#: model:ir.model,name:website_sale_delivery.model_sale_order
msgid "Sales Order"
msgstr "Prodajni nalog"

#. module: website_sale_delivery
#: model:ir.ui.view,arch_db:website_sale_delivery.country_state_shipping
msgid "Select..."
msgstr ""

#. module: website_sale_delivery
<<<<<<< HEAD
=======
#: model:ir.model.fields,help:website_sale_delivery.field_delivery_carrier_purchase_line_warn
#: model:ir.model.fields,help:website_sale_delivery.field_delivery_carrier_sale_line_warn
msgid ""
"Selecting the \"Warning\" option will notify user with the message, "
"Selecting \"Blocking Message\" will throw an exception with the message and "
"block the flow. The Message has to be written in the next field."
msgstr ""
"Izbira možnosti \"Opozorilo\" uporabnika obvesti s sporočilom. Izbira "
"\"Sporočila ob blokadi\" povzroči izjemo, izpiše sporočilo in zaustavi "
"potek. Sporočilo je potrebno zapisati v naslednje polje."

#. module: website_sale_delivery
>>>>>>> bc1a0a32
#: model:ir.model.fields,field_description:website_sale_delivery.field_delivery_carrier_website_sequence
msgid "Sequence"
msgstr "Zaporedje"

#. module: website_sale_delivery
#: model:ir.model.fields,field_description:website_sale_delivery.field_delivery_carrier_website_size_x
msgid "Size X"
msgstr "Velikost X"

#. module: website_sale_delivery
#: model:ir.model.fields,field_description:website_sale_delivery.field_delivery_carrier_website_size_y
msgid "Size Y"
msgstr "Velikost Y"

#. module: website_sale_delivery
<<<<<<< HEAD
#: code:addons/website_sale_delivery/models/sale_order.py:103
=======
#: code:addons/website_sale_delivery/models/sale_order.py:137
>>>>>>> bc1a0a32
#, python-format
msgid "Sorry, we are unable to ship your order"
msgstr "Žal vašega naročila nismo mogli odpremiti."

#. module: website_sale_delivery
#: model:ir.model.fields,field_description:website_sale_delivery.field_delivery_carrier_split_method
msgid "Split Method"
msgstr "Metoda razdelitve"

#. module: website_sale_delivery
#: model:ir.model.fields,field_description:website_sale_delivery.field_delivery_carrier_website_style_ids
msgid "Styles"
msgstr "Stili"

#. module: website_sale_delivery
#: model:ir.model.fields,field_description:website_sale_delivery.field_delivery_carrier_alternative_product_ids
msgid "Suggested Products"
msgstr "Predlagani proizvodi"

#. module: website_sale_delivery
#: model:ir.model.fields,help:website_sale_delivery.field_sale_order_amount_delivery
msgid "The amount without tax."
msgstr "Znesek brez davka."

#. module: website_sale_delivery
#: model:ir.model.fields,help:website_sale_delivery.field_delivery_carrier_public_categ_ids
msgid "Those categories are used to group similar products for e-commerce."
msgstr "Kategorije za združevanje podobnih proizvodov za spletno trgovino."

#. module: website_sale_delivery
#: model:ir.model.fields,help:website_sale_delivery.field_delivery_carrier_pos_categ_id
msgid "Those categories are used to group similar products for point of sale."
msgstr "Kategorije za združevanje podobnih proizvodov za prodajno točko."

#. module: website_sale_delivery
#: model:ir.model.fields,field_description:website_sale_delivery.field_delivery_carrier_to_weight
msgid "To Weigh With Scale"
msgstr "Za tehtanje s tehtnico"

#. module: website_sale_delivery
#: model:ir.ui.view,arch_db:website_sale_delivery.shipping_tracking
msgid "Tracking:"
msgstr ""
<<<<<<< HEAD

#. module: website_sale_delivery
#: model:ir.model.fields,field_description:website_sale_delivery.field_delivery_carrier_website_published
msgid "Visible in Website"
msgstr "Vidno na spletni strani"

#. module: website_sale_delivery
#: model:ir.model.fields,field_description:website_sale_delivery.field_delivery_carrier_website_message_ids
msgid "Website Comments"
msgstr "Komentarji na spletni strani"
=======
>>>>>>> bc1a0a32

#. module: website_sale_delivery
#: model:ir.model.fields,field_description:website_sale_delivery.field_delivery_carrier_public_categ_ids
msgid "Website Product Category"
msgstr ""

#. module: website_sale_delivery
#: model:ir.model.fields,field_description:website_sale_delivery.field_delivery_carrier_website_meta_description
msgid "Website meta description"
msgstr "Meta opis spletne strani"

#. module: website_sale_delivery
#: model:ir.model.fields,field_description:website_sale_delivery.field_delivery_carrier_website_meta_keywords
msgid "Website meta keywords"
msgstr "Meta ključne besede spletne strani"

#. module: website_sale_delivery
#: model:ir.model.fields,field_description:website_sale_delivery.field_delivery_carrier_website_meta_title
msgid "Website meta title"
msgstr "Meta naziv spletne strani"

<<<<<<< HEAD
#~ msgid "Message for Purchase Order Line"
#~ msgstr "Sporočilo ob postavki nabavnega naloga"

#~ msgid "Message for Sales Order Line"
#~ msgstr "Sporočilo ob postavki prodajnega naloga"

#~ msgid "Project"
#~ msgstr "Projekt"

#~ msgid "Purchase Order Line"
#~ msgstr "Postavka nabavnega naloga"

#~ msgid "Sales Order Line"
#~ msgstr "Postavka prodajnega naloga"

#~ msgid ""
#~ "Selecting the \"Warning\" option will notify user with the message, "
#~ "Selecting \"Blocking Message\" will throw an exception with the message "
#~ "and block the flow. The Message has to be written in the next field."
#~ msgstr ""
#~ "Izbira možnosti \"Opozorilo\" uporabnika obvesti s sporočilom. Izbira "
#~ "\"Sporočila ob blokadi\" povzroči izjemo, izpiše sporočilo in zaustavi "
#~ "potek. Sporočilo je potrebno zapisati v naslednje polje."

#~ msgid "The full URL to access the document through the website."
#~ msgstr "Polna URL povezava za dostop do dokumenta preko spletne strani."

=======
#~ msgid "The full URL to access the document through the website."
#~ msgstr "Polna URL povezava za dostop do dokumenta preko spletne strani."

#~ msgid "Visible in Website"
#~ msgstr "Vidno na spletni strani"

#~ msgid "Website Comments"
#~ msgstr "Komentarji na spletni strani"

>>>>>>> bc1a0a32
#~ msgid "Website URL"
#~ msgstr "URL spletne strani"<|MERGE_RESOLUTION|>--- conflicted
+++ resolved
@@ -7,11 +7,7 @@
 msgstr ""
 "Project-Id-Version: Odoo 9.0\n"
 "Report-Msgid-Bugs-To: \n"
-<<<<<<< HEAD
-"POT-Creation-Date: 2016-08-19 10:26+0000\n"
-=======
 "POT-Creation-Date: 2016-08-18 14:08+0000\n"
->>>>>>> bc1a0a32
 "PO-Revision-Date: 2015-11-13 11:47+0000\n"
 "Last-Translator: Martin Trigaux\n"
 "Language-Team: Slovenian (http://www.transifex.com/odoo/odoo-9/language/"
@@ -31,14 +27,6 @@
 msgstr ""
 
 #. module: website_sale_delivery
-#: model:ir.model.fields,help:website_sale_delivery.field_delivery_carrier_website_description
-msgid ""
-"A description of the Product that you want to communicate to your customers. "
-"This description will be copied to every Sale Order, Delivery Order and "
-"Customer Invoice/Refund"
-msgstr ""
-
-#. module: website_sale_delivery
 #: model:ir.model.fields,field_description:website_sale_delivery.field_delivery_carrier_accessory_product_ids
 msgid "Accessory Products"
 msgstr "Dodatki proizvodov"
@@ -97,26 +85,13 @@
 msgstr "Znesek dostave"
 
 #. module: website_sale_delivery
-<<<<<<< HEAD
-#: model:ir.ui.menu,name:website_sale_delivery.menu_ecommerce_delivery
-#, fuzzy
-msgid "Delivery Methods"
-msgstr "Izbira načina dostave"
-
-#. module: website_sale_delivery
-=======
->>>>>>> bc1a0a32
 #: model:ir.ui.view,arch_db:website_sale_delivery.view_delivery_carrier_form_website_delivery
 msgid "Description"
 msgstr "Opis"
 
 #. module: website_sale_delivery
 #: model:ir.ui.view,arch_db:website_sale_delivery.view_delivery_carrier_form_website_delivery
-<<<<<<< HEAD
-msgid "Description displayed on the eCommerce and on online quotations."
-=======
 msgid "Description displayed on the eCommerce and on the Online Quotations."
->>>>>>> bc1a0a32
 msgstr ""
 
 #. module: website_sale_delivery
@@ -170,9 +145,6 @@
 msgstr "Stroški iztovarjanja"
 
 #. module: website_sale_delivery
-<<<<<<< HEAD
-#: code:addons/website_sale_delivery/models/sale_order.py:104
-=======
 #: model:ir.model.fields,field_description:website_sale_delivery.field_delivery_carrier_purchase_line_warn_msg
 msgid "Message for Purchase Order Line"
 msgstr "Sporočilo ob postavki nabavnega naloga"
@@ -184,7 +156,6 @@
 
 #. module: website_sale_delivery
 #: code:addons/website_sale_delivery/models/sale_order.py:138
->>>>>>> bc1a0a32
 #, python-format
 msgid ""
 "No shipping method is available for your current order and shipping address. "
@@ -212,8 +183,6 @@
 #: model:ir.model.fields,help:website_sale_delivery.field_delivery_carrier_optional_product_ids
 msgid "Products to propose when add to cart."
 msgstr ""
-<<<<<<< HEAD
-=======
 
 #. module: website_sale_delivery
 #: model:ir.model.fields,field_description:website_sale_delivery.field_delivery_carrier_project_id
@@ -224,7 +193,6 @@
 #: model:ir.model.fields,field_description:website_sale_delivery.field_delivery_carrier_purchase_line_warn
 msgid "Purchase Order Line"
 msgstr "Postavka nabavnega naloga"
->>>>>>> bc1a0a32
 
 #. module: website_sale_delivery
 #: model:ir.model.fields,field_description:website_sale_delivery.field_delivery_carrier_rating_ids
@@ -237,13 +205,16 @@
 msgstr "Prodajni nalog"
 
 #. module: website_sale_delivery
+#: model:ir.model.fields,field_description:website_sale_delivery.field_delivery_carrier_sale_line_warn
+msgid "Sales Order Line"
+msgstr "Postavka prodajnega naloga"
+
+#. module: website_sale_delivery
 #: model:ir.ui.view,arch_db:website_sale_delivery.country_state_shipping
 msgid "Select..."
 msgstr ""
 
 #. module: website_sale_delivery
-<<<<<<< HEAD
-=======
 #: model:ir.model.fields,help:website_sale_delivery.field_delivery_carrier_purchase_line_warn
 #: model:ir.model.fields,help:website_sale_delivery.field_delivery_carrier_sale_line_warn
 msgid ""
@@ -256,7 +227,6 @@
 "potek. Sporočilo je potrebno zapisati v naslednje polje."
 
 #. module: website_sale_delivery
->>>>>>> bc1a0a32
 #: model:ir.model.fields,field_description:website_sale_delivery.field_delivery_carrier_website_sequence
 msgid "Sequence"
 msgstr "Zaporedje"
@@ -272,11 +242,7 @@
 msgstr "Velikost Y"
 
 #. module: website_sale_delivery
-<<<<<<< HEAD
-#: code:addons/website_sale_delivery/models/sale_order.py:103
-=======
 #: code:addons/website_sale_delivery/models/sale_order.py:137
->>>>>>> bc1a0a32
 #, python-format
 msgid "Sorry, we are unable to ship your order"
 msgstr "Žal vašega naročila nismo mogli odpremiti."
@@ -320,19 +286,6 @@
 #: model:ir.ui.view,arch_db:website_sale_delivery.shipping_tracking
 msgid "Tracking:"
 msgstr ""
-<<<<<<< HEAD
-
-#. module: website_sale_delivery
-#: model:ir.model.fields,field_description:website_sale_delivery.field_delivery_carrier_website_published
-msgid "Visible in Website"
-msgstr "Vidno na spletni strani"
-
-#. module: website_sale_delivery
-#: model:ir.model.fields,field_description:website_sale_delivery.field_delivery_carrier_website_message_ids
-msgid "Website Comments"
-msgstr "Komentarji na spletni strani"
-=======
->>>>>>> bc1a0a32
 
 #. module: website_sale_delivery
 #: model:ir.model.fields,field_description:website_sale_delivery.field_delivery_carrier_public_categ_ids
@@ -354,44 +307,14 @@
 msgid "Website meta title"
 msgstr "Meta naziv spletne strani"
 
-<<<<<<< HEAD
-#~ msgid "Message for Purchase Order Line"
-#~ msgstr "Sporočilo ob postavki nabavnega naloga"
-
-#~ msgid "Message for Sales Order Line"
-#~ msgstr "Sporočilo ob postavki prodajnega naloga"
-
-#~ msgid "Project"
-#~ msgstr "Projekt"
-
-#~ msgid "Purchase Order Line"
-#~ msgstr "Postavka nabavnega naloga"
-
-#~ msgid "Sales Order Line"
-#~ msgstr "Postavka prodajnega naloga"
-
-#~ msgid ""
-#~ "Selecting the \"Warning\" option will notify user with the message, "
-#~ "Selecting \"Blocking Message\" will throw an exception with the message "
-#~ "and block the flow. The Message has to be written in the next field."
-#~ msgstr ""
-#~ "Izbira možnosti \"Opozorilo\" uporabnika obvesti s sporočilom. Izbira "
-#~ "\"Sporočila ob blokadi\" povzroči izjemo, izpiše sporočilo in zaustavi "
-#~ "potek. Sporočilo je potrebno zapisati v naslednje polje."
-
 #~ msgid "The full URL to access the document through the website."
 #~ msgstr "Polna URL povezava za dostop do dokumenta preko spletne strani."
 
-=======
-#~ msgid "The full URL to access the document through the website."
-#~ msgstr "Polna URL povezava za dostop do dokumenta preko spletne strani."
-
 #~ msgid "Visible in Website"
 #~ msgstr "Vidno na spletni strani"
 
 #~ msgid "Website Comments"
 #~ msgstr "Komentarji na spletni strani"
 
->>>>>>> bc1a0a32
 #~ msgid "Website URL"
 #~ msgstr "URL spletne strani"