--- conflicted
+++ resolved
@@ -1,118 +1,42 @@
-# Translation of OpenERP Server.
+# Translation of Odoo Server.
 # This file contains the translation of the following modules:
-#	* hr_attendance
-#
-msgid ""
-msgstr ""
-<<<<<<< HEAD
-"Project-Id-Version: OpenERP Server 6.0dev\n"
-"Report-Msgid-Bugs-To: support@openerp.com\n"
-"POT-Creation-Date: 2011-01-11 11:15+0000\n"
-"PO-Revision-Date: 2011-01-13 01:36+0000\n"
-"Last-Translator: Borja López Soilán (NeoPolus) <borjalopezsoilan@gmail.com>\n"
-"Language-Team: \n"
-=======
+# * hr_attendance
+# 
+# Translators:
+msgid ""
+msgstr ""
 "Project-Id-Version: Odoo 8.0\n"
 "Report-Msgid-Bugs-To: \n"
 "POT-Creation-Date: 2015-01-21 14:08+0000\n"
 "PO-Revision-Date: 2016-05-15 18:49+0000\n"
 "Last-Translator: Martin Trigaux\n"
 "Language-Team: Spanish (Venezuela) (http://www.transifex.com/odoo/odoo-8/language/es_VE/)\n"
->>>>>>> 0af32f3f
 "MIME-Version: 1.0\n"
 "Content-Type: text/plain; charset=UTF-8\n"
-"Content-Transfer-Encoding: 8bit\n"
-"X-Launchpad-Export-Date: 2011-09-05 05:38+0000\n"
-"X-Generator: Launchpad (build 13830)\n"
-
-#. module: hr_attendance
-#: model:ir.ui.menu,name:hr_attendance.menu_hr_time_tracking
-msgid "Time Tracking"
-msgstr "Seguimiento de tiempo"
-
-#. module: hr_attendance
-#: view:hr.attendance:0
-msgid "Group By..."
-msgstr "Agrupar por..."
-
-#. module: hr_attendance
-#: view:hr.attendance:0
-msgid "Today"
-msgstr "Hoy"
-
-#. module: hr_attendance
-#: selection:hr.attendance.month,month:0
-msgid "March"
-msgstr "Marzo"
-
-#. module: hr_attendance
-#: view:hr.sign.in.out.ask:0
-msgid ""
-"You did not sign out the last time. Please enter the date and time you "
-"signed out."
-msgstr ""
-"No ha registrado la salida la última vez. Por favor, introduzca la fecha y "
-"hora de la salida."
-
-#. module: hr_attendance
-#: report:report.hr.timesheet.attendance.error:0
-msgid "Total period:"
-msgstr "Total periodo:"
-
-#. module: hr_attendance
-#: field:hr.action.reason,name:0
-msgid "Reason"
-msgstr "Motivo"
-
-#. module: hr_attendance
-#: view:hr.attendance.error:0
-msgid "Print Attendance Report Error"
-msgstr "Imprimir informe errores presencias"
-
-#. module: hr_attendance
-#: code:addons/hr_attendance/wizard/hr_attendance_sign_in_out.py:156
-#, python-format
-msgid "The sign-out date must be in the past"
-msgstr "La fecha del registro de salida debe ser en el pasado"
-
-#. module: hr_attendance
-#: report:report.hr.timesheet.attendance.error:0
-msgid "Date Signed"
-msgstr "Fecha registro"
-
-#. module: hr_attendance
-#: model:ir.actions.act_window,help:hr_attendance.open_view_attendance
-msgid ""
-"The Time Tracking functionality aims to manage employee attendances from "
-"Sign in/Sign out actions. You can also link this feature to an attendance "
-"device using OpenERP's web service features."
-msgstr ""
-"La funcionalidad de Seguimiento de Tiempos le permite gestionar las "
-"asistencias de los empleados a través de las acciones de Registrar "
-"Entrada/Registrar Salida. También puede enlazar esta funcionalidad con un "
-"dispositivo de registro de asistencia usando las características del "
-"servicio web de OpenERP."
-
-#. module: hr_attendance
-#: view:hr.action.reason:0
-msgid "Attendance reasons"
-msgstr "Causas de asistencia/ausencia"
-
-#. module: hr_attendance
-#: view:hr.attendance:0
-#: field:hr.attendance,day:0
-msgid "Day"
-msgstr "Día"
+"Content-Transfer-Encoding: \n"
+"Language: es_VE\n"
+"Plural-Forms: nplurals=2; plural=(n != 1);\n"
+
+#. module: hr_attendance
+#: view:website:hr_attendance.report_attendanceerrors
+msgid "(*) A negative delay means that the employee worked more than encoded."
+msgstr "(*) Un retraso negativo significa que el empleado trabajó más horas de las codificadas."
+
+#. module: hr_attendance
+#: view:website:hr_attendance.report_attendanceerrors
+msgid ""
+"(*) A positive delay means that the employee worked less than recorded."
+msgstr "(*) Un valor positivo significa que el empleado ha trabajado menos que lo programado."
 
 #. module: hr_attendance
 #: selection:hr.employee,state:0
-msgid "Present"
-msgstr "Actual"
-
-#. module: hr_attendance
-#: model:ir.model,name:hr_attendance.model_hr_sign_in_out_ask
-msgid "Ask for Sign In Out"
-msgstr "Preguntar para registrar entrada / salida"
+msgid "Absent"
+msgstr "Ausente"
+
+#. module: hr_attendance
+#: field:hr.attendance,action:0 selection:hr.attendance,action:0
+msgid "Action"
+msgstr "Acción"
 
 #. module: hr_attendance
 #: field:hr.attendance,action_desc:0
@@ -121,46 +45,49 @@
 msgstr "Razón de la acción"
 
 #. module: hr_attendance
-#: view:hr.sign.in.out:0
-msgid "Ok"
-msgstr "Aceptar"
-
-#. module: hr_attendance
-#: view:hr.action.reason:0
-msgid "Define attendance reason"
-msgstr "Defina motivo ausencia"
-
-#. module: hr_attendance
-#: constraint:hr.employee:0
-msgid ""
-"Error ! You cannot select a department for which the employee is the manager."
-msgstr ""
-"¡Error! No puede seleccionar un departamento que tenga el empleado como "
-"responsable."
-
-#. module: hr_attendance
-<<<<<<< HEAD
-#: model:ir.actions.act_window,name:hr_attendance.action_hr_attendance_month
-msgid "Attendances By Month"
-msgstr "Presencias por mes"
-
-#. module: hr_attendance
-#: field:hr.sign.in.out,name:0
-#: field:hr.sign.in.out.ask,name:0
-msgid "Employees name"
-msgstr "Nombre empleado"
-=======
-#: field:hr.action.reason,create_uid:0 field:hr.attendance,create_uid:0
-#: field:hr.attendance.error,create_uid:0
-msgid "Created by"
-msgstr "Creado por"
-
-#. module: hr_attendance
-#: field:hr.action.reason,create_date:0 field:hr.attendance,create_date:0
-#: field:hr.attendance.error,create_date:0
-msgid "Created on"
-msgstr "Creado en"
->>>>>>> 0af32f3f
+#: field:hr.action.reason,action_type:0
+msgid "Action Type"
+msgstr "Tipo de acción"
+
+#. module: hr_attendance
+#: help:hr.config.settings,group_hr_attendance:0
+msgid "Allocates attendance group to all users."
+msgstr ""
+
+#. module: hr_attendance
+#: view:hr.attendance.error:hr_attendance.view_hr_attendance_error
+msgid "Analysis Information"
+msgstr "Información para el análisis"
+
+#. module: hr_attendance
+#: view:hr.attendance:hr_attendance.view_hr_attendance_filter
+#: view:hr.attendance:hr_attendance.view_hr_attendance_graph
+#: field:hr.employee,state:0
+#: model:ir.model,name:hr_attendance.model_hr_attendance
+msgid "Attendance"
+msgstr "Asistencia"
+
+#. module: hr_attendance
+#: field:hr.employee,attendance_access:0
+msgid "Attendance Access"
+msgstr ""
+
+#. module: hr_attendance
+#: model:ir.actions.act_window,name:hr_attendance.action_hr_attendance_graph
+#: model:ir.ui.menu,name:hr_attendance.menu_hr_attendance_graph
+msgid "Attendance Analysis"
+msgstr ""
+
+#. module: hr_attendance
+#: model:ir.actions.act_window,name:hr_attendance.action_hr_attendance_error
+#: model:ir.actions.report.xml,name:hr_attendance.action_report_hrattendanceerror
+msgid "Attendance Error Report"
+msgstr "Informe errores de asistencia"
+
+#. module: hr_attendance
+#: view:website:hr_attendance.report_attendanceerrors
+msgid "Attendance Errors:"
+msgstr ""
 
 #. module: hr_attendance
 #: model:ir.actions.act_window,name:hr_attendance.open_view_attendance_reason
@@ -169,371 +96,9 @@
 msgstr "Causas de asistencia/ausencia"
 
 #. module: hr_attendance
-#: code:addons/hr_attendance/wizard/hr_attendance_sign_in_out.py:156
-#: code:addons/hr_attendance/wizard/hr_attendance_sign_in_out.py:162
-#: code:addons/hr_attendance/wizard/hr_attendance_sign_in_out.py:169
-#: code:addons/hr_attendance/wizard/hr_attendance_sign_in_out.py:174
-#, python-format
-msgid "UserError"
-msgstr "Error de usuario"
-
-#. module: hr_attendance
-#: field:hr.attendance.error,end_date:0
-#: field:hr.attendance.week,end_date:0
-msgid "Ending Date"
-msgstr "Fecha final"
-
-#. module: hr_attendance
-#: view:hr.attendance:0
-msgid "Employee attendance"
-msgstr "Asistencia empleado"
-
-#. module: hr_attendance
-#: code:addons/hr_attendance/hr_attendance.py:136
-#, python-format
-msgid "Warning"
-msgstr "Aviso"
-
-#. module: hr_attendance
-#: code:addons/hr_attendance/wizard/hr_attendance_sign_in_out.py:169
-#, python-format
-msgid "The Sign-in date must be in the past"
-msgstr "La fecha del registro de entrada debe ser en el pasado"
-
-#. module: hr_attendance
-#: code:addons/hr_attendance/wizard/hr_attendance_sign_in_out.py:162
-#, python-format
-msgid "A sign-in must be right after a sign-out !"
-msgstr "¡Un registro de entrada debe estar después de un registro de salida!"
-
-#. module: hr_attendance
-#: field:hr.employee,state:0
-#: model:ir.model,name:hr_attendance.model_hr_attendance
-msgid "Attendance"
-msgstr "Asistencia"
-
-#. module: hr_attendance
-#: field:hr.attendance.error,max_delay:0
-msgid "Max. Delay (Min)"
-msgstr "Máx. retraso (minutos)"
-
-#. module: hr_attendance
-#: view:hr.attendance.error:0
-#: view:hr.attendance.month:0
-msgid "Print"
-msgstr "Imprimir"
-
-#. module: hr_attendance
-#: view:hr.attendance:0
-msgid "Hr Attendance Search"
-msgstr "Buscar presencias RH"
-
-#. module: hr_attendance
-#: model:ir.module.module,description:hr_attendance.module_meta_information
-msgid ""
-"\n"
-"    This module aims to manage employee's attendances.\n"
-"    Keeps account of the attendances of the employees on the basis of the\n"
-"    actions(Sign in/Sign out) performed by them.\n"
-"       "
-msgstr ""
-"\n"
-"    Este módulo sirve para gestionar la asistencia de los empleados.\n"
-"    Controla la asistencia de los empleados mediante las acciones\n"
-"    (Registrar entrada/Registrar salida) realizadas por ellos.\n"
-"       "
-
-#. module: hr_attendance
-#: constraint:hr.attendance:0
-msgid "Error: Sign in (resp. Sign out) must follow Sign out (resp. Sign in)"
-msgstr ""
-"Error: Registro de entrada (resp. Registro de salida) debe seguir al "
-"Registro de salida (resp. Registro de entrada)"
-
-#. module: hr_attendance
-#: selection:hr.attendance.month,month:0
-msgid "July"
-msgstr "Julio"
-
-#. module: hr_attendance
-#: model:ir.actions.act_window,name:hr_attendance.action_hr_attendance_error
-#: model:ir.actions.report.xml,name:hr_attendance.attendance_error_report
-msgid "Attendance Error Report"
-msgstr "Informe errores de asistencia"
-
-#. module: hr_attendance
-#: field:hr.attendance.error,init_date:0
-#: field:hr.attendance.week,init_date:0
-msgid "Starting Date"
-msgstr "Fecha inicial"
-
-#. module: hr_attendance
-#: report:report.hr.timesheet.attendance.error:0
-msgid "Min Delay"
-msgstr "Mín. retraso"
-
-#. module: hr_attendance
-<<<<<<< HEAD
-#: selection:hr.attendance,action:0
-#: view:hr.employee:0
-msgid "Sign In"
-msgstr "Registrar entrada"
-
-#. module: hr_attendance
-#: report:report.hr.timesheet.attendance.error:0
-msgid "Operation"
-msgstr "Operación"
-=======
-#: field:hr.action.reason,write_uid:0 field:hr.attendance,write_uid:0
-#: field:hr.attendance.error,write_uid:0
-msgid "Last Updated by"
-msgstr "Última actualización realizada por"
-
-#. module: hr_attendance
-#: field:hr.action.reason,write_date:0 field:hr.attendance,write_date:0
-#: field:hr.attendance.error,write_date:0
-msgid "Last Updated on"
-msgstr "Ultima actualizacion en"
->>>>>>> 0af32f3f
-
-#. module: hr_attendance
-#: code:addons/hr_attendance/wizard/hr_attendance_error.py:49
-#, python-format
-msgid "No Data Available"
-msgstr "No hay datos disponibles"
-
-#. module: hr_attendance
-#: selection:hr.attendance.month,month:0
-msgid "September"
-msgstr "Septiembre"
-
-#. module: hr_attendance
-#: selection:hr.attendance.month,month:0
-msgid "December"
-msgstr "Diciembre"
-
-#. module: hr_attendance
-#: field:hr.attendance.month,month:0
-msgid "Month"
-msgstr "Mes"
-
-#. module: hr_attendance
-#: report:report.hr.timesheet.attendance.error:0
-msgid ""
-"(*) A negative delay means that the employee worked more than encoded."
-msgstr ""
-"(*) Un retraso negativo significa que el empleado trabajó más horas de las "
-"codificadas."
-
-#. module: hr_attendance
-#: help:hr.attendance,action_desc:0
-msgid ""
-"Specifies the reason for Signing In/Signing Out in case of extra hours."
-msgstr "Especifique la razón de entrada y salida en el caso de horas extras."
-
-#. module: hr_attendance
-#: model:ir.model,name:hr_attendance.model_hr_attendance_month
-msgid "Print Monthly Attendance Report"
-msgstr "Imprimir informe mensual de asistencias"
-
-#. module: hr_attendance
-#: model:ir.model,name:hr_attendance.model_hr_sign_in_out
-msgid "Sign In Sign Out"
-msgstr "Entrada Salida"
-
-#. module: hr_attendance
-#: code:addons/hr_attendance/wizard/hr_attendance_sign_in_out.py:103
-#: code:addons/hr_attendance/wizard/hr_attendance_sign_in_out.py:125
-#: code:addons/hr_attendance/wizard/hr_attendance_sign_in_out.py:141
-#: view:hr.sign.in.out:0
-#: model:ir.actions.act_window,name:hr_attendance.action_hr_attendance_sigh_in_out
-#: model:ir.ui.menu,name:hr_attendance.menu_hr_attendance_sigh_in_out
-#, python-format
-msgid "Sign in / Sign out"
-msgstr "Registrar entrada/salida"
-
-#. module: hr_attendance
-#: view:hr.sign.in.out.ask:0
-msgid "hr.sign.out.ask"
-msgstr "hr.sign.out.ask"
-
-#. module: hr_attendance
-#: selection:hr.attendance.month,month:0
-msgid "August"
-msgstr "Agosto"
-
-#. module: hr_attendance
-#: code:addons/hr_attendance/wizard/hr_attendance_sign_in_out.py:174
-#, python-format
-msgid "A sign-out must be right after a sign-in !"
-msgstr "¡Un registro de salida debe estar después de un registro de entrada!"
-
-#. module: hr_attendance
-#: selection:hr.attendance.month,month:0
-msgid "June"
-msgstr "Junio"
-
-#. module: hr_attendance
-#: model:ir.model,name:hr_attendance.model_hr_attendance_error
-msgid "Print Error Attendance Report"
-msgstr "Error en la impresión del informe de asistencia"
-
-#. module: hr_attendance
-#: model:ir.module.module,shortdesc:hr_attendance.module_meta_information
-msgid "Attendances Of Employees"
-msgstr "Asistencia de empleados"
-
-#. module: hr_attendance
-#: field:hr.attendance,name:0
-msgid "Date"
-msgstr "Fecha"
-
-#. module: hr_attendance
-#: selection:hr.attendance.month,month:0
-msgid "November"
-msgstr "Noviembre"
-
-#. module: hr_attendance
-#: constraint:hr.employee:0
-msgid "Error ! You cannot create recursive Hierarchy of Employees."
-msgstr "¡Error! No puede crear una jerarquía recursiva de empleados."
-
-#. module: hr_attendance
-#: selection:hr.attendance.month,month:0
-msgid "October"
-msgstr "Octubre"
-
-#. module: hr_attendance
-#: view:hr.attendance:0
-msgid "My Attendances"
-msgstr "Mis presencias"
-
-#. module: hr_attendance
-#: selection:hr.attendance.month,month:0
-msgid "January"
-msgstr "Enero"
-
-#. module: hr_attendance
-#: selection:hr.action.reason,action_type:0
-#: view:hr.sign.in.out:0
-#: view:hr.sign.in.out.ask:0
-msgid "Sign in"
-msgstr "Registrar entrada"
-
-#. module: hr_attendance
-#: view:hr.attendance.error:0
-msgid "Analysis Information"
-msgstr "Información para el análisis"
-
-#. module: hr_attendance
-#: view:hr.sign.in.out:0
-msgid "Sign-out Entry Must Follow Sign-in."
-msgstr "El registro de entrada debe seguir al registro de salida."
-
-#. module: hr_attendance
-#: report:report.hr.timesheet.attendance.error:0
-msgid "Attendance Errors"
-msgstr "Errores de asistencia"
-
-#. module: hr_attendance
-#: field:hr.attendance,action:0
-#: selection:hr.attendance,action:0
-msgid "Action"
-msgstr "Acción"
-
-#. module: hr_attendance
-#: view:hr.sign.in.out:0
-msgid ""
-"If you need your staff to sign in when they arrive at work and sign out "
-"again at the end of the day, OpenERP allows you to manage this with this "
-"tool. If each employee has been linked to a system user, then they can "
-"encode their time with this action button."
-msgstr ""
-"Si necesita que su personal fiche al inicio y al final de la jornada "
-"laboral, esta herramienta de OpenERP le permite efectuar esta gestión. Si "
-"cada empleado se ha vinculado a un usuario del sistema, se puede controlar "
-"su jornada con este botón de acción."
-
-#. module: hr_attendance
-#: field:hr.sign.in.out,emp_id:0
-msgid "Employee ID"
-msgstr "ID empleado"
-
-#. module: hr_attendance
-#: model:ir.model,name:hr_attendance.model_hr_attendance_week
-msgid "Print Week Attendance Report"
-msgstr "Imprimir informe de presencia semanal"
-
-#. module: hr_attendance
-#: field:hr.sign.in.out.ask,emp_id:0
-msgid "Empoyee ID"
-msgstr "ID empleado"
-
-#. module: hr_attendance
-#: view:hr.attendance.error:0
-#: view:hr.attendance.month:0
-#: view:hr.sign.in.out:0
-#: view:hr.sign.in.out.ask:0
-msgid "Cancel"
-msgstr "Cancelar"
-
-#. module: hr_attendance
-#: help:hr.action.reason,name:0
-msgid "Specifies the reason for Signing In/Signing Out."
-msgstr "Indique el motivo de la entrada/salida."
-
-#. module: hr_attendance
-#: report:report.hr.timesheet.attendance.error:0
-msgid ""
-"(*) A positive delay means that the employee worked less than recorded."
-msgstr ""
-"(*) Un valor positivo significa que el empleado ha trabajado menos que lo "
-"programado."
-
-#. module: hr_attendance
-#: view:hr.attendance.month:0
-msgid "Print Attendance Report Monthly"
-msgstr "Imprimir informe de asistencia mensualmente"
-
-#. module: hr_attendance
-#: selection:hr.action.reason,action_type:0
-#: view:hr.sign.in.out:0
-#: view:hr.sign.in.out.ask:0
-msgid "Sign out"
-msgstr "Registrar salida"
-
-#. module: hr_attendance
-#: report:report.hr.timesheet.attendance.error:0
-msgid "Delay"
-msgstr "Retraso"
-
-#. module: hr_attendance
-#: view:hr.attendance:0
-#: model:ir.model,name:hr_attendance.model_hr_employee
-msgid "Employee"
-msgstr "Empleado"
-
-#. module: hr_attendance
-#: code:addons/hr_attendance/hr_attendance.py:136
-#, python-format
-msgid ""
-"You tried to %s with a date anterior to another event !\n"
-"Try to contact the administrator to correct attendances."
-msgstr ""
-"Ha intentado %s con una fecha anterior a otro evento!\n"
-"Trata de ponerte en contacto con el administrador para corregir las "
-"asistencias."
-
-#. module: hr_attendance
-#: view:hr.sign.in.out.ask:0
-#: field:hr.sign.in.out.ask,last_time:0
-msgid "Your last sign out"
-msgstr "Su último registro salida"
-
-#. module: hr_attendance
-#: report:report.hr.timesheet.attendance.error:0
-msgid "Date Recorded"
-msgstr "Fecha registrada"
+#: view:hr.action.reason:hr_attendance.view_attendance_reason
+msgid "Attendance reasons"
+msgstr "Causas de asistencia/ausencia"
 
 #. module: hr_attendance
 #: model:ir.actions.act_window,name:hr_attendance.open_view_attendance
@@ -543,184 +108,281 @@
 msgstr "Servicios"
 
 #. module: hr_attendance
-#: selection:hr.attendance.month,month:0
-msgid "May"
-msgstr "Mayo"
-
-#. module: hr_attendance
-#: view:hr.sign.in.out.ask:0
-msgid "Your last sign in"
-msgstr "Su último registro entrada"
-
-#. module: hr_attendance
+#: view:hr.attendance.error:hr_attendance.view_hr_attendance_error
+msgid "Bellow this delay, the error is considered to be voluntary"
+msgstr "Aunque indique esta demora, se considera que el error es voluntario"
+
+#. module: hr_attendance
+#: view:hr.attendance.error:hr_attendance.view_hr_attendance_error
+msgid "Cancel"
+msgstr "Cancelar"
+
+#. module: hr_attendance
+#. openerp-web
+#: code:addons/hr_attendance/static/src/js/attendance.js:35
+#, python-format
+msgid "Click to Sign In at %s."
+msgstr ""
+
+#. module: hr_attendance
+#: field:hr.action.reason,create_uid:0 field:hr.attendance,create_uid:0
+#: field:hr.attendance.error,create_uid:0
+msgid "Created by"
+msgstr "Creado por"
+
+#. module: hr_attendance
+#: field:hr.action.reason,create_date:0 field:hr.attendance,create_date:0
+#: field:hr.attendance.error,create_date:0
+msgid "Created on"
+msgstr "Creado en"
+
+#. module: hr_attendance
+#: view:hr.attendance:hr_attendance.view_hr_attendance_filter
+msgid "Current Month"
+msgstr ""
+
+#. module: hr_attendance
+#: field:hr.attendance,name:0
+msgid "Date"
+msgstr "Fecha"
+
+#. module: hr_attendance
+#: view:website:hr_attendance.report_attendanceerrors
+msgid "Date Recorded"
+msgstr "Fecha registrada"
+
+#. module: hr_attendance
+#: view:website:hr_attendance.report_attendanceerrors
+msgid "Date Signed"
+msgstr "Fecha registro"
+
+#. module: hr_attendance
+#: view:hr.action.reason:hr_attendance.edit_attendance_reason
+msgid "Define attendance reason"
+msgstr "Defina motivo ausencia"
+
+#. module: hr_attendance
+#: view:website:hr_attendance.report_attendanceerrors
+msgid "Delay"
+msgstr "Retraso"
+
+#. module: hr_attendance
+#: view:hr.attendance:hr_attendance.view_hr_attendance_filter
+#: field:hr.attendance,employee_id:0
+#: model:ir.model,name:hr_attendance.model_hr_employee
+msgid "Employee"
+msgstr "Empleado"
+
+#. module: hr_attendance
+#: view:hr.attendance:hr_attendance.view_attendance_form
+#: view:hr.attendance:hr_attendance.view_attendance_tree
+#: view:hr.attendance:hr_attendance.view_attendance_who
+msgid "Employee attendances"
+msgstr "Asistencia empleado"
+
+#. module: hr_attendance
+#: field:hr.attendance.error,end_date:0
+msgid "Ending Date"
+msgstr "Fecha final"
+
+#. module: hr_attendance
+#: constraint:hr.attendance:0
+msgid "Error ! Sign in (resp. Sign out) must follow Sign out (resp. Sign in)"
+msgstr ""
+
+#. module: hr_attendance
+#: view:hr.attendance:hr_attendance.view_hr_attendance_filter
+msgid "Group By"
+msgstr "Agrupar por"
+
+#. module: hr_attendance
+#: view:hr.attendance:hr_attendance.view_hr_attendance_filter
+msgid "Hr Attendance Search"
+msgstr "Buscar presencias RH"
+
+#. module: hr_attendance
+#: field:hr.action.reason,id:0 field:hr.attendance,id:0
+#: field:hr.attendance.error,id:0
+#: field:report.hr_attendance.report_attendanceerrors,id:0
+msgid "ID"
+msgstr "ID"
+
+#. module: hr_attendance
+#: field:hr.employee,last_sign:0
+msgid "Last Sign"
+msgstr ""
+
+#. module: hr_attendance
+#: field:hr.action.reason,write_uid:0 field:hr.attendance,write_uid:0
+#: field:hr.attendance.error,write_uid:0
+msgid "Last Updated by"
+msgstr "Última actualización realizada por"
+
+#. module: hr_attendance
+#: field:hr.action.reason,write_date:0 field:hr.attendance,write_date:0
+#: field:hr.attendance.error,write_date:0
+msgid "Last Updated on"
+msgstr "Ultima actualizacion en"
+
+#. module: hr_attendance
+#. openerp-web
+#: code:addons/hr_attendance/static/src/js/attendance.js:33
+#, python-format
+msgid "Last sign in: %s,<br />%s.<br />Click to sign out."
+msgstr ""
+
+#. module: hr_attendance
+#: field:hr.attendance.error,max_delay:0
+msgid "Max. Delay (Min)"
+msgstr "Máx. retraso (minutos)"
+
+#. module: hr_attendance
+#: view:website:hr_attendance.report_attendanceerrors
+msgid "Min Delay"
+msgstr "Mín. retraso"
+
+#. module: hr_attendance
+#: view:hr.attendance:hr_attendance.view_hr_attendance_filter
+msgid "Month"
+msgstr "Mes"
+
+#. module: hr_attendance
+#: view:hr.attendance:hr_attendance.view_hr_attendance_filter
+msgid "My Attendance"
+msgstr ""
+
+#. module: hr_attendance
+#: code:addons/hr_attendance/wizard/hr_attendance_error.py:50
+#, python-format
+msgid "No Data Available!"
+msgstr ""
+
+#. module: hr_attendance
+#: code:addons/hr_attendance/wizard/hr_attendance_error.py:50
+#, python-format
+msgid "No records are found for your selection!"
+msgstr ""
+
+#. module: hr_attendance
+#: view:website:hr_attendance.report_attendanceerrors
+msgid "Operation"
+msgstr "Operación"
+
+#. module: hr_attendance
+#: selection:hr.employee,state:0
+msgid "Present"
+msgstr "Actual"
+
+#. module: hr_attendance
+#: view:hr.attendance.error:hr_attendance.view_hr_attendance_error
+msgid "Print"
+msgstr "Imprimir"
+
+#. module: hr_attendance
+#: view:hr.attendance.error:hr_attendance.view_hr_attendance_error
+msgid "Print Attendance Report Error"
+msgstr "Imprimir informe errores presencias"
+
+#. module: hr_attendance
+#: model:ir.model,name:hr_attendance.model_hr_attendance_error
+msgid "Print Error Attendance Report"
+msgstr "Error en la impresión del informe de asistencia"
+
+#. module: hr_attendance
+#: field:hr.action.reason,name:0
+msgid "Reason"
+msgstr "Motivo"
+
+#. module: hr_attendance
+#: code:addons/hr_attendance/hr_attendance.py:175
 #: selection:hr.attendance,action:0
-#: view:hr.employee:0
+#: view:hr.employee:hr_attendance.hr_attendance_employee
+#, python-format
+msgid "Sign In"
+msgstr "Registrar entrada"
+
+#. module: hr_attendance
+#: code:addons/hr_attendance/hr_attendance.py:175
+#: selection:hr.attendance,action:0
+#: view:hr.employee:hr_attendance.hr_attendance_employee
+#, python-format
 msgid "Sign Out"
 msgstr "Registrar salida"
 
 #. module: hr_attendance
-#: model:ir.actions.act_window,help:hr_attendance.action_hr_attendance_sigh_in_out
-msgid ""
-"Sign in / Sign out. In some companies, staff have to sign in when they "
-"arrive at work and sign out again at the end of the day. If each employee "
-"has been linked to a system user, then they can encode their time with this "
-"action button."
-msgstr ""
-"Entrada/Salida. En algunas empresas, el personal tiene que fichar cuando "
-"llegan al trabajo y al finalizar la jornada. Si cada empleado se ha "
-"vinculado a un usuario del sistema, se puede controlar su jornada con este "
-"botón de acción."
-
-#. module: hr_attendance
-#: field:hr.attendance,employee_id:0
-msgid "Employee's Name"
-msgstr "Nombre del empleado"
-
-#. module: hr_attendance
-#: selection:hr.employee,state:0
-msgid "Absent"
-msgstr "Ausente"
-
-#. module: hr_attendance
-#: selection:hr.attendance.month,month:0
-msgid "February"
-msgstr "Febrero"
-
-#. module: hr_attendance
-#: field:hr.action.reason,action_type:0
-msgid "Action's type"
-msgstr "Tipo de acción"
-
-#. module: hr_attendance
-#: view:hr.attendance:0
-msgid "Employee attendances"
-msgstr "Asistencia empleado"
-
-#. module: hr_attendance
-#: field:hr.sign.in.out,state:0
-msgid "Current state"
-msgstr "Estado actual"
-
-#. module: hr_attendance
-#: selection:hr.attendance.month,month:0
-msgid "April"
-msgstr "Abril"
-
-#. module: hr_attendance
-#: view:hr.attendance.error:0
-msgid "Bellow this delay, the error is considered to be voluntary"
-msgstr "Aunque indique esta demora, se considera que el error es voluntario"
-
-#. module: hr_attendance
-#: code:addons/hr_attendance/wizard/hr_attendance_error.py:49
-#, python-format
-msgid "No records found for your selection!"
-msgstr "¡No se han encontrado registros en su selección!"
-
-#. module: hr_attendance
-#: view:hr.sign.in.out.ask:0
-msgid ""
-"You did not sign in the last time. Please enter the date and time you signed "
-"in."
-msgstr ""
-"No ha registrado la entrada la última vez. Por favor, introduzca la fecha y "
-"hora de la entrada."
-
-#. module: hr_attendance
-#: field:hr.attendance.month,year:0
-msgid "Year"
-msgstr "Año"
-
-#. module: hr_attendance
-#: view:hr.sign.in.out.ask:0
-msgid "hr.sign.in.out.ask"
-msgstr "hr.sign.in.out.ask"
-
-#, python-format
-#~ msgid ""
-#~ "You tried to sign with a date anterior to another event !\n"
-#~ "Try to contact the administrator to correct attendances."
-#~ msgstr ""
-#~ "﻿¡Ha intentado registrar con una fecha anterior a otro acontecimiento!\n"
-#~ "Póngase en contacto con el administrador para corregir las asistencias."
-
-#, python-format
-#~ msgid ""
-#~ "You tried to sign out with a date anterior to another event !\n"
-#~ "Try to contact the administrator to correct attendances."
-#~ msgstr ""
-#~ "﻿¡Ha intentado registrar una salida con una fecha anterior a otro "
-#~ "acontecimiento!\n"
-#~ "Póngase en contacto con el administrador para corregir las asistencias."
-
-#, python-format
-#~ msgid ""
-#~ "You tried to sign in with a date anterior to another event !\n"
-#~ "Try to contact the administrator to correct attendances."
-#~ msgstr ""
-#~ "﻿¡Ha intentado registrar una entrada con una fecha anterior a otro "
-#~ "acontecimiento!\n"
-#~ "Póngase en contacto con el administrador para corregir las asistencias."
-
-#~ msgid ""
-#~ "The Object name must start with x_ and not contain any special character !"
-#~ msgstr ""
-#~ "¡El nombre del objeto debe empezar con x_ y no contener ningún carácter "
-#~ "especial!"
-
-#~ msgid "Invalid XML for View Architecture!"
-#~ msgstr "¡XML inválido para la definición de la vista!"
-
-#~ msgid "You are now ready to sign in or out of the attendance follow up"
-#~ msgstr ""
-#~ "Está listo para registrar las entradas y salidas en el control de asistencia"
-
-#~ msgid "Employee's name"
-#~ msgstr "Nombre empleado"
-
-#~ msgid "Print Attendance Error Report"
-#~ msgstr "Imprimir informe errores de asistencia"
-
-#~ msgid "Action reason"
-#~ msgstr "Motivo acción"
-
-#~ msgid ""
-#~ "You did not signed out the last time. Please enter the date and time you "
-#~ "signed out."
-#~ msgstr ""
-#~ "No registró la salida la última vez. Por favor, introduzca la fecha y hora "
-#~ "que salió."
-
-#~ msgid ""
-#~ "You did not signed in the last time. Please enter the date and time you "
-#~ "signed in."
-#~ msgstr ""
-#~ "No registró la entrada la última vez. Por favor, introduzca la fecha y hora "
-#~ "que entró."
-
-#~ msgid "This module aims to manage employee's attendances."
-#~ msgstr "Este módulo sirve para gestionar la asistencia de los empleados"
-
-#~ msgid "Select a time span"
-#~ msgstr "Seleccione un intervalo de tiempo"
-
-#~ msgid "Print Timesheet by month"
-#~ msgstr "Imprimir hoja de asistencia por mes"
-
-#~ msgid "Print Timesheet"
-#~ msgstr "Imprimir hoja de asistencia"
-
-#~ msgid "Print Timesheet by week"
-#~ msgstr "Imprimir hoja de asistencia por semana"
-
-#~ msgid "Select a starting and a end date"
-#~ msgstr "Seleccione una fecha inicial y final"
-
-#~ msgid "Print Attendance Report"
-#~ msgstr "Imprimir informe de asistencia"
-
-#~ msgid "Select a month"
-#~ msgstr "Seleccione un mes"
-
-#~ msgid "Invalid model name in the action definition."
-#~ msgstr "Nombre de modelo no válido en la definición de acción."+#: selection:hr.action.reason,action_type:0
+msgid "Sign in"
+msgstr "Registrar entrada"
+
+#. module: hr_attendance
+#: selection:hr.action.reason,action_type:0
+msgid "Sign out"
+msgstr "Registrar salida"
+
+#. module: hr_attendance
+#: help:hr.attendance,action_desc:0
+msgid ""
+"Specifies the reason for Signing In/Signing Out in case of extra hours."
+msgstr "Especifique la razón de entrada y salida en el caso de horas extras."
+
+#. module: hr_attendance
+#: help:hr.action.reason,name:0
+msgid "Specifies the reason for Signing In/Signing Out."
+msgstr "Indique el motivo de la entrada/salida."
+
+#. module: hr_attendance
+#: field:hr.attendance.error,init_date:0
+msgid "Starting Date"
+msgstr "Fecha inicial"
+
+#. module: hr_attendance
+#: model:ir.actions.act_window,help:hr_attendance.open_view_attendance
+msgid ""
+"The Time Tracking functionality aims to manage employee attendances from "
+"Sign in/Sign out actions. You can also link this feature to an attendance "
+"device using Odoo's web service features."
+msgstr ""
+
+#. module: hr_attendance
+#: model:ir.ui.menu,name:hr_attendance.menu_hr_time_tracking
+msgid "Time Tracking"
+msgstr "Seguimiento de tiempo"
+
+#. module: hr_attendance
+#: view:hr.attendance:hr_attendance.view_hr_attendance_filter
+msgid "Today"
+msgstr "Hoy"
+
+#. module: hr_attendance
+#: view:website:hr_attendance.report_attendanceerrors
+msgid "Total period"
+msgstr ""
+
+#. module: hr_attendance
+#: field:hr.config.settings,group_hr_attendance:0
+msgid "Track attendances for all employees"
+msgstr ""
+
+#. module: hr_attendance
+#: code:addons/hr_attendance/hr_attendance.py:182
+#, python-format
+msgid "Warning"
+msgstr "Aviso"
+
+#. module: hr_attendance
+#: field:hr.attendance,worked_hours:0
+msgid "Worked Hours"
+msgstr ""
+
+#. module: hr_attendance
+#: code:addons/hr_attendance/hr_attendance.py:182
+#, python-format
+msgid ""
+"You tried to %s with a date anterior to another event !\n"
+"Try to contact the HR Manager to correct attendances."
+msgstr ""
+
+#. module: hr_attendance
+#: view:hr.attendance.error:hr_attendance.view_hr_attendance_error
+msgid "or"
+msgstr ""