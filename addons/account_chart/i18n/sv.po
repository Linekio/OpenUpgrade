--- conflicted
+++ resolved
@@ -7,35 +7,26 @@
 "Project-Id-Version: OpenERP Server 5.0.14\n"
 "Report-Msgid-Bugs-To: support@openerp.com\n"
 "POT-Creation-Date: 2010-11-18 16:11+0000\n"
-<<<<<<< HEAD
-"PO-Revision-Date: 2010-11-22 20:34+0000\n"
-"Last-Translator: Olivier Dony (OpenERP) <Unknown>\n"
-=======
 "PO-Revision-Date: 2010-11-24 09:15+0000\n"
 "Last-Translator: OpenERP Administrators <Unknown>\n"
->>>>>>> cc7031ec
 "Language-Team: \n"
 "MIME-Version: 1.0\n"
 "Content-Type: text/plain; charset=UTF-8\n"
 "Content-Transfer-Encoding: 8bit\n"
-<<<<<<< HEAD
-"X-Launchpad-Export-Date: 2010-11-23 05:04+0000\n"
-=======
 "X-Launchpad-Export-Date: 2010-11-25 04:56+0000\n"
->>>>>>> cc7031ec
 "X-Generator: Launchpad (build Unknown)\n"
 
 #. module: account_chart
 #: sql_constraint:ir.module.module:0
 msgid "The certificate ID of the module must be unique !"
-msgstr ""
+msgstr "Certifikat ID för modulen måste vara unik!"
 
 #. module: account_chart
 #: sql_constraint:ir.module.module:0
 msgid "The name of the module must be unique !"
-msgstr ""
+msgstr "Namnet på modulen måste vara unikt!"
 
 #. module: account_chart
 #: model:ir.module.module,description:account_chart.module_meta_information
 msgid "Remove minimal account chart"
-msgstr "Ta bort minimal konto diagram"+msgstr "Ta bort minimal kontoplan"