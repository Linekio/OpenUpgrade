odoo.define('mass_mailing.editor', function (require) {
"use strict";

require('web.dom_ready');
var ajax = require('web.ajax');
var core = require('web.core');
var rte = require('web_editor.rte');
var options = require('web_editor.snippets.options');
var snippets_editor = require('web_editor.snippet.editor');

var $editable_area = $('#editable_area');
var odoo_top = window.top.odoo;

// Snippet option for resizing  image and column width inline like excel
options.registry["width-x"] = options.Class.extend({
    start: function () {
        this.container_width = this.$target.parent().closest("td, table, div").width();

        var self = this;
        var offset, sib_offset, target_width, sib_width;
        var $body = $(document.body);
        this.is_image = false;
        this._super.apply(this, arguments);

        this.$overlay.find(".oe_handle.e, .oe_handle.w").removeClass("readonly");
        if (this.$target.is("img")) {
            this.$overlay.find(".oe_handle.w").addClass("readonly");
            this.$overlay.find(".oe_snippet_move, .oe_snippet_clone").addClass("hidden");
            this.is_image=true;
        }

        this.$overlay.find(".oe_handle").on('mousedown', function (event) {
            event.preventDefault();
            var $handle = $(this);
            var compass = false;

            _.each(['n', 's', 'e', 'w' ], function (handler) {
                if ($handle.hasClass(handler)) { compass = handler; }
            });
            if (self.is_image) { compass = "image"; }

            $body.on("mousemove.mass_mailing_width_x", function (event) {
                event.preventDefault();
                offset = self.$target.offset().left;
                target_width = self.get_max_width(self.$target);
                if (compass === 'e' && self.$target.next().offset()) {
                    sib_width = self.get_max_width(self.$target.next());
                    sib_offset = self.$target.next().offset().left;
                    self.change_width(event, self.$target, target_width, offset, true);
                    self.change_width(event, self.$target.next(), sib_width, sib_offset, false);
                }
                if (compass === 'w' && self.$target.prev().offset()) {
                    sib_width = self.get_max_width(self.$target.prev());
                    sib_offset = self.$target.prev().offset().left;
                    self.change_width(event, self.$target, target_width, offset, false);
                    self.change_width(event, self.$target.prev(), sib_width, sib_offset, true);
                }
                if (compass === 'image') {
                    self.change_width(event, self.$target, target_width, offset, true);
                }
            });

            $body.one("mouseup", function(){
                $body.off('.mass_mailing_width_x');
            });
        });
    },
    change_width: function (event, target, target_width, offset, grow) {
        target.css("width", grow ? (event.pageX - offset) : (offset + target_width - event.pageX));
        this.trigger_up('cover_update');
    },
    get_int_width: function (el) {
        return parseInt($(el).css("width"), 10);
    },
    get_max_width: function ($el) {
        return this.container_width - _.reduce(_.map($el.siblings(), this.get_int_width), function (memo, w) { return memo + w; });
    },
    onFocus: function () {
        this._super.apply(this, arguments);

        if (this.$target.is("td, th")) {
            this.$overlay.find(".oe_handle.e, .oe_handle.w").toggleClass("readonly", this.$target.siblings().length === 0);
        }
    },
});

options.registry.table_item = options.Class.extend({
<<<<<<< HEAD
    onClone: function () {
=======
    on_clone: function ($clone, options) {
>>>>>>> 77927559
        this._super.apply(this, arguments);

        // If we cloned a td or th element...
        if (options.isCurrent && this.$target.is("td, th")) {
            // ... and that the td or th element was alone on its row ...
            if (this.$target.siblings().length === 1) {
                var $tr = this.$target.parent();
                $tr.clone().empty().insertAfter($tr).append(this.$target); // ... move the clone in a new row instead
                return;
            }

            // ... if not, if the clone neighbor is an empty cell, remove this empty cell (like if the clone content had been put in that cell)
            var $next = this.$target.next();
            if ($next.length && $next.text().trim() === "") {
                $next.remove();
                return;
            }

            // ... if not, insert an empty col in each other row, at the index of the clone
            var width = this.$target.width();
            var $trs = this.$target.closest("table").children("thead, tbody, tfoot").addBack().children("tr").not(this.$target.parent());
            _.each($trs.children(":nth-child(" + this.$target.index() + ")"), function (col) {
                $(col).after($("<td/>", {style: "width: " + width + "px;"}));
            });
        }
    },
    onRemove: function () {
        this._super.apply(this, arguments);

        // If we are removing a td or th element which was not alone on its row ...
        if (this.$target.is("td, th") && this.$target.siblings().length > 0) {
            var $trs = this.$target.closest("table").children("thead, tbody, tfoot").addBack().children("tr").not(this.$target.parent());
            if ($trs.length) { // ... if there are other rows in the table ...
                var $last_tds = $trs.children(":last-child");
                if (_.reduce($last_tds, function (memo, td) { return memo + (td.innerHTML || ""); }, "").trim() === "") {
                    $last_tds.remove(); // ... remove the potential full empty column in the table
                } else {
                    this.$target.parent().append("<td/>"); // ... else, if there is no full empty column, append an empty col in the current row
                }
            }
        }
    },
});

var fn_popover_update = $.summernote.eventHandler.modules.popover.update;
$.summernote.eventHandler.modules.popover.update = function ($popover, oStyle, isAirMode) {
    fn_popover_update.call(this, $popover, oStyle, isAirMode);
    $("span.o_table_handler, div.note-table").remove();
};

ajax.loadXML("/mass_mailing/static/src/xml/mass_mailing.xml", core.qweb);

snippets_editor.Class.include({
    _computeSnippetTemplates: function (html) {
        var self = this;
        var ret = this._super.apply(this, arguments);

        var $themes = this.$("#email_designer_themes").children();
        if ($themes.length === 0) return ret;

        /**
         * Initialize theme parameters.
         */
        var all_classes = "";
        var themes_params = _.map($themes, function (theme) {
            var $theme = $(theme);
            var name = $theme.data("name");
            var classname = "o_" + name + "_theme";
            all_classes += " " + classname;
            var images_info = _.defaults($theme.data("imagesInfo") || {}, {all: {}});
            _.each(images_info, function (info) {
                info = _.defaults(info, images_info.all, {module: "mass_mailing", format: "jpg"});
            });
            return {
                name: name,
                className: classname || "",
                img: $theme.data("img") || "",
                template: $theme.html().trim(),
                nowrap: !!$theme.data('nowrap'),
                get_image_info: function (filename) {
                    if (images_info[filename]) {
                        return images_info[filename];
                    }
                    return images_info.all;
                }
            };
        });
        $themes.parent().remove();

        var $body = $(document.body);
        var $snippets = this.$(".oe_snippet");
        var $snippets_menu = this.$el.find("#snippets_menu");

        /**
         * Create theme selection screen and check if it must be forced opened.
         * Reforce it opened if the last snippet is removed.
         */
        var $dropdown = $(core.qweb.render("mass_mailing.theme_selector", {
            themes: themes_params
        }));
        var first_choice;
        check_if_must_force_theme_choice();

        /**
         * Add proposition to install enterprise themes if not installed.
         */
        var $mail_themes_upgrade = $dropdown.find(".o_mass_mailing_themes_upgrade");
        $mail_themes_upgrade.on("click", "> a", function (e) {
            e.stopImmediatePropagation();
            e.preventDefault();
            odoo_top[window.callback+"_do_action"]("mass_mailing.action_mass_mailing_configuration");
        });

        /**
         * Switch theme when a theme button is hovered. Confirm change if the theme button
         * is pressed.
         */
        var selected_theme = false;
        $dropdown.on("mouseenter", "li > a", function (e) {
            if (first_choice) return;
            e.preventDefault();
            var theme_params = themes_params[$(e.currentTarget).parent().index()];
            switch_theme(theme_params);
        });
        $dropdown.on("click", "li > a", function (e) {
            e.preventDefault();
            var theme_params = themes_params[$(e.currentTarget).parent().index()];
            if (first_choice) {
                switch_theme(theme_params);
                $body.removeClass("o_force_mail_theme_choice");
                first_choice = false;

                if ($mail_themes_upgrade.length) {
                    $dropdown.remove();
                    $snippets_menu.empty();
                }
            }

            switch_images(theme_params, $snippets);

            selected_theme = theme_params;

            // Notify form view
            odoo_top[window.callback+"_downup"]($editable_area.addClass("o_dirty").html());
        });

        /**
         * If the user opens the theme selection screen, indicates which one is active and
         * saves the information...
         * ... then when the user closes check if the user confirmed its choice and restore
         * previous state if this is not the case.
         */
        $dropdown.on("shown.bs.dropdown", function () {
            check_selected_theme();
            $dropdown.find("li").removeClass("selected").filter(function () {
                return ($(this).has(".o_thumb[style=\""+ "background-image: url(" + (selected_theme && selected_theme.img) + "_small.png)"+ "\"]").length > 0);
            }).addClass("selected");
        });
        $dropdown.on("hidden.bs.dropdown", function () {
            switch_theme(selected_theme);
        });

        /**
         * On page load, check the selected theme and force switching to it (body needs the
         * theme style for its edition toolbar).
         */
        check_selected_theme();
        $body.addClass(selected_theme.className);
        switch_images(selected_theme, $snippets);

        $dropdown.insertAfter($snippets_menu);

        return ret;

        function check_if_must_force_theme_choice() {
            first_choice = editable_area_is_empty();
            $body.toggleClass("o_force_mail_theme_choice", first_choice);
        }

        function editable_area_is_empty($layout) {
            $layout = $layout || $editable_area.find(".o_layout");
            var $mail_wrapper = $layout.children(".o_mail_wrapper");
            var $mail_wrapper_content = $mail_wrapper.find('.o_mail_wrapper_td');
            if (!$mail_wrapper_content.length) { // compatibility
                $mail_wrapper_content = $mail_wrapper;
            }
            return (
                $editable_area.html().trim() === ""
                || ($layout.length > 0 && ($layout.html().trim() === "" || $mail_wrapper_content.length > 0 && $mail_wrapper_content.html().trim() === ""))
            );
        }

        function check_selected_theme() {
            var $layout = $editable_area.find(".o_layout");
            if ($layout.length === 0) {
                selected_theme = false;
            } else {
                _.each(themes_params, function (theme_params) {
                    if ($layout.hasClass(theme_params.className)) {
                        selected_theme = theme_params;
                    }
                });
            }
        }

        function switch_images(theme_params, $container) {
            if (!theme_params) return;
            $container.find("img").each(function () {
                var $img = $(this);
                var src = $img.attr("src");

                var m = src.match(/^\/web\/image\/\w+\.s_default_image_(?:theme_[a-z]+_)?(.+)$/);
                if (!m) {
                    m = src.match(/^\/\w+\/static\/src\/img\/(?:theme_[a-z]+\/)?s_default_image_(.+)\.[a-z]+$/);
                }
                if (!m) return;

                var file = m[1];
                var img_info = theme_params.get_image_info(file);

                if (img_info.format) {
                    src = "/" + img_info.module + "/static/src/img/theme_" + theme_params.name + "/s_default_image_" + file + "." + img_info.format;
                } else {
                    src = "/web/image/" + img_info.module + ".s_default_image_theme_" + theme_params.name + "_" + file;
                }

                $img.attr("src", src);
            });
        }

        function switch_theme(theme_params) {
            if (!theme_params || switch_theme.last === theme_params) return;
            switch_theme.last = theme_params;

            $body.removeClass(all_classes).addClass(theme_params.className);

            var $old_layout = $editable_area.find(".o_layout");
            var $new_wrapper, $new_wrapper_content;

            if (theme_params.nowrap) {
                $new_wrapper = $new_wrapper_content = $("<div/>", {"class": "oe_structure"});
            }
            else {
                // This wrapper structure is the only way to have a responsive and
                // centered fixed-width content column on all mail clients
                $new_wrapper = $('<table/>', {class: 'o_mail_wrapper'});
                $new_wrapper_content = $("<td/>", {class: 'o_mail_no_resize o_mail_no_colorpicker o_mail_wrapper_td oe_structure'});
                $new_wrapper.append($('<tr/>').append(
                    $("<td/>", {class: 'o_mail_no_resize o_not_editable', contenteditable: 'false'}),
                    $new_wrapper_content,
                    $("<td/>", {class: 'o_mail_no_resize o_not_editable', contenteditable: 'false'})
                ));
            }
            var $new_layout = $("<div/>", {"class": "o_layout " + theme_params.className}).append($new_wrapper);

            var $contents;
            if (first_choice) {
                $contents = theme_params.template;
            } else if ($old_layout.length) {
                $contents = ($old_layout.hasClass("oe_structure") ? $old_layout : $old_layout.find(".oe_structure").first()).contents();
            } else {
                $contents = $editable_area.contents();
            }

            $new_wrapper_content.append($contents);
            switch_images(theme_params, $new_wrapper_content);
            $editable_area.empty().append($new_layout);
            $old_layout.remove();

            if (first_choice) {
                self._registerDefaultTexts($new_wrapper_content);
            }
            self._disableUndroppableSnippets();
        }
    },
});

var callback = window ? window["callback"] : undefined;
odoo_top[callback+"_updown"] = function (value, fields_values, field_name) {
    if (!window || window.closed) {
        delete odoo_top[callback+"_updown"];
        return;
    }

    var $editable = $("#editable_area");
    var _val = $editable.prop("innerHTML");
    var editor_enable = $('body').hasClass('editor_enable');
    value = value || "";

    if (value !==_val) {
        if (editor_enable) {
            if (value !== fields_values[field_name]) {
                rte.history.recordUndo($editable);
            }
            core.bus.trigger('deactivate_snippet');
        }

        if (value.indexOf('on_change_model_and_list') === -1) {
            $editable.html(value);

            if (editor_enable) {
                if (value !== fields_values[field_name]) {
                    $editable.trigger("content_changed");
                }
            }
        }
    }

    if (fields_values.mailing_model && editor_enable) {
        if (value.indexOf('on_change_model_and_list') !== -1) {
            odoo_top[callback+"_downup"](_val);
        }
    }
};

if ($editable_area.html().indexOf('on_change_model_and_list') !== -1) {
    $editable_area.empty();
}
// Adding compatibility for the outlook compliance of mailings.
// Commit of such compatibility : a14f89c8663c9cafecb1cc26918055e023ecbe42
options.registry.background.include({
    start: function() {
        this._super();
        var $table_target = this.$target.find('table:first');
        if ($table_target) {
            this.$target = $table_target;
        }
    }
});
});<|MERGE_RESOLUTION|>--- conflicted
+++ resolved
@@ -85,11 +85,7 @@
 });
 
 options.registry.table_item = options.Class.extend({
-<<<<<<< HEAD
-    onClone: function () {
-=======
-    on_clone: function ($clone, options) {
->>>>>>> 77927559
+    onClone: function (options) {
         this._super.apply(this, arguments);
 
         // If we cloned a td or th element...
