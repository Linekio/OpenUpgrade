<?xml version="1.0" encoding="UTF-8"?>
<openerp>
    <data>

        <record id="act_pay_voucher" model="ir.actions.act_window">
            <field name="name">Sales Payment</field>
            <field name="res_model">account.voucher.open</field>
            <field name="view_type">form</field>
            <field name="domain">[('journal_id.type', 'in', ['bank', 'cash']), ('type','=','receipt'), ('partner_id','=',partner_id)]</field>
            <field name="context">{'journal_type':'bank', 'type':'receipt', 'partner_id': partner_id}</field>
            <field name="view_id" ref="account_open_vouchers_view"/>
            <field name="target">new</field>
        </record>
        <record model="ir.ui.view" id="view_sale_receipt_form">
            <field name="name">account.voucher.sale.form</field>
            <field name="model">account.voucher</field>
            <field name="type">form</field>
            <field name="arch" type="xml">
                <form string="Sales Receipt">
                    <group col="6" colspan="4">
                        <field name="partner_id" required="1" on_change="onchange_partner_id(partner_id, journal_id)" string="Customer"/>
                        <field name="journal_id" domain="[('type','in',['sale','purchase_refund'])]" widget="selection" on_change="onchange_journal(journal_id)"/>
                        <field name="number"/>
                        <field name="name" colspan="4"/>
                        <field name="date" on_change="onchange_date(date)"/>
                        <field name="type" invisible="True"/>
                    </group>
                    <notebook colspan="4">
                        <page string="Sales Information">
<<<<<<< HEAD
                            <field name="line_cr_ids" on_change="onchange_price(line_cr_ids, tax_id, partner_id)" default_get="{'journal_id':journal_id, 'type':type, partner_id':partner_id}" colspan="4" nolabel="1" height="180">
=======
                            <field name="line_cr_ids" on_change="onchange_price(line_cr_ids, tax_id, partner_id)" default_get="{'journal_id':journal_id, 'type':type, 'partner_id':partner_id}" colspan="4" nolabel="1" height="180">
>>>>>>> e22b807a
                                <tree string="Sales Lines" editable="bottom">
                                    <field name="account_id" domain="[('user_type.report_type','=','income'),('type','!=','view')]" widget="selection"/>
                                    <field name="name"/>
                                    <field name="amount" sum="Total"/>
                                    <field name="account_analytic_id" groups="base.group_extended"/>
                                </tree>
                            </field>
                            <group col="2" colspan="3">
                                <separator string="Internal Notes" colspan="2"/>
                                <field name="narration" colspan="2" nolabel="1"/>
                            </group>
                            <group col="2" colspan="1">
                                <group col="2" colspan="1">
                                    <separator string="Payment Options" colspan="2"/>
                                    <field name="pay_now" on_change="onchange_payment(pay_now, journal_id, partner_id)" required="1"/>
                                    <field name="account_id" 
                                         attrs="{'invisible':[('pay_now','!=','pay_now')]}"
                                          domain="[('user_type.report_type','=','asset'), ('type','=','other')]"/>
                                         <!-- should select income accounts only. Or use the journal for this ? -->
                                    <field name="reference"
                                         attrs="{'invisible':[('pay_now','!=','pay_now')]}"
                                    />
                                </group>
                                <group col="4" colspan="1">
                                    <separator string="Total" colspan="4"/>
                                    <field name="tax_id" on_change="onchange_price(line_cr_ids, tax_id, partner_id)" widget="selection" domain="[('type_tax_use','in',('sale','all'))]"/><field name="tax_amount" on_change="onchange_price(line_ids, tax_id, partner_id)" nolabel="1"/><button type="object" icon="terp-stock_format-scientific" name="compute_tax" string="Compute Tax" attrs="{'invisible': [('state','!=','draft')]}"/>
                                    <label colspan="1" string=""/><field name="amount" string="Total"/>
                                </group>
                            </group>
                        </page>
                        <page string="Journal Items" groups="base.group_extended" attrs="{'invisible': [('state','!=','posted')]}">
                            <group col="6" colspan="4">
                                <field name="company_id" select="1" widget="selection" groups="base.group_multi_company"/>
                                <field name="period_id"/>
                                <field name="audit"/>
                            </group>
                            <separator string="Journal Items" colspan="4"/>
                            <field name="move_ids" colspan="4" nolabel="1" readonly="1"/>
                        </page>
                    </notebook>
                    <group col="10" colspan="4">
                        <field name="state"/>
                        <button name="cancel_voucher" string="Cancel" states="draft,proforma"  icon="gtk-cancel"/>
                        <button name="proforma_voucher" string="Post" states="draft" icon="terp-camera_test"/>
                        <button icon="terp-dolar_ok!" name="%(act_pay_voucher)d" context="{'title':'Sales Payment', 'journal_type':'bank', 'type':'receipt', 'partner_id': partner_id}" type="action" string="Pay" attrs="{'invisible':[('pay_now','!=','pay_now'),('state','!=','posted')]}"/>
                        <button name="action_cancel_draft" type="object" states="cancel" string="Set to Draft" icon="terp-stock_effects-object-colorize"/>
                        <button name="%(action_view_account_voucher_unreconcile)d" string="Cancel" type="action" states="posted" icon="terp-stock_effects-object-colorize"/>
                    </group>
                </form>
            </field>
        </record>
        
        <!-- Sales Voucher -->
        <record id="action_sale_receipt" model="ir.actions.act_window">
            <field name="name">Sales Receipt</field>
            <field name="res_model">account.voucher.open</field>
            <field name="view_type">form</field>
            <field name="domain">[('journal_id.type','in',['sale','purchase_refund']), ('type','=','sale')]</field>
            <field name="context">{'journal_type':'sale', 'type':'sale'}</field>
            <field name="view_id" ref="account_open_vouchers_view"/>
            <field name="target">new</field>
        </record>
        <menuitem id="menu_action_sale_receipt" icon="STOCK_JUSTIFY_FILL"
        action="action_sale_receipt" parent="account.menu_finance_receivables" sequence="10"/>
        
        <!--  Purchase Vouchers -->
        <record model="ir.ui.view" id="view_purchase_receipt_form">
            <field name="name">account.voucher.purchase.form</field>
            <field name="model">account.voucher</field>
            <field name="type">form</field>
            <field name="arch" type="xml">
                <form string="Vendor Bills">
                    <group col="6" colspan="4">
                        <field name="partner_id" required="1" string="Vendor" on_change="onchange_partner_id(partner_id, journal_id, amount)"/>
                        <field name="journal_id" domain="[('type','in',['purchase','sale_refund'])]" widget="selection" select="1" on_change="onchange_journal(journal_id)"/>
                        <field name="reference" select="1"/>
                        <field name="name" colspan="4"/>
                        <field name="number"/>
                        <field name="account_id" domain="[('type','=','other')]"  invisible="True"/>
                        <field name="type" invisible="True"/>
                    </group>
                    <notebook colspan="4">
                        <page string="Bill Information">
                            <field name="line_dr_ids" on_change="onchange_price(line_dr_ids, False, parent.partner_id)" default_get="{'journal_id':journal_id,'partner_id':partner_id}" colspan="4" nolabel="1" height="180">
                                <tree string="Expense Lines" editable="bottom">
                                    <field name="account_id" widget="selection" domain="[('user_type.report_type','=','expense'), ('type','!=','view')]"/>
                                    <field name="name"/>
                                    <field name="amount"/>
                                    <field name="account_analytic_id" groups="base.group_extended"/>
                                </tree>
                            </field>
                            <group col="2" colspan="3">
                                <separator string="Internal Notes" colspan="2"/>
                                <field name="narration" colspan="2" nolabel="1"/>
                            </group>
                            <group col="2" colspan="1">
                                <group col="2" colspan="1">
                                    <separator string="Payment Terms" colspan="2"/>
                                    <field name="term_id" widget="selection" on_change="onchange_term_id(term_id, amount)"/>
                                    <field name="date" string="Bill Date" select="1" on_change="onchange_date(date)"/>
                                    <field name="date_due"/>
                                    <field name="amount" required="0" string="Amount Due"/>
                                </group>
                                <group col="4" colspan="1">
                                    <separator string="Total" colspan="4"/>
                                    <field name="tax_id" on_change="onchange_price(line_dr_ids, tax_id, partner_id)" widget="selection" domain="[('type_tax_use','in',('purchase','all'))]"/><field name="tax_amount" on_change="onchange_price(line_ids, tax_id, partner_id)" nolabel="1"/><button type="object" icon="terp-stock_format-scientific" name="compute_tax" string="Compute Tax" attrs="{'invisible': [('state','!=','draft')]}"/>
                                    <label colspan="1" string=""/><field name="amount" string="Total"/>
                                </group>
                            </group>
                        </page>
                        <page string="Journal Items" groups="base.group_extended" attrs="{'invisible': [('state','!=','posted')]}">
                            <group col="6" colspan="4">
                                <field name="company_id" select="1" widget="selection" groups="base.group_multi_company"/>
                                <field name="period_id"/>
                                <field name="audit"/>
                            </group>
                            <separator string="Journal Items" colspan="4"/>
                            <field name="move_ids" colspan="4" nolabel="1" readonly="1"/>
                        </page>
                    </notebook>
                    <group col="10" colspan="4">
                        <field name="state"/>
                        <button name="cancel_voucher" string="Cancel" states="draft,proforma"  icon="gtk-cancel"/>
                        <button name="proforma_voucher" string="Post" states="draft" icon="terp-camera_test"/>
                        <button name="action_cancel_draft" type="object" states="cancel" string="Set to Draft" icon="terp-stock_effects-object-colorize"/>
                        <button name="%(action_view_account_voucher_unreconcile)d" string="Cancel" type="action" states="posted" icon="terp-stock_effects-object-colorize"/>
                    </group>
                </form>
            </field>
        </record>
        <record id="action_purchase_receipt" model="ir.actions.act_window">
            <field name="name">Vendor Bills</field>
            <field name="res_model">account.voucher.open</field>
            <field name="view_type">form</field>
            <field name="domain">[('journal_id.type','in',['purchase','sale_refund']), ('type','=','purchase')]</field>
            <field name="context">{'journal_type':'purchase', 'type':'purchase'}</field>
            <field name="view_id" ref="account_open_vouchers_view"/>
            <field name="target">new</field>
        </record>
        <menuitem id="menu_action_purchase_receipt" icon="STOCK_JUSTIFY_FILL" 
        action="action_purchase_receipt" parent="account.menu_finance_payables" sequence="10"/>        
        
    </data>
</openerp><|MERGE_RESOLUTION|>--- conflicted
+++ resolved
@@ -27,11 +27,7 @@
                     </group>
                     <notebook colspan="4">
                         <page string="Sales Information">
-<<<<<<< HEAD
-                            <field name="line_cr_ids" on_change="onchange_price(line_cr_ids, tax_id, partner_id)" default_get="{'journal_id':journal_id, 'type':type, partner_id':partner_id}" colspan="4" nolabel="1" height="180">
-=======
                             <field name="line_cr_ids" on_change="onchange_price(line_cr_ids, tax_id, partner_id)" default_get="{'journal_id':journal_id, 'type':type, 'partner_id':partner_id}" colspan="4" nolabel="1" height="180">
->>>>>>> e22b807a
                                 <tree string="Sales Lines" editable="bottom">
                                     <field name="account_id" domain="[('user_type.report_type','=','income'),('type','!=','view')]" widget="selection"/>
                                     <field name="name"/>
@@ -47,7 +43,7 @@
                                 <group col="2" colspan="1">
                                     <separator string="Payment Options" colspan="2"/>
                                     <field name="pay_now" on_change="onchange_payment(pay_now, journal_id, partner_id)" required="1"/>
-                                    <field name="account_id" 
+                                    <field name="account_id"
                                          attrs="{'invisible':[('pay_now','!=','pay_now')]}"
                                           domain="[('user_type.report_type','=','asset'), ('type','=','other')]"/>
                                          <!-- should select income accounts only. Or use the journal for this ? -->
@@ -83,7 +79,7 @@
                 </form>
             </field>
         </record>
-        
+
         <!-- Sales Voucher -->
         <record id="action_sale_receipt" model="ir.actions.act_window">
             <field name="name">Sales Receipt</field>
@@ -96,7 +92,7 @@
         </record>
         <menuitem id="menu_action_sale_receipt" icon="STOCK_JUSTIFY_FILL"
         action="action_sale_receipt" parent="account.menu_finance_receivables" sequence="10"/>
-        
+
         <!--  Purchase Vouchers -->
         <record model="ir.ui.view" id="view_purchase_receipt_form">
             <field name="name">account.voucher.purchase.form</field>
@@ -171,8 +167,8 @@
             <field name="view_id" ref="account_open_vouchers_view"/>
             <field name="target">new</field>
         </record>
-        <menuitem id="menu_action_purchase_receipt" icon="STOCK_JUSTIFY_FILL" 
-        action="action_purchase_receipt" parent="account.menu_finance_payables" sequence="10"/>        
-        
+        <menuitem id="menu_action_purchase_receipt" icon="STOCK_JUSTIFY_FILL"
+        action="action_purchase_receipt" parent="account.menu_finance_payables" sequence="10"/>
+
     </data>
 </openerp>