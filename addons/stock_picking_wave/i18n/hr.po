# Croatian translation for openobject-addons
# Copyright (c) 2014 Rosetta Contributors and Canonical Ltd 2014
# This file is distributed under the same license as the openobject-addons package.
# FIRST AUTHOR <EMAIL@ADDRESS>, 2014.
#
msgid ""
msgstr ""
<<<<<<< HEAD
"Project-Id-Version: openobject-addons\n"
"Report-Msgid-Bugs-To: FULL NAME <EMAIL@ADDRESS>\n"
"POT-Creation-Date: 2014-08-14 13:09+0000\n"
"PO-Revision-Date: 2014-09-01 11:19+0000\n"
"Last-Translator: Goran Kliska <gkliska@gmail.com>\n"
"Language-Team: Croatian <hr@li.org>\n"
=======
"Project-Id-Version: Odoo 8.0\n"
"Report-Msgid-Bugs-To: \n"
"POT-Creation-Date: 2015-01-21 14:08+0000\n"
"PO-Revision-Date: 2015-12-01 12:44+0000\n"
"Last-Translator: Martin Trigaux\n"
"Language-Team: Croatian (http://www.transifex.com/odoo/odoo-8/language/hr/)\n"
>>>>>>> 83a4a582
"MIME-Version: 1.0\n"
"Content-Type: text/plain; charset=UTF-8\n"
"Content-Transfer-Encoding: 8bit\n"
"X-Launchpad-Export-Date: 2014-09-02 07:34+0000\n"
"X-Generator: Launchpad (build 17192)\n"

#. module: stock_picking_wave
#: model:ir.actions.act_window,help:stock_picking_wave.action_picking_wave
msgid ""
"<p class=\"oe_view_nocontent_create\">\n"
"                Click to create a Picking Wave. \n"
"              </p><p>\n"
"                The Goal of the picking waves is to group operations that "
"may \n"
"                (needs to) be done together in order to increase their "
"efficiency.\n"
"                It may also be useful to assign jobs (one person = one wave) "
"or\n"
"                help the timing management of operations (tasks to be done "
"at 1pm).\n"
"              </p>\n"
"            "
msgstr ""

#. module: stock_picking_wave
#: model:ir.model,name:stock_picking_wave.model_stock_picking_to_wave
msgid "Add pickings to a picking wave"
msgstr ""

#. module: stock_picking_wave
#: view:stock.picking.to.wave:stock_picking_wave.picking_to_wave_form
msgid "Add pickings to wave"
msgstr ""

#. module: stock_picking_wave
#: model:ir.actions.act_window,name:stock_picking_wave.action_picking_to_wave
#: model:ir.actions.act_window,name:stock_picking_wave.picking_to_wave_act
msgid "Add to Wave"
msgstr ""

#. module: stock_picking_wave
#: view:stock.picking.to.wave:stock_picking_wave.picking_to_wave_form
msgid "Add to wave"
msgstr ""

#. module: stock_picking_wave
#: view:stock.picking.to.wave:stock_picking_wave.picking_to_wave_form
#: view:stock.picking.wave:stock_picking_wave.view_picking_wave_form
msgid "Cancel"
msgstr "Otkaži"

#. module: stock_picking_wave
#: view:stock.picking.wave:stock_picking_wave.view_picking_wave_form
msgid "Cancel picking"
msgstr ""

#. module: stock_picking_wave
#: selection:stock.picking.wave,state:0
msgid "Cancelled"
msgstr "Otkazano"

#. module: stock_picking_wave
#: view:stock.picking.wave:stock_picking_wave.view_picking_wave_form
msgid "Confirm"
msgstr "Potvrdi"

#. module: stock_picking_wave
#: view:stock.picking.wave:stock_picking_wave.view_picking_wave_form
msgid "Confirm picking"
msgstr ""

#. module: stock_picking_wave
#: field:stock.picking.to.wave,create_uid:0
#: field:stock.picking.wave,create_uid:0
msgid "Created by"
msgstr "Kreirao"

#. module: stock_picking_wave
#: field:stock.picking.to.wave,create_date:0
#: field:stock.picking.wave,create_date:0
msgid "Created on"
msgstr "Vrijeme kreiranja"

#. module: stock_picking_wave
#: view:stock.picking.wave:stock_picking_wave.view_picking_wave_form
#: selection:stock.picking.wave,state:0
msgid "Done"
msgstr ""

#. module: stock_picking_wave
#: selection:stock.picking.wave,state:0
msgid "Draft"
msgstr ""

#. module: stock_picking_wave
#: model:product.category,name:stock_picking_wave.product_category_dry
msgid "Dry"
msgstr ""

#. module: stock_picking_wave
#: code:addons/stock_picking_wave/stock_picking_wave.py:39
#, python-format
msgid "Error!"
msgstr "Greška!"

#. module: stock_picking_wave
#: view:stock.picking.wave:stock_picking_wave.view_picking_wave_form
msgid "Force availability"
msgstr ""

#. module: stock_picking_wave
#: view:stock.picking.wave:stock_picking_wave.view_picking_wave_filter
msgid "Group By"
msgstr "Grupiraj po"

#. module: stock_picking_wave
#: field:stock.picking.to.wave,id:0
#: field:stock.picking.wave,id:0
msgid "ID"
msgstr "ID"

#. module: stock_picking_wave
#: model:product.category,name:stock_picking_wave.product_category_icecream
msgid "Ice Cream"
msgstr "Sladoled"

#. module: stock_picking_wave
#: model:product.template,name:stock_picking_wave.product_product_ice_cream_choco_product_template
msgid "Ice Cream Chocolate"
msgstr ""

#. module: stock_picking_wave
#: model:product.template,description_sale:stock_picking_wave.product_product_ice_cream_choco_product_template
msgid "Ice Cream Chocolate with stucks"
msgstr ""

#. module: stock_picking_wave
#: model:product.template,description_sale:stock_picking_wave.product_product_ice_cream_vani_product_template
#: model:product.template,name:stock_picking_wave.product_product_ice_cream_vani_product_template
msgid "Ice Cream Vanilla"
msgstr ""

#. module: stock_picking_wave
#: view:stock.picking.wave:stock_picking_wave.view_picking_wave_filter
msgid "In Progress"
msgstr ""

#. module: stock_picking_wave
#: field:stock.picking.to.wave,write_uid:0
#: field:stock.picking.wave,write_uid:0
msgid "Last Updated by"
msgstr ""

#. module: stock_picking_wave
#: field:stock.picking.to.wave,write_date:0
#: field:stock.picking.wave,write_date:0
msgid "Last Updated on"
msgstr ""

#. module: stock_picking_wave
#: help:stock.picking.wave,picking_ids:0
msgid "List of picking associated to this wave"
msgstr ""

#. module: stock_picking_wave
#: help:stock.picking.wave,name:0
msgid "Name of the picking wave"
msgstr ""

#. module: stock_picking_wave
#: code:addons/stock_picking_wave/stock_picking_wave.py:39
#, python-format
msgid "Nothing to print."
msgstr ""

#. module: stock_picking_wave
#: help:stock.picking.wave,user_id:0
msgid "Person responsible for this wave"
msgstr ""

#. module: stock_picking_wave
#: model:ir.model,name:stock_picking_wave.model_stock_picking
msgid "Picking List"
msgstr ""

#. module: stock_picking_wave
#: field:stock.picking,wave_id:0
#: field:stock.picking.to.wave,wave_id:0
#: view:stock.picking.wave:stock_picking_wave.view_picking_wave_filter
msgid "Picking Wave"
msgstr ""

#. module: stock_picking_wave
#: field:stock.picking.wave,name:0
msgid "Picking Wave Name"
msgstr ""

#. module: stock_picking_wave
#: model:ir.actions.act_window,name:stock_picking_wave.action_picking_wave
#: model:ir.ui.menu,name:stock_picking_wave.menu_action_picking_wave
msgid "Picking Waves"
msgstr ""

#. module: stock_picking_wave
#: view:stock.picking.wave:stock_picking_wave.view_picking_wave_filter
msgid "Picking Waves not finished"
msgstr ""

#. module: stock_picking_wave
#: help:stock.picking,wave_id:0
msgid "Picking wave associated to this picking"
msgstr ""

#. module: stock_picking_wave
#: view:stock.picking.wave:stock_picking_wave.view_picking_wave_form
#: field:stock.picking.wave,picking_ids:0
msgid "Pickings"
msgstr "Skladišnice"

#. module: stock_picking_wave
#: view:stock.picking.wave:stock_picking_wave.view_picking_wave_form
msgid "Print all pickings"
msgstr ""

#. module: stock_picking_wave
#: field:stock.picking.wave,user_id:0
msgid "Responsible"
msgstr ""

#. module: stock_picking_wave
#: selection:stock.picking.wave,state:0
msgid "Running"
msgstr ""

#. module: stock_picking_wave
#: view:stock.picking.wave:stock_picking_wave.view_picking_wave_filter
msgid "Search Picking Waves"
msgstr ""

#. module: stock_picking_wave
#: view:stock.picking.to.wave:stock_picking_wave.picking_to_wave_form
msgid "Select a wave"
msgstr ""

#. module: stock_picking_wave
#: code:addons/stock_picking_wave/stock_picking_wave.py:56
#, python-format
msgid ""
"Some pickings are still waiting for goods. Please check or force their "
"availability before setting this wave to done."
msgstr ""

#. module: stock_picking_wave
#: model:product.template,name:stock_picking_wave.product_product_dry_specu_product_template
msgid "Speculoos"
msgstr ""

#. module: stock_picking_wave
#: model:product.template,description_sale:stock_picking_wave.product_product_dry_specu_product_template
msgid "Speculoos - A belgian speciality"
msgstr ""

#. module: stock_picking_wave
#: view:stock.picking.wave:stock_picking_wave.view_picking_wave_filter
#: field:stock.picking.wave,state:0
msgid "State"
msgstr ""

#. module: stock_picking_wave
#: view:stock.picking.wave:stock_picking_wave.view_picking_wave_form
#: view:stock.picking.wave:stock_picking_wave.view_picking_wave_tree
msgid "Stock Picking Waves"
msgstr ""

#. module: stock_picking_wave
#: view:stock.picking.wave:stock_picking_wave.view_picking_wave_filter
msgid "User"
msgstr ""

#. module: stock_picking_wave
#: code:addons/stock_picking_wave/stock_picking_wave.py:56
#, python-format
msgid "Warning"
msgstr ""

#. module: stock_picking_wave
#: view:stock.picking:stock_picking_wave.view_stock_picking_wave_search_inherit
msgid "Wave"
msgstr ""<|MERGE_RESOLUTION|>--- conflicted
+++ resolved
@@ -1,30 +1,22 @@
-# Croatian translation for openobject-addons
-# Copyright (c) 2014 Rosetta Contributors and Canonical Ltd 2014
-# This file is distributed under the same license as the openobject-addons package.
-# FIRST AUTHOR <EMAIL@ADDRESS>, 2014.
-#
+# Translation of Odoo Server.
+# This file contains the translation of the following modules:
+# * stock_picking_wave
+# 
+# Translators:
+# FIRST AUTHOR <EMAIL@ADDRESS>, 2014
 msgid ""
 msgstr ""
-<<<<<<< HEAD
-"Project-Id-Version: openobject-addons\n"
-"Report-Msgid-Bugs-To: FULL NAME <EMAIL@ADDRESS>\n"
-"POT-Creation-Date: 2014-08-14 13:09+0000\n"
-"PO-Revision-Date: 2014-09-01 11:19+0000\n"
-"Last-Translator: Goran Kliska <gkliska@gmail.com>\n"
-"Language-Team: Croatian <hr@li.org>\n"
-=======
 "Project-Id-Version: Odoo 8.0\n"
 "Report-Msgid-Bugs-To: \n"
 "POT-Creation-Date: 2015-01-21 14:08+0000\n"
 "PO-Revision-Date: 2015-12-01 12:44+0000\n"
 "Last-Translator: Martin Trigaux\n"
 "Language-Team: Croatian (http://www.transifex.com/odoo/odoo-8/language/hr/)\n"
->>>>>>> 83a4a582
 "MIME-Version: 1.0\n"
 "Content-Type: text/plain; charset=UTF-8\n"
-"Content-Transfer-Encoding: 8bit\n"
-"X-Launchpad-Export-Date: 2014-09-02 07:34+0000\n"
-"X-Generator: Launchpad (build 17192)\n"
+"Content-Transfer-Encoding: \n"
+"Language: hr\n"
+"Plural-Forms: nplurals=3; plural=n%10==1 && n%100!=11 ? 0 : n%10>=2 && n%10<=4 && (n%100<10 || n%100>=20) ? 1 : 2;\n"
 
 #. module: stock_picking_wave
 #: model:ir.actions.act_window,help:stock_picking_wave.action_picking_wave
@@ -32,14 +24,10 @@
 "<p class=\"oe_view_nocontent_create\">\n"
 "                Click to create a Picking Wave. \n"
 "              </p><p>\n"
-"                The Goal of the picking waves is to group operations that "
-"may \n"
-"                (needs to) be done together in order to increase their "
-"efficiency.\n"
-"                It may also be useful to assign jobs (one person = one wave) "
-"or\n"
-"                help the timing management of operations (tasks to be done "
-"at 1pm).\n"
+"                The Goal of the picking waves is to group operations that may \n"
+"                (needs to) be done together in order to increase their efficiency.\n"
+"                It may also be useful to assign jobs (one person = one wave) or\n"
+"                help the timing management of operations (tasks to be done at 1pm).\n"
 "              </p>\n"
 "            "
 msgstr ""
@@ -107,12 +95,12 @@
 #: view:stock.picking.wave:stock_picking_wave.view_picking_wave_form
 #: selection:stock.picking.wave,state:0
 msgid "Done"
-msgstr ""
+msgstr "Završeno"
 
 #. module: stock_picking_wave
 #: selection:stock.picking.wave,state:0
 msgid "Draft"
-msgstr ""
+msgstr "Nacrt"
 
 #. module: stock_picking_wave
 #: model:product.category,name:stock_picking_wave.product_category_dry
@@ -120,7 +108,7 @@
 msgstr ""
 
 #. module: stock_picking_wave
-#: code:addons/stock_picking_wave/stock_picking_wave.py:39
+#: code:addons/stock_picking_wave/stock_picking_wave.py:40
 #, python-format
 msgid "Error!"
 msgstr "Greška!"
@@ -136,8 +124,7 @@
 msgstr "Grupiraj po"
 
 #. module: stock_picking_wave
-#: field:stock.picking.to.wave,id:0
-#: field:stock.picking.wave,id:0
+#: field:stock.picking.to.wave,id:0 field:stock.picking.wave,id:0
 msgid "ID"
 msgstr "ID"
 
@@ -165,19 +152,19 @@
 #. module: stock_picking_wave
 #: view:stock.picking.wave:stock_picking_wave.view_picking_wave_filter
 msgid "In Progress"
-msgstr ""
+msgstr "U tijeku"
 
 #. module: stock_picking_wave
 #: field:stock.picking.to.wave,write_uid:0
 #: field:stock.picking.wave,write_uid:0
 msgid "Last Updated by"
-msgstr ""
+msgstr "Promijenio"
 
 #. module: stock_picking_wave
 #: field:stock.picking.to.wave,write_date:0
 #: field:stock.picking.wave,write_date:0
 msgid "Last Updated on"
-msgstr ""
+msgstr "Vrijeme promjene"
 
 #. module: stock_picking_wave
 #: help:stock.picking.wave,picking_ids:0
@@ -190,7 +177,7 @@
 msgstr ""
 
 #. module: stock_picking_wave
-#: code:addons/stock_picking_wave/stock_picking_wave.py:39
+#: code:addons/stock_picking_wave/stock_picking_wave.py:40
 #, python-format
 msgid "Nothing to print."
 msgstr ""
@@ -203,11 +190,11 @@
 #. module: stock_picking_wave
 #: model:ir.model,name:stock_picking_wave.model_stock_picking
 msgid "Picking List"
-msgstr ""
-
-#. module: stock_picking_wave
-#: field:stock.picking,wave_id:0
-#: field:stock.picking.to.wave,wave_id:0
+msgstr "Skladišni dokument"
+
+#. module: stock_picking_wave
+#: model:ir.model,name:stock_picking_wave.model_stock_picking_wave
+#: field:stock.picking,wave_id:0 field:stock.picking.to.wave,wave_id:0
 #: view:stock.picking.wave:stock_picking_wave.view_picking_wave_filter
 msgid "Picking Wave"
 msgstr ""
@@ -247,12 +234,12 @@
 #. module: stock_picking_wave
 #: field:stock.picking.wave,user_id:0
 msgid "Responsible"
-msgstr ""
+msgstr "Odgovoran"
 
 #. module: stock_picking_wave
 #: selection:stock.picking.wave,state:0
 msgid "Running"
-msgstr ""
+msgstr "Izvodi se"
 
 #. module: stock_picking_wave
 #: view:stock.picking.wave:stock_picking_wave.view_picking_wave_filter
@@ -265,7 +252,7 @@
 msgstr ""
 
 #. module: stock_picking_wave
-#: code:addons/stock_picking_wave/stock_picking_wave.py:56
+#: code:addons/stock_picking_wave/stock_picking_wave.py:57
 #, python-format
 msgid ""
 "Some pickings are still waiting for goods. Please check or force their "
@@ -286,7 +273,7 @@
 #: view:stock.picking.wave:stock_picking_wave.view_picking_wave_filter
 #: field:stock.picking.wave,state:0
 msgid "State"
-msgstr ""
+msgstr "Županija"
 
 #. module: stock_picking_wave
 #: view:stock.picking.wave:stock_picking_wave.view_picking_wave_form
@@ -297,15 +284,20 @@
 #. module: stock_picking_wave
 #: view:stock.picking.wave:stock_picking_wave.view_picking_wave_filter
 msgid "User"
-msgstr ""
-
-#. module: stock_picking_wave
-#: code:addons/stock_picking_wave/stock_picking_wave.py:56
+msgstr "Korisnik"
+
+#. module: stock_picking_wave
+#: code:addons/stock_picking_wave/stock_picking_wave.py:57
 #, python-format
 msgid "Warning"
-msgstr ""
+msgstr "Upozorenje"
 
 #. module: stock_picking_wave
 #: view:stock.picking:stock_picking_wave.view_stock_picking_wave_search_inherit
 msgid "Wave"
-msgstr ""+msgstr ""
+
+#. module: stock_picking_wave
+#: view:stock.picking.to.wave:stock_picking_wave.picking_to_wave_form
+msgid "or"
+msgstr "ili"