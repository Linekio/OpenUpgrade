##############################################################################
#
#    OpenERP, Open Source Management Solution
#    Copyright (C) 2004-2012 OpenERP SA (<http://www.openerp.com>).
#
#    This program is free software: you can redistribute it and/or modify
#    it under the terms of the GNU Affero General Public License as
#    published by the Free Software Foundation, either version 3 of the
#    License, or (at your option) any later version.
#
#    This program is distributed in the hope that it will be useful,
#    but WITHOUT ANY WARRANTY; without even the implied warranty of
#    MERCHANTABILITY or FITNESS FOR A PARTICULAR PURPOSE.  See the
#    GNU Affero General Public License for more details.
#
#    You should have received a copy of the GNU Affero General Public License
#    along with this program.  If not, see <http://www.gnu.org/licenses/>.
#
##############################################################################
import logging
from datetime import datetime
<<<<<<< HEAD
from openerp.tools import DEFAULT_SERVER_DATETIME_FORMAT
from openerp.osv import fields, osv
from openerp.tools.translate import _
=======

from tools import DEFAULT_SERVER_DATETIME_FORMAT
from osv import osv, fields
from tools.translate import _

_logger = logging.getLogger(__name__)

>>>>>>> 590add54
try:
    import gdata.docs.data
    import gdata.docs.client
    from gdata.client import RequestError
    from gdata.docs.service import DOCUMENT_LABEL
    import gdata.auth
    from gdata.docs.data import Resource
except ImportError:
    _logger.warning("Please install latest gdata-python-client from http://code.google.com/p/gdata-python-client/downloads/list")

class google_docs_ir_attachment(osv.osv):
    _inherit = 'ir.attachment'

    def _auth(self, cr, uid, context=None):
        '''
        Connexion with google base account
        @return client object for connexion
        '''
        #pool the google.login in google_base_account
        google_pool = self.pool.get('google.login')
        #get gmail password and login. We use default_get() instead of a create() followed by a read() on the 
        # google.login object, because it is easier. The keys 'user' and 'password' ahve to be passed in the dict
        # but the values will be replaced by the user gmail password and login.
        user_config = google_pool.default_get( cr, uid, {'user' : '' , 'password' : ''}, context=context)
        #login gmail account
        client = google_pool.google_login( user_config['user'], user_config['password'], type='docs_client', context=context)
        if not client:
            raise osv.except_osv( _('Google Docs Error!'), _("Check your google configuration in Users/Users/Synchronization tab."))
        return client

    def create_empty_google_doc(self, cr, uid, res_model, res_id, context=None):
        '''Create a new google document, empty and with a default type (txt)
           :param res_model: the object for which the google doc is created
           :param res_id: the Id of the object for which the google doc is created
           :return: the ID of the google document object created
        '''
        #login with the base account google module
        client = self._auth(cr, uid, context=context)
        # create the document in google docs
        title = "%s %s" % (context.get("name","Untitled Document."), datetime.today().strftime(DEFAULT_SERVER_DATETIME_FORMAT))
        local_resource = gdata.docs.data.Resource(gdata.docs.data.DOCUMENT_LABEL,title=title)
        #create a new doc in Google Docs 
        gdocs_resource = client.post(entry=local_resource, uri='https://docs.google.com/feeds/default/private/full/')
        # create an ir.attachment into the db
        self.create(cr, uid, {
            'res_model': res_model,
            'res_id': res_id,
            'type': 'url',
            'name': title,
            'url': gdocs_resource.get_alternate_link().href,
        }, context=context)
        return {'resource_id': gdocs_resource.resource_id.text,
                'title': title,
                'url': gdocs_resource.get_alternate_link().href}

    def copy_gdoc(self, cr, uid, res_model, res_id, name_gdocs, gdoc_template_id, context=None):
        '''
        copy an existing document in google docs
           :param res_model: the object for which the google doc is created
           :param res_id: the Id of the object for which the google doc is created
           :param name_gdocs: the name of the future ir.attachment that will be created. Based on the google doc template foun.
           :param gdoc_template_id: the id of the google doc document to copy
           :return: the ID of the google document object created
        '''
        #login with the base account google module
        client = self._auth(cr, uid)
        # fetch and copy the original document
        try:
            original_resource = client.get_resource_by_id(gdoc_template_id)
            #copy the document you choose in the configuration
            copy_resource = client.copy_resource(original_resource, name_gdocs)
        except:
            raise osv.except_osv(_('Google Docs Error!'), _("Your resource id is not correct. You can find the id in the google docs URL."))
        # create an ir.attachment
        self.create(cr, uid, {
            'res_model': res_model,
            'res_id': res_id,
            'type': 'url',
            'name': name_gdocs,
            'url': copy_resource.get_alternate_link().href
        }, context=context)
        return copy_resource.resource_id.text

    def google_doc_get(self, cr, uid, res_model, ids, context=None):
        '''
        Function called by the js, when no google doc are yet associated with a record, with the aim to create one. It
        will first seek for a google.docs.config associated with the model `res_model` to find out what's the template
        of google doc to copy (this is usefull if you want to start with a non-empty document, a type or a name 
        different than the default values). If no config is associated with the `res_model`, then a blank text document
        with a default name is created.
          :param res_model: the object for which the google doc is created
          :param ids: the list of ids of the objects for which the google doc is created. This list is supposed to have
            a length of 1 element only (batch processing is not supported in the code, though nothing really prevent it)
          :return: the google document object created
        '''
        if len(ids) != 1:
            raise osv.except_osv(_('Google Docs Error!'), _("Creating google docs may only be done by one at a time."))
        res_id = ids[0]
        pool_ir_attachment = self.pool.get('ir.attachment')
        pool_gdoc_config = self.pool.get('google.docs.config')
        name_gdocs = ''
        model_fields_dic = self.pool.get(res_model).read(cr, uid, res_id, [], context=context)

        # check if a model is configured with a template
        google_docs_config = pool_gdoc_config.search(cr, uid, [('model_id', '=', res_model)], context=context)
        if google_docs_config:
            name_gdocs = pool_gdoc_config.browse(cr, uid, google_docs_config, context=context)[0].name_template
            try:
                name_gdocs = name_gdocs % model_fields_dic
            except:
                raise osv.except_osv(_('Key Error!'), _("Your Google Doc Name Pattern's key does not found in object."))
            google_template_id = pool_gdoc_config.browse(cr, uid, google_docs_config[0], context=context).gdocs_resource_id
            google_document = pool_ir_attachment.copy_gdoc(cr, uid, res_model, res_id, name_gdocs, google_template_id, context=context)
        else:
            google_document = pool_ir_attachment.create_empty_google_doc(cr, uid, res_model, res_id, context=context)
        return google_document

class config(osv.osv):
    _name = 'google.docs.config'
    _description = "Google Docs templates config"

    _columns = {
        'model_id': fields.many2one('ir.model', 'Model', required=True),
        'gdocs_resource_id': fields.char('Google Resource ID to Use as Template', size=64, help='''
This is the id of the template document, on google side. You can find it thanks to its URL: 
*for a text document with url like `https://docs.google.com/a/openerp.com/document/d/123456789/edit`, the ID is `document:123456789`
*for a spreadsheet document with url like `https://docs.google.com/a/openerp.com/spreadsheet/ccc?key=123456789#gid=0`, the ID is `spreadsheet:123456789`
*for a presentation (slide show) document with url like `https://docs.google.com/a/openerp.com/presentation/d/123456789/edit#slide=id.p`, the ID is `presentation:123456789`
*for a drawing document with url like `https://docs.google.com/a/openerp.com/drawings/d/123456789/edit`, the ID is `drawings:123456789`
...
''', required=True),
        'name_template': fields.char('Google Doc Name Pattern', size=64, help='Choose how the new google docs will be named, on google side. Eg. gdoc_%(field_name)s', required=True),
    }

    _defaults = {
        'name_template': 'gdoc_%(name)s',
    }
config()<|MERGE_RESOLUTION|>--- conflicted
+++ resolved
@@ -19,19 +19,13 @@
 ##############################################################################
 import logging
 from datetime import datetime
-<<<<<<< HEAD
+
 from openerp.tools import DEFAULT_SERVER_DATETIME_FORMAT
 from openerp.osv import fields, osv
 from openerp.tools.translate import _
-=======
-
-from tools import DEFAULT_SERVER_DATETIME_FORMAT
-from osv import osv, fields
-from tools.translate import _
 
 _logger = logging.getLogger(__name__)
 
->>>>>>> 590add54
 try:
     import gdata.docs.data
     import gdata.docs.client
