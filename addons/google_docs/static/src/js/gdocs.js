--- conflicted
+++ resolved
@@ -16,11 +16,7 @@
             var form = self.getParent();
             form.sidebar_context().then(function (context) {
                 var ds = new instance.web.DataSet(this, 'ir.attachment', context);
-<<<<<<< HEAD
-                def = ds.call('google_doc_get', [form.dataset.model, [form.datarecord.id], context], function(r) {
-=======
                 ds.call('google_doc_get', [form.dataset.model, [form.datarecord.id], context]).then(function(r) {
->>>>>>> 59ddf58b
                     if (r == 'False') {
                         var params = {
                             error: response,
@@ -31,17 +27,9 @@
                             modal: true,
                         });
                     }
-<<<<<<< HEAD
-                    
-                }).done(function(){ 
-                        form.reload();
-                   });
-            })
-=======
                     form.reload();
                 });
             });
->>>>>>> 59ddf58b
         }
     });
 };