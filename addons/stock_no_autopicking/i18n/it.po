# Translation of OpenERP Server.
# This file contains the translation of the following modules:
#	* stock_no_autopicking
#
msgid ""
msgstr ""
"Project-Id-Version: OpenERP Server 5.0.4\n"
"Report-Msgid-Bugs-To: support@openerp.com\n"
<<<<<<< HEAD
"POT-Creation-Date: 2010-10-18 17:47+0000\n"
"PO-Revision-Date: 2010-10-17 07:58+0000\n"
=======
"POT-Creation-Date: 2010-11-18 16:13+0000\n"
"PO-Revision-Date: 2010-11-24 09:41+0000\n"
>>>>>>> cc7031ec
"Last-Translator: OpenERP Administrators <Unknown>\n"
"Language-Team: \n"
"MIME-Version: 1.0\n"
"Content-Type: text/plain; charset=UTF-8\n"
"Content-Transfer-Encoding: 8bit\n"
<<<<<<< HEAD
"X-Launchpad-Export-Date: 2010-10-30 05:44+0000\n"
=======
"X-Launchpad-Export-Date: 2010-11-25 04:56+0000\n"
>>>>>>> cc7031ec
"X-Generator: Launchpad (build Unknown)\n"

#. module: stock_no_autopicking
#: constraint:ir.ui.view:0
msgid "Invalid XML for View Architecture!"
msgstr "XML non valido per Visualizzazione Architettura!"

#. module: stock_no_autopicking
#: constraint:ir.model:0
msgid ""
"The Object name must start with x_ and not contain any special character !"
msgstr ""

#. module: stock_no_autopicking
#: model:ir.model,name:stock_no_autopicking.model_mrp_production
msgid "Manufacturing Order"
msgstr ""

#. module: stock_no_autopicking
#: field:product.product,auto_pick:0
msgid "Auto Picking"
msgstr "Scelta Automatica"

#. module: stock_no_autopicking
#: model:ir.model,name:stock_no_autopicking.model_product_product
msgid "Product"
msgstr ""

#. module: stock_no_autopicking
#: help:product.product,auto_pick:0
msgid "Auto picking for raw materials of production orders."
msgstr ""

#. module: stock_no_autopicking
#: model:ir.module.module,shortdesc:stock_no_autopicking.module_meta_information
msgid "Stock No Auto-Picking"
msgstr ""<|MERGE_RESOLUTION|>--- conflicted
+++ resolved
@@ -6,24 +6,20 @@
 msgstr ""
 "Project-Id-Version: OpenERP Server 5.0.4\n"
 "Report-Msgid-Bugs-To: support@openerp.com\n"
-<<<<<<< HEAD
-"POT-Creation-Date: 2010-10-18 17:47+0000\n"
-"PO-Revision-Date: 2010-10-17 07:58+0000\n"
-=======
 "POT-Creation-Date: 2010-11-18 16:13+0000\n"
 "PO-Revision-Date: 2010-11-24 09:41+0000\n"
->>>>>>> cc7031ec
 "Last-Translator: OpenERP Administrators <Unknown>\n"
 "Language-Team: \n"
 "MIME-Version: 1.0\n"
 "Content-Type: text/plain; charset=UTF-8\n"
 "Content-Transfer-Encoding: 8bit\n"
-<<<<<<< HEAD
-"X-Launchpad-Export-Date: 2010-10-30 05:44+0000\n"
-=======
 "X-Launchpad-Export-Date: 2010-11-25 04:56+0000\n"
->>>>>>> cc7031ec
 "X-Generator: Launchpad (build Unknown)\n"
+
+#. module: stock_no_autopicking
+#: sql_constraint:ir.module.module:0
+msgid "The certificate ID of the module must be unique !"
+msgstr "L'ID del certificato del modulo deve essere unico!"
 
 #. module: stock_no_autopicking
 #: constraint:ir.ui.view:0
@@ -35,11 +31,13 @@
 msgid ""
 "The Object name must start with x_ and not contain any special character !"
 msgstr ""
+"Il nome dell'oggetto deve cominciare con \"x_\" e non deve contenere "
+"caratteri speciali!"
 
 #. module: stock_no_autopicking
 #: model:ir.model,name:stock_no_autopicking.model_mrp_production
 msgid "Manufacturing Order"
-msgstr ""
+msgstr "Ordine di Produzione"
 
 #. module: stock_no_autopicking
 #: field:product.product,auto_pick:0
@@ -54,9 +52,19 @@
 #. module: stock_no_autopicking
 #: help:product.product,auto_pick:0
 msgid "Auto picking for raw materials of production orders."
-msgstr ""
+msgstr "Prelievo automatico materia prima per ordini di produzione"
+
+#. module: stock_no_autopicking
+#: sql_constraint:ir.module.module:0
+msgid "The name of the module must be unique !"
+msgstr "Il nome del modulo deve essere univoco!"
 
 #. module: stock_no_autopicking
 #: model:ir.module.module,shortdesc:stock_no_autopicking.module_meta_information
 msgid "Stock No Auto-Picking"
-msgstr ""+msgstr ""
+
+#. module: stock_no_autopicking
+#: sql_constraint:ir.model.fields:0
+msgid "Size of the field can never be less than 1 !"
+msgstr "La dimensione del campo non può mai essere inferiore ad 1!"