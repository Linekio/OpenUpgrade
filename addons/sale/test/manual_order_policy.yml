--- conflicted
+++ resolved
@@ -13,15 +13,9 @@
 -
   !python {model: sale.advance.payment.inv}: |
     ctx = context.copy()
-<<<<<<< HEAD
     ctx.update({"active_model": 'sale.order', "active_ids": [ref("sale_order_2")], "active_id":ref("sale_order_2")})
     order_line = self.pool.get('sale.order.line').browse(cr, uid, ref("sale_order_line_4"), context=context)
-    pay_id = self.create(cr, uid, {'product_id': order_line.product_id.id, 'amount': order_line.price_subtotal, 'qtty': order_line.product_uom_qty})
-=======
-    ctx.update({"active_model": 'sale.order', "active_ids": [ref("order4")], "active_id":ref("order4")})
-    order_line = self.pool.get('sale.order.line').browse(cr, uid, ref("line7"), context=context)
     pay_id = self.create(cr, uid, {'advance_payment_method': 'fixed', 'product_id': order_line.product_id.id, 'amount': order_line.price_subtotal, 'qtty': order_line.product_uom_qty})
->>>>>>> 3d769b79
     self.create_invoices(cr, uid, [pay_id], context=ctx)
 -
   I check Invoice which made advance
