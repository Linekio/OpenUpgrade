# -*- coding: utf-8 -*-
##############################################################################
#
#    OpenERP, Open Source Management Solution
#    Copyright (C) 2004-2010 Tiny SPRL (<http://tiny.be>).
#
#    This program is free software: you can redistribute it and/or modify
#    it under the terms of the GNU Affero General Public License as
#    published by the Free Software Foundation, either version 3 of the
#    License, or (at your option) any later version.
#
#    This program is distributed in the hope that it will be useful,
#    but WITHOUT ANY WARRANTY; without even the implied warranty of
#    MERCHANTABILITY or FITNESS FOR A PARTICULAR PURPOSE.  See the
#    GNU Affero General Public License for more details.
#
#    You should have received a copy of the GNU Affero General Public License
#    along with this program.  If not, see <http://www.gnu.org/licenses/>.
#
##############################################################################

from datetime import datetime, timedelta
from dateutil.relativedelta import relativedelta
import time
import pooler
from osv import fields, osv
from tools.translate import _
from tools import DEFAULT_SERVER_DATE_FORMAT, DEFAULT_SERVER_DATETIME_FORMAT, DATETIME_FORMATS_MAP, float_compare
import decimal_precision as dp
import netsvc

class sale_shop(osv.osv):
    _name = "sale.shop"
    _description = "Sales Shop"
    _columns = {
        'name': fields.char('Shop Name', size=64, required=True),
        'payment_default_id': fields.many2one('account.payment.term', 'Default Payment Term', required=True),
        'pricelist_id': fields.many2one('product.pricelist', 'Pricelist'),
        'project_id': fields.many2one('account.analytic.account', 'Analytic Account', domain=[('parent_id', '!=', False)]),
        'company_id': fields.many2one('res.company', 'Company', required=False),
    }
    _defaults = {
        'company_id': lambda s, cr, uid, c: s.pool.get('res.company')._company_default_get(cr, uid, 'sale.shop', context=c),
    }

sale_shop()

class sale_order(osv.osv):
    _name = "sale.order"
    _inherit = ['mail.thread', 'ir.needaction_mixin']
    _description = "Sales Order"

    def copy(self, cr, uid, id, default=None, context=None):
        if not default:
            default = {}
        default.update({
            'state': 'draft',
            'invoice_ids': [],
            'date_confirm': False,
            'name': self.pool.get('ir.sequence').get(cr, uid, 'sale.order'),
        })
        return super(sale_order, self).copy(cr, uid, id, default, context=context)

    def _amount_line_tax(self, cr, uid, line, context=None):
        val = 0.0
        for c in self.pool.get('account.tax').compute_all(cr, uid, line.tax_id, line.price_unit * (1-(line.discount or 0.0)/100.0), line.product_uom_qty, line.product_id, line.order_id.partner_id)['taxes']:
            val += c.get('amount', 0.0)
        return val

    def _amount_all(self, cr, uid, ids, field_name, arg, context=None):
        cur_obj = self.pool.get('res.currency')
        res = {}
        for order in self.browse(cr, uid, ids, context=context):
            res[order.id] = {
                'amount_untaxed': 0.0,
                'amount_tax': 0.0,
                'amount_total': 0.0,
            }
            val = val1 = 0.0
            cur = order.pricelist_id.currency_id
            for line in order.order_line:
                val1 += line.price_subtotal
                val += self._amount_line_tax(cr, uid, line, context=context)
            res[order.id]['amount_tax'] = cur_obj.round(cr, uid, cur, val)
            res[order.id]['amount_untaxed'] = cur_obj.round(cr, uid, cur, val1)
            res[order.id]['amount_total'] = res[order.id]['amount_untaxed'] + res[order.id]['amount_tax']
        return res


    def _invoiced_rate(self, cursor, user, ids, name, arg, context=None):
        res = {}
        for sale in self.browse(cursor, user, ids, context=context):
            if sale.invoiced:
                res[sale.id] = 100.0
                continue
            tot = 0.0
            for invoice in sale.invoice_ids:
                if invoice.state not in ('draft', 'cancel'):
                    tot += invoice.amount_untaxed
            if tot:
                res[sale.id] = min(100.0, tot * 100.0 / (sale.amount_untaxed or 1.00))
            else:
                res[sale.id] = 0.0
        return res

    def _invoiced(self, cursor, user, ids, name, arg, context=None):
        res = {}
        for sale in self.browse(cursor, user, ids, context=context):
            res[sale.id] = True
            invoice_existence = False
            for invoice in sale.invoice_ids:
                if invoice.state!='cancel':
                    invoice_existence = True
                    if invoice.state != 'paid':
                        res[sale.id] = False
                        break
            if not invoice_existence:
                res[sale.id] = False
        return res

    def _invoiced_search(self, cursor, user, obj, name, args, context=None):
        if not len(args):
            return []
        clause = ''
        sale_clause = ''
        no_invoiced = False
        for arg in args:
            if arg[1] == '=':
                if arg[2]:
                    clause += 'AND inv.state = \'paid\''
                else:
                    clause += 'AND inv.state != \'cancel\' AND sale.state != \'cancel\'  AND inv.state <> \'paid\'  AND rel.order_id = sale.id '
                    sale_clause = ',  sale_order AS sale '
                    no_invoiced = True

        cursor.execute('SELECT rel.order_id ' \
                'FROM sale_order_invoice_rel AS rel, account_invoice AS inv '+ sale_clause + \
                'WHERE rel.invoice_id = inv.id ' + clause)
        res = cursor.fetchall()
        if no_invoiced:
            cursor.execute('SELECT sale.id ' \
                    'FROM sale_order AS sale ' \
                    'WHERE sale.id NOT IN ' \
                        '(SELECT rel.order_id ' \
                        'FROM sale_order_invoice_rel AS rel) and sale.state != \'cancel\'')
            res.extend(cursor.fetchall())
        if not res:
            return [('id', '=', 0)]
        return [('id', 'in', [x[0] for x in res])]

    def _get_order(self, cr, uid, ids, context=None):
        result = {}
        for line in self.pool.get('sale.order.line').browse(cr, uid, ids, context=context):
            result[line.order_id.id] = True
        return result.keys()

    _columns = {
        'name': fields.char('Order Reference', size=64, required=True,
            readonly=True, states={'draft': [('readonly', False)], 'sent': [('readonly', False)]}, select=True),
        'shop_id': fields.many2one('sale.shop', 'Shop', required=True, readonly=True, states={'draft': [('readonly', False)], 'sent': [('readonly', False)]}),                
        'origin': fields.char('Source Document', size=64, help="Reference of the document that generated this sales order request."),
                
        'client_order_ref': fields.char('Customer Reference', size=64),
        'state': fields.selection([
            ('draft', 'Draft Quotation'),
            ('sent', 'Quotation Sent'),
            ('cancel', 'Cancelled'),
            ('waiting_date', 'Waiting Schedule'),
            ('progress', 'Sale Order'),
             ('manual', 'Sale to Invoice'),
            ('invoice_except', 'Invoice Exception'),
            ('done', 'Done'),
            ], 'Status', readonly=True, help="Gives the state of the quotation or sales order. \nThe exception state is automatically set when a cancel operation occurs in the invoice validation (Invoice Exception). \nThe 'Waiting Schedule' state is set when the invoice is confirmed but waiting for the scheduler to run on the order date.", select=True),
        'date_order': fields.date('Date', required=True, readonly=True, select=True, states={'draft': [('readonly', False)], 'sent': [('readonly', False)]}),
        'create_date': fields.datetime('Creation Date', readonly=True, select=True, help="Date on which sales order is created."),
        'date_confirm': fields.date('Confirmation Date', readonly=True, select=True, help="Date on which sales order is confirmed."),
        'user_id': fields.many2one('res.users', 'Salesperson', states={'draft': [('readonly', False)], 'sent': [('readonly', False)]}, select=True),
        'partner_id': fields.many2one('res.partner', 'Customer', readonly=True, states={'draft': [('readonly', False)], 'sent': [('readonly', False)]}, required=True, change_default=True, select=True),
        'partner_invoice_id': fields.many2one('res.partner', 'Invoice Address', readonly=True, required=True, states={'draft': [('readonly', False)], 'sent': [('readonly', False)]}, help="Invoice address for current sales order."),
        'partner_shipping_id': fields.many2one('res.partner', 'Shipping Address', readonly=True, required=True, states={'draft': [('readonly', False)], 'sent': [('readonly', False)]}, help="Shipping address for current sales order."),
        'order_policy': fields.selection([
                ('manual', 'On Demand'),
            ], 'Create Invoice', required=True, readonly=True, states={'draft': [('readonly', False)], 'sent': [('readonly', False)]},
            help="""This field controls how invoice and delivery operations are synchronized.
  - With 'Before Delivery', a draft invoice is created, and it must be paid before delivery."""),
        'pricelist_id': fields.many2one('product.pricelist', 'Pricelist', required=True, readonly=True, states={'draft': [('readonly', False)], 'sent': [('readonly', False)]}, help="Pricelist for current sales order."),
        'project_id': fields.many2one('account.analytic.account', 'Contract/Analytic Account', readonly=True, states={'draft': [('readonly', False)], 'sent': [('readonly', False)]}, help="The analytic account related to a sales order."),

        'order_line': fields.one2many('sale.order.line', 'order_id', 'Order Lines', readonly=True, states={'draft': [('readonly', False)], 'sent': [('readonly', False)]}),
        'invoice_ids': fields.many2many('account.invoice', 'sale_order_invoice_rel', 'order_id', 'invoice_id', 'Invoices', readonly=True, help="This is the list of invoices that have been generated for this sales order. The same sales order may have been invoiced in several times (by line for example)."),
        'invoiced_rate': fields.function(_invoiced_rate, string='Invoiced', type='float'),
        'invoiced': fields.function(_invoiced, string='Paid',
            fnct_search=_invoiced_search, type='boolean', help="It indicates that an invoice has been paid."),
        'note': fields.text('Terms and conditions'),

        'amount_untaxed': fields.function(_amount_all, digits_compute= dp.get_precision('Account'), string='Untaxed Amount',
            store = {
                'sale.order': (lambda self, cr, uid, ids, c={}: ids, ['order_line'], 10),
                'sale.order.line': (_get_order, ['price_unit', 'tax_id', 'discount', 'product_uom_qty'], 10),
            },
            multi='sums', help="The amount without tax."),
        'amount_tax': fields.function(_amount_all, digits_compute= dp.get_precision('Account'), string='Taxes',
            store = {
                'sale.order': (lambda self, cr, uid, ids, c={}: ids, ['order_line'], 10),
                'sale.order.line': (_get_order, ['price_unit', 'tax_id', 'discount', 'product_uom_qty'], 10),
            },
            multi='sums', help="The tax amount."),
        'amount_total': fields.function(_amount_all, digits_compute= dp.get_precision('Account'), string='Total',
            store = {
                'sale.order': (lambda self, cr, uid, ids, c={}: ids, ['order_line'], 10),
                'sale.order.line': (_get_order, ['price_unit', 'tax_id', 'discount', 'product_uom_qty'], 10),
            },
            multi='sums', help="The total amount."),

        'invoice_quantity': fields.selection([('order', 'Ordered Quantities')], 'Invoice on', help="The sale order will automatically create the invoice proposition (draft invoice). Ordered and delivered quantities may not be the same. You have to choose if you want your invoice based on ordered or shipped quantities. If the product is a service, shipped quantities means hours spent on the associated tasks.", required=True, readonly=True, states={'draft': [('readonly', False)]}),
        'payment_term': fields.many2one('account.payment.term', 'Payment Term'),
        'fiscal_position': fields.many2one('account.fiscal.position', 'Fiscal Position'),
        'company_id': fields.related('shop_id','company_id',type='many2one',relation='res.company',string='Company',store=True,readonly=True)
    }
    _defaults = {
        'date_order': fields.date.context_today,
        'order_policy': 'manual',
        'state': 'draft',
        'user_id': lambda obj, cr, uid, context: uid,
        'name': lambda obj, cr, uid, context: obj.pool.get('ir.sequence').get(cr, uid, 'sale.order'),
        'invoice_quantity': 'order',
        'partner_invoice_id': lambda self, cr, uid, context: context.get('partner_id', False) and self.pool.get('res.partner').address_get(cr, uid, [context['partner_id']], ['invoice'])['invoice'],
        'partner_shipping_id': lambda self, cr, uid, context: context.get('partner_id', False) and self.pool.get('res.partner').address_get(cr, uid, [context['partner_id']], ['delivery'])['delivery'],
    }
    _sql_constraints = [
        ('name_uniq', 'unique(name, company_id)', 'Order Reference must be unique per Company!'),
    ]
    _order = 'name desc'

    # Form filling
    def unlink(self, cr, uid, ids, context=None):
        sale_orders = self.read(cr, uid, ids, ['state'], context=context)
        unlink_ids = []
        for s in sale_orders:
            if s['state'] in ['draft', 'cancel']:
                unlink_ids.append(s['id'])
            else:
                raise osv.except_osv(_('Invalid action !'), _('In order to delete a confirmed sale order, you must cancel it before !'))

        return osv.osv.unlink(self, cr, uid, unlink_ids, context=context)

    def onchange_pricelist_id(self, cr, uid, ids, pricelist_id, order_lines, context={}):
        if (not pricelist_id) or (not order_lines):
            return {}
        warning = {
            'title': _('Pricelist Warning!'),
            'message' : _('If you change the pricelist of this order (and eventually the currency), prices of existing order lines will not be updated.')
        }
        return {'warning': warning}


    def onchange_partner_id(self, cr, uid, ids, part):
        if not part:
            return {'value': {'partner_invoice_id': False, 'partner_shipping_id': False,  'payment_term': False, 'fiscal_position': False}}

        addr = self.pool.get('res.partner').address_get(cr, uid, [part], ['delivery', 'invoice', 'contact'])
        part = self.pool.get('res.partner').browse(cr, uid, part)
        pricelist = part.property_product_pricelist and part.property_product_pricelist.id or False
        payment_term = part.property_payment_term and part.property_payment_term.id or False
        fiscal_position = part.property_account_position and part.property_account_position.id or False
        dedicated_salesman = part.user_id and part.user_id.id or uid
        val = {
            'partner_invoice_id': addr['invoice'],
            'partner_shipping_id': addr['delivery'],
            'payment_term': payment_term,
            'fiscal_position': fiscal_position,
            'user_id': dedicated_salesman,
        }
        if pricelist:
            val['pricelist_id'] = pricelist
        return {'value': val}

    def create(self, cr, uid, vals, context=None):
        order =  super(sale_order, self).create(cr, uid, vals, context=context)
        if order:
            self.create_send_note(cr, uid, [order], context=context)
        return order

    def button_dummy(self, cr, uid, ids, context=None):
        return True

    # FIXME: deprecated method, overriders should be using _prepare_invoice() instead.
    #        can be removed after 6.1.
    def _inv_get(self, cr, uid, order, context=None):
        return {}

    def _prepare_invoice(self, cr, uid, order, lines, context=None):
        """Prepare the dict of values to create the new invoice for a
           sale order. This method may be overridden to implement custom
           invoice generation (making sure to call super() to establish
           a clean extension chain).

           :param browse_record order: sale.order record to invoice
           :param list(int) line: list of invoice line IDs that must be
                                  attached to the invoice
           :return: dict of value to create() the invoice
        """
        if context is None:
            context = {}
        journal_ids = self.pool.get('account.journal').search(cr, uid,
            [('type', '=', 'sale'), ('company_id', '=', order.company_id.id)],
            limit=1)
        if not journal_ids:
            raise osv.except_osv(_('Error!'),
                _('Please define sales journal for this company: "%s" (id:%d).') % (order.company_id.name, order.company_id.id))
        invoice_vals = {
            'name': order.client_order_ref or '',
            'origin': order.name,
            'type': 'out_invoice',
            'reference': order.client_order_ref or order.name,
            'account_id': order.partner_id.property_account_receivable.id,
            'partner_id': order.partner_id.id,
            'journal_id': journal_ids[0],
            'invoice_line': [(6, 0, lines)],
            'currency_id': order.pricelist_id.currency_id.id,
            'comment': order.note,
            'payment_term': order.payment_term and order.payment_term.id or False,
            'fiscal_position': order.fiscal_position.id or order.partner_id.property_account_position.id,
            'date_invoice': context.get('date_invoice', False),
            'company_id': order.company_id.id,
            'user_id': order.user_id and order.user_id.id or False,
            
        }

        # Care for deprecated _inv_get() hook - FIXME: to be removed after 6.1
        invoice_vals.update(self._inv_get(cr, uid, order, context=context))
        return invoice_vals

    def _make_invoice(self, cr, uid, order, lines, context=None):
        inv_obj = self.pool.get('account.invoice')
        obj_invoice_line = self.pool.get('account.invoice.line')
        if context is None:
            context = {}
        invoiced_sale_line_ids = self.pool.get('sale.order.line').search(cr, uid, [('order_id', '=', order.id), ('invoiced', '=', True)], context=context)
        from_line_invoice_ids = []
        for invoiced_sale_line_id in self.pool.get('sale.order.line').browse(cr, uid, invoiced_sale_line_ids, context=context):
            for invoice_line_id in invoiced_sale_line_id.invoice_lines:
                if invoice_line_id.invoice_id.id not in from_line_invoice_ids:
                    from_line_invoice_ids.append(invoice_line_id.invoice_id.id)
        for preinv in order.invoice_ids:
            if preinv.state not in ('cancel',) and preinv.id not in from_line_invoice_ids:
                for preline in preinv.invoice_line:
                    inv_line_id = obj_invoice_line.copy(cr, uid, preline.id, {'invoice_id': False, 'price_unit': -preline.price_unit})
                    lines.append(inv_line_id)
        inv = self._prepare_invoice(cr, uid, order, lines, context=context)
        inv_id = inv_obj.create(cr, uid, inv, context=context)
        data = inv_obj.onchange_payment_term_date_invoice(cr, uid, [inv_id], inv['payment_term'], time.strftime(DEFAULT_SERVER_DATE_FORMAT))
        if data.get('value', False):
            inv_obj.write(cr, uid, [inv_id], data['value'], context=context)
        inv_obj.button_compute(cr, uid, [inv_id])
        return inv_id

    def print_quotation(self, cr, uid, ids, context=None):
        '''
        This function prints the sale order and mark it as sent, so that we can see more easily the next step of the workflow
        '''
        assert len(ids) == 1, 'This option should only be used for a single id at a time'
        wf_service = netsvc.LocalService("workflow")
        wf_service.trg_validate(uid, 'sale.order', ids[0], 'quotation_sent', cr)
        datas = {
                 'model': 'sale.order',
                 'ids': ids,
                 'form': self.read(cr, uid, ids[0], context=context),
        }
        return {'type': 'ir.actions.report.xml', 'report_name': 'sale.order', 'datas': datas, 'nodestroy': True}


    def action_view_invoice(self, cr, uid, ids, context=None):
        '''
        This function returns an action that display existing invoices of given sale order ids. It can either be a in a list or in a form view, if there is only one invoice to show.
        '''
        mod_obj = self.pool.get('ir.model.data')
        result = {
            'name': _('Cutomer Invoice'),
            'view_type': 'form',
            'res_model': 'account.invoice',
            'context': "{'type':'out_invoice', 'journal_type': 'sale'}",
            'type': 'ir.actions.act_window',
            'nodestroy': True,
            'target': 'current',
        }
        #compute the number of invoices to display
        inv_ids = []
        for so in self.browse(cr, uid, ids, context=context):
            inv_ids += [invoice.id for invoice in so.invoice_ids]
        #choose the view_mode accordingly
        if len(inv_ids)>1:
            res = mod_obj.get_object_reference(cr, uid, 'account', 'invoice_tree')
            result.update({
                'view_mode': 'tree,form',
                'res_id': inv_ids or False
            })
        else:
            res = mod_obj.get_object_reference(cr, uid, 'account', 'invoice_form')
            result.update({
                'view_mode': 'form',
                'res_id': inv_ids and inv_ids[0] or False,
            })
        result.update(view_id = res and res[1] or False)
        return result

    def manual_invoice(self, cr, uid, ids, context=None):
        """ create invoices for the given sale orders (ids), and open the form
            view of one of the newly created invoices
        """
        mod_obj = self.pool.get('ir.model.data')
        wf_service = netsvc.LocalService("workflow")

        # create invoices through the sale orders' workflow
        inv_ids0 = set(inv.id for sale in self.browse(cr, uid, ids, context) for inv in sale.invoice_ids)
        for id in ids:
            wf_service.trg_validate(uid, 'sale.order', id, 'manual_invoice', cr)
        inv_ids1 = set(inv.id for sale in self.browse(cr, uid, ids, context) for inv in sale.invoice_ids)
        # determine newly created invoices
        new_inv_ids = list(inv_ids1 - inv_ids0)

        res = mod_obj.get_object_reference(cr, uid, 'account', 'invoice_form')
        res_id = res and res[1] or False,

        return {
            'name': _('Customer Invoices'),
            'view_type': 'form',
            'view_mode': 'form',
            'view_id': [res_id],
            'res_model': 'account.invoice',
            'context': "{'type':'out_invoice'}",
            'type': 'ir.actions.act_window',
            'nodestroy': True,
            'target': 'current',
            'res_id': new_inv_ids and new_inv_ids[0] or False,
        }

    def action_invoice_create(self, cr, uid, ids, grouped=False, states=['confirmed', 'done', 'exception'], date_inv = False, context=None):
        res = False
        invoices = {}
        invoice_ids = []
        invoice = self.pool.get('account.invoice')
        obj_sale_order_line = self.pool.get('sale.order.line')
        partner_currency = {}
        if context is None:
            context = {}
        # If date was specified, use it as date invoiced, usefull when invoices are generated this month and put the
        # last day of the last month as invoice date
        if date_inv:
            context['date_inv'] = date_inv
        for o in self.browse(cr, uid, ids, context=context):
            currency_id = o.pricelist_id.currency_id.id
            if (o.partner_id.id in partner_currency) and (partner_currency[o.partner_id.id] <> currency_id):
                raise osv.except_osv(
                    _('Error!'),
                    _('You cannot group sales having different currencies for the same partner.'))

            partner_currency[o.partner_id.id] = currency_id
            lines = []
            for line in o.order_line:
                if line.invoiced:
                    continue
                elif (line.state in states):
                    lines.append(line.id)
            created_lines = obj_sale_order_line.invoice_line_create(cr, uid, lines)
            if created_lines:
                invoices.setdefault(o.partner_id.id, []).append((o, created_lines))
        if not invoices:
            for o in self.browse(cr, uid, ids, context=context):
                for i in o.invoice_ids:
                    if i.state == 'draft':
                        return i.id
        for val in invoices.values():
            if grouped:
                res = self._make_invoice(cr, uid, val[0][0], reduce(lambda x, y: x + y, [l for o, l in val], []), context=context)
                invoice_ref = ''
                for o, l in val:
                    invoice_ref += o.name + '|'
                    self.write(cr, uid, [o.id], {'state': 'progress'})
                    cr.execute('insert into sale_order_invoice_rel (order_id,invoice_id) values (%s,%s)', (o.id, res))
                invoice.write(cr, uid, [res], {'origin': invoice_ref, 'name': invoice_ref})
            else:
                for order, il in val:
                    res = self._make_invoice(cr, uid, order, il, context=context)
                    invoice_ids.append(res)
                    self.write(cr, uid, [order.id], {'state': 'progress'})
                    cr.execute('insert into sale_order_invoice_rel (order_id,invoice_id) values (%s,%s)', (order.id, res))
        if res:
            self.invoice_send_note(cr, uid, ids, res, context)
        return res

    def action_invoice_cancel(self, cr, uid, ids, context=None):
        if context is None:
            context = {}
        for sale in self.browse(cr, uid, ids, context=context):
            for line in sale.order_line:
                #
                # Check if the line is invoiced (has asociated invoice
                # lines from non-cancelled invoices).
                #
                invoiced = False
                for iline in line.invoice_lines:
                    if iline.invoice_id and iline.invoice_id.state != 'cancel':
                        invoiced = True
                        break
                # Update the line (only when needed)
                if line.invoiced != invoiced:
                    self.pool.get('sale.order.line').write(cr, uid, [line.id], {'invoiced': invoiced}, context=context)
        self.write(cr, uid, ids, {'state': 'invoice_except', 'invoice_ids': False}, context=context)
        return True

    def action_invoice_end(self, cr, uid, ids, context=None):
        for order in self.browse(cr, uid, ids, context=context):
            #
            # Update the sale order lines state (and invoiced flag).
            #
            for line in order.order_line:
                vals = {}
                #
                # Check if the line is invoiced (has asociated invoice
                # lines from non-cancelled invoices).
                #
                invoiced = False
                for iline in line.invoice_lines:
                    if iline.invoice_id and iline.invoice_id.state != 'cancel':
                        invoiced = True
                        break
                if line.invoiced != invoiced:
                    vals['invoiced'] = invoiced
                # If the line was in exception state, now it gets confirmed.
                if line.state == 'exception':
                    vals['state'] = 'confirmed'
                # Update the line (only when needed).
                if vals:
                    self.pool.get('sale.order.line').write(cr, uid, [line.id], vals, context=context)
            #
            # Update the sales order state.
            #
            if order.state == 'invoice_except':
                self.write(cr, uid, [order.id], {'state': 'progress'}, context=context)
            self.invoice_paid_send_note(cr, uid, [order.id], context=context)
        return True

    def action_cancel(self, cr, uid, ids, context=None):
        wf_service = netsvc.LocalService("workflow")
        if context is None:
            context = {}
        sale_order_line_obj = self.pool.get('sale.order.line')
        for sale in self.browse(cr, uid, ids, context=context):
            for inv in sale.invoice_ids:
                if inv.state not in ('draft', 'cancel'):
                    raise osv.except_osv(
                        _('Cannot cancel this sales order!'),
                        _('First cancel all invoices attached to this sales order.'))
            for r in self.read(cr, uid, ids, ['invoice_ids']):
                for inv in r['invoice_ids']:
                    wf_service.trg_validate(uid, 'account.invoice', inv, 'invoice_cancel', cr)
            sale_order_line_obj.write(cr, uid, [l.id for l in  sale.order_line],
                    {'state': 'cancel'})
            self.cancel_send_note(cr, uid, [sale.id], context=None)
        self.write(cr, uid, ids, {'state': 'cancel'})
        return True

    def action_button_confirm(self, cr, uid, ids, context=None):
        assert len(ids) == 1, 'This option should only be used for a single id at a time.'
        wf_service = netsvc.LocalService('workflow')
        wf_service.trg_validate(uid, 'sale.order', ids[0], 'order_confirm', cr)

        # redisplay the record as a sale order
        view_ref = self.pool.get('ir.model.data').get_object_reference(cr, uid, 'sale', 'view_order_form')
        view_id = view_ref and view_ref[1] or False,
        return {
            'type': 'ir.actions.act_window',
            'name': _('Sales Order'),
            'res_model': 'sale.order',
            'res_id': ids[0],
            'view_type': 'form',
            'view_mode': 'form',
            'view_id': view_id,
            'target': 'current',
            'nodestroy': True,
        }

    def action_wait(self, cr, uid, ids, context=None):
        for o in self.browse(cr, uid, ids):
            if not o.order_line:
                raise osv.except_osv(_('Error !'),_('You cannot confirm a sale order which has no line.'))
            self.write(cr, uid, [o.id], {'state': 'manual', 'date_confirm': fields.date.context_today(self, cr, uid, context=context)})
            self.pool.get('sale.order.line').button_confirm(cr, uid, [x.id for x in o.order_line])
            self.confirm_send_note(cr, uid, ids, context)
        return True

    def action_quotation_send(self, cr, uid, ids, context=None):
        '''
        This function opens a window to compose an email, with the edi sale template message loaded by default
        '''
        assert len(ids) == 1, 'This option should only be used for a single id at a time.'
        mod_obj = self.pool.get('ir.model.data')
        template = mod_obj.get_object_reference(cr, uid, 'sale', 'email_template_edi_sale')
        template_id = template and template[1] or False
        res = mod_obj.get_object_reference(cr, uid, 'mail', 'email_compose_message_wizard_form')
        res_id = res and res[1] or False
        ctx = dict(context, active_model='sale.order', active_id=ids[0])
        ctx.update({'mail.compose.template_id': template_id})
        return {
            'view_type': 'form',
            'view_mode': 'form',
            'res_model': 'mail.compose.message',
            'views': [(res_id,'form')],
            'view_id': res_id,
            'type': 'ir.actions.act_window',
            'target': 'new',
            'context': ctx,
            'nodestroy': True,
        }
        
    def action_done(self, cr, uid, ids, context=None):
        self.done_send_note(cr, uid, ids, context=context)
        return self.write(cr, uid, ids, {'state': 'done'}, context=context)
    
    # ------------------------------------------------
    # OpenChatter methods and notifications
    # ------------------------------------------------

    def needaction_domain_get(self, cr, uid, ids, context=None):
        return [('state', '=', 'draft'), ('user_id','=',uid)]

    def create_send_note(self, cr, uid, ids, context=None):
        for obj in self.browse(cr, uid, ids, context=context):
            self.message_post(cr, uid, [obj.id], body=_("Quotation for <em>%s</em> <b>created</b>.") % (obj.partner_id.name), context=context)

    def confirm_send_note(self, cr, uid, ids, context=None):
        for obj in self.browse(cr, uid, ids, context=context):
            self.message_post(cr, uid, [obj.id], body=_("Quotation for <em>%s</em> <b>converted</b> to Sale Order of %s %s.") % (obj.partner_id.name, obj.amount_total, obj.pricelist_id.currency_id.symbol), context=context)

    def cancel_send_note(self, cr, uid, ids, context=None):
        for obj in self.browse(cr, uid, ids, context=context):
<<<<<<< HEAD
            self.message_append_note(cr, uid, [obj.id], body=_("Sale Order for <em>%s</em> <b>cancelled</b>.") % (obj.partner_id.name), context=context)
            
    def done_send_note(self, cr, uid, ids, context=None):
        for obj in self.browse(cr, uid, ids, context=context):
            self.message_append_note(cr, uid, [obj.id], body=_("Sale Order for <em>%s</em> has been <b>done</b>") % (obj.partner_id.name), context=context)

    def invoice_paid_send_note(self, cr, uid, ids, context=None):
        self.message_append_note(cr, uid, ids, body=_("Invoice has been <b>paid</b>."), context=context)
=======
            self.message_post(cr, uid, [obj.id], body=_("Sale Order for <em>%s</em> <b>cancelled</b>.") % (obj.partner_id.name), context=context)

    def delivery_send_note(self, cr, uid, ids, picking_id, context=None):
        for order in self.browse(cr, uid, ids, context=context):
            for picking in (pck for pck in order.picking_ids if pck.id == picking_id):
                # convert datetime field to a datetime, using server format, then
                # convert it to the user TZ and re-render it with %Z to add the timezone
                picking_datetime = fields.DT.datetime.strptime(picking.min_date, DEFAULT_SERVER_DATETIME_FORMAT)
                picking_date_str = fields.datetime.context_timestamp(cr, uid, picking_datetime, context=context).strftime(DATETIME_FORMATS_MAP['%+'] + " (%Z)")
                self.message_post(cr, uid, [order.id], body=_("Delivery Order <em>%s</em> <b>scheduled</b> for %s.") % (picking.name, picking_date_str), context=context)

    def delivery_end_send_note(self, cr, uid, ids, context=None):
        self.message_post(cr, uid, ids, body=_("Order <b>delivered</b>."), context=context)

    def invoice_paid_send_note(self, cr, uid, ids, context=None):
        self.message_post(cr, uid, ids, body=_("Invoice <b>paid</b>."), context=context)
>>>>>>> bc619a3e

    def invoice_send_note(self, cr, uid, ids, invoice_id, context=None):
        for order in self.browse(cr, uid, ids, context=context):
            for invoice in (inv for inv in order.invoice_ids if inv.id == invoice_id):
                self.message_post(cr, uid, [order.id], body=_("Draft Invoice of %s %s <b>waiting for validation</b>.") % (invoice.amount_total, invoice.currency_id.symbol), context=context)

<<<<<<< HEAD
=======
    def action_cancel_draft_send_note(self, cr, uid, ids, context=None):
        return self.message_post(cr, uid, ids, body=_('Sale order set to draft.'), context=context)


>>>>>>> bc619a3e
sale_order()

# TODO add a field price_unit_uos
# - update it on change product and unit price
# - use it in report if there is a uos
class sale_order_line(osv.osv):

    def _amount_line(self, cr, uid, ids, field_name, arg, context=None):
        tax_obj = self.pool.get('account.tax')
        cur_obj = self.pool.get('res.currency')
        res = {}
        if context is None:
            context = {}
        for line in self.browse(cr, uid, ids, context=context):
            price = line.price_unit * (1 - (line.discount or 0.0) / 100.0)
            taxes = tax_obj.compute_all(cr, uid, line.tax_id, price, line.product_uom_qty, line.product_id, line.order_id.partner_id)
            cur = line.order_id.pricelist_id.currency_id
            res[line.id] = cur_obj.round(cr, uid, cur, taxes['total'])
        return res

    def _get_uom_id(self, cr, uid, *args):
        try:
            proxy = self.pool.get('ir.model.data')
            result = proxy.get_object_reference(cr, uid, 'product', 'product_uom_unit')
            return result[1]
        except Exception, ex:
            return False

    _name = 'sale.order.line'
    _description = 'Sales Order Line'
    _columns = {
        'order_id': fields.many2one('sale.order', 'Order Reference', required=True, ondelete='cascade', select=True, readonly=True, states={'draft':[('readonly',False)]}),
        'name': fields.text('Product Description', size=256, required=True, select=True, readonly=True, states={'draft': [('readonly', False)]}),
        'sequence': fields.integer('Sequence', help="Gives the sequence order when displaying a list of sales order lines."),
        'product_id': fields.many2one('product.product', 'Product', domain=[('sale_ok', '=', True)], change_default=True),
        'invoice_lines': fields.many2many('account.invoice.line', 'sale_order_line_invoice_rel', 'order_line_id', 'invoice_id', 'Invoice Lines', readonly=True),
        'invoiced': fields.boolean('Invoiced', readonly=True),
        'price_unit': fields.float('Unit Price', required=True, digits_compute= dp.get_precision('Product Price'), readonly=True, states={'draft': [('readonly', False)]}),
        'price_subtotal': fields.function(_amount_line, string='Subtotal', digits_compute= dp.get_precision('Account')),
        'tax_id': fields.many2many('account.tax', 'sale_order_tax', 'order_line_id', 'tax_id', 'Taxes', readonly=True, states={'draft': [('readonly', False)]}),
        'address_allotment_id': fields.many2one('res.partner', 'Allotment Partner'),
        'product_uom_qty': fields.float('Quantity', digits_compute= dp.get_precision('Product UoS'), required=True, readonly=True, states={'draft': [('readonly', False)]}),
        'product_uom': fields.many2one('product.uom', 'Unit of Measure ', required=True, readonly=True, states={'draft': [('readonly', False)]}),
        'product_uos_qty': fields.float('Quantity (UoS)' ,digits_compute= dp.get_precision('Product UoS'), readonly=True, states={'draft': [('readonly', False)]}),
        'product_uos': fields.many2one('product.uom', 'Product UoS'),
         'discount': fields.float('Discount (%)', digits_compute= dp.get_precision('Discount'), readonly=True, states={'draft': [('readonly', False)]}),
        'th_weight': fields.float('Weight', readonly=True, states={'draft': [('readonly', False)]}),
        'state': fields.selection([('cancel', 'Cancelled'),('draft', 'Draft'),('confirmed', 'Confirmed'),('exception', 'Exception'),('done', 'Done')], 'Status', required=True, readonly=True,
                help='* The \'Draft\' state is set when the related sales order in draft state. \
                    \n* The \'Confirmed\' state is set when the related sales order is confirmed. \
                    \n* The \'Exception\' state is set when the related sales order is set as exception. \
                    \n* The \'Done\' state is set when the sales order line has been picked. \
                    \n* The \'Cancelled\' state is set when a user cancel the sales order related.'),
        'order_partner_id': fields.related('order_id', 'partner_id', type='many2one', relation='res.partner', store=True, string='Customer'),
        'salesman_id':fields.related('order_id', 'user_id', type='many2one', relation='res.users', store=True, string='Salesperson'),
         'company_id': fields.related('order_id', 'company_id', type='many2one', relation='res.company', string='Company', store=True, readonly=True),
        
    }
    _order = 'sequence, id'
    _defaults = {
        'product_uom' : _get_uom_id,
        'discount': 0.0,
        'product_uom_qty': 1,
        'product_uos_qty': 1,
        'sequence': 10,
        'invoiced': 0,
        'state': 'draft',
        'price_unit': 0.0,
    }

    def _prepare_order_line_invoice_line(self, cr, uid, line, account_id=False, context=None):
        """Prepare the dict of values to create the new invoice line for a
           sale order line. This method may be overridden to implement custom
           invoice generation (making sure to call super() to establish
           a clean extension chain).

           :param browse_record line: sale.order.line record to invoice
           :param int account_id: optional ID of a G/L account to force
               (this is used for returning products including service)
           :return: dict of values to create() the invoice line
        """
        res = {}
        def _get_line_qty(line):
            if (line.order_id.invoice_quantity=='order'):
                if line.product_uos:
                    return line.product_uos_qty or 0.0
                return line.product_uom_qty

        def _get_line_uom(line):
            if (line.order_id.invoice_quantity=='order'):
                if line.product_uos:
                    return line.product_uos.id
                return line.product_uom.id
        if not line.invoiced:
            if not account_id:
                if line.product_id:
                    account_id = line.product_id.product_tmpl_id.property_account_income.id
                    if not account_id:
                        account_id = line.product_id.categ_id.property_account_income_categ.id
                    if not account_id:
                        raise osv.except_osv(_('Error!'),
                                _('Please define income account for this product: "%s" (id:%d).') % \
                                    (line.product_id.name, line.product_id.id,))
                else:
                    prop = self.pool.get('ir.property').get(cr, uid,
                            'property_account_income_categ', 'product.category',
                            context=context)
                    account_id = prop and prop.id or False
            uosqty = _get_line_qty(line)
            uos_id = _get_line_uom(line)
            pu = 0.0
            if uosqty:
                pu = round(line.price_unit * line.product_uom_qty / uosqty,
                        self.pool.get('decimal.precision').precision_get(cr, uid, 'Product Price'))
            fpos = line.order_id.fiscal_position or False
            account_id = self.pool.get('account.fiscal.position').map_account(cr, uid, fpos, account_id)
            if not account_id:
                raise osv.except_osv(_('Error!'),
                            _('There is no Fiscal Position defined or Income category account defined for default properties of Product categories.'))
            res = {
                'name': line.name,
                'origin': line.order_id.name,
                'account_id': account_id,
                'price_unit': pu,
                'quantity': uosqty,
                'discount': line.discount,
                'uos_id': uos_id,
                'product_id': line.product_id.id or False,
                'invoice_line_tax_id': [(6, 0, [x.id for x in line.tax_id])],
                'account_analytic_id': line.order_id.project_id and line.order_id.project_id.id or False,
            }

        return res

    def invoice_line_create(self, cr, uid, ids, context=None):
        if context is None:
            context = {}

        create_ids = []
        sales = set()
        for line in self.browse(cr, uid, ids, context=context):
            vals = self._prepare_order_line_invoice_line(cr, uid, line, False, context)
            if vals:
                inv_id = self.pool.get('account.invoice.line').create(cr, uid, vals, context=context)
                cr.execute('insert into sale_order_line_invoice_rel (order_line_id,invoice_id) values (%s,%s)', (line.id, inv_id))
                self.write(cr, uid, [line.id], {'invoiced': True})
                sales.add(line.order_id.id)
                create_ids.append(inv_id)
        # Trigger workflow events
        wf_service = netsvc.LocalService("workflow")
        for sale_id in sales:
            wf_service.trg_write(uid, 'sale.order', sale_id, cr)
        return create_ids

    def button_cancel(self, cr, uid, ids, context=None):
        for line in self.browse(cr, uid, ids, context=context):
            if line.invoiced:
                raise osv.except_osv(_('Invalid action !'), _('You cannot cancel a sale order line that has already been invoiced!'))
        return self.write(cr, uid, ids, {'state': 'cancel'})

    def button_confirm(self, cr, uid, ids, context=None):
        return self.write(cr, uid, ids, {'state': 'confirmed'})

    def button_done(self, cr, uid, ids, context=None):
        wf_service = netsvc.LocalService("workflow")
        res = self.write(cr, uid, ids, {'state': 'done'})
        for line in self.browse(cr, uid, ids, context=context):
            wf_service.trg_write(uid, 'sale.order', line.order_id.id, cr)
        return res

    def uos_change(self, cr, uid, ids, product_uos, product_uos_qty=0, product_id=None):
        product_obj = self.pool.get('product.product')
        if not product_id:
            return {'value': {'product_uom': product_uos,
                'product_uom_qty': product_uos_qty}, 'domain': {}}

        product = product_obj.browse(cr, uid, product_id)
        value = {
            'product_uom': product.uom_id.id,
        }
        # FIXME must depend on uos/uom of the product and not only of the coeff.
        try:
            value.update({
                'product_uom_qty': product_uos_qty / product.uos_coeff,
                'th_weight': product_uos_qty / product.uos_coeff * product.weight
            })
        except ZeroDivisionError:
            pass
        return {'value': value}

    def copy_data(self, cr, uid, id, default=None, context=None):
        if not default:
            default = {}
        default.update({'state': 'draft',  'invoiced': False, 'invoice_lines': []})
        return super(sale_order_line, self).copy_data(cr, uid, id, default, context=context)

    def product_id_change(self, cr, uid, ids, pricelist, product, qty=0,
            uom=False, qty_uos=0, uos=False, name='', partner_id=False,
            lang=False, update_tax=True, date_order=False, packaging=False, fiscal_position=False, flag=False, context=None):
        context = context or {}
        lang = lang or context.get('lang',False)
        if not  partner_id:
            raise osv.except_osv(_('No Customer Defined !'), _('Before choosing a product,\n select a customer in the sales form.'))
        warning = {}
        product_uom_obj = self.pool.get('product.uom')
        partner_obj = self.pool.get('res.partner')
        product_obj = self.pool.get('product.product')
        context = {'lang': lang, 'partner_id': partner_id}
        if partner_id:
            lang = partner_obj.browse(cr, uid, partner_id).lang
        context_partner = {'lang': lang, 'partner_id': partner_id}

        if not product:
            return {'value': {'th_weight': 0, 
                'product_uos_qty': qty}, 'domain': {'product_uom': [],
                   'product_uos': []}}
        if not date_order:
            date_order = time.strftime(DEFAULT_SERVER_DATE_FORMAT)
#
        result = {}
        warning_msgs = {}
        product_obj = product_obj.browse(cr, uid, product, context=context)

        uom2 = False
        if uom:
            uom2 = product_uom_obj.browse(cr, uid, uom)
            if product_obj.uom_id.category_id.id != uom2.category_id.id:
                uom = False
        if uos:
            if product_obj.uos_id:
                uos2 = product_uom_obj.browse(cr, uid, uos)
                if product_obj.uos_id.category_id.id != uos2.category_id.id:
                    uos = False
            else:
                uos = False
        fpos = fiscal_position and self.pool.get('account.fiscal.position').browse(cr, uid, fiscal_position) or False
        if update_tax: #The quantity only have changed
            result['tax_id'] = self.pool.get('account.fiscal.position').map_tax(cr, uid, fpos, product_obj.taxes_id)
            result.update({'type': product_obj.procure_method})

        if not flag:
            result['name'] = self.pool.get('product.product').name_get(cr, uid, [product_obj.id], context=context_partner)[0][1]
            if product_obj.description_sale:
                result['name'] += '\n'+product_obj.description_sale
        domain = {}
        if (not uom) and (not uos):
            result['product_uom'] = product_obj.uom_id.id
            if product_obj.uos_id:
                result['product_uos'] = product_obj.uos_id.id
                result['product_uos_qty'] = qty * product_obj.uos_coeff
                uos_category_id = product_obj.uos_id.category_id.id
            else:
                result['product_uos'] = False
                result['product_uos_qty'] = qty
                uos_category_id = False
            result['th_weight'] = qty * product_obj.weight
            domain = {'product_uom':
                        [('category_id', '=', product_obj.uom_id.category_id.id)],
                        'product_uos':
                        [('category_id', '=', uos_category_id)]}
        elif uos and not uom: # only happens if uom is False
            result['product_uom'] = product_obj.uom_id and product_obj.uom_id.id
            result['product_uom_qty'] = qty_uos / product_obj.uos_coeff
            result['th_weight'] = result['product_uom_qty'] * product_obj.weight
        elif uom: # whether uos is set or not
            default_uom = product_obj.uom_id and product_obj.uom_id.id
            q = product_uom_obj._compute_qty(cr, uid, uom, qty, default_uom)
            if product_obj.uos_id:
                result['product_uos'] = product_obj.uos_id.id
                result['product_uos_qty'] = qty * product_obj.uos_coeff
            else:
                result['product_uos'] = False
                result['product_uos_qty'] = qty
            result['th_weight'] = q * product_obj.weight        # Round the quantity up

        if not uom2:
            uom2 = product_obj.uom_id
        # get unit price

        if not pricelist:
            warn_msg = _('You have to select a pricelist or a customer in the sales form !\n'
                    'Please set one before choosing a product.')
            warning_msgs += _("No Pricelist ! : ") + warn_msg +"\n\n"
        else:
            price = self.pool.get('product.pricelist').price_get(cr, uid, [pricelist],
                    product, qty or 1.0, partner_id, {
                        'uom': uom or result.get('product_uom'),
                        'date': date_order,
                        })[pricelist]
            if price is False:
                warn_msg = _("Cannot find a pricelist line matching this product and quantity.\n"
                        "You have to change either the product, the quantity or the pricelist.")

                warning_msgs += _("No valid pricelist line found ! :") + warn_msg +"\n\n"
            else:
                result.update({'price_unit': price})
        if warning_msgs:
            warning = {
                       'title': _('Configuration Error!'),
                       'message' : warning_msgs
                    }
        return {'value': result, 'domain': domain, 'warning': warning}

    def product_uom_change(self, cursor, user, ids, pricelist, product, qty=0,
            uom=False, qty_uos=0, uos=False, name='', partner_id=False,
            lang=False, update_tax=True, date_order=False, context=None):
        context = context or {}
        lang = lang or ('lang' in context and context['lang'])
        if not uom:
            return {'value': {'price_unit': 0.0, 'product_uom' : uom or False}}
        return self.product_id_change(cursor, user, ids, pricelist, product,
                qty=qty, uom=uom, qty_uos=qty_uos, uos=uos, name=name,
                partner_id=partner_id, lang=lang, update_tax=update_tax,
                date_order=date_order, context=context)

    def unlink(self, cr, uid, ids, context=None):
        if context is None:
            context = {}
        """Allows to delete sales order lines in draft,cancel states"""
        for rec in self.browse(cr, uid, ids, context=context):
            if rec.state not in ['draft', 'cancel']:
                raise osv.except_osv(_('Invalid Action!'), _('Cannot delete a sales order line which is in state \'%s\'.') %(rec.state,))
        return super(sale_order_line, self).unlink(cr, uid, ids, context=context)

sale_order_line()

class mail_message(osv.osv):
    _inherit = 'mail.message'

    def _postprocess_sent_message(self, cr, uid, message, context=None):
        if message.model == 'sale.order':
            wf_service = netsvc.LocalService("workflow")
            wf_service.trg_validate(uid, 'sale.order', message.res_id, 'quotation_sent', cr)
        return super(mail_message, self)._postprocess_sent_message(cr, uid, message=message, context=context)

mail_message()

# vim:expandtab:smartindent:tabstop=4:softtabstop=4:shiftwidth=4:<|MERGE_RESOLUTION|>--- conflicted
+++ resolved
@@ -635,7 +635,6 @@
 
     def cancel_send_note(self, cr, uid, ids, context=None):
         for obj in self.browse(cr, uid, ids, context=context):
-<<<<<<< HEAD
             self.message_append_note(cr, uid, [obj.id], body=_("Sale Order for <em>%s</em> <b>cancelled</b>.") % (obj.partner_id.name), context=context)
             
     def done_send_note(self, cr, uid, ids, context=None):
@@ -643,38 +642,13 @@
             self.message_append_note(cr, uid, [obj.id], body=_("Sale Order for <em>%s</em> has been <b>done</b>") % (obj.partner_id.name), context=context)
 
     def invoice_paid_send_note(self, cr, uid, ids, context=None):
-        self.message_append_note(cr, uid, ids, body=_("Invoice has been <b>paid</b>."), context=context)
-=======
-            self.message_post(cr, uid, [obj.id], body=_("Sale Order for <em>%s</em> <b>cancelled</b>.") % (obj.partner_id.name), context=context)
-
-    def delivery_send_note(self, cr, uid, ids, picking_id, context=None):
-        for order in self.browse(cr, uid, ids, context=context):
-            for picking in (pck for pck in order.picking_ids if pck.id == picking_id):
-                # convert datetime field to a datetime, using server format, then
-                # convert it to the user TZ and re-render it with %Z to add the timezone
-                picking_datetime = fields.DT.datetime.strptime(picking.min_date, DEFAULT_SERVER_DATETIME_FORMAT)
-                picking_date_str = fields.datetime.context_timestamp(cr, uid, picking_datetime, context=context).strftime(DATETIME_FORMATS_MAP['%+'] + " (%Z)")
-                self.message_post(cr, uid, [order.id], body=_("Delivery Order <em>%s</em> <b>scheduled</b> for %s.") % (picking.name, picking_date_str), context=context)
-
-    def delivery_end_send_note(self, cr, uid, ids, context=None):
-        self.message_post(cr, uid, ids, body=_("Order <b>delivered</b>."), context=context)
-
-    def invoice_paid_send_note(self, cr, uid, ids, context=None):
-        self.message_post(cr, uid, ids, body=_("Invoice <b>paid</b>."), context=context)
->>>>>>> bc619a3e
+        self.message_post(cr, uid, ids, body=_("Invoice has been <b>paid</b>."), context=context)
 
     def invoice_send_note(self, cr, uid, ids, invoice_id, context=None):
         for order in self.browse(cr, uid, ids, context=context):
             for invoice in (inv for inv in order.invoice_ids if inv.id == invoice_id):
                 self.message_post(cr, uid, [order.id], body=_("Draft Invoice of %s %s <b>waiting for validation</b>.") % (invoice.amount_total, invoice.currency_id.symbol), context=context)
 
-<<<<<<< HEAD
-=======
-    def action_cancel_draft_send_note(self, cr, uid, ids, context=None):
-        return self.message_post(cr, uid, ids, body=_('Sale order set to draft.'), context=context)
-
-
->>>>>>> bc619a3e
 sale_order()
 
 # TODO add a field price_unit_uos
