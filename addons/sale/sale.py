# -*- coding: utf-8 -*-
##############################################################################
#
#    OpenERP, Open Source Management Solution
#    Copyright (C) 2004-2010 Tiny SPRL (<http://tiny.be>).
#
#    This program is free software: you can redistribute it and/or modify
#    it under the terms of the GNU Affero General Public License as
#    published by the Free Software Foundation, either version 3 of the
#    License, or (at your option) any later version.
#
#    This program is distributed in the hope that it will be useful,
#    but WITHOUT ANY WARRANTY; without even the implied warranty of
#    MERCHANTABILITY or FITNESS FOR A PARTICULAR PURPOSE.  See the
#    GNU Affero General Public License for more details.
#
#    You should have received a copy of the GNU Affero General Public License
#    along with this program.  If not, see <http://www.gnu.org/licenses/>.
#
##############################################################################

from datetime import datetime, timedelta
import time
from openerp import SUPERUSER_ID
from openerp.osv import fields, osv
from openerp.tools.translate import _
from openerp.tools import DEFAULT_SERVER_DATE_FORMAT, DEFAULT_SERVER_DATETIME_FORMAT
import openerp.addons.decimal_precision as dp
from openerp import workflow
from openerp.exceptions import UserError

class res_company(osv.Model):
    _inherit = "res.company"
    _columns = {
        'sale_note': fields.text('Default Terms and Conditions', translate=True, help="Default terms and conditions for quotations."),
    }

class sale_order(osv.osv):
    _name = "sale.order"
    _inherit = ['mail.thread', 'ir.needaction_mixin']
    _description = "Sales Order"
    _track = {
        'state': {
            'sale.mt_order_confirmed': lambda self, cr, uid, obj, ctx=None: obj.state in ['manual', 'progress'],
            'sale.mt_order_sent': lambda self, cr, uid, obj, ctx=None: obj.state in ['sent']
        },
    }

    def _amount_line_tax(self, cr, uid, line, context=None):
        val = 0.0
        for c in self.pool.get('account.tax').compute_all(cr, uid, line.tax_id, line.price_unit * (1-(line.discount or 0.0)/100.0), line.product_uom_qty, line.product_id, line.order_id.partner_id)['taxes']:
            val += c.get('amount', 0.0)
        return val

    def _amount_all_wrapper(self, cr, uid, ids, field_name, arg, context=None):
        """ Wrapper because of direct method passing as parameter for function fields """
        return self._amount_all(cr, uid, ids, field_name, arg, context=context)

    def _amount_all(self, cr, uid, ids, field_name, arg, context=None):
        cur_obj = self.pool.get('res.currency')
        res = {}
        for order in self.browse(cr, uid, ids, context=context):
            res[order.id] = {
                'amount_untaxed': 0.0,
                'amount_tax': 0.0,
                'amount_total': 0.0,
            }
            val = val1 = 0.0
            cur = order.pricelist_id.currency_id
            for line in order.order_line:
                val1 += line.price_subtotal
                val += self._amount_line_tax(cr, uid, line, context=context)
            res[order.id]['amount_tax'] = cur_obj.round(cr, uid, cur, val)
            res[order.id]['amount_untaxed'] = cur_obj.round(cr, uid, cur, val1)
            res[order.id]['amount_total'] = res[order.id]['amount_untaxed'] + res[order.id]['amount_tax']
        return res


    def _invoiced_rate(self, cursor, user, ids, name, arg, context=None):
        res = {}
        for sale in self.browse(cursor, user, ids, context=context):
            if sale.invoiced:
                res[sale.id] = 100.0
                continue
            tot = 0.0
            for invoice in sale.invoice_ids:
                if invoice.state not in ('draft', 'cancel'):
                    tot += invoice.amount_untaxed
            if tot:
                res[sale.id] = min(100.0, tot * 100.0 / (sale.amount_untaxed or 1.00))
            else:
                res[sale.id] = 0.0
        return res

    def _invoice_exists(self, cursor, user, ids, name, arg, context=None):
        res = {}
        for sale in self.browse(cursor, user, ids, context=context):
            res[sale.id] = False
            if sale.invoice_ids:
                res[sale.id] = True
        return res

    def _invoiced(self, cursor, user, ids, name, arg, context=None):
        res = {}
        for sale in self.browse(cursor, user, ids, context=context):
            res[sale.id] = True
            invoice_existence = False
            for invoice in sale.invoice_ids:
                if invoice.state!='cancel':
                    invoice_existence = True
                    if invoice.state != 'paid':
                        res[sale.id] = False
                        break
            if not invoice_existence or sale.state == 'manual':
                res[sale.id] = False
        return res

    def _invoiced_search(self, cursor, user, obj, name, args, context=None):
        if not len(args):
            return []
        clause = ''
        sale_clause = ''
        no_invoiced = False
        for arg in args:
            if (arg[1] == '=' and arg[2]) or (arg[1] == '!=' and not arg[2]):
                clause += 'AND inv.state = \'paid\''
            else:
                clause += 'AND inv.state != \'cancel\' AND sale.state != \'cancel\'  AND inv.state <> \'paid\'  AND rel.order_id = sale.id '
                sale_clause = ',  sale_order AS sale '
                no_invoiced = True

        cursor.execute('SELECT rel.order_id ' \
                'FROM sale_order_invoice_rel AS rel, account_invoice AS inv '+ sale_clause + \
                'WHERE rel.invoice_id = inv.id ' + clause)
        res = cursor.fetchall()
        if no_invoiced:
            cursor.execute('SELECT sale.id ' \
                    'FROM sale_order AS sale ' \
                    'WHERE sale.id NOT IN ' \
                        '(SELECT rel.order_id ' \
                        'FROM sale_order_invoice_rel AS rel) and sale.state != \'cancel\'')
            res.extend(cursor.fetchall())
        if not res:
            return [('id', '=', 0)]
        return [('id', 'in', [x[0] for x in res])]

    def _get_order(self, cr, uid, ids, context=None):
        result = {}
        for line in self.pool.get('sale.order.line').browse(cr, uid, ids, context=context):
            result[line.order_id.id] = True
        return result.keys()

    def _get_default_company(self, cr, uid, context=None):
        company_id = self.pool.get('res.users')._get_company(cr, uid, context=context)
        if not company_id:
            raise UserError(_('There is no default company for the current user!'))
        return company_id

    _columns = {
        'name': fields.char('Order Reference', required=True, copy=False,
            readonly=True, states={'draft': [('readonly', False)], 'sent': [('readonly', False)]}, select=True),
        'origin': fields.char('Source Document', help="Reference of the document that generated this sales order request."),
        'client_order_ref': fields.char('Customer Reference', copy=False),
        'state': fields.selection([
            ('draft', 'Draft Quotation'),
            ('sent', 'Quotation Sent'),
            ('cancel', 'Cancelled'),
            ('waiting_date', 'Waiting Schedule'),
            ('progress', 'Sales Order'),
            ('manual', 'Sale to Invoice'),
            ('shipping_except', 'Shipping Exception'),
            ('invoice_except', 'Invoice Exception'),
            ('done', 'Done'),
            ], 'Status', readonly=True, copy=False, help="Gives the status of the quotation or sales order.\
              \nThe exception status is automatically set when a cancel operation occurs \
              in the invoice validation (Invoice Exception) or in the picking list process (Shipping Exception).\nThe 'Waiting Schedule' status is set when the invoice is confirmed\
               but waiting for the scheduler to run on the order date.", select=True),
        'date_order': fields.datetime('Date', required=True, readonly=True, select=True, states={'draft': [('readonly', False)], 'sent': [('readonly', False)]}, copy=False),
        'validity_date': fields.date('Expiration Date', readonly=True, states={'draft': [('readonly', False)], 'sent': [('readonly', False)]}),
        'create_date': fields.datetime('Creation Date', readonly=True, select=True, help="Date on which sales order is created."),
        'date_confirm': fields.date('Confirmation Date', readonly=True, select=True, help="Date on which sales order is confirmed.", copy=False),
        'user_id': fields.many2one('res.users', 'Salesperson', states={'draft': [('readonly', False)], 'sent': [('readonly', False)]}, select=True, track_visibility='onchange'),
        'partner_id': fields.many2one('res.partner', 'Customer', readonly=True, states={'draft': [('readonly', False)], 'sent': [('readonly', False)]}, required=True, change_default=True, select=True, track_visibility='always'),
        'partner_invoice_id': fields.many2one('res.partner', 'Invoice Address', readonly=True, required=True, states={'draft': [('readonly', False)], 'sent': [('readonly', False)]}, help="Invoice address for current sales order."),
        'partner_shipping_id': fields.many2one('res.partner', 'Delivery Address', readonly=True, required=True, states={'draft': [('readonly', False)], 'sent': [('readonly', False)]}, help="Delivery address for current sales order."),
        'order_policy': fields.selection([
                ('manual', 'On Demand'),
            ], 'Create Invoice', required=True, readonly=True, states={'draft': [('readonly', False)], 'sent': [('readonly', False)]},
            help="""This field controls how invoice and delivery operations are synchronized."""),
        'pricelist_id': fields.many2one('product.pricelist', 'Pricelist', required=True, readonly=True, states={'draft': [('readonly', False)], 'sent': [('readonly', False)]}, help="Pricelist for current sales order."),
        'currency_id': fields.related('pricelist_id', 'currency_id', type="many2one", relation="res.currency", string="Currency", readonly=True, required=True),
        'project_id': fields.many2one('account.analytic.account', 'Contract / Analytic', readonly=True, states={'draft': [('readonly', False)], 'sent': [('readonly', False)]}, help="The analytic account related to a sales order."),

        'order_line': fields.one2many('sale.order.line', 'order_id', 'Order Lines', readonly=True, states={'draft': [('readonly', False)], 'sent': [('readonly', False)]}, copy=True),
        'invoice_ids': fields.many2many('account.invoice', 'sale_order_invoice_rel', 'order_id', 'invoice_id', 'Invoices', readonly=True, copy=False, help="This is the list of invoices that have been generated for this sales order. The same sales order may have been invoiced in several times (by line for example)."),
        'invoiced_rate': fields.function(_invoiced_rate, string='Invoiced Ratio', type='float'),
        'invoiced': fields.function(_invoiced, string='Paid',
            fnct_search=_invoiced_search, type='boolean', help="It indicates that an invoice has been paid."),
        'invoice_exists': fields.function(_invoice_exists, string='Invoiced',
            fnct_search=_invoiced_search, type='boolean', help="It indicates that sales order has at least one invoice."),
        'note': fields.text('Terms and conditions'),

        'amount_untaxed': fields.function(_amount_all_wrapper, digits_compute=dp.get_precision('Account'), string='Untaxed Amount',
            store={
                'sale.order': (lambda self, cr, uid, ids, c={}: ids, ['order_line'], 10),
                'sale.order.line': (_get_order, ['price_unit', 'tax_id', 'discount', 'product_uom_qty'], 10),
            },
            multi='sums', help="The amount without tax.", track_visibility='always'),
        'amount_tax': fields.function(_amount_all_wrapper, digits_compute=dp.get_precision('Account'), string='Taxes',
            store={
                'sale.order': (lambda self, cr, uid, ids, c={}: ids, ['order_line'], 10),
                'sale.order.line': (_get_order, ['price_unit', 'tax_id', 'discount', 'product_uom_qty'], 10),
            },
            multi='sums', help="The tax amount."),
        'amount_total': fields.function(_amount_all_wrapper, digits_compute=dp.get_precision('Account'), string='Total',
            store={
                'sale.order': (lambda self, cr, uid, ids, c={}: ids, ['order_line'], 10),
                'sale.order.line': (_get_order, ['price_unit', 'tax_id', 'discount', 'product_uom_qty'], 10),
            },
            multi='sums', help="The total amount."),

        'payment_term': fields.many2one('account.payment.term', 'Payment Term'),
        'fiscal_position': fields.many2one('account.fiscal.position', 'Fiscal Position'),
        'company_id': fields.many2one('res.company', 'Company'),
        'team_id': fields.many2one('crm.team', 'Sales Team', oldname='section_id', change_default=True),
        'procurement_group_id': fields.many2one('procurement.group', 'Procurement group', copy=False),
        'product_id': fields.related('order_line', 'product_id', type='many2one', relation='product.product', string='Product'),
    }

    _defaults = {
        'date_order': fields.datetime.now,
        'order_policy': 'manual',
        'company_id': _get_default_company,
        'state': 'draft',
        'user_id': lambda obj, cr, uid, context: uid,
        'name': lambda obj, cr, uid, context: '/',
        'partner_invoice_id': lambda self, cr, uid, context: context.get('partner_id', False) and self.pool.get('res.partner').address_get(cr, uid, [context['partner_id']], ['invoice'])['invoice'],
        'partner_shipping_id': lambda self, cr, uid, context: context.get('partner_id', False) and self.pool.get('res.partner').address_get(cr, uid, [context['partner_id']], ['delivery'])['delivery'],
        'note': lambda self, cr, uid, context: self.pool.get('res.users').browse(cr, uid, uid, context=context).company_id.sale_note,
        'team_id': lambda s, cr, uid, c: s.pool['crm.team']._get_default_team_id(cr, uid, context=c),
    }
    _sql_constraints = [
        ('name_uniq', 'unique(name, company_id)', 'Order Reference must be unique per Company!'),
    ]
    _order = 'date_order desc, id desc'

    # Form filling
    def unlink(self, cr, uid, ids, context=None):
        sale_orders = self.read(cr, uid, ids, ['state'], context=context)
        unlink_ids = []
        for s in sale_orders:
            if s['state'] in ['draft', 'cancel']:
                unlink_ids.append(s['id'])
            else:
                raise UserError(_('In order to delete a confirmed sales order, you must cancel it before!'))

        return osv.osv.unlink(self, cr, uid, unlink_ids, context=context)

    def copy_quotation(self, cr, uid, ids, context=None):
        id = self.copy(cr, uid, ids[0], context=context)
        view_ref = self.pool.get('ir.model.data').get_object_reference(cr, uid, 'sale', 'view_order_form')
        view_id = view_ref and view_ref[1] or False,
        return {
            'type': 'ir.actions.act_window',
            'name': _('Sales Order'),
            'res_model': 'sale.order',
            'res_id': id,
            'view_type': 'form',
            'view_mode': 'form',
            'view_id': view_id,
            'target': 'current',
            'nodestroy': True,
        }

    def onchange_pricelist_id(self, cr, uid, ids, pricelist_id, order_lines, context=None):
        context = context or {}
        if not pricelist_id:
            return {}
        value = {
            'currency_id': self.pool.get('product.pricelist').browse(cr, uid, pricelist_id, context=context).currency_id.id
        }
        if not order_lines or order_lines == [(6, 0, [])]:
            return {'value': value}
        warning = {
            'title': _('Pricelist Warning!'),
            'message' : _('If you change the pricelist of this order (and eventually the currency), prices of existing order lines will not be updated.')
        }
        return {'warning': warning, 'value': value}

    def get_salenote(self, cr, uid, ids, partner_id, context=None):
        context_lang = context.copy() 
        if partner_id:
            partner_lang = self.pool.get('res.partner').browse(cr, uid, partner_id, context=context).lang
            context_lang.update({'lang': partner_lang})
        return self.pool.get('res.users').browse(cr, uid, uid, context=context_lang).company_id.sale_note

    def onchange_delivery_id(self, cr, uid, ids, company_id, partner_id, delivery_id, fiscal_position, context=None):
        r = {'value': {}}
        if not company_id:
            company_id = self._get_default_company(cr, uid, context=context)
        fiscal_position = self.pool['account.fiscal.position'].get_fiscal_position(cr, uid, company_id, partner_id, delivery_id, context=context)
        if fiscal_position:
            r['value']['fiscal_position'] = fiscal_position
        return r

    def onchange_partner_id(self, cr, uid, ids, part, context=None):
        if not part:
            return {'value': {'partner_invoice_id': False, 'partner_shipping_id': False,  'payment_term': False, 'fiscal_position': False}}

        part = self.pool.get('res.partner').browse(cr, uid, part, context=context)
        addr = self.pool.get('res.partner').address_get(cr, uid, [part.id], ['delivery', 'invoice', 'contact'])
        pricelist = part.property_product_pricelist and part.property_product_pricelist.id or False
        invoice_part = self.pool.get('res.partner').browse(cr, uid, addr['invoice'], context=context)
        payment_term = invoice_part.property_payment_term and invoice_part.property_payment_term.id or False
        dedicated_salesman = part.user_id and part.user_id.id or uid
        val = {
            'partner_invoice_id': addr['invoice'],
            'partner_shipping_id': addr['delivery'],
            'payment_term': payment_term,
            'user_id': dedicated_salesman,
        }
        delivery_onchange = self.onchange_delivery_id(cr, uid, ids, False, part.id, addr['delivery'], False,  context=context)
        val.update(delivery_onchange['value'])
        if pricelist:
            val['pricelist_id'] = pricelist
        if not self.pool['crm.team']._get_default_team_id(cr, uid, context=context) and part.team_id:
            val['team_id'] = part.team_id.id
        sale_note = self.get_salenote(cr, uid, ids, part.id, context=context)
        if sale_note: val.update({'note': sale_note})  
        return {'value': val}

    def create(self, cr, uid, vals, context=None):
        if context is None:
            context = {}
        if vals.get('name', '/') == '/':
            vals['name'] = self.pool.get('ir.sequence').next_by_code(cr, uid, 'sale.order', context=context) or '/'
        if vals.get('partner_id') and any(f not in vals for f in ['partner_invoice_id', 'partner_shipping_id', 'pricelist_id', 'fiscal_position']):
            defaults = self.onchange_partner_id(cr, uid, [], vals['partner_id'], context=context)['value']
            if not vals.get('fiscal_position') and vals.get('partner_shipping_id'):
                delivery_onchange = self.onchange_delivery_id(cr, uid, [], vals.get('company_id'), None, vals['partner_id'], vals.get('partner_shipping_id'), context=context)
                defaults.update(delivery_onchange['value'])
            vals = dict(defaults, **vals)
        ctx = dict(context or {}, mail_create_nolog=True)
        new_id = super(sale_order, self).create(cr, uid, vals, context=ctx)
        self.message_post(cr, uid, [new_id], body=_("Quotation created"), context=ctx)
        return new_id

    def button_dummy(self, cr, uid, ids, context=None):
        return True

    # FIXME: deprecated method, overriders should be using _prepare_invoice() instead.
    #        can be removed after 6.1.
    def _inv_get(self, cr, uid, order, context=None):
        return {}

    def _prepare_invoice(self, cr, uid, order, lines, context=None):
        """Prepare the dict of values to create the new invoice for a
           sales order. This method may be overridden to implement custom
           invoice generation (making sure to call super() to establish
           a clean extension chain).

           :param browse_record order: sale.order record to invoice
           :param list(int) line: list of invoice line IDs that must be
                                  attached to the invoice
           :return: dict of value to create() the invoice
        """
        if context is None:
            context = {}
        journal_ids = self.pool.get('account.journal').search(cr, uid,
            [('type', '=', 'sale'), ('company_id', '=', order.company_id.id)],
            limit=1)
        if not journal_ids:
            raise UserError(_('Please define sales journal for this company: "%s" (id:%d).') % (order.company_id.name, order.company_id.id))
        invoice_vals = {
            'name': order.client_order_ref or '',
            'origin': order.name,
            'type': 'out_invoice',
            'reference': order.client_order_ref or order.name,
            'account_id': order.partner_invoice_id.property_account_receivable.id,
            'partner_id': order.partner_invoice_id.id,
            'journal_id': journal_ids[0],
            'invoice_line': [(6, 0, lines)],
            'currency_id': order.pricelist_id.currency_id.id,
            'comment': order.note,
            'payment_term': order.payment_term and order.payment_term.id or False,
            'fiscal_position': order.fiscal_position.id or order.partner_invoice_id.property_account_position.id,
            'date_invoice': context.get('date_invoice', False),
            'company_id': order.company_id.id,
            'user_id': order.user_id and order.user_id.id or False,
            'team_id' : order.team_id.id
        }

        # Care for deprecated _inv_get() hook - FIXME: to be removed after 6.1
        invoice_vals.update(self._inv_get(cr, uid, order, context=context))
        return invoice_vals

    def _make_invoice(self, cr, uid, order, lines, context=None):
        inv_obj = self.pool.get('account.invoice')
        obj_invoice_line = self.pool.get('account.invoice.line')
        if context is None:
            context = {}
        invoiced_sale_line_ids = self.pool.get('sale.order.line').search(cr, uid, [('order_id', '=', order.id), ('invoiced', '=', True)], context=context)
        from_line_invoice_ids = []
        for invoiced_sale_line_id in self.pool.get('sale.order.line').browse(cr, uid, invoiced_sale_line_ids, context=context):
            for invoice_line_id in invoiced_sale_line_id.invoice_lines:
                if invoice_line_id.invoice_id.id not in from_line_invoice_ids:
                    from_line_invoice_ids.append(invoice_line_id.invoice_id.id)
        for preinv in order.invoice_ids:
            if preinv.state not in ('cancel',) and preinv.id not in from_line_invoice_ids:
                for preline in preinv.invoice_line:
                    inv_line_id = obj_invoice_line.copy(cr, uid, preline.id, {'invoice_id': False, 'price_unit': -preline.price_unit})
                    lines.append(inv_line_id)
        inv = self._prepare_invoice(cr, uid, order, lines, context=context)
        inv_id = inv_obj.create(cr, uid, inv, context=context)
        data = inv_obj.onchange_payment_term_date_invoice(cr, uid, [inv_id], inv['payment_term'], time.strftime(DEFAULT_SERVER_DATE_FORMAT))
        if data.get('value', False):
            inv_obj.write(cr, uid, [inv_id], data['value'], context=context)
        inv_obj.button_compute(cr, uid, [inv_id])
        return inv_id

    def print_quotation(self, cr, uid, ids, context=None):
        '''
        This function prints the sales order and mark it as sent, so that we can see more easily the next step of the workflow
        '''
        assert len(ids) == 1, 'This option should only be used for a single id at a time'
        self.signal_workflow(cr, uid, ids, 'quotation_sent')
        return self.pool['report'].get_action(cr, uid, ids, 'sale.report_saleorder', context=context)

    def manual_invoice(self, cr, uid, ids, context=None):
        """ create invoices for the given sales orders (ids), and open the form
            view of one of the newly created invoices
        """
        mod_obj = self.pool.get('ir.model.data')
        
        # create invoices through the sales orders' workflow
        inv_ids0 = set(inv.id for sale in self.browse(cr, uid, ids, context) for inv in sale.invoice_ids)
        self.signal_workflow(cr, uid, ids, 'manual_invoice')
        inv_ids1 = set(inv.id for sale in self.browse(cr, uid, ids, context) for inv in sale.invoice_ids)
        # determine newly created invoices
        new_inv_ids = list(inv_ids1 - inv_ids0)

        res = mod_obj.get_object_reference(cr, uid, 'account', 'invoice_form')
        res_id = res and res[1] or False,

        return {
            'name': _('Customer Invoices'),
            'view_type': 'form',
            'view_mode': 'form',
            'view_id': [res_id],
            'res_model': 'account.invoice',
            'context': "{'type':'out_invoice'}",
            'type': 'ir.actions.act_window',
            'nodestroy': True,
            'target': 'current',
            'res_id': new_inv_ids and new_inv_ids[0] or False,
        }

    def action_view_invoice(self, cr, uid, ids, context=None):
        '''
        This function returns an action that display existing invoices of given sales order ids. It can either be a in a list or in a form view, if there is only one invoice to show.
        '''
        mod_obj = self.pool.get('ir.model.data')
        act_obj = self.pool.get('ir.actions.act_window')

        result = mod_obj.get_object_reference(cr, uid, 'account', 'action_invoice_tree1')
        id = result and result[1] or False
        result = act_obj.read(cr, uid, [id], context=context)[0]
        #compute the number of invoices to display
        inv_ids = []
        for so in self.browse(cr, uid, ids, context=context):
            inv_ids += [invoice.id for invoice in so.invoice_ids]
        #choose the view_mode accordingly
        if len(inv_ids)>1:
            result['domain'] = "[('id','in',["+','.join(map(str, inv_ids))+"])]"
        else:
            res = mod_obj.get_object_reference(cr, uid, 'account', 'invoice_form')
            result['views'] = [(res and res[1] or False, 'form')]
            result['res_id'] = inv_ids and inv_ids[0] or False
        return result

    def test_no_product(self, cr, uid, order, context):
        for line in order.order_line:
            if line.state == 'cancel':
                continue
            if line.product_id and (line.product_id.type<>'service'):
                return False
        return True

    def action_invoice_create(self, cr, uid, ids, grouped=False, states=None, date_invoice = False, context=None):
        if states is None:
            states = ['confirmed', 'done', 'exception']
        res = False
        invoices = {}
        invoice_ids = []
        invoice = self.pool.get('account.invoice')
        obj_sale_order_line = self.pool.get('sale.order.line')
        partner_currency = {}
        # If date was specified, use it as date invoiced, usefull when invoices are generated this month and put the
        # last day of the last month as invoice date
        if date_invoice:
            context = dict(context or {}, date_invoice=date_invoice)
        for o in self.browse(cr, uid, ids, context=context):
            currency_id = o.pricelist_id.currency_id.id
            if (o.partner_id.id in partner_currency) and (partner_currency[o.partner_id.id] <> currency_id):
                raise UserError(_('You cannot group sales having different currencies for the same partner.'))

            partner_currency[o.partner_id.id] = currency_id
            lines = []
            for line in o.order_line:
                if line.invoiced:
                    continue
                elif (line.state in states):
                    lines.append(line.id)
            created_lines = obj_sale_order_line.invoice_line_create(cr, uid, lines)
            if created_lines:
                invoices.setdefault(o.partner_invoice_id.id or o.partner_id.id, []).append((o, created_lines))
        if not invoices:
            for o in self.browse(cr, uid, ids, context=context):
                for i in o.invoice_ids:
                    if i.state == 'draft':
                        return i.id
        for val in invoices.values():
            if grouped:
                res = self._make_invoice(cr, uid, val[0][0], reduce(lambda x, y: x + y, [l for o, l in val], []), context=context)
                invoice_ref = ''
                origin_ref = ''
                for o, l in val:
                    invoice_ref += (o.client_order_ref or o.name) + '|'
                    origin_ref += (o.origin or o.name) + '|'
                    self.write(cr, uid, [o.id], {'state': 'progress'})
                    cr.execute('insert into sale_order_invoice_rel (order_id,invoice_id) values (%s,%s)', (o.id, res))
                    self.invalidate_cache(cr, uid, ['invoice_ids'], [o.id], context=context)
                #remove last '|' in invoice_ref
                if len(invoice_ref) >= 1:
                    invoice_ref = invoice_ref[:-1]
                if len(origin_ref) >= 1:
                    origin_ref = origin_ref[:-1]
                invoice.write(cr, uid, [res], {'origin': origin_ref, 'name': invoice_ref})
            else:
                for order, il in val:
                    res = self._make_invoice(cr, uid, order, il, context=context)
                    invoice_ids.append(res)
                    self.write(cr, uid, [order.id], {'state': 'progress'})
                    cr.execute('insert into sale_order_invoice_rel (order_id,invoice_id) values (%s,%s)', (order.id, res))
                    self.invalidate_cache(cr, uid, ['invoice_ids'], [order.id], context=context)
        return res

    def action_invoice_cancel(self, cr, uid, ids, context=None):
        self.write(cr, uid, ids, {'state': 'invoice_except'}, context=context)
        return True

    def action_invoice_end(self, cr, uid, ids, context=None):
        for this in self.browse(cr, uid, ids, context=context):
            for line in this.order_line:
                if line.state == 'exception':
                    line.write({'state': 'confirmed'})
            if this.state == 'invoice_except':
                this.write({'state': 'progress'})
        return True

    def action_cancel(self, cr, uid, ids, context=None):
        if context is None:
            context = {}
        sale_order_line_obj = self.pool.get('sale.order.line')
        account_invoice_obj = self.pool.get('account.invoice')
        for sale in self.browse(cr, uid, ids, context=context):
            for inv in sale.invoice_ids:
                if inv.state not in ('draft', 'cancel'):
                    raise UserError(_('Cannot cancel this sales order!') + ':' + _('First cancel all invoices attached to this sales order.'))
                inv.signal_workflow('invoice_cancel')
            line_ids = [l.id for l in sale.order_line if l.state != 'cancel']
            sale_order_line_obj.button_cancel(cr, uid, line_ids, context=context)
        self.write(cr, uid, ids, {'state': 'cancel'})
        return True

    def action_button_confirm(self, cr, uid, ids, context=None):
        if not context:
            context = {}
        assert len(ids) == 1, 'This option should only be used for a single id at a time.'
        self.signal_workflow(cr, uid, ids, 'order_confirm')
        if context.get('send_email'):
            self.force_quotation_send(cr, uid, ids, context=context)
        return True
        
    def action_wait(self, cr, uid, ids, context=None):
        context = context or {}
        for o in self.browse(cr, uid, ids):
            if not any(line.state != 'cancel' for line in o.order_line):
                raise UserError(_('You cannot confirm a sales order which has no line.'))
            noprod = self.test_no_product(cr, uid, o, context)
            if (o.order_policy == 'manual') or noprod:
                self.write(cr, uid, [o.id], {'state': 'manual', 'date_confirm': fields.date.context_today(self, cr, uid, context=context)})
            else:
                self.write(cr, uid, [o.id], {'state': 'progress', 'date_confirm': fields.date.context_today(self, cr, uid, context=context)})
            self.pool.get('sale.order.line').button_confirm(cr, uid, [x.id for x in o.order_line if x.state != 'cancel'])
        return True

    def action_quotation_send(self, cr, uid, ids, context=None):
        '''
        This function opens a window to compose an email, with the edi sale template message loaded by default
        '''
        assert len(ids) == 1, 'This option should only be used for a single id at a time.'
        ir_model_data = self.pool.get('ir.model.data')
        try:
            template_id = ir_model_data.get_object_reference(cr, uid, 'sale', 'email_template_edi_sale')[1]
        except ValueError:
            template_id = False
        try:
            compose_form_id = ir_model_data.get_object_reference(cr, uid, 'mail', 'email_compose_message_wizard_form')[1]
        except ValueError:
            compose_form_id = False 
        ctx = dict()
        ctx.update({
            'default_model': 'sale.order',
            'default_res_id': ids[0],
            'default_use_template': bool(template_id),
            'default_template_id': template_id,
            'default_composition_mode': 'comment',
            'mark_so_as_sent': True
        })
        return {
            'type': 'ir.actions.act_window',
            'view_type': 'form',
            'view_mode': 'form',
            'res_model': 'mail.compose.message',
            'views': [(compose_form_id, 'form')],
            'view_id': compose_form_id,
            'target': 'new',
            'context': ctx,
        }

    def force_quotation_send(self, cr, uid, ids, context=None):
        for order_id in ids:
            email_act = self.action_quotation_send(cr, uid, [order_id], context=context)
            if email_act and email_act.get('context'):
                composer_obj = self.pool['mail.compose.message']
                composer_values = {}
                email_ctx = email_act['context']
                template_values = [
                    email_ctx.get('default_template_id'),
                    email_ctx.get('default_composition_mode'),
                    email_ctx.get('default_model'),
                    email_ctx.get('default_res_id'),
                ]
                composer_values.update(composer_obj.onchange_template_id(cr, uid, None, *template_values, context=context).get('value', {}))
                if not composer_values.get('email_from'):
                    composer_values['email_from'] = self.browse(cr, uid, order_id, context=context).company_id.email
                for key in ['attachment_ids', 'partner_ids']:
                    if composer_values.get(key):
                        composer_values[key] = [(6, 0, composer_values[key])]
                composer_id = composer_obj.create(cr, uid, composer_values, context=email_ctx)
                composer_obj.send_mail(cr, uid, [composer_id], context=email_ctx)
        return True

    def action_done(self, cr, uid, ids, context=None):
        for order in self.browse(cr, uid, ids, context=context):
            self.pool.get('sale.order.line').write(cr, uid, [line.id for line in order.order_line if line.state != 'cancel'], {'state': 'done'}, context=context)
        return self.write(cr, uid, ids, {'state': 'done'}, context=context)

    def _prepare_order_line_procurement(self, cr, uid, order, line, group_id=False, context=None):
        date_planned = self._get_date_planned(cr, uid, order, line, order.date_order, context=context)
        return {
            'name': line.name,
            'origin': order.name,
            'date_planned': date_planned,
            'product_id': line.product_id.id,
            'product_qty': line.product_uom_qty,
            'product_uom': line.product_uom.id,
            'product_uos_qty': (line.product_uos and line.product_uos_qty) or line.product_uom_qty,
            'product_uos': (line.product_uos and line.product_uos.id) or line.product_uom.id,
            'company_id': order.company_id.id,
            'group_id': group_id,
            'invoice_state': (order.order_policy == 'picking') and '2binvoiced' or 'none',
            'sale_line_id': line.id
        }

    def _get_date_planned(self, cr, uid, order, line, start_date, context=None):
        date_planned = datetime.strptime(start_date, DEFAULT_SERVER_DATETIME_FORMAT) + timedelta(days=line.delay or 0.0)
        return date_planned

    def _prepare_procurement_group(self, cr, uid, order, context=None):
        return {'name': order.name, 'partner_id': order.partner_shipping_id.id}

    def procurement_needed(self, cr, uid, ids, context=None):
        #when sale is installed only, there is no need to create procurements, that's only
        #further installed modules (sale_service, sale_stock) that will change this.
        sale_line_obj = self.pool.get('sale.order.line')
        res = []
        for order in self.browse(cr, uid, ids, context=context):
            res.append(sale_line_obj.need_procurement(cr, uid, [line.id for line in order.order_line if line.state != 'cancel'], context=context))
        return any(res)

    def action_ignore_delivery_exception(self, cr, uid, ids, context=None):
        for sale_order in self.browse(cr, uid, ids, context=context):
            self.write(cr, uid, ids, {'state': 'progress' if sale_order.invoice_exists else 'manual'}, context=context)
        return True

    def action_ship_create(self, cr, uid, ids, context=None):
        """Create the required procurements to supply sales order lines, also connecting
        the procurements to appropriate stock moves in order to bring the goods to the
        sales order's requested location.

        :return: True
        """
        context = context or {}
        context['lang'] = self.pool['res.users'].browse(cr, uid, uid).lang
        procurement_obj = self.pool.get('procurement.order')
        sale_line_obj = self.pool.get('sale.order.line')
        for order in self.browse(cr, uid, ids, context=context):
            proc_ids = []
            vals = self._prepare_procurement_group(cr, uid, order, context=context)
            if not order.procurement_group_id:
                group_id = self.pool.get("procurement.group").create(cr, uid, vals, context=context)
                order.write({'procurement_group_id': group_id})

            for line in order.order_line:
                if line.state == 'cancel':
                    continue
                #Try to fix exception procurement (possible when after a shipping exception the user choose to recreate)
                if line.procurement_ids:
                    #first check them to see if they are in exception or not (one of the related moves is cancelled)
                    procurement_obj.check(cr, uid, [x.id for x in line.procurement_ids if x.state not in ['cancel', 'done']])
                    line.refresh()
                    #run again procurement that are in exception in order to trigger another move
                    except_proc_ids = [x.id for x in line.procurement_ids if x.state in ('exception', 'cancel')]
                    procurement_obj.reset_to_confirmed(cr, uid, except_proc_ids, context=context)
                    proc_ids += except_proc_ids
                elif sale_line_obj.need_procurement(cr, uid, [line.id], context=context):
                    if (line.state == 'done') or not line.product_id:
                        continue
                    vals = self._prepare_order_line_procurement(cr, uid, order, line, group_id=order.procurement_group_id.id, context=context)
                    ctx = context.copy()
                    ctx['procurement_autorun_defer'] = True
                    proc_id = procurement_obj.create(cr, uid, vals, context=ctx)
                    proc_ids.append(proc_id)
            #Confirm procurement order such that rules will be applied on it
            #note that the workflow normally ensure proc_ids isn't an empty list
            procurement_obj.run(cr, uid, proc_ids, context=context)

            #if shipping was in exception and the user choose to recreate the delivery order, write the new status of SO
            if order.state == 'shipping_except':
                val = {'state': 'progress', 'shipped': False}

                if (order.order_policy == 'manual'):
                    for line in order.order_line:
                        if (not line.invoiced) and (line.state not in ('cancel', 'draft')):
                            val['state'] = 'manual'
                            break
                order.write(val)
        return True



    def onchange_fiscal_position(self, cr, uid, ids, fiscal_position, order_lines, context=None):
        '''Update taxes of order lines for each line where a product is defined

        :param list ids: not used
        :param int fiscal_position: sale order fiscal position
        :param list order_lines: command list for one2many write method
        '''
        order_line = []
        fiscal_obj = self.pool.get('account.fiscal.position')
        product_obj = self.pool.get('product.product')
        line_obj = self.pool.get('sale.order.line')

        fpos = False
        if fiscal_position:
            fpos = fiscal_obj.browse(cr, uid, fiscal_position, context=context)
        
        for line in order_lines:
            # create    (0, 0,  { fields })
            # update    (1, ID, { fields })
            if line[0] in [0, 1]:
                prod = None
                if line[2].get('product_id'):
                    prod = product_obj.browse(cr, uid, line[2]['product_id'], context=context)
                elif line[1]:
                    prod =  line_obj.browse(cr, uid, line[1], context=context).product_id
                if prod and prod.taxes_id:
                    line[2]['tax_id'] = [[6, 0, fiscal_obj.map_tax(cr, uid, fpos, prod.taxes_id)]]
                order_line.append(line)

            # link      (4, ID)
            # link all  (6, 0, IDS)
            elif line[0] in [4, 6]:
                line_ids = line[0] == 4 and [line[1]] or line[2]
                for line_id in line_ids:
                    prod = line_obj.browse(cr, uid, line_id, context=context).product_id
                    if prod and prod.taxes_id:
                        order_line.append([1, line_id, {'tax_id': [[6, 0, fiscal_obj.map_tax(cr, uid, fpos, prod.taxes_id)]]}])
                    else:
                        order_line.append([4, line_id])
            else:
                order_line.append(line)
        return {'value': {'order_line': order_line, 'amount_untaxed': False, 'amount_tax': False, 'amount_total': False}}

    def test_procurements_done(self, cr, uid, ids, context=None):
        for sale in self.browse(cr, uid, ids, context=context):
            for line in sale.order_line:
                if line.state == 'cancel':
                    continue
                if not all([x.state == 'done' for x in line.procurement_ids]):
                    return False
        return True

    def test_procurements_except(self, cr, uid, ids, context=None):
        for sale in self.browse(cr, uid, ids, context=context):
            for line in sale.order_line:
                if line.state == 'cancel':
                    continue
                if any([x.state == 'cancel' for x in line.procurement_ids]):
                    return True
        return False


# TODO add a field price_unit_uos
# - update it on change product and unit price
# - use it in report if there is a uos
class sale_order_line(osv.osv):

    def need_procurement(self, cr, uid, ids, context=None):
        #when sale is installed only, there is no need to create procurements, that's only
        #further installed modules (sale_service, sale_stock) that will change this.
        prod_obj = self.pool.get('product.product')
        for line in self.browse(cr, uid, ids, context=context):
            if prod_obj.need_procurement(cr, uid, [line.product_id.id], context=context):
                return True
        return False

    def _amount_line(self, cr, uid, ids, field_name, arg, context=None):
        tax_obj = self.pool.get('account.tax')
        cur_obj = self.pool.get('res.currency')
        res = {}
        if context is None:
            context = {}
        for line in self.browse(cr, uid, ids, context=context):
            price = line.price_unit * (1 - (line.discount or 0.0) / 100.0)
            taxes = tax_obj.compute_all(cr, uid, line.tax_id, price, line.product_uom_qty, line.product_id, line.order_id.partner_id)
            cur = line.order_id.pricelist_id.currency_id
            res[line.id] = cur_obj.round(cr, uid, cur, taxes['total'])
        return res

    def _get_uom_id(self, cr, uid, *args):
        try:
            proxy = self.pool.get('ir.model.data')
            result = proxy.get_object_reference(cr, uid, 'product', 'product_uom_unit')
            return result[1]
        except Exception, ex:
            return False

    def _fnct_line_invoiced(self, cr, uid, ids, field_name, args, context=None):
        res = dict.fromkeys(ids, False)
        for this in self.browse(cr, uid, ids, context=context):
            res[this.id] = this.invoice_lines and \
                all(iline.invoice_id.state != 'cancel' for iline in this.invoice_lines) 
        return res

    def _order_lines_from_invoice(self, cr, uid, ids, context=None):
        # direct access to the m2m table is the less convoluted way to achieve this (and is ok ACL-wise)
        cr.execute("""SELECT DISTINCT sol.id FROM sale_order_invoice_rel rel JOIN
                                                  sale_order_line sol ON (sol.order_id = rel.order_id)
                                    WHERE rel.invoice_id = ANY(%s)""", (list(ids),))
        return [i[0] for i in cr.fetchall()]

    def _get_price_reduce(self, cr, uid, ids, field_name, arg, context=None):
        res = dict.fromkeys(ids, 0.0)
        for line in self.browse(cr, uid, ids, context=context):
            res[line.id] = line.price_subtotal / line.product_uom_qty
        return res

    _name = 'sale.order.line'
    _description = 'Sales Order Line'
    _columns = {
        'order_id': fields.many2one('sale.order', 'Order Reference', required=True, ondelete='cascade', select=True, readonly=True, states={'draft':[('readonly',False)]}),
        'name': fields.text('Description', required=True, readonly=True, states={'draft': [('readonly', False)]}),
        'sequence': fields.integer('Sequence', help="Gives the sequence order when displaying a list of sales order lines."),
        'product_id': fields.many2one('product.product', 'Product', domain=[('sale_ok', '=', True)], change_default=True, readonly=True, states={'draft': [('readonly', False)]}, ondelete='restrict'),
        'invoice_lines': fields.many2many('account.invoice.line', 'sale_order_line_invoice_rel', 'order_line_id', 'invoice_id', 'Invoice Lines', readonly=True, copy=False),
        'invoiced': fields.function(_fnct_line_invoiced, string='Invoiced', type='boolean',
            store={
                'account.invoice': (_order_lines_from_invoice, ['state'], 10),
                'sale.order.line': (lambda self,cr,uid,ids,ctx=None: ids, ['invoice_lines'], 10)
            }),
        'price_unit': fields.float('Unit Price', required=True, digits_compute= dp.get_precision('Product Price'), readonly=True, states={'draft': [('readonly', False)]}),
        'price_subtotal': fields.function(_amount_line, string='Subtotal', digits_compute= dp.get_precision('Account')),
        'price_reduce': fields.function(_get_price_reduce, type='float', string='Price Reduce', digits_compute=dp.get_precision('Product Price')),
        'tax_id': fields.many2many('account.tax', 'sale_order_tax', 'order_line_id', 'tax_id', 'Taxes', readonly=True, states={'draft': [('readonly', False)]}),
        'address_allotment_id': fields.many2one('res.partner', 'Allotment Partner',help="A partner to whom the particular product needs to be allotted."),
        'product_uom_qty': fields.float('Quantity', digits_compute= dp.get_precision('Product UoS'), required=True, readonly=True, states={'draft': [('readonly', False)]}),
        'product_uom': fields.many2one('product.uom', 'Unit of Measure ', required=True, readonly=True, states={'draft': [('readonly', False)]}),
        'product_uos_qty': fields.float('Quantity (UoS)' ,digits_compute= dp.get_precision('Product UoS'), readonly=True, states={'draft': [('readonly', False)]}),
        'product_uos': fields.many2one('product.uom', 'Product UoS'),
        'discount': fields.float('Discount (%)', digits_compute= dp.get_precision('Discount'), readonly=True, states={'draft': [('readonly', False)]}),
        'th_weight': fields.float('Weight', readonly=True, states={'draft': [('readonly', False)]}),
        'state': fields.selection(
                [('cancel', 'Cancelled'),('draft', 'Draft'),('confirmed', 'Confirmed'),('exception', 'Exception'),('done', 'Done')],
                'Status', required=True, readonly=True, copy=False,
                help='* The \'Draft\' status is set when the related sales order in draft status. \
                    \n* The \'Confirmed\' status is set when the related sales order is confirmed. \
                    \n* The \'Exception\' status is set when the related sales order is set as exception. \
                    \n* The \'Done\' status is set when the sales order line has been picked. \
                    \n* The \'Cancelled\' status is set when a user cancel the sales order related.'),
        'order_partner_id': fields.related('order_id', 'partner_id', type='many2one', relation='res.partner', store=True, string='Customer'),
        'salesman_id':fields.related('order_id', 'user_id', type='many2one', relation='res.users', store=True, string='Salesperson'),
        'company_id': fields.related('order_id', 'company_id', type='many2one', relation='res.company', string='Company', store=True, readonly=True),
        'delay': fields.float('Delivery Lead Time', required=True, help="Number of days between the order confirmation and the shipping of the products to the customer", readonly=True, states={'draft': [('readonly', False)]}),
        'procurement_ids': fields.one2many('procurement.order', 'sale_line_id', 'Procurements'),
    }
    _order = 'order_id desc, sequence, id'
    _defaults = {
        'product_uom' : _get_uom_id,
        'discount': 0.0,
        'product_uom_qty': 1,
        'product_uos_qty': 1,
        'sequence': 10,
        'state': 'draft',
        'price_unit': 0.0,
        'delay': 0.0,
    }



    def _get_line_qty(self, cr, uid, line, context=None):
        if line.product_uos:
            return line.product_uos_qty or 0.0
        return line.product_uom_qty

    def _get_line_uom(self, cr, uid, line, context=None):
        if line.product_uos:
            return line.product_uos.id
        return line.product_uom.id

    def _prepare_order_line_invoice_line(self, cr, uid, line, account_id=False, context=None):
        """Prepare the dict of values to create the new invoice line for a
           sales order line. This method may be overridden to implement custom
           invoice generation (making sure to call super() to establish
           a clean extension chain).

           :param browse_record line: sale.order.line record to invoice
           :param int account_id: optional ID of a G/L account to force
               (this is used for returning products including service)
           :return: dict of values to create() the invoice line
        """
        res = {}
        if not line.invoiced:
            if not account_id:
                if line.product_id:
                    account_id = line.product_id.property_account_income.id
                    if not account_id:
                        account_id = line.product_id.categ_id.property_account_income_categ.id
                    if not account_id:
                        raise UserError(
                                _('Please define income account for this product: "%s" (id:%d).') % \
                                    (line.product_id.name, line.product_id.id,))
                else:
                    prop = self.pool.get('ir.property').get(cr, uid,
                            'property_account_income_categ', 'product.category',
                            context=context)
                    account_id = prop and prop.id or False
            uosqty = self._get_line_qty(cr, uid, line, context=context)
            uos_id = self._get_line_uom(cr, uid, line, context=context)
            pu = 0.0
            if uosqty:
                pu = round(line.price_unit * line.product_uom_qty / uosqty,
                        self.pool.get('decimal.precision').precision_get(cr, uid, 'Product Price'))
            fpos = line.order_id.fiscal_position or False
            account_id = self.pool.get('account.fiscal.position').map_account(cr, uid, fpos, account_id)
            if not account_id:
                raise UserError(_('There is no Fiscal Position defined or Income category account defined for default properties of Product categories.'))
            res = {
                'name': line.name,
                'sequence': line.sequence,
                'origin': line.order_id.name,
                'account_id': account_id,
                'price_unit': pu,
                'quantity': uosqty,
                'discount': line.discount,
                'uos_id': uos_id,
                'product_id': line.product_id.id or False,
                'invoice_line_tax_id': [(6, 0, [x.id for x in line.tax_id])],
                'account_analytic_id': line.order_id.project_id and line.order_id.project_id.id or False,
            }

        return res

    def invoice_line_create(self, cr, uid, ids, context=None):
        if context is None:
            context = {}

        create_ids = []
        sales = set()
        for line in self.browse(cr, uid, ids, context=context):
            vals = self._prepare_order_line_invoice_line(cr, uid, line, False, context)
            if vals:
                inv_id = self.pool.get('account.invoice.line').create(cr, uid, vals, context=context)
                self.write(cr, uid, [line.id], {'invoice_lines': [(4, inv_id)]}, context=context)
                sales.add(line.order_id.id)
                create_ids.append(inv_id)
        # Trigger workflow events
        for sale_id in sales:
            workflow.trg_write(uid, 'sale.order', sale_id, cr)
        return create_ids

    def button_cancel(self, cr, uid, ids, context=None):
        lines = self.browse(cr, uid, ids, context=context)
        for line in lines:
            if line.invoiced:
                raise UserError(_('You cannot cancel a sales order line that has already been invoiced.'))
        procurement_obj = self.pool['procurement.order']
        procurement_obj.cancel(cr, uid, sum([l.procurement_ids.ids for l in lines], []), context=context)
        return self.write(cr, uid, ids, {'state': 'cancel'})

    def button_confirm(self, cr, uid, ids, context=None):
        return self.write(cr, uid, ids, {'state': 'confirmed'})

    def button_done(self, cr, uid, ids, context=None):
        res = self.write(cr, uid, ids, {'state': 'done'})
        for line in self.browse(cr, uid, ids, context=context):
            workflow.trg_write(uid, 'sale.order', line.order_id.id, cr)
        return res

    def uos_change(self, cr, uid, ids, product_uos, product_uos_qty=0, product_id=None):
        product_obj = self.pool.get('product.product')
        if not product_id:
            return {'value': {'product_uom': product_uos,
                'product_uom_qty': product_uos_qty}, 'domain': {}}

        product = product_obj.browse(cr, uid, product_id)
        value = {
            'product_uom': product.uom_id.id,
        }
        # FIXME must depend on uos/uom of the product and not only of the coeff.
        try:
            value.update({
                'product_uom_qty': product_uos_qty / product.uos_coeff,
                'th_weight': product_uos_qty / product.uos_coeff * product.weight
            })
        except ZeroDivisionError:
            pass
        return {'value': value}

    def create(self, cr, uid, values, context=None):
        if values.get('order_id') and values.get('product_id') and  any(f not in values for f in ['name', 'price_unit', 'type', 'product_uom_qty', 'product_uom']):
            order = self.pool['sale.order'].read(cr, uid, values['order_id'], ['pricelist_id', 'partner_id', 'date_order', 'fiscal_position'], context=context)
            defaults = self.product_id_change(cr, uid, [], order['pricelist_id'][0], values['product_id'],
                qty=float(values.get('product_uom_qty', False)),
                uom=values.get('product_uom', False),
                qty_uos=float(values.get('product_uos_qty', False)),
                uos=values.get('product_uos', False),
                name=values.get('name', False),
                partner_id=order['partner_id'][0],
                date_order=order['date_order'],
                fiscal_position=order['fiscal_position'][0] if order['fiscal_position'] else False,
                flag=False,  # Force name update
                context=dict(context or {}, company_id=values.get('company_id'))
            )['value']
            if defaults.get('tax_id'):
                defaults['tax_id'] = [[6, 0, defaults['tax_id']]]
            values = dict(defaults, **values)
        return super(sale_order_line, self).create(cr, uid, values, context=context)

    def product_id_change(self, cr, uid, ids, pricelist, product, qty=0,
            uom=False, qty_uos=0, uos=False, name='', partner_id=False,
            lang=False, update_tax=True, date_order=False, packaging=False, fiscal_position=False, flag=False, context=None):
        if context is None:
            context = {}
        Partner = self.pool['res.partner']
        ProductUom = self.pool['product.uom']
        Product = self.pool['product.product']
        ctx_product = dict(context)
        partner = False
        if partner_id:
            partner = Partner.browse(cr, uid, partner_id, context=context)
            ctx_product['lang'] = partner.lang
            ctx_product['partner_id'] = partner_id
        elif lang:
            ctx_product['lang'] = lang

        if not product:
            return {'value': {'th_weight': 0,
                    'product_uos_qty': qty}, 'domain': {'product_uom': [],
                    'product_uos': []}}
        if not date_order:
            date_order = time.strftime(DEFAULT_SERVER_DATE_FORMAT)

        result = {}
        product_obj = Product.browse(cr, uid, product, context=ctx_product)

        uom2 = False
        if uom:
            uom2 = ProductUom.browse(cr, uid, uom, context=context)
            if product_obj.uom_id.category_id.id != uom2.category_id.id:
                uom = False
        if uos:
            if product_obj.uos_id:
                uos2 = ProductUom.browse(cr, uid, uos, context=context)
                if product_obj.uos_id.category_id.id != uos2.category_id.id:
                    uos = False
            else:
                uos = False

        fpos = False
        if not fiscal_position:
            fpos = partner and partner.property_account_position or False
        else:
            fpos = self.pool['account.fiscal.position'].browse(cr, uid, fiscal_position)
        if update_tax:  # The quantity only have changed
            # The superuser is used by website_sale in order to create a sale order. We need to make
            # sure we only select the taxes related to the company of the partner. This should only
            # apply if the partner is linked to a company.
            if uid == SUPERUSER_ID and context.get('company_id'):
                taxes = product_obj.taxes_id.filtered(lambda r: r.company_id.id == context['company_id'])
            else:
                taxes = product_obj.taxes_id
            result['tax_id'] = self.pool['account.fiscal.position'].map_tax(cr, uid, fpos, taxes)

        if not flag:
            result['name'] = Product.name_get(cr, uid, [product_obj.id], context=ctx_product)[0][1]
            if product_obj.description_sale:
                result['name'] += '\n'+product_obj.description_sale
        domain = {}
        if (not uom) and (not uos):
            result['product_uom'] = product_obj.uom_id.id
            if product_obj.uos_id:
                result['product_uos'] = product_obj.uos_id.id
                result['product_uos_qty'] = qty * product_obj.uos_coeff
                uos_category_id = product_obj.uos_id.category_id.id
            else:
                result['product_uos'] = False
                result['product_uos_qty'] = qty
                uos_category_id = False
            result['th_weight'] = qty * product_obj.weight
            domain = {'product_uom':
                        [('category_id', '=', product_obj.uom_id.category_id.id)],
                        'product_uos':
                        [('category_id', '=', uos_category_id)]}
        elif uos and not uom:  # only happens if uom is False
            result['product_uom'] = product_obj.uom_id and product_obj.uom_id.id
            result['product_uom_qty'] = qty_uos / product_obj.uos_coeff
            result['th_weight'] = result['product_uom_qty'] * product_obj.weight
        elif uom:  # whether uos is set or not
            default_uom = product_obj.uom_id and product_obj.uom_id.id
            q = ProductUom._compute_qty(cr, uid, uom, qty, default_uom)
            if product_obj.uos_id:
                result['product_uos'] = product_obj.uos_id.id
                result['product_uos_qty'] = qty * product_obj.uos_coeff
            else:
                result['product_uos'] = False
                result['product_uos_qty'] = qty
            result['th_weight'] = q * product_obj.weight        # Round the quantity up

        if not uom2:
            uom2 = product_obj.uom_id

        if pricelist and partner_id:
            ctx = dict(
                context,
                uom=uom or result.get('product_uom'),
                date=date_order,
            )
            price = self.pool['product.pricelist'].price_get(cr, uid, [pricelist],
                    product, qty or 1.0, partner_id, ctx)[pricelist]
<<<<<<< HEAD
        else:
            price = Product.price_get(cr, uid, [product], ptype='list_price', context=ctx_product)[product] or False
        if context.get('uom_qty_change', False):
            result, domain = {}, {}
        result.update({'price_unit': price})
        return {'value': result, 'domain': domain}
=======
            if price is False:
                warn_msg = _("Cannot find a pricelist line matching this product and quantity.\n"
                        "You have to change either the product, the quantity or the pricelist.")

                warning_msgs += _("No valid pricelist line found ! :") + warn_msg +"\n\n"
            else:
                if update_tax:
                    price = self.pool['account.tax']._fix_tax_included_price(cr, uid, price, product_obj.taxes_id, result['tax_id'])
                result.update({'price_unit': price})
                if context.get('uom_qty_change', False):
                    values = {'price_unit': price}
                    if result.get('product_uos_qty'):
                        values['product_uos_qty'] = result['product_uos_qty']
                    return {'value': values, 'domain': {}, 'warning': False}
        if warning_msgs:
            warning = {
                       'title': _('Configuration Error!'),
                       'message' : warning_msgs
                    }
        return {'value': result, 'domain': domain, 'warning': warning}
>>>>>>> 42ecf5e3

    def product_uom_change(self, cursor, user, ids, pricelist, product, qty=0,
            uom=False, qty_uos=0, uos=False, name='', partner_id=False,
            lang=False, update_tax=True, date_order=False, context=None):
        context = context or {}
        lang = lang or ('lang' in context and context['lang'])
        if not uom:
            return {'value': {'price_unit': 0.0, 'product_uom' : uom or False}}
        return self.product_id_change(cursor, user, ids, pricelist, product,
                qty=qty, uom=uom, qty_uos=qty_uos, uos=uos, name=name,
                partner_id=partner_id, lang=lang, update_tax=update_tax,
                date_order=date_order, context=context)

    def unlink(self, cr, uid, ids, context=None):
        if context is None:
            context = {}
        """Allows to delete sales order lines in draft,cancel states"""
        for rec in self.browse(cr, uid, ids, context=context):
            if rec.state not in ['draft', 'cancel']:
                raise UserError(_('Cannot delete a sales order line which is in state \'%s\'.') % (rec.state,))
        return super(sale_order_line, self).unlink(cr, uid, ids, context=context)


class mail_compose_message(osv.Model):
    _inherit = 'mail.compose.message'

    def send_mail(self, cr, uid, ids, auto_commit=False, context=None):
        context = context or {}
        if context.get('default_model') == 'sale.order' and context.get('default_res_id') and context.get('mark_so_as_sent'):
            context = dict(context, mail_post_autofollow=True)
            self.pool.get('sale.order').signal_workflow(cr, uid, [context['default_res_id']], 'quotation_sent')
        return super(mail_compose_message, self).send_mail(cr, uid, ids, context=context)


class account_invoice(osv.Model):
    _inherit = 'account.invoice'

    _columns = {
        'team_id': fields.many2one('crm.team', 'Sales Team', oldname='section_id'),
    }

    _defaults = {
        'team_id': lambda s, cr, uid, c: s.pool['crm.team']._get_default_team_id(cr, uid, context=c),
    }

    def confirm_paid(self, cr, uid, ids, context=None):
        sale_order_obj = self.pool.get('sale.order')
        res = super(account_invoice, self).confirm_paid(cr, uid, ids, context=context)
        so_ids = sale_order_obj.search(cr, uid, [('invoice_ids', 'in', ids)], context=context)
        for so_id in so_ids:
            sale_order_obj.message_post(cr, uid, so_id, body=_("Invoice paid"), context=context)
        return res

    def unlink(self, cr, uid, ids, context=None):
        """ Overwrite unlink method of account invoice to send a trigger to the sale workflow upon invoice deletion """
        invoice_ids = self.search(cr, uid, [('id', 'in', ids), ('state', 'in', ['draft', 'cancel'])], context=context)
        #if we can't cancel all invoices, do nothing
        if len(invoice_ids) == len(ids):
            #Cancel invoice(s) first before deleting them so that if any sale order is associated with them
            #it will trigger the workflow to put the sale order in an 'invoice exception' state
            for id in ids:
                workflow.trg_validate(uid, 'account.invoice', id, 'invoice_cancel', cr)
        return super(account_invoice, self).unlink(cr, uid, ids, context=context)


class procurement_order(osv.osv):
    _inherit = 'procurement.order'
    _columns = {
        'sale_line_id': fields.many2one('sale.order.line', string='Sale Order Line'),
    }

    def write(self, cr, uid, ids, vals, context=None):
        if isinstance(ids, (int, long)):
            ids = [ids]
        res = super(procurement_order, self).write(cr, uid, ids, vals, context=context)
        from openerp import workflow
        if vals.get('state') in ['done', 'cancel', 'exception']:
            for proc in self.browse(cr, uid, ids, context=context):
                if proc.sale_line_id and proc.sale_line_id.order_id:
                    order_id = proc.sale_line_id.order_id.id
                    if self.pool.get('sale.order').test_procurements_done(cr, uid, [order_id], context=context):
                        workflow.trg_validate(uid, 'sale.order', order_id, 'ship_end', cr)
                    if self.pool.get('sale.order').test_procurements_except(cr, uid, [order_id], context=context):
                        workflow.trg_validate(uid, 'sale.order', order_id, 'ship_except', cr)
        return res

class product_product(osv.Model):
    _inherit = 'product.product'

    def _sales_count(self, cr, uid, ids, field_name, arg, context=None):
        r = dict.fromkeys(ids, 0)
        domain = [
            ('state', 'in', ['confirmed', 'done']),
            ('product_id', 'in', ids),
        ]
        for group in self.pool['sale.report'].read_group(cr, uid, domain, ['product_id', 'product_uom_qty'], ['product_id'], context=context):
            r[group['product_id'][0]] = group['product_uom_qty']
        return r

    def action_view_sales(self, cr, uid, ids, context=None):
        result = self.pool['ir.model.data'].xmlid_to_res_id(cr, uid, 'sale.action_order_line_product_tree', raise_if_not_found=True)
        result = self.pool['ir.actions.act_window'].read(cr, uid, [result], context=context)[0]
        result['domain'] = "[('product_id','in',[" + ','.join(map(str, ids)) + "])]"
        return result

    _columns = {
        'sales_count': fields.function(_sales_count, string='# Sales', type='integer'),
    }

class product_template(osv.Model):
    _inherit = 'product.template'

    def _sales_count(self, cr, uid, ids, field_name, arg, context=None):
        res = dict.fromkeys(ids, 0)
        for template in self.browse(cr, uid, ids, context=context):
            res[template.id] = sum([p.sales_count for p in template.product_variant_ids])
        return res
    
    def action_view_sales(self, cr, uid, ids, context=None):
        act_obj = self.pool.get('ir.actions.act_window')
        mod_obj = self.pool.get('ir.model.data')
        product_ids = []
        for template in self.browse(cr, uid, ids, context=context):
            product_ids += [x.id for x in template.product_variant_ids]
        result = mod_obj.xmlid_to_res_id(cr, uid, 'sale.action_order_line_product_tree',raise_if_not_found=True)
        result = act_obj.read(cr, uid, [result], context=context)[0]
        result['domain'] = "[('product_id','in',[" + ','.join(map(str, product_ids)) + "])]"
        return result
    
    
    _columns = {
        'sales_count': fields.function(_sales_count, string='# Sales', type='integer'),

    }<|MERGE_RESOLUTION|>--- conflicted
+++ resolved
@@ -1160,35 +1160,14 @@
             )
             price = self.pool['product.pricelist'].price_get(cr, uid, [pricelist],
                     product, qty or 1.0, partner_id, ctx)[pricelist]
-<<<<<<< HEAD
         else:
             price = Product.price_get(cr, uid, [product], ptype='list_price', context=ctx_product)[product] or False
+        if update_tax:
+            price = self.pool['account.tax']._fix_tax_included_price(cr, uid, price, product_obj.taxes_id, result['tax_id'])
         if context.get('uom_qty_change', False):
             result, domain = {}, {}
         result.update({'price_unit': price})
         return {'value': result, 'domain': domain}
-=======
-            if price is False:
-                warn_msg = _("Cannot find a pricelist line matching this product and quantity.\n"
-                        "You have to change either the product, the quantity or the pricelist.")
-
-                warning_msgs += _("No valid pricelist line found ! :") + warn_msg +"\n\n"
-            else:
-                if update_tax:
-                    price = self.pool['account.tax']._fix_tax_included_price(cr, uid, price, product_obj.taxes_id, result['tax_id'])
-                result.update({'price_unit': price})
-                if context.get('uom_qty_change', False):
-                    values = {'price_unit': price}
-                    if result.get('product_uos_qty'):
-                        values['product_uos_qty'] = result['product_uos_qty']
-                    return {'value': values, 'domain': {}, 'warning': False}
-        if warning_msgs:
-            warning = {
-                       'title': _('Configuration Error!'),
-                       'message' : warning_msgs
-                    }
-        return {'value': result, 'domain': domain, 'warning': warning}
->>>>>>> 42ecf5e3
 
     def product_uom_change(self, cursor, user, ids, pricelist, product, qty=0,
             uom=False, qty_uos=0, uos=False, name='', partner_id=False,
