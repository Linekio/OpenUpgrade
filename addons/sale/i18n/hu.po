# Translation of Odoo Server.
# This file contains the translation of the following modules:
# * sale
# 
# Translators:
# Kisrobert <kisrobi@gmail.com>, 2016
# Kovács Tibor <kovika@gmail.com>, 2016
# krnkris, 2018
# Martin Trigaux, 2018
# Ákos Nagy <akos.nagy@oregional.hu>, 2019
# Daniel Gerstenbrand <daniel.gerstenbrand@gmail.com>, 2019
<<<<<<< HEAD
#
=======
# gezza <geza.nagy@oregional.hu>, 2019
# 
>>>>>>> 98a137e4
msgid ""
msgstr ""
"Project-Id-Version: Odoo Server 10.0\n"
"Report-Msgid-Bugs-To: \n"
"POT-Creation-Date: 2018-03-08 13:18+0000\n"
"PO-Revision-Date: 2016-09-07 09:28+0000\n"
"Last-Translator: gezza <geza.nagy@oregional.hu>, 2019\n"
"Language-Team: Hungarian (https://www.transifex.com/odoo/teams/41243/hu/)\n"
"MIME-Version: 1.0\n"
"Content-Type: text/plain; charset=UTF-8\n"
"Content-Transfer-Encoding: \n"
"Language: hu\n"
"Plural-Forms: nplurals=2; plural=(n != 1);\n"

#. module: sale
#: model:mail.template,body_html:sale.email_template_edi_sale
msgid ""
"\n"
"<p>Dear ${object.partner_id.name}\n"
"% set access_action = object.with_context(force_website=True).get_access_action()\n"
"% set doc_name = 'quotation' if object.state in ('draft', 'sent') else 'order confirmation'\n"
"% set is_online = access_action and access_action['type'] == 'ir.actions.act_url'\n"
"% set access_name = is_online and object.template_id and doc_name == 'quotation' and 'Accept and pay %s online' % doc_name or 'View %s' % doc_name\n"
"% set access_url = is_online and access_action['url'] or None\n"
"\n"
"% if object.partner_id.parent_id:\n"
"    (<i>${object.partner_id.parent_id.name}</i>)\n"
"% endif\n"
",</p>\n"
"<p>\n"
"Here is your ${doc_name} <strong>${object.name}</strong>\n"
"% if object.origin:\n"
"(with reference: ${object.origin} )\n"
"% endif\n"
"amounting in <strong>${object.amount_total} ${object.pricelist_id.currency_id.name}</strong>\n"
"from ${object.company_id.name}.\n"
"</p>\n"
"\n"
"    <br/><br/>\n"
"% if is_online:\n"
"    <center>\n"
"        <a href=\"${access_url}\" style=\"background-color: #1abc9c; padding: 20px; text-decoration: none; color: #fff; border-radius: 5px; font-size: 16px;\" class=\"o_default_snippet_text\">${access_name}</a>\n"
"        <br/><br/>\n"
"        <span style=\"color:#888888\">(or view attached PDF)</span>\n"
"    </center>\n"
"    <br/>\n"
"% endif\n"
"\n"
"<p>You can reply to this email if you have any questions.</p>\n"
"<p>Thank you,</p>\n"
"\n"
"<p style=\"color:#eeeeee;\">\n"
"% if object.user_id and object.user_id.signature:\n"
"    ${object.user_id.signature | safe}\n"
"% endif\n"
"</p>\n"
msgstr ""

#. module: sale
#: model:ir.model.fields,field_description:sale.field_product_product_sales_count
#: model:ir.model.fields,field_description:sale.field_product_template_sales_count
msgid "# Sales"
msgstr "# Értékesítések"

#. module: sale
#: model:ir.model.fields,field_description:sale.field_sale_order_invoice_count
msgid "# of Invoices"
msgstr "# számlákból"

#. module: sale
#: model:ir.model.fields,field_description:sale.field_sale_report_nbr
msgid "# of Lines"
msgstr "# sorok száma"

#. module: sale
#: model:ir.model.fields,field_description:sale.field_sale_advance_payment_inv_count
msgid "# of Orders"
msgstr "# megrendelésszámból"

#. module: sale
#: model:ir.model.fields,field_description:sale.field_sale_report_product_uom_qty
msgid "# of Qty"
msgstr "# mennyiség"

#. module: sale
#: model:ir.model.fields,field_description:sale.field_res_partner_sale_order_count
#: model:ir.model.fields,field_description:sale.field_res_users_sale_order_count
msgid "# of Sales Order"
msgstr "# vásárlói megrendelésszámból"

#. module: sale
#: model:mail.template,report_name:sale.email_template_edi_sale
msgid ""
"${(object.name or '').replace('/','_')}${object.state == 'draft' and "
"'_draft' or ''}"
msgstr ""

#. module: sale
#: model:mail.template,subject:sale.email_template_edi_sale
msgid ""
"${object.company_id.name} ${object.state in ('draft', 'sent') and "
"'Quotation' or 'Order'} (Ref ${object.name or 'n/a' })"
msgstr ""
"${object.company_id.name} ${object.state in ('draft', 'sent') and "
"'Quotation' or 'Order'} (Ref ${object.name or 'n/a' })"

#. module: sale
#: model:mail.template,subject:sale.mail_template_data_notification_email_sale_order
msgid "${object.subject}"
msgstr "${object.subject}"

#. module: sale
#: model:ir.ui.view,arch_db:sale.report_invoice_layouted
#: model:ir.ui.view,arch_db:sale.report_saleorder_document
msgid "&amp;bull;"
msgstr "&amp;bull;"

#. module: sale
#: model:ir.ui.view,arch_db:sale.view_order_form
msgid "(update)"
msgstr "(frissítés)"

#. module: sale
#. openerp-web
#: code:addons/sale/static/src/js/tour.js:83
#, python-format
msgid ""
"<b>Invite salespeople or managers</b> via email.<br/><i>Enter one email per "
"line.</i>"
msgstr ""
"<b>Hívjon meg értékesítőt vagy vezetőket</b> emailen.<br/><i>Soronként egy "
"emailt adjon meg.</i>"

#. module: sale
#: model:mail.template,body_html:sale.mail_template_data_notification_email_sale_order
msgid ""
"<html>\n"
"                <head></head>\n"
"                % set record = ctx.get('record')\n"
"                % set company = record and record.company_id or user.company_id\n"
"                <body style=\"margin: 0; padding: 0;\">\n"
"                <table border=\"0\" width=\"100%\" cellpadding=\"0\" bgcolor=\"#ededed\" style=\"padding: 20px; background-color: #ededed; border-collapse:separate;\" summary=\"o_mail_notification\">\n"
"                    <tbody>\n"
"\n"
"                      <!-- HEADER -->\n"
"                      <tr>\n"
"                        <td align=\"center\" style=\"min-width: 590px;\">\n"
"                          <table width=\"590\" border=\"0\" cellpadding=\"0\" bgcolor=\"#875A7B\" style=\"min-width: 590px; background-color: rgb(135,90,123); padding: 20px; border-collapse:separate;\">\n"
"                            <tr>\n"
"                              <td valign=\"middle\">\n"
"                                  <span style=\"font-size:20px; color:white; font-weight: bold;\">\n"
"                                      ${object.record_name}\n"
"                                  </span>\n"
"                              </td>\n"
"                              <td valign=\"middle\" align=\"right\">\n"
"                                  <img src=\"/logo.png?company=${company.id}\" style=\"padding: 0px; margin: 0px; height: auto; width: 80px;\" alt=\"${company.name}\">\n"
"                              </td>\n"
"                            </tr>\n"
"                          </table>\n"
"                        </td>\n"
"                      </tr>\n"
"\n"
"                      <!-- CONTENT -->\n"
"                      <tr>\n"
"                        <td align=\"center\" style=\"min-width: 590px;\">\n"
"                          <table width=\"590\" border=\"0\" cellpadding=\"0\" bgcolor=\"#ffffff\" style=\"min-width: 590px; background-color: rgb(255, 255, 255); padding: 20px; border-collapse:separate;\">\n"
"                            <tbody>\n"
"                              <td valign=\"top\" style=\"font-family:Arial,Helvetica,sans-serif; color: #555; font-size: 14px;\">\n"
"                                ${object.body | safe}\n"
"                              </td>\n"
"                            </tbody>\n"
"                          </table>\n"
"                        </td>\n"
"                      </tr>\n"
"\n"
"                      <!-- FOOTER -->\n"
"                      <tr>\n"
"                        <td align=\"center\" style=\"min-width: 590px;\">\n"
"                          <table width=\"590\" border=\"0\" cellpadding=\"0\" bgcolor=\"#875A7B\" style=\"min-width: 590px; background-color: rgb(135,90,123); padding: 20px; border-collapse:separate;\">\n"
"                            <tr>\n"
"                              <td valign=\"middle\" align=\"left\" style=\"color: #fff; padding-top: 10px; padding-bottom: 10px; font-size: 12px;\">\n"
"                                ${company.name}<br/>\n"
"                                ${company.phone or ''}\n"
"                              </td>\n"
"                              <td valign=\"middle\" align=\"right\" style=\"color: #fff; padding-top: 10px; padding-bottom: 10px; font-size: 12px;\">\n"
"                                % if company.email:\n"
"                                <a href=\"mailto:${company.email}\" style=\"text-decoration:none; color: white;\">${company.email}</a><br/>\n"
"                                % endif\n"
"                                % if company.website:\n"
"                                    <a href=\"${company.website}\" style=\"text-decoration:none; color: white;\">\n"
"                                        ${company.website}\n"
"                                    </a>\n"
"                                % endif\n"
"                              </td>\n"
"                            </tr>\n"
"                          </table>\n"
"                        </td>\n"
"                      </tr>\n"
"                      <tr>\n"
"                        <td align=\"center\">\n"
"                            Powered by <a href=\"https://www.odoo.com\">Odoo</a>.\n"
"                        </td>\n"
"                      </tr>\n"
"                    </tbody>\n"
"                </table>\n"
"                </body>\n"
"                </html>\n"
"            "
msgstr ""

#. module: sale
#: model:ir.actions.act_window,help:sale.action_orders_upselling
msgid ""
"<i>Example: pre-paid service offers for which the customer have\n"
"                to buy an extra pack of hours, because he used all his support\n"
"                hours.</i>"
msgstr ""
"<i>Példa: előre-fizetendő szolgáltatás ajánlatok, melyekre a vevőnek \n"
"extra                óra csomagokat kell vásárolnia, mivel az összes támogatási óráit\n"
"                elhasználta.</i>"

#. module: sale
#. openerp-web
#: code:addons/sale/static/src/js/tour.js:64
#, python-format
msgid "<p><b>Confirm the order</b> if the customer purchases.</p>"
msgstr ""

#. module: sale
#: model:ir.ui.view,arch_db:sale.view_sales_config
msgid ""
"<span>(*) This configuration is related to the company you're logged "
"into.</span>"
msgstr ""
"<span>(*) Ez a beállított érték összefügg a vállalattal ahová "
"bejelentkezett.</span>"

#. module: sale
#: model:ir.ui.view,arch_db:sale.report_saleorder_document
msgid "<strong>Fiscal Position Remark:</strong>"
msgstr "<strong>Költségvetési hely megjegyzés:</strong>"

#. module: sale
#: model:ir.ui.view,arch_db:sale.report_saleorder_document
msgid "<strong>Payment Terms:</strong>"
msgstr "<strong>Fizetési feltétel:</strong>"

#. module: sale
#: model:ir.ui.view,arch_db:sale.report_saleorder_document
msgid "<strong>Salesperson:</strong>"
msgstr "<strong>Értékesítő:</strong>"

#. module: sale
#: model:ir.ui.view,arch_db:sale.report_invoice_document_inherit_sale
#: model:ir.ui.view,arch_db:sale.report_saleorder_document
msgid "<strong>Shipping address:</strong>"
msgstr "<strong>Szállítási cím:</strong>"

#. module: sale
#: model:ir.ui.view,arch_db:sale.report_invoice_layouted
#: model:ir.ui.view,arch_db:sale.report_saleorder_document
msgid "<strong>Subtotal: </strong>"
msgstr "<strong>Részösszeg: </strong>"

#. module: sale
#: model:ir.ui.view,arch_db:sale.report_saleorder_document
msgid "<strong>Total Without Taxes</strong>"
msgstr "<strong>Összesen adók nélkül</strong>"

#. module: sale
#: model:ir.ui.view,arch_db:sale.report_saleorder_document
msgid "<strong>Total</strong>"
msgstr "<strong>Összesen</strong>"

#. module: sale
#: model:ir.ui.view,arch_db:sale.report_saleorder_document
msgid "<strong>Your Reference:</strong>"
msgstr "<strong>Ön hivatkozása:</strong>"

#. module: sale
#: selection:sale.config.settings,sale_pricelist_setting:0
msgid "A single sale price per product"
msgstr "Egy egyedi ár termékekként"

#. module: sale
#: model:res.groups,name:sale.group_warning_sale
msgid "A warning can be set on a product or a customer (Sale)"
msgstr ""
"Egy figyelmeztetést állíthat be egy terméken vagy egy vásárlón (Értékesítés)"

#. module: sale
#: model:ir.model.fields,help:sale.field_sale_advance_payment_inv_deposit_account_id
msgid "Account used for deposits"
msgstr "Betétekhez használt főkönyvi számla"

#. module: sale
#: model:ir.model.fields,field_description:sale.field_sale_layout_category_pagebreak
msgid "Add pagebreak"
msgstr "Oldaltörés hozzáadása"

#. module: sale
#: model:ir.model.fields,field_description:sale.field_sale_layout_category_subtotal
msgid "Add subtotal"
msgstr "Részösszeg hozzáadása"

#. module: sale
#: model:ir.model.fields,field_description:sale.field_sale_config_settings_group_sale_delivery_address
msgid "Addresses"
msgstr "Címek"

#. module: sale
#: model:res.groups,name:sale.group_delivery_invoice_address
msgid "Addresses in Sales Orders"
msgstr "Címek a megrendeléseken"

#. module: sale
#: code:addons/sale/wizard/sale_make_invoice_advance.py:153
#, python-format
msgid "Advance: %s"
msgstr "Előleg: %s"

#. module: sale
#: selection:sale.config.settings,sale_pricelist_setting:0
msgid "Advanced pricing based on formulas (discounts, margins, rounding)"
msgstr ""

#. module: sale
#: selection:sale.config.settings,group_warning_sale:0
msgid "All the products and the customers can be used in sales orders"
msgstr ""

#. module: sale
#: selection:sale.config.settings,group_discount_per_so_line:0
msgid "Allow discounts on sales order lines"
msgstr "Engedélyezi a vásárlói megrendelés tételeire az árengedményeket"

#. module: sale
#: selection:sale.config.settings,auto_done_setting:0
msgid ""
"Allow to edit sales order from the 'Sales Order' menu (not from the "
"Quotation menu)"
msgstr ""
"Engedélyezze a vásárlói megrendelések szerkesztését a 'Vásárlói megrendelés'"
" menüből (ne az árajánlat menüből)"

#. module: sale
#: model:ir.model.fields,help:sale.field_sale_config_settings_group_sale_pricelist
msgid ""
"Allows to manage different prices based on rules per category of customers.\n"
"                Example: 10% for retailers, promotion of 5 EUR on this product, etc."
msgstr ""
"Lehetővé teszi a vásárlói kategóriák szabályai szerinti különböző árak használatát.\n"
"                Példa: 10% a kiskereskedőknek, befektetésösztönzés 5 EUR ezen a terméken, stb."

#. module: sale
#: model:ir.model.fields,help:sale.field_sale_config_settings_group_uom
msgid ""
"Allows you to select and maintain different units of measure for products."
msgstr ""
"Lehetővé teszi a termékek különböző mértékegységeinek kiválasztását és "
"karbantartását."

#. module: sale
#: model:ir.model.fields,help:sale.field_account_config_settings_group_analytic_account_for_sales
msgid "Allows you to specify an analytic account on sales orders."
msgstr ""
"Lehetővé teszi az analitikus/elemző könyvelés gyűjtőkód meghatározását a "
"vevői megrendeléseken."

#. module: sale
#: model:ir.ui.view,arch_db:sale.report_invoice_layouted
msgid "Amount"
msgstr "Összeg"

#. module: sale
#: model:ir.model.fields,field_description:sale.field_crm_team_sales_to_invoice_amount
msgid "Amount of sales to invoice"
msgstr "Számlázandó értékesítések mennyisége"

#. module: sale
#: selection:sale.config.settings,group_warning_sale:0
msgid ""
"An informative or blocking warning can be set on a product or a customer"
msgstr ""
"Egy információs vagy blokkoló figyelmeztetés állítható be az egyes "
"termékekre vagy egy vevőre"

#. module: sale
#: model:ir.model.fields,field_description:sale.field_sale_order_project_id
#: model:ir.model.fields,field_description:sale.field_sale_order_related_project_id
#: model:ir.model.fields,field_description:sale.field_sale_report_analytic_account_id
msgid "Analytic Account"
msgstr "Gyűjtő/elemző könyvelés"

#. module: sale
#: model:res.groups,name:sale.group_analytic_accounting
msgid "Analytic Accounting for Sales"
msgstr "Analitikus/elemző könyvelés a kereskedelemhez"

#. module: sale
#: model:ir.model,name:sale.model_account_analytic_line
msgid "Analytic Line"
msgstr "Analitikus/elemző tételsor"

#. module: sale
#: model:ir.model.fields,field_description:sale.field_sale_order_line_analytic_tag_ids
msgid "Analytic Tags"
msgstr "Gyűjtő/Elemző címkék"

#. module: sale
#: model:ir.model.fields,field_description:sale.field_account_config_settings_group_analytic_account_for_sales
msgid "Analytic accounting for sales"
msgstr "Analitikus/elemző könyvelési gyűjtőkód az értékesítésekhez"

#. module: sale
#: selection:product.template,expense_policy:0
msgid "At cost"
msgstr "Költségen"

#. module: sale
#: selection:product.template,expense_policy:0
msgid "At sale price"
msgstr "Eladási áron"

#. module: sale
#: model:ir.ui.menu,name:sale.menu_variants_action
msgid "Attribute Values"
msgstr "Termékjellemző értékek"

#. module: sale
#: model:ir.ui.menu,name:sale.menu_attribute_action
msgid "Attributes"
msgstr "Tulajdonságok"

#. module: sale
#: selection:product.template,sale_line_warn:0
#: selection:res.partner,sale_warn:0
msgid "Blocking Message"
msgstr "Blokkoló üzenet"

#. module: sale
#: model:ir.ui.view,arch_db:sale.report_configuration_search_view
msgid "Breaks Page"
msgstr "Megszakítások oldala"

#. module: sale
#: model:ir.filters,name:sale.filter_isale_report_product
msgid "By Product"
msgstr "Termékenként"

#. module: sale
#: model:ir.filters,name:sale.filter_sale_report_salespersons
msgid "By Salespersons"
msgstr "Értékesítő személyenként"

#. module: sale
#: model:ir.filters,name:sale.filter_sale_report_salesteam
msgid "By Salesteam"
msgstr "Értékesítési csoportonként"

#. module: sale
#: model:ir.model.fields,field_description:sale.field_sale_order_line_qty_delivered_updateable
msgid "Can Edit Delivered"
msgstr "Kiszállítottat lehet szerkeszteni"

#. module: sale
#: model:ir.ui.view,arch_db:sale.view_order_form
#: model:ir.ui.view,arch_db:sale.view_sale_advance_payment_inv
msgid "Cancel"
msgstr "Mégsem"

#. module: sale
#: selection:sale.order,state:0 selection:sale.report,state:0
msgid "Cancelled"
msgstr "Visszavonva"

#. module: sale
#: model:ir.model.fields,help:sale.field_crm_team_use_invoices
msgid "Check this box to manage invoices in this sales team."
msgstr ""
"Jelölje be ezt a négyzetet ahhoz, hogy kezelhesse ennek az értékesítési "
"csoportnak a számláit."

#. module: sale
#: model:ir.model.fields,help:sale.field_crm_team_use_quotations
msgid "Check this box to manage quotations in this sales team."
msgstr ""
"Jelölje be ezt a négyzetet ahhoz, hogy kezelhesse ennek az értékesítési "
"csoportnak az árajánlatait."

#. module: sale
#. openerp-web
#: code:addons/sale/static/src/js/tour.js:39
#, python-format
msgid "Click here to add some lines to your quotations."
msgstr ""

#. module: sale
#: model:ir.ui.view,arch_db:sale.crm_team_salesteams_view_kanban
msgid "Click to define a team target"
msgstr "Kattintson egy csoport céljának a létrehozásához."

#. module: sale
#: model:ir.model.fields,field_description:sale.field_sale_report_commercial_partner_id
msgid "Commercial Entity"
msgstr "Értékesítő személy"

#. module: sale
#: model:ir.model,name:sale.model_res_company
msgid "Companies"
msgstr "Vállalatok"

#. module: sale
#: model:ir.model.fields,field_description:sale.field_sale_config_settings_company_id
#: model:ir.model.fields,field_description:sale.field_sale_order_company_id
#: model:ir.model.fields,field_description:sale.field_sale_order_line_company_id
#: model:ir.model.fields,field_description:sale.field_sale_report_company_id
#: model:ir.ui.view,arch_db:sale.view_order_product_search
msgid "Company"
msgstr "Vállalat"

#. module: sale
#. openerp-web
#: code:addons/sale/static/src/js/tour.js:79
#, python-format
msgid "Configuration options are available in the Settings app."
msgstr "Beállítási lehetőségeket a Beállítások alkalmazásban talál."

#. module: sale
#: model:ir.ui.view,arch_db:sale.view_order_form
msgid "Confirm Sale"
msgstr "Értékesítés megerősítés"

#. module: sale
#: model:ir.model.fields,field_description:sale.field_sale_order_confirmation_date
msgid "Confirmation Date"
msgstr "Megerősítés dátuma"

#. module: sale
#: model:ir.ui.view,arch_db:sale.view_order_form
msgid "Create Invoice"
msgstr "Számla készítése"

#. module: sale
#: model:ir.ui.view,arch_db:sale.view_sale_advance_payment_inv
msgid "Create Invoices"
msgstr "Számlák létrehozása"

#. module: sale
#: model:ir.actions.act_window,help:sale.act_res_partner_2_sale_order
#: model:ir.actions.act_window,help:sale.action_orders
#: model:ir.actions.act_window,help:sale.action_orders_salesteams
#: model:ir.actions.act_window,help:sale.action_quotations
#: model:ir.actions.act_window,help:sale.action_quotations_salesteams
msgid "Create a Quotation, the first step of a new sale."
msgstr "Hozzon létre egy árajánlatot; egy új értékesítés első lépése."

#. module: sale
#: selection:product.template,track_service:0
msgid "Create a task and track hours"
msgstr "Hozzon létre feladatot és kövesse az órákat"

#. module: sale
#: model:ir.ui.view,arch_db:sale.view_sale_advance_payment_inv
msgid "Create and View Invoices"
msgstr "Számlák létrehozása és megtekintése"

#. module: sale
#: model:ir.model.fields,field_description:sale.field_sale_advance_payment_inv_create_uid
#: model:ir.model.fields,field_description:sale.field_sale_layout_category_create_uid
#: model:ir.model.fields,field_description:sale.field_sale_order_create_uid
#: model:ir.model.fields,field_description:sale.field_sale_order_line_create_uid
msgid "Created by"
msgstr "Készítette"

#. module: sale
#: model:ir.model.fields,field_description:sale.field_sale_advance_payment_inv_create_date
#: model:ir.model.fields,field_description:sale.field_sale_layout_category_create_date
#: model:ir.model.fields,field_description:sale.field_sale_order_line_create_date
msgid "Created on"
msgstr "Létrehozás dátuma"

#. module: sale
#: model:ir.model.fields,field_description:sale.field_sale_order_create_date
msgid "Creation Date"
msgstr "Létrehozás dátuma"

#. module: sale
#: model:ir.model.fields,field_description:sale.field_crm_team_currency_id
#: model:ir.model.fields,field_description:sale.field_sale_order_currency_id
#: model:ir.model.fields,field_description:sale.field_sale_order_line_currency_id
msgid "Currency"
msgstr "Pénznem"

#. module: sale
#: model:ir.model.fields,field_description:sale.field_sale_order_line_order_partner_id
#: model:ir.model.fields,field_description:sale.field_sale_order_partner_id
#: model:ir.ui.view,arch_db:sale.view_order_product_search
#: model:ir.ui.view,arch_db:sale.view_sales_order_filter
msgid "Customer"
msgstr "Vásárló"

#. module: sale
#: model:ir.model.fields,field_description:sale.field_sale_order_client_order_ref
msgid "Customer Reference"
msgstr "Vásárlói hivatkozás"

#. module: sale
#: model:ir.model.fields,field_description:sale.field_sale_advance_payment_inv_deposit_taxes_id
msgid "Customer Taxes"
msgstr "Vásárlói értékesítést terhelő adók"

#. module: sale
#: model:ir.ui.view,arch_db:sale.view_sales_config
msgid "Customers"
msgstr "Vásárlók"

#. module: sale
#: model:ir.model.fields,field_description:sale.field_sale_report_date
msgid "Date Order"
msgstr "Megrendelési dátum"

#. module: sale
#: model:ir.ui.view,arch_db:sale.report_saleorder_document
msgid "Date Ordered:"
msgstr "Megrendelés dátuma:"

#. module: sale
#: model:ir.model.fields,help:sale.field_sale_order_create_date
msgid "Date on which sales order is created."
msgstr "Vásárlói megrendelés létrehozásának dátuma."

#. module: sale
#: model:ir.model.fields,help:sale.field_sale_order_confirmation_date
msgid "Date on which the sale order is confirmed."
msgstr "A vevői megrendelés megerősítésének dátuma."

#. module: sale
#: model:ir.model.fields,field_description:sale.field_sale_config_settings_default_invoice_policy
msgid "Default Invoicing"
msgstr "Alapértelmezett számlázás"

#. module: sale
#: model:ir.model.fields,field_description:sale.field_res_company_sale_note
msgid "Default Terms and Conditions"
msgstr "Alapértelmezett követelmények és feltételek"

#. module: sale
#: model:ir.model.fields,field_description:sale.field_sale_config_settings_sale_note
msgid "Default Terms and Conditions *"
msgstr ""

#. module: sale
#: model:ir.model.fields,help:sale.field_sale_config_settings_deposit_product_id_setting
msgid "Default product used for payment advances"
msgstr "Előre fizetésekhez használt alapértelmezett termék"

#. module: sale
#: model:ir.model.fields,field_description:sale.field_sale_order_line_qty_delivered
msgid "Delivered"
msgstr "Kiszállított"

#. module: sale
#: code:addons/sale/models/sale.py:715
#: model:ir.ui.view,arch_db:sale.view_order_form
#, python-format
msgid "Delivered Quantity"
msgstr "Kiszállított mennyiség"

#. module: sale
#: selection:product.template,invoice_policy:0
msgid "Delivered quantities"
msgstr "Kiszállított mennyiségek"

#. module: sale
#: model:ir.model.fields,field_description:sale.field_account_invoice_partner_shipping_id
#: model:ir.model.fields,field_description:sale.field_sale_order_partner_shipping_id
msgid "Delivery Address"
msgstr "Szállítási cím"

#. module: sale
#: model:ir.model.fields,field_description:sale.field_sale_order_line_customer_lead
msgid "Delivery Lead Time"
msgstr "Kiszállítás átfutási idő"

#. module: sale
#: model:ir.model.fields,help:sale.field_account_invoice_partner_shipping_id
msgid "Delivery address for current invoice."
msgstr "A jelenlegi vásárlói megrendelés szállítási címe."

#. module: sale
#: model:ir.model.fields,help:sale.field_sale_order_partner_shipping_id
msgid "Delivery address for current sales order."
msgstr "Szállítási cím a jelenlegi vásárlói megrendeléshez."

#. module: sale
#: model:product.product,name:sale.advance_product_0
#: model:product.template,name:sale.advance_product_0_product_template
msgid "Deposit"
msgstr "Befizetés"

#. module: sale
#: model:ir.model.fields,field_description:sale.field_sale_config_settings_deposit_product_id_setting
msgid "Deposit Product"
msgstr "Befizetett termék"

#. module: sale
#: model:ir.model.fields,field_description:sale.field_sale_order_line_name
#: model:ir.ui.view,arch_db:sale.report_invoice_layouted
#: model:ir.ui.view,arch_db:sale.report_saleorder_document
msgid "Description"
msgstr "Leírás"

#. module: sale
#: model:ir.ui.view,arch_db:sale.view_sales_config
msgid "Digital Products"
msgstr "Digitális termékek"

#. module: sale
#: model:ir.ui.view,arch_db:sale.report_invoice_layouted
#: model:ir.ui.view,arch_db:sale.report_saleorder_document
msgid "Disc.(%)"
msgstr "Áreng. (%)"

#. module: sale
#: model:ir.model.fields,field_description:sale.field_sale_config_settings_group_discount_per_so_line
msgid "Discount"
msgstr "Kedvezmény"

#. module: sale
#: model:ir.model.fields,field_description:sale.field_sale_order_line_discount
msgid "Discount (%)"
msgstr "Árengedmény (%)"

#. module: sale
#: selection:product.pricelist,discount_policy:0
msgid "Discount included in the price"
msgstr "Árengedményt tartalmazza az ár"

#. module: sale
#: model:res.groups,name:sale.group_discount_per_so_line
msgid "Discount on lines"
msgstr "Árengedmény a téetelsorokon"

#. module: sale
#: model:ir.model.fields,field_description:sale.field_product_pricelist_discount_policy
msgid "Discount policy"
msgstr ""

#. module: sale
#: selection:sale.config.settings,group_sale_delivery_address:0
msgid ""
"Display 3 fields on sales orders: customer, invoice address, delivery "
"address"
msgstr ""
"Vásárlói megrendeléseken 3 mező megjelenítése: Vásárló, számlázási cím, "
"szállítási cím"

#. module: sale
#: model:ir.model.fields,field_description:sale.field_sale_advance_payment_inv_display_name
#: model:ir.model.fields,field_description:sale.field_sale_layout_category_display_name
#: model:ir.model.fields,field_description:sale.field_sale_order_display_name
#: model:ir.model.fields,field_description:sale.field_sale_order_line_display_name
#: model:ir.model.fields,field_description:sale.field_sale_report_display_name
msgid "Display Name"
msgstr "Megjelenített név"

#. module: sale
#: model:res.groups,name:sale.group_display_incoterm
msgid "Display incoterms on Sales Order and related invoices"
msgstr "Vásárlói megrendelések kapcsolódó számláin az Incoterms megjelenítése"

#. module: sale
#: selection:sale.config.settings,module_sale_margin:0
msgid "Display margins on quotations and sales orders"
msgstr ""
"A vásárlói megrendeléseken és árajánlatokon az árkülönbözetek megjelenítése"

#. module: sale
#: selection:sale.config.settings,group_sale_layout:0
msgid "Do not personalize sales orders and invoice reports"
msgstr ""

#. module: sale
#: code:addons/sale/wizard/sale_make_invoice_advance.py:84
#, python-format
msgid "Down Payment"
msgstr "Előleg"

#. module: sale
#: model:ir.model.fields,field_description:sale.field_sale_advance_payment_inv_amount
msgid "Down Payment Amount"
msgstr "Előleg összege"

#. module: sale
#: model:ir.model.fields,field_description:sale.field_sale_advance_payment_inv_product_id
msgid "Down Payment Product"
msgstr "Le előlegezett termék"

#. module: sale
#: selection:sale.advance.payment.inv,advance_payment_method:0
msgid "Down payment (fixed amount)"
msgstr "Előleg (fix összeg)"

#. module: sale
#: selection:sale.advance.payment.inv,advance_payment_method:0
msgid "Down payment (percentage)"
msgstr "Előleg (százalék)"

#. module: sale
#: code:addons/sale/wizard/sale_make_invoice_advance.py:81
#, python-format
msgid "Down payment of %s%%"
msgstr "Ennyi előleg %s%%"

#. module: sale
#: selection:sale.report,state:0
msgid "Draft Quotation"
msgstr "Árajánlat tervezet"

#. module: sale
#: model:ir.model,name:sale.model_mail_compose_message
msgid "Email composition wizard"
msgstr "Email összeállító varázsló"

#. module: sale
#: model:ir.model.fields,field_description:sale.field_sale_order_validity_date
msgid "Expiration Date"
msgstr "Lejárati idő"

#. module: sale
#: model:ir.ui.view,arch_db:sale.view_order_product_search
msgid "Extended Filters"
msgstr "Részletes szűrők"

#. module: sale
#: code:addons/sale/models/sale.py:688
#, python-format
msgid "Extra line with %s "
msgstr "Extra sor ezzel: %s "

#. module: sale
#: model:ir.model.fields,field_description:sale.field_sale_order_fiscal_position_id
msgid "Fiscal Position"
msgstr "Költségvetési pozíció"

#. module: sale
#: model:ir.model.fields,help:sale.field_sale_config_settings_sale_pricelist_setting
msgid ""
"Fix Price: all price manage from products sale price.\n"
"Different prices per Customer: you can assign price on buying of minimum quantity in products sale tab.\n"
"Advanced pricing based on formula: You can have all the rights on pricelist"
msgstr ""
"Fix ár: minden termék ára a termékek értékesítési lista árából számítva.\n"
"Vásárlónkénti különböző ár: hozzárendelhet árat minimum mennyiségekhez a termékek értékesítési fülénél.\n"
"Haladó árképzés forma alapján: Minden jogosultsága meglehet az árlistákon"

#. module: sale
#: model:ir.actions.act_window,help:sale.action_account_invoice_report_salesteam
msgid ""
"From this report, you can have an overview of the amount invoiced to your "
"customer. The search tool can also be used to personalise your Invoices "
"reports and so, match this analysis to your needs."
msgstr ""
"Ebből a kimutatásból, áttekintheti az ehhez a partnerhez tartozó számlázott "
"összegeket. A kereső eszközzel egyénivé teheti a Számla kimutatásait és így,"
" az a kívánsága szerinti lesz."

#. module: sale
#: selection:sale.order,invoice_status:0
#: selection:sale.order.line,invoice_status:0
msgid "Fully Invoiced"
msgstr "Teljesen kiszámlázott"

#. module: sale
#: model:ir.model.fields,field_description:sale.field_sale_report_weight
msgid "Gross Weight"
msgstr "Bruttó súly"

#. module: sale
#: model:ir.ui.view,arch_db:sale.view_order_product_search
#: model:ir.ui.view,arch_db:sale.view_sales_order_filter
#: model:ir.ui.view,arch_db:sale.view_sales_order_line_filter
msgid "Group By"
msgstr "Csoportosítás"

#. module: sale
#: model:ir.ui.view,arch_db:sale.report_configuration_search_view
msgid "Group By Name"
msgstr "Név szerinti csoportosítás"

#. module: sale
#: model:ir.model.fields,field_description:sale.field_sale_advance_payment_inv_id
#: model:ir.model.fields,field_description:sale.field_sale_layout_category_id
#: model:ir.model.fields,field_description:sale.field_sale_order_id
#: model:ir.model.fields,field_description:sale.field_sale_order_line_id
#: model:ir.model.fields,field_description:sale.field_sale_report_id
msgid "ID"
msgstr "Azonosító ID"

#. module: sale
#: model:ir.ui.view,arch_db:sale.view_order_form
msgid ""
"If the sale is locked, you can not modify it anymore. However, you will "
"still be able to invoice or deliver."
msgstr ""

#. module: sale
#: model:ir.model.fields,field_description:sale.field_sale_advance_payment_inv_deposit_account_id
msgid "Income Account"
msgstr "Árbevétel főkönyvi számla"

#. module: sale
#: model:ir.model.fields,field_description:sale.field_sale_config_settings_group_display_incoterm
msgid "Incoterms"
msgstr "Nemzetközi Kereskedelmi Feltételek INCOTERMS"

#. module: sale
#: model:ir.model,name:sale.model_account_invoice
msgid "Invoice"
msgstr "Számla"

#. module: sale
#: code:addons/sale/models/account_invoice.py:52
#, python-format
msgid "Invoice %s paid"
msgstr "%s számla fizetve"

#. module: sale
#: model:ir.model.fields,field_description:sale.field_sale_order_partner_invoice_id
msgid "Invoice Address"
msgstr "Számlázási cím"

#. module: sale
#: model:mail.message.subtype,name:sale.mt_salesteam_invoice_confirmed
msgid "Invoice Confirmed"
msgstr "Számla jóváhagyva"

#. module: sale
#: model:mail.message.subtype,name:sale.mt_salesteam_invoice_created
msgid "Invoice Created"
msgstr "Számla létrehozva"

#. module: sale
#: model:ir.model,name:sale.model_account_invoice_line
msgid "Invoice Line"
msgstr "Számla tételsor"

#. module: sale
#: model:ir.model.fields,field_description:sale.field_sale_order_line_invoice_lines
msgid "Invoice Lines"
msgstr "Számlasorok"

#. module: sale
#: model:ir.actions.act_window,name:sale.action_view_sale_advance_payment_inv
msgid "Invoice Order"
msgstr "Megrendelés számla"

#. module: sale
#: model:ir.ui.view,arch_db:sale.view_sale_advance_payment_inv
msgid "Invoice Sales Order"
msgstr "Vevői megrendelés számlázás"

#. module: sale
#: model:ir.model.fields,field_description:sale.field_sale_order_invoice_status
#: model:ir.model.fields,field_description:sale.field_sale_order_line_invoice_status
msgid "Invoice Status"
msgstr "Számla állapota"

#. module: sale
#: model:ir.model.fields,field_description:sale.field_crm_team_invoiced_target
msgid "Invoice Target"
msgstr "Számlázás ide"

#. module: sale
#: model:ir.model.fields,help:sale.field_sale_order_partner_invoice_id
msgid "Invoice address for current sales order."
msgstr "Az aktuális vevői megrendelés számlázási címe."

#. module: sale
#: selection:sale.config.settings,default_invoice_policy:0
msgid "Invoice delivered quantities"
msgstr "Kiszállított mennyiségek számla"

#. module: sale
#: selection:sale.config.settings,default_invoice_policy:0
msgid "Invoice ordered quantities"
msgstr "Megrendelt mennyiségek számla"

#. module: sale
#: model:ir.model.fields,help:sale.field_crm_team_invoiced
msgid ""
"Invoice revenue for the current month. This is the amount the sales team has"
" invoiced this month. It is used to compute the progression ratio of the "
"current and target revenue on the kanban view."
msgstr ""
"A számla bevétel a jelenlegi hónapra vonatkozólag. Ezt az összeget számlázta"
" az értékesítési csapat ebben a hónapban. Ezt a folyamat arányszám "
"kiszámításához használja a jelenlegi és az előrejelzett bevételekre a kanban"
" nézethez."

#. module: sale
#: selection:sale.advance.payment.inv,advance_payment_method:0
msgid "Invoiceable lines"
msgstr "Számlázandó tételsorok"

#. module: sale
#: selection:sale.advance.payment.inv,advance_payment_method:0
msgid "Invoiceable lines (deduct down payments)"
msgstr "Számlázandó tételsorok (levonva az előleg fizetések)"

#. module: sale
#: model:ir.model.fields,field_description:sale.field_sale_order_line_qty_invoiced
msgid "Invoiced"
msgstr "Számlázott"

#. module: sale
#: code:addons/sale/models/sale.py:716
#: model:ir.ui.view,arch_db:sale.view_order_form
#, python-format
msgid "Invoiced Quantity"
msgstr "Számlázott mennyiség"

#. module: sale
#: model:ir.model.fields,field_description:sale.field_crm_team_invoiced
msgid "Invoiced This Month"
msgstr "Ebben a hónapban számlázott"

#. module: sale
#: model:ir.actions.act_window,name:sale.action_invoice_salesteams
#: model:ir.model.fields,field_description:sale.field_crm_team_use_invoices
#: model:ir.model.fields,field_description:sale.field_sale_order_invoice_ids
#: model:ir.ui.view,arch_db:sale.crm_team_salesteams_view_kanban
#: model:ir.ui.view,arch_db:sale.view_order_form
msgid "Invoices"
msgstr "Számlák"

#. module: sale
#: model:ir.actions.act_window,name:sale.action_account_invoice_report_salesteam
msgid "Invoices Analysis"
msgstr "Számlák elemzése"

#. module: sale
#: model:ir.model,name:sale.model_account_invoice_report
msgid "Invoices Statistics"
msgstr "Számla statisztikák"

#. module: sale
#: model:ir.ui.view,arch_db:sale.view_sale_advance_payment_inv
msgid ""
"Invoices will be created in draft so that you can review\n"
"                        them before validation."
msgstr ""

#. module: sale
#: model:ir.ui.menu,name:sale.menu_sale_invoicing
#: model:ir.ui.view,arch_db:sale.crm_team_salesteams_view_kanban
#: model:ir.ui.view,arch_db:sale.view_order_form
msgid "Invoicing"
msgstr "Számlázás"

#. module: sale
#: model:ir.model.fields,field_description:sale.field_product_product_invoice_policy
#: model:ir.model.fields,field_description:sale.field_product_template_invoice_policy
#: model:ir.ui.view,arch_db:sale.product_template_form_view_invoice_policy
msgid "Invoicing Policy"
msgstr "Számlázási szabály"

#. module: sale
#: model:ir.ui.view,arch_db:sale.report_invoice_document_inherit_sale
#: model:ir.ui.view,arch_db:sale.report_saleorder_document
msgid "Invoicing address:"
msgstr "Számlázási cím:"

#. module: sale
#: model:ir.ui.view,arch_db:sale.report_invoice_document_inherit_sale
#: model:ir.ui.view,arch_db:sale.report_saleorder_document
msgid "Invoicing and shipping address:"
msgstr "Számlázási és szállítási cím:"

#. module: sale
#: selection:sale.config.settings,group_sale_delivery_address:0
msgid ""
"Invoicing and shipping addresses are always the same (Example: services "
"companies)"
msgstr ""
"Számlázási és szállítási címek mindig ugyanazok (Például: szolgáltatást "
"értékesítő vállalatok)"

#. module: sale
#: model:ir.ui.view,arch_db:sale.crm_team_salesteams_view_form
msgid "Invoicing/Progression Ratio"
msgstr "Számlázás/Értékesítési folyamat arány"

#. module: sale
#: code:addons/sale/models/sale.py:740
#, python-format
msgid ""
"It is forbidden to modify the following fields in a locked order:\n"
"%s"
msgstr ""

#. module: sale
#: model:ir.model.fields,field_description:sale.field_sale_advance_payment_inv___last_update
#: model:ir.model.fields,field_description:sale.field_sale_layout_category___last_update
#: model:ir.model.fields,field_description:sale.field_sale_order___last_update
#: model:ir.model.fields,field_description:sale.field_sale_order_line___last_update
#: model:ir.model.fields,field_description:sale.field_sale_report___last_update
msgid "Last Modified on"
msgstr "Utoljára frissítve ekkor"

#. module: sale
#: model:ir.model.fields,field_description:sale.field_sale_advance_payment_inv_write_uid
#: model:ir.model.fields,field_description:sale.field_sale_layout_category_write_uid
#: model:ir.model.fields,field_description:sale.field_sale_order_line_write_uid
#: model:ir.model.fields,field_description:sale.field_sale_order_write_uid
msgid "Last Updated by"
msgstr "Utoljára frissítette"

#. module: sale
#: model:ir.model.fields,field_description:sale.field_sale_advance_payment_inv_write_date
#: model:ir.model.fields,field_description:sale.field_sale_layout_category_write_date
#: model:ir.model.fields,field_description:sale.field_sale_order_line_write_date
#: model:ir.model.fields,field_description:sale.field_sale_order_write_date
msgid "Last Updated on"
msgstr "Utoljára frissítve "

#. module: sale
#: model:ir.model.fields,field_description:sale.field_account_invoice_line_layout_category_sequence
#: model:ir.model.fields,field_description:sale.field_sale_order_line_layout_category_sequence
msgid "Layout Sequence"
msgstr "Sorrendbe rendezés"

#. module: sale
#. openerp-web
#: code:addons/sale/static/src/js/tour.js:24
#, python-format
msgid ""
"Let's create a new quotation.<br/><i>Note that colored buttons usually "
"points to the next logical actions in any screen.</i>"
msgstr ""

#. module: sale
#. openerp-web
#: code:addons/sale/static/src/js/tour.js:18
#, python-format
msgid "Let's have a look at the quotations of this sales team."
msgstr "Nézzük meg ennek az értékesítési csapatnak az árajánlatait."

#. module: sale
#: model:ir.ui.view,arch_db:sale.view_order_form
msgid "Lock"
msgstr "Zárolás"

#. module: sale
#: selection:sale.order,state:0
msgid "Locked"
msgstr "Zárolt"

#. module: sale
#: model:ir.model.fields,field_description:sale.field_sale_config_settings_module_sale_contract
msgid "Manage subscriptions and recurring invoicing"
msgstr "Kezelje a feliratkozásokat és ismétlődő számlázást"

#. module: sale
#: selection:product.template,track_service:0
msgid "Manually set quantities on order"
msgstr "Megrendeléseken a menyiségek kézzel történő beállítása"

#. module: sale
#: model:ir.model.fields,help:sale.field_product_product_track_service
#: model:ir.model.fields,help:sale.field_product_template_track_service
msgid ""
"Manually set quantities on order: Invoice based on the manually entered quantity, without creating an analytic account.\n"
"Timesheets on contract: Invoice based on the tracked hours on the related timesheet.\n"
"Create a task and track hours: Create a task on the sale order validation and track the work hours."
msgstr ""
"Kézzel állítsa be a mennyiségeket a megrendeléseken: Számla a kézzel beállított mennyiség alapján, elemző könyvvitel nélkül.\n"
"Időkiosztások a szerződéseken: Számlázás az idevonatkozó  időkiosztások nyomon követett órák alapján.\n"
"Feladatot hoz létre és nyomon követi az órákat: A vásárlói megrendelés jóváhagyáson hoz létre feladatot és nyomon követi a munkaidőket."

#. module: sale
#: model:ir.model.fields,help:sale.field_sale_order_validity_date
msgid ""
"Manually set the expiration date of your quotation (offer), or it will set "
"the date automatically based on the template if online quotation is "
"installed."
msgstr ""

#. module: sale
#: model:ir.model.fields,field_description:sale.field_sale_config_settings_module_sale_margin
msgid "Margins"
msgstr "Árrések"

#. module: sale
#: model:sale.layout_category,name:sale.sale_layout_cat_2
msgid "Material"
msgstr "Anyag"

#. module: sale
#: model:ir.model.fields,field_description:sale.field_res_partner_sale_warn_msg
#: model:ir.model.fields,field_description:sale.field_res_users_sale_warn_msg
msgid "Message for Sales Order"
msgstr "Üzenet a beszerzési rendelésről"

#. module: sale
#: model:ir.model.fields,field_description:sale.field_product_product_sale_line_warn_msg
#: model:ir.model.fields,field_description:sale.field_product_template_sale_line_warn_msg
msgid "Message for Sales Order Line"
msgstr "Üzenet a vevői megrendelés sorára"

#. module: sale
#: model:ir.ui.view,arch_db:sale.view_sales_config
msgid "More Info"
msgstr "További információ"

#. module: sale
#: model:ir.ui.view,arch_db:sale.view_sales_order_filter
msgid "My Orders"
msgstr "Megrendeléseim"

#. module: sale
#: model:ir.ui.view,arch_db:sale.view_sales_order_line_filter
msgid "My Sales Order Lines"
msgstr "Az én vevői megrendekléseim tételei"

#. module: sale
#: model:ir.model.fields,field_description:sale.field_sale_layout_category_name
#: model:ir.ui.view,arch_db:sale.report_configuration_search_view
msgid "Name"
msgstr "Név"

#. module: sale
#: selection:sale.config.settings,auto_done_setting:0
msgid "Never allow to modify a confirmed sales order"
msgstr ""

#. module: sale
#: code:addons/sale/models/sale.py:110 code:addons/sale/models/sale.py:261
#: code:addons/sale/models/sale.py:262
#, python-format
msgid "New"
msgstr "Új"

#. module: sale
#: model:ir.actions.act_window,name:sale.action_quotation_form
msgid "New Quotation"
msgstr "Új árajánlat"

#. module: sale
#: selection:product.template,expense_policy:0
msgid "No"
msgstr "Nem"

#. module: sale
#: selection:product.template,sale_line_warn:0
#: selection:res.partner,sale_warn:0
msgid "No Message"
msgstr "Nincs üzenet"

#. module: sale
#: selection:sale.config.settings,group_discount_per_so_line:0
msgid "No discount on sales order lines, global discount only"
msgstr ""
"Nincsen árengedmény a vásárlói megrendelés tételsorain, csak globális "
"árengedmény"

#. module: sale
#: selection:sale.config.settings,group_display_incoterm:0
msgid "No incoterm on reports"
msgstr "Nincs incoterm a kimutatásokon"

#. module: sale
#: selection:sale.config.settings,group_product_variant:0
msgid "No variants on products"
msgstr "Nincsenek variációk a termékre"

#. module: sale
#: model:ir.actions.act_window,help:sale.action_quotations_salesteams
msgid ""
"Note that once a Quotation becomes a Sale Order, it will be moved\n"
"                from the Quotations list to the Sales Order list."
msgstr ""

#. module: sale
#: model:ir.actions.act_window,help:sale.action_quotations
msgid ""
"Note that once a Quotation becomes a Sale Order, it will be moved\n"
"            from the Quotations list to the Sales Order list."
msgstr ""

#. module: sale
#: model:ir.actions.act_window,help:sale.act_res_partner_2_sale_order
#: model:ir.actions.act_window,help:sale.action_orders_salesteams
msgid ""
"Note that once a Quotation becomes a Sale Order, it will be moved from the "
"Quotations list to the Sales Order list."
msgstr ""
"Jegyezze meg, ha egy Árajánlat Vásárlói Megrendeléssé alakul, azt átmozgatja \n"
"                az Árajánlatok listájából a Vásárlói Megrendelések listájába."

#. module: sale
#: selection:sale.order,invoice_status:0
#: selection:sale.order.line,invoice_status:0
msgid "Nothing to Invoice"
msgstr "Nincs mit számlázni"

#. module: sale
#: model:ir.model.fields,help:sale.field_sale_order_line_customer_lead
msgid ""
"Number of days between the order confirmation and the shipping of the "
"products to the customer"
msgstr ""
"A megrendelése visszaigazolás és a termék megrendelőhöz való kiszállítása "
"közti napok száma."

#. module: sale
#: model:ir.actions.act_window,help:sale.action_orders
msgid ""
"Once the quotation is confirmed, it becomes a sales order.\n"
"                    You'll be able to invoice it and collect payments.\n"
"                    From the <i>Sales Orders</i> menu, you can track delivery\n"
"                    orders or services."
msgstr ""

#. module: sale
#. openerp-web
#: code:addons/sale/static/src/js/tour.js:59
#, python-format
msgid "Once your quotation is ready, you can save, print or send it by email."
msgstr ""

#. module: sale
#: model:ir.model.fields,field_description:sale.field_sale_config_settings_module_website_quote
msgid "Online Quotations"
msgstr "Online árajánlatok"

#. module: sale
#. openerp-web
#: code:addons/sale/static/src/js/sale.js:26
#, python-format
msgid "Only Integer Value should be valid."
msgstr "Kizárólag egész érték lehet érvényes."

#. module: sale
#: model:ir.ui.view,arch_db:sale.view_sales_order_line_filter
msgid "Order"
msgstr "Rendelés"

#. module: sale
#: model:ir.ui.view,arch_db:sale.report_saleorder_document
msgid "Order #"
msgstr "Megrendelés #"

#. module: sale
#: model:ir.model.fields,field_description:sale.field_sale_order_date_order
msgid "Order Date"
msgstr "Rendelés dátuma"

#. module: sale
#: model:ir.model.fields,field_description:sale.field_sale_order_order_line
#: model:ir.ui.view,arch_db:sale.view_order_form
msgid "Order Lines"
msgstr "Megrendelési tételek"

#. module: sale
#: model:ir.ui.view,arch_db:sale.view_order_product_search
#: model:ir.ui.view,arch_db:sale.view_sales_order_filter
msgid "Order Month"
msgstr "Megrendelés hónapja"

#. module: sale
#: model:ir.ui.view,arch_db:sale.view_order_tree
msgid "Order Number"
msgstr "Megrendelés szám"

#. module: sale
#: model:ir.model.fields,field_description:sale.field_sale_order_line_order_id
#: model:ir.model.fields,field_description:sale.field_sale_order_name
#: model:ir.model.fields,field_description:sale.field_sale_report_name
msgid "Order Reference"
msgstr "Rendeléshivatkozás"

#. module: sale
#: model:ir.model.fields,field_description:sale.field_sale_order_line_state
msgid "Order Status"
msgstr "Rendelés állapota"

#. module: sale
#: model:ir.ui.view,arch_db:sale.view_order_form
msgid "Ordered Qty"
msgstr "Megrendelt menny."

#. module: sale
#: code:addons/sale/models/sale.py:713
#: model:ir.ui.view,arch_db:sale.view_order_form
#, python-format
msgid "Ordered Quantity"
msgstr "Megrendelt mennyiség"

#. module: sale
#: model:ir.model.fields,help:sale.field_product_product_invoice_policy
#: model:ir.model.fields,help:sale.field_product_template_invoice_policy
msgid ""
"Ordered Quantity: Invoice based on the quantity the customer ordered.\n"
"Delivered Quantity: Invoiced based on the quantity the vendor delivered (time or deliveries)."
msgstr ""
"Megrendelt mennyiség: Számlák a vásárlói megrendelt menyiségek alapján.\n"
"Beszállított mennyiség: Számlák a beszállító által szállított mennyiségek alapján (idő vagy szállítások)."

#. module: sale
#: model:ir.ui.view,arch_db:sale.view_order_product_search
msgid "Ordered date of the sales order"
msgstr "A megrendelés megrendelési dátuma"

#. module: sale
#: selection:product.template,invoice_policy:0
msgid "Ordered quantities"
msgstr "Megrendelt mennyiségek"

#. module: sale
#: model:ir.actions.act_window,name:sale.action_orders_upselling
#: model:ir.ui.menu,name:sale.menu_sale_order_upselling
msgid "Orders to Upsell"
msgstr "Upsell, magasabb értékű értékesítési előírások"

#. module: sale
#: model:ir.actions.act_window,help:sale.action_orders_upselling
msgid ""
"Orders to upsell are orders having products with an invoicing\n"
"                policy based on <i>ordered quantities</i> for which you have\n"
"                delivered more than what have been ordered."
msgstr ""

#. module: sale
#. openerp-web
#: code:addons/sale/static/src/js/tour.js:13
#, python-format
msgid "Organize your sales activities with the <b>Sales app</b>."
msgstr ""

#. module: sale
#: model:ir.ui.view,arch_db:sale.view_order_form
msgid "Other Information"
msgstr "Egyéb információ"

#. module: sale
#: model:ir.model,name:sale.model_res_partner
#: model:ir.model.fields,field_description:sale.field_sale_report_partner_id
msgid "Partner"
msgstr "Partner"

#. module: sale
#: model:ir.model.fields,field_description:sale.field_sale_report_country_id
msgid "Partner Country"
msgstr "Partner ország"

#. module: sale
#: model:ir.ui.view,arch_db:sale.view_order_product_search
msgid "Partner's Country"
msgstr "Partner országa"

#. module: sale
#: model:ir.model.fields,field_description:sale.field_sale_order_payment_term_id
msgid "Payment Terms"
msgstr "Fizetési feltételek"

#. module: sale
#: model:res.groups,name:sale.group_sale_layout
msgid "Personalize sale order and invoice report"
msgstr ""

#. module: sale
#: selection:sale.config.settings,group_sale_layout:0
msgid ""
"Personalize the sales orders and invoice report with categories, subtotals "
"and page-breaks"
msgstr ""

#. module: sale
#: code:addons/sale/models/sale.py:276
#, python-format
msgid "Please define an accounting sale journal for this company."
msgstr ""
"Kérem határozzon meg egy főkönyvi számla értékesítési naplót ehhez a "
"vállalathoz."

#. module: sale
#: code:addons/sale/models/sale.py:770
#, python-format
msgid ""
"Please define income account for this product: \"%s\" (id:%d) - or for its "
"category: \"%s\"."
msgstr ""
"Kérem határozzon meg bevételi számlát ehhez a termékhez: \"%s\" (id:%d) - "
"vagy a kategóriájához: \"%s\"."

#. module: sale
#: model:ir.ui.view,arch_db:sale.report_invoice_layouted
#: model:ir.ui.view,arch_db:sale.report_saleorder_document
msgid "Price"
msgstr "Ár"

#. module: sale
#: model:ir.model.fields,field_description:sale.field_sale_order_line_price_reduce
msgid "Price Reduce"
msgstr "Ár csökkentés"

#. module: sale
#: model:ir.model.fields,field_description:sale.field_sale_order_line_price_reduce_taxexcl
msgid "Price Reduce Tax excl"
msgstr ""

#. module: sale
#: model:ir.model.fields,field_description:sale.field_sale_order_line_price_reduce_taxinc
msgid "Price Reduce Tax inc"
msgstr ""

#. module: sale
#: model:ir.model,name:sale.model_product_pricelist
#: model:ir.model.fields,field_description:sale.field_sale_order_pricelist_id
#: model:ir.model.fields,field_description:sale.field_sale_report_pricelist_id
msgid "Pricelist"
msgstr "Árlista"

#. module: sale
#: model:ir.model.fields,help:sale.field_sale_order_pricelist_id
msgid "Pricelist for current sales order."
msgstr "A jelenlegi vevői megrendelés árlistája."

#. module: sale
#: model:ir.ui.menu,name:sale.menu_product_pricelist_action2
#: model:ir.ui.menu,name:sale.menu_product_pricelist_main
msgid "Pricelists"
msgstr "Árlisták"

#. module: sale
#: model:ir.ui.view,arch_db:sale.view_sales_config
msgid "Pricing"
msgstr "Árképzés"

#. module: sale
#: model:ir.ui.view,arch_db:sale.view_order_form
msgid "Print"
msgstr "Nyomtatás"

#. module: sale
#: selection:sale.config.settings,module_website_quote:0
msgid "Print quotes or send by email"
msgstr "Nyomtassa az árajánlatokat vagy küldje email-ben"

#. module: sale
#: model:ir.model,name:sale.model_procurement_order
msgid "Procurement"
msgstr "Beszerzés"

#. module: sale
#: model:ir.model.fields,field_description:sale.field_sale_order_procurement_group_id
msgid "Procurement Group"
msgstr "Beszerzési Csoport"

#. module: sale
#: model:ir.model.fields,field_description:sale.field_sale_order_line_procurement_ids
msgid "Procurements"
msgstr "Beszerzések"

#. module: sale
#: model:ir.model,name:sale.model_product_product
#: model:ir.model.fields,field_description:sale.field_sale_order_line_product_id
#: model:ir.model.fields,field_description:sale.field_sale_order_product_id
#: model:ir.model.fields,field_description:sale.field_sale_report_product_id
#: model:ir.ui.view,arch_db:sale.view_sales_order_line_filter
msgid "Product"
msgstr "Termék"

#. module: sale
#: model:ir.ui.menu,name:sale.menu_product_category_action_form
msgid "Product Categories"
msgstr "Termékkategóriák"

#. module: sale
#: model:ir.model.fields,field_description:sale.field_sale_report_categ_id
#: model:ir.ui.view,arch_db:sale.view_order_product_search
msgid "Product Category"
msgstr "Termékkategória"

#. module: sale
#: model:ir.model,name:sale.model_product_template
#: model:ir.model.fields,field_description:sale.field_sale_report_product_tmpl_id
msgid "Product Template"
msgstr "Terméksablon"

#. module: sale
#: model:ir.model.fields,field_description:sale.field_sale_config_settings_group_product_variant
#: model:ir.ui.menu,name:sale.menu_product
#: model:ir.ui.menu,name:sale.menu_products
msgid "Product Variants"
msgstr "Termékváltozatok"

#. module: sale
#: model:ir.ui.menu,name:sale.menu_product_template_action
#: model:ir.ui.menu,name:sale.prod_config_main
#: model:ir.ui.view,arch_db:sale.view_sales_config
msgid "Products"
msgstr "Termékek"

#. module: sale
#: selection:sale.config.settings,group_product_variant:0
msgid ""
"Products can have several attributes, defining variants (Example: size, "
"color,...)"
msgstr ""
"Termék több jellemzővel rendelkezhet, meghatározó variációk (Példa: szín, "
"méret,...)"

#. module: sale
#: selection:sale.config.settings,group_uom:0
msgid "Products have only one unit of measure (easier)"
msgstr "A termékek egy mértékegységgel rendelkeznek (egyszerűbb)"

#. module: sale
#: model:res.groups,name:sale.group_mrp_properties
msgid "Properties on lines"
msgstr "Tételsorok tulajdonságai"

#. module: sale
#: model:ir.ui.view,arch_db:sale.view_order_line_tree
msgid "Qty"
msgstr "Menny."

#. module: sale
#: model:ir.model.fields,field_description:sale.field_sale_report_qty_delivered
msgid "Qty Delivered"
msgstr "Menny. kiszállítva"

#. module: sale
#: model:ir.model.fields,field_description:sale.field_sale_report_qty_invoiced
msgid "Qty Invoiced"
msgstr "Menny. számlázva"

#. module: sale
#: model:ir.model.fields,field_description:sale.field_sale_report_qty_to_invoice
msgid "Qty To Invoice"
msgstr "Menny. számlázandó"

#. module: sale
#: model:ir.model.fields,field_description:sale.field_sale_order_line_product_uom_qty
#: model:ir.ui.view,arch_db:sale.report_invoice_layouted
#: model:ir.ui.view,arch_db:sale.report_saleorder_document
msgid "Quantity"
msgstr "Mennyiség"

#. module: sale
#: model:ir.ui.view,arch_db:sale.crm_team_salesteams_view_kanban
#: model:ir.ui.view,arch_db:sale.view_quotation_tree
#: selection:sale.order,state:0
msgid "Quotation"
msgstr "Árajánlat"

#. module: sale
#: model:ir.ui.view,arch_db:sale.report_saleorder_document
msgid "Quotation #"
msgstr "Árajánlat #"

#. module: sale
#: model:ir.actions.report.xml,name:sale.report_sale_order
msgid "Quotation / Order"
msgstr "Árajánlat / Megrendelés"

#. module: sale
#: model:ir.ui.view,arch_db:sale.report_saleorder_document
msgid "Quotation Date:"
msgstr "Árajánlat dátuma:"

#. module: sale
#: model:ir.ui.view,arch_db:sale.view_quotation_tree
msgid "Quotation Number"
msgstr "Árajánlat szám"

#. module: sale
#: selection:sale.order,state:0 selection:sale.report,state:0
msgid "Quotation Sent"
msgstr "Árajánlat elküldve"

#. module: sale
#: model:mail.message.subtype,description:sale.mt_order_confirmed
msgid "Quotation confirmed"
msgstr "Árajánlat megerősítve"

#. module: sale
#: model:mail.message.subtype,description:sale.mt_order_sent
#: model:mail.message.subtype,name:sale.mt_order_sent
#: model:mail.message.subtype,name:sale.mt_salesteam_order_sent
msgid "Quotation sent"
msgstr "Árajánlat elküldve"

#. module: sale
#: model:ir.actions.act_window,name:sale.action_quotations
#: model:ir.actions.act_window,name:sale.action_quotations_salesteams
#: model:ir.model.fields,field_description:sale.field_crm_team_use_quotations
#: model:ir.ui.menu,name:sale.menu_sale_quotations
#: model:ir.ui.view,arch_db:sale.crm_team_salesteams_view_kanban
#: model:ir.ui.view,arch_db:sale.sale_order_view_search_inherit_quotation
#: model:ir.ui.view,arch_db:sale.view_order_product_search
msgid "Quotations"
msgstr "Árajánlatok"

#. module: sale
#: model:ir.ui.view,arch_db:sale.view_sales_config
msgid "Quotations & Sales"
msgstr "Árajánlatok & Értékesítések"

#. module: sale
#: model:ir.actions.act_window,name:sale.action_order_report_quotation_salesteam
msgid "Quotations Analysis"
msgstr "Árajánlatok elemzése"

#. module: sale
#: model:ir.ui.view,arch_db:sale.sale_order_view_search_inherit_quotation
msgid "Quotations Sent"
msgstr ""

#. module: sale
#: model:ir.actions.act_window,name:sale.act_res_partner_2_sale_order
msgid "Quotations and Sales"
msgstr "Árajánlatok és Értékesítések"

#. module: sale
#: model:ir.model.fields,field_description:sale.field_product_product_expense_policy
#: model:ir.model.fields,field_description:sale.field_product_template_expense_policy
msgid "Re-Invoice Expenses"
msgstr "Költségek újra-számlázása"

#. module: sale
#: model:ir.model.fields,help:sale.field_sale_order_origin
msgid "Reference of the document that generated this sales order request."
msgstr ""
"A dokumentum hivatkozása, amely létrehozta ezt a vásárlói megrendelési "
"igényt."

#. module: sale
#: model:ir.actions.act_window,name:sale.report_configuration_action
#: model:ir.ui.view,arch_db:sale.report_configuration_form_view
#: model:ir.ui.view,arch_db:sale.report_configuration_tree_view
msgid "Report Configuration"
msgstr "Kimutatás beállítás"

#. module: sale
#: model:ir.ui.menu,name:sale.Report_configuration
msgid "Report Layout Categories"
msgstr "Kimutatás elrendezés kategóriái"

#. module: sale
#: model:ir.ui.view,arch_db:sale.view_order_form
msgid "Reporting"
msgstr "Riport készítés"

#. module: sale
#: model:ir.model.fields,field_description:sale.field_account_analytic_line_so_line
#: model:ir.model.fields,field_description:sale.field_procurement_order_sale_line_id
msgid "Sale Order Line"
msgstr "Rendelési tétel"

#. module: sale
#: model:ir.actions.act_window,name:sale.action_product_sale_list
#: model:ir.model.fields,field_description:sale.field_account_invoice_line_sale_line_ids
msgid "Sale Order Lines"
msgstr "Vásárlói megrendelés tételsorai"

#. module: sale
#: model:ir.model.fields,field_description:sale.field_sale_config_settings_auto_done_setting
msgid "Sale Order Modification"
msgstr "Vásárlói megrendelés módosítás"

#. module: sale
#: model:ir.ui.view,arch_db:sale.view_sales_config
msgid "Sale Price"
msgstr "Eladási ár"

#. module: sale
#: model:ir.model.fields,field_description:sale.field_sale_config_settings_sale_pricelist_setting
msgid "Sale pricelist setting"
msgstr ""

#. module: sale
#: model:ir.ui.menu,name:sale.menu_report_product_all
#: model:ir.ui.menu,name:sale.menu_sales_config
#: model:ir.ui.view,arch_db:sale.crm_team_salesteams_view_kanban
#: model:ir.ui.view,arch_db:sale.product_form_view_sale_order_button
#: model:ir.ui.view,arch_db:sale.product_template_form_view_sale_order_button
#: model:ir.ui.view,arch_db:sale.res_partner_view_buttons
#: model:ir.ui.view,arch_db:sale.sale_order_view_search_inherit_quotation
#: model:ir.ui.view,arch_db:sale.sale_order_view_search_inherit_sale
#: model:ir.ui.view,arch_db:sale.view_order_product_search
msgid "Sales"
msgstr "Értékesítések"

#. module: sale
#: model:ir.model,name:sale.model_sale_advance_payment_inv
msgid "Sales Advance Payment Invoice"
msgstr "Vevői díjbekérő előlegszámla"

#. module: sale
#: model:ir.actions.act_window,name:sale.action_order_report_all
#: model:ir.actions.act_window,name:sale.action_order_report_so_salesteam
#: model:ir.ui.view,arch_db:sale.view_order_product_graph
#: model:ir.ui.view,arch_db:sale.view_order_product_pivot
#: model:ir.ui.view,arch_db:sale.view_order_product_search
msgid "Sales Analysis"
msgstr "Értékesítési elemzés"

#. module: sale
#: selection:sale.report,state:0
msgid "Sales Done"
msgstr "Értékesítés kész"

#. module: sale
#: model:ir.filters,name:sale.filter_sale_report_sales_funnel
msgid "Sales Funnel"
msgstr "Értékesítési összefoglaló"

#. module: sale
#: model:ir.ui.view,arch_db:sale.view_order_form
msgid "Sales Information"
msgstr "Értékesítési információ"

#. module: sale
#: model:ir.model,name:sale.model_sale_order
#: model:ir.model.fields,field_description:sale.field_res_partner_sale_order_ids
#: model:ir.model.fields,field_description:sale.field_res_partner_sale_warn
#: model:ir.model.fields,field_description:sale.field_res_users_sale_order_ids
#: model:ir.model.fields,field_description:sale.field_res_users_sale_warn
#: model:ir.ui.view,arch_db:sale.view_order_form
#: model:ir.ui.view,arch_db:sale.view_sales_order_filter
#: model:res.request.link,name:sale.req_link_sale_order
#: selection:sale.order,state:0 selection:sale.report,state:0
msgid "Sales Order"
msgstr "Vásárlói megrendelés"

#. module: sale
#: model:mail.message.subtype,name:sale.mt_order_confirmed
#: model:mail.message.subtype,name:sale.mt_salesteam_order_confirmed
msgid "Sales Order Confirmed"
msgstr "Vásárlói megrendelés visszaigazolva"

#. module: sale
#: model:ir.model,name:sale.model_sale_order_line
#: model:ir.model.fields,field_description:sale.field_product_product_sale_line_warn
#: model:ir.model.fields,field_description:sale.field_product_template_sale_line_warn
msgid "Sales Order Line"
msgstr "Vásárlói megrendelés tételsor"

#. module: sale
#: model:ir.ui.view,arch_db:sale.view_order_form
#: model:ir.ui.view,arch_db:sale.view_order_line_tree
msgid "Sales Order Lines"
msgstr "Vevői megrendelési tételek"

#. module: sale
#: model:ir.ui.view,arch_db:sale.view_sales_order_line_filter
msgid "Sales Order Lines ready to be invoiced"
msgstr "Megrendelési tételek készen állnak számlázásra"

#. module: sale
#: model:ir.ui.view,arch_db:sale.view_sales_order_line_filter
msgid "Sales Order Lines related to a Sales Order of mine"
msgstr ""
"Megrendelés sorok melyek összefüggenek az én vásárlói megrendeléseimmel"

#. module: sale
#: model:ir.actions.act_window,name:sale.action_orders
#: model:ir.actions.act_window,name:sale.action_orders_salesteams
#: model:ir.actions.act_window,name:sale.action_orders_to_invoice_salesteams
#: model:ir.ui.menu,name:sale.menu_sale_order
#: model:ir.ui.view,arch_db:sale.crm_team_salesteams_view_kanban
#: model:ir.ui.view,arch_db:sale.view_order_tree
#: model:ir.ui.view,arch_db:sale.view_sale_order_calendar
#: model:ir.ui.view,arch_db:sale.view_sale_order_graph
#: model:ir.ui.view,arch_db:sale.view_sale_order_pivot
msgid "Sales Orders"
msgstr "Vevői megrendelések"

#. module: sale
#: model:ir.model,name:sale.model_sale_report
msgid "Sales Orders Statistics"
msgstr "Vásárlói megrendelési statisztikák"

#. module: sale
#: model:ir.model.fields,field_description:sale.field_sale_config_settings_group_sale_layout
msgid "Sales Reports Layout"
msgstr ""

#. module: sale
#: model:ir.model,name:sale.model_crm_team
#: model:ir.model.fields,field_description:sale.field_account_invoice_report_team_id
#: model:ir.model.fields,field_description:sale.field_account_invoice_team_id
#: model:ir.model.fields,field_description:sale.field_sale_order_team_id
#: model:ir.model.fields,field_description:sale.field_sale_report_team_id
#: model:ir.ui.view,arch_db:sale.account_invoice_groupby_inherit
#: model:ir.ui.view,arch_db:sale.view_account_invoice_report_search_inherit
#: model:ir.ui.view,arch_db:sale.view_order_product_search
#: model:ir.ui.view,arch_db:sale.view_sales_order_filter
msgid "Sales Team"
msgstr "Értékesítési csapat"

#. module: sale
#: model:ir.actions.act_window,name:sale.action_orders_to_invoice
#: model:ir.ui.menu,name:sale.menu_sale_order_invoice
#: model:ir.ui.view,arch_db:sale.crm_team_salesteams_view_kanban
msgid "Sales to Invoice"
msgstr "Számlázandó értékesítés"

#. module: sale
#: selection:sale.config.settings,module_sale_margin:0
msgid "Salespeople do not need to view margins when quoting"
msgstr ""
"Értékesítőnek nem kell látnia az árkülönbözeteket ha árajánlat készítésekor"

#. module: sale
#: model:ir.model.fields,field_description:sale.field_sale_order_line_salesman_id
#: model:ir.model.fields,field_description:sale.field_sale_order_user_id
#: model:ir.model.fields,field_description:sale.field_sale_report_user_id
#: model:ir.ui.view,arch_db:sale.view_order_product_search
#: model:ir.ui.view,arch_db:sale.view_sales_order_filter
#: model:ir.ui.view,arch_db:sale.view_sales_order_line_filter
msgid "Salesperson"
msgstr "Értékesítő"

#. module: sale
#: model:ir.ui.view,arch_db:sale.report_configuration_search_view
msgid "Search Name"
msgstr "Név keresése"

#. module: sale
#: model:ir.ui.view,arch_db:sale.view_sales_order_filter
#: model:ir.ui.view,arch_db:sale.view_sales_order_line_filter
msgid "Search Sales Order"
msgstr "Vásárlói megrendelés keresése"

#. module: sale
#: model:ir.model.fields,field_description:sale.field_account_invoice_line_layout_category_id
#: model:ir.model.fields,field_description:sale.field_sale_order_line_layout_category_id
msgid "Section"
msgstr "Szakasz"

#. module: sale
#. openerp-web
#: code:addons/sale/static/src/js/tour.js:44
#, python-format
msgid ""
"Select a product, or create a new one on the fly. The product will define "
"the default sale price (that you can change), taxes and description "
"automatically."
msgstr ""

#. module: sale
#: model:ir.model.fields,help:sale.field_product_product_sale_line_warn
#: model:ir.model.fields,help:sale.field_product_template_sale_line_warn
#: model:ir.model.fields,help:sale.field_res_partner_sale_warn
#: model:ir.model.fields,help:sale.field_res_users_sale_warn
msgid ""
"Selecting the \"Warning\" option will notify user with the message, "
"Selecting \"Blocking Message\" will throw an exception with the message and "
"block the flow. The Message has to be written in the next field."
msgstr ""
"A \"Figyelmeztetés\" lehetőség kiválasztása a felhasználót egy üzenettel "
"értesíti, az \"Üzenet blokkolása\" lehetőség egy kivételt küld az üzenethez "
"és leblokkolja a folyamatot. Az üzenetet a következő mezőbe kell beírni."

#. module: sale
#: model:ir.model.fields,field_description:sale.field_sale_config_settings_module_website_sale_digital
msgid ""
"Sell digital products - provide downloadable content on your customer portal"
msgstr ""
"Értékesítsen digitális termékeket - szolgáltasson az ügyfél portálján "
"letölthető tartalmat"

#. module: sale
#: model:ir.ui.view,arch_db:sale.view_order_form
msgid "Send by Email"
msgstr "Küldés Email-ben"

#. module: sale
#: selection:sale.config.settings,module_website_quote:0
msgid "Send quotations your customer can approve & pay online (advanced)"
msgstr ""

#. module: sale
#: model:ir.model.fields,field_description:sale.field_sale_layout_category_sequence
#: model:ir.model.fields,field_description:sale.field_sale_order_line_sequence
msgid "Sequence"
msgstr "Sorszám"

#. module: sale
#: model:sale.layout_category,name:sale.sale_layout_cat_1
msgid "Services"
msgstr "Szolgáltatások"

#. module: sale
#. openerp-web
#: code:addons/sale/static/src/js/sale.js:19
#, python-format
msgid "Set an invoicing target: "
msgstr "Állítson be számlázási célt: "

#. module: sale
#: model:ir.ui.view,arch_db:sale.view_order_form
msgid "Set to Quotation"
msgstr "Állítsa be árajánlatra"

#. module: sale
#: model:ir.ui.view,arch_db:sale.view_order_form
msgid "Setup default terms and conditions in your company settings."
msgstr ""
"Alapértelmezett feltételek és szabályok beállítása a vállalati "
"beállításoknál"

#. module: sale
#: selection:sale.config.settings,group_display_incoterm:0
msgid "Show incoterms on sales orders and invoices"
msgstr ""

#. module: sale
#: model:res.groups,comment:sale.group_show_price_total
#: selection:sale.config.settings,sale_show_tax:0
msgid "Show line subtotals with taxes included (B2C)"
msgstr ""

#. module: sale
#: model:res.groups,comment:sale.group_show_price_subtotal
#: selection:sale.config.settings,sale_show_tax:0
msgid "Show line subtotals without taxes (B2B)"
msgstr ""

#. module: sale
#: model:ir.model.fields,field_description:sale.field_sale_config_settings_group_product_pricelist
msgid "Show pricelists On Products"
msgstr "Jelenítse meg az árlistákat a termékeken"

#. module: sale
#: model:ir.model.fields,field_description:sale.field_sale_config_settings_group_pricelist_item
msgid "Show pricelists to customers"
msgstr "Jelenítse meg az árlistákat a vásárlóknak"

#. module: sale
#: selection:product.pricelist,discount_policy:0
msgid "Show public price & discount to the customer"
msgstr ""

#. module: sale
#: model:ir.model.fields,field_description:sale.field_sale_config_settings_group_show_price_subtotal
msgid "Show subtotal"
msgstr ""

#. module: sale
#: model:ir.model.fields,field_description:sale.field_sale_config_settings_group_show_price_total
msgid "Show total"
msgstr ""

#. module: sale
#: selection:sale.config.settings,group_uom:0
msgid ""
"Some products may be sold/purchased in different units of measure (advanced)"
msgstr ""

#. module: sale
#: model:ir.model.fields,field_description:sale.field_sale_order_origin
msgid "Source Document"
msgstr "Forrás dokumentum"

#. module: sale
#: selection:sale.config.settings,sale_pricelist_setting:0
msgid "Specific prices per customer segment, currency, etc."
msgstr ""

#. module: sale
#: model:ir.model.fields,field_description:sale.field_sale_order_state
#: model:ir.model.fields,field_description:sale.field_sale_report_state
#: model:ir.ui.view,arch_db:sale.view_order_product_search
msgid "Status"
msgstr "Állapot"

#. module: sale
#: model:ir.ui.view,arch_db:sale.view_sales_config
msgid "Subscriptions"
msgstr "Feliratkozások"

#. module: sale
#: model:ir.model.fields,field_description:sale.field_sale_order_line_price_subtotal
msgid "Subtotal"
msgstr "Részösszeg"

#. module: sale
#: model:ir.ui.view,arch_db:sale.report_invoice_document_inherit_sale
msgid "TIN:"
msgstr "Adóazonosító szám; TIN, VAT:"

#. module: sale
#: model:ir.model.fields,help:sale.field_crm_team_invoiced_target
msgid ""
"Target of invoice revenue for the current month. This is the amount the "
"sales team estimates to be able to invoice this month."
msgstr ""
"A jelenlegi hónap számla jövedelem bevételi cél meghatározása. Ez az értékesítési csapatok előrejelzett összege\n"
"amit ebben a hónapban kiszámlázhatnak."

#. module: sale
#: model:ir.model.fields,field_description:sale.field_sale_config_settings_sale_show_tax
msgid "Tax Display"
msgstr ""

#. module: sale
#: model:res.groups,name:sale.group_show_price_subtotal
msgid "Tax display B2B"
msgstr ""

#. module: sale
#: model:res.groups,name:sale.group_show_price_total
msgid "Tax display B2C"
msgstr ""

#. module: sale
#: model:ir.model.fields,field_description:sale.field_sale_order_amount_tax
#: model:ir.model.fields,field_description:sale.field_sale_order_line_price_tax
#: model:ir.model.fields,field_description:sale.field_sale_order_line_tax_id
#: model:ir.ui.view,arch_db:sale.report_invoice_layouted
#: model:ir.ui.view,arch_db:sale.report_saleorder_document
msgid "Taxes"
msgstr "Adók"

#. module: sale
#: model:ir.model.fields,help:sale.field_sale_advance_payment_inv_deposit_taxes_id
msgid "Taxes used for deposits"
msgstr "Betétekhez használt adók"

#. module: sale
#: model:ir.model.fields,field_description:sale.field_sale_order_note
msgid "Terms and conditions"
msgstr "Kikötések és feltételek"

#. module: sale
#: code:addons/sale/models/sale_analytic.py:117
#, python-format
msgid ""
"The Sales Order %s linked to the Analytic Account %s is cancelled. You "
"cannot register an expense on a cancelled Sales Order."
msgstr ""

#. module: sale
#: code:addons/sale/models/sale_analytic.py:112
#, python-format
msgid ""
"The Sales Order %s linked to the Analytic Account %s must be validated "
"before registering expenses."
msgstr ""

#. module: sale
#: code:addons/sale/models/sale_analytic.py:115
#, python-format
msgid ""
"The Sales Order %s linked to the Analytic Account %s is currently locked. "
"You cannot register an expense on a locked Sales Order. Please create a new "
"SO linked to this Analytic Account."
msgstr ""

#. module: sale
#: model:ir.model.fields,help:sale.field_sale_advance_payment_inv_amount
msgid "The amount to be invoiced in advance, taxes excluded."
msgstr "Az előlegszámla összege, adókkal együtt."

#. module: sale
#: model:ir.model.fields,help:sale.field_sale_order_project_id
#: model:ir.model.fields,help:sale.field_sale_order_related_project_id
msgid "The analytic account related to a sales order."
msgstr "A vevői megrendeléshez kapcsolódó analitikus/elemző számla."

#. module: sale
#: code:addons/sale/models/sale.py:709
#, python-format
msgid ""
"The ordered quantity has been decreased. Do not forget to take it into "
"account on your invoices and delivery orders."
msgstr ""

#. module: sale
#: model:ir.model.fields,help:sale.field_sale_config_settings_group_display_incoterm
msgid ""
"The printed reports will display the incoterms for the sales orders and the "
"related invoices"
msgstr ""

#. module: sale
#: code:addons/sale/wizard/sale_make_invoice_advance.py:148
#, python-format
msgid ""
"The product used to invoice a down payment should be of type 'Service'. "
"Please use another product or update this product."
msgstr ""
"Az előleg fizetéshez használt terméknek 'Szolgáltatás' típusúnak kell "
"lennie. Kérem használjon másik terméket, vagy frissítse ezt a terméket."

#. module: sale
#: code:addons/sale/wizard/sale_make_invoice_advance.py:146
#, python-format
msgid ""
"The product used to invoice a down payment should have an invoice policy set"
" to \"Ordered quantities\". Please update your deposit product to be able to"
" create a deposit invoice."
msgstr ""
"Az előleg fizetéshez használt terméknek \"Megrendelt mennyiségek\" "
"számlázási szabállyal kell rendelkeznie. Kérem frissítse a befizetett "
"terméket ahhoz, hogy befizetett számlát tudjon készíteni."

#. module: sale
#: code:addons/sale/wizard/sale_make_invoice_advance.py:78
#, python-format
msgid "The value of the down payment amount must be positive."
msgstr "A befizetés értékének pozitívnak kell lennie."

#. module: sale
#: code:addons/sale/wizard/sale_make_invoice_advance.py:74
#, python-format
msgid ""
"There is no income account defined for this product: \"%s\". You may have to"
" install a chart of account from Accounting app, settings menu."
msgstr ""
"Nincs bevételi főkönyvi számla meghatározva ehhez a termékhez: \"%s\". "
"Telepítenie kell egy Számlatükröt  a Könyvelési alkalmazás beállítások "
"menüjéből."

#. module: sale
#: code:addons/sale/models/sale.py:366 code:addons/sale/models/sale.py:370
#, python-format
msgid "There is no invoicable line."
msgstr "Nincs számlázandó tételsor."

#. module: sale
#: model:ir.ui.view,arch_db:sale.view_order_product_search
msgid "This Year"
msgstr "Tárgyév"

#. module: sale
#: model:ir.actions.act_window,help:sale.action_order_report_all
msgid ""
"This report performs analysis on your quotations and sales orders. Analysis "
"check your sales revenues and sort it by different group criteria (salesman,"
" partner, product, etc.) Use this report to perform analysis on sales not "
"having invoiced yet. If you want to analyse your turnover, you should use "
"the Invoice Analysis report in the Accounting application."
msgstr ""
"Ez a jelentés elemzést készít az árajánlatairól és a vásárlói "
"megrendelésekről. Az elemzés kimutatja az értékesítés bevételeit, és "
"szétosztja különböző kritériumok alapján (értékesítő, partner, termék stb.)."
" Használja ezt a jelentést, ha elemzést szeretne készíteni a még ki nem "
"számlázott értékesítéseiről. Ha a forgalmát szeretné elemezni, akkor "
"használja a számla elemző jelentést a könyvelési modulban."

#. module: sale
#: model:ir.actions.act_window,help:sale.action_order_report_quotation_salesteam
msgid ""
"This report performs analysis on your quotations. Analysis check your sales "
"revenues and sort it by different group criteria (salesman, partner, "
"product, etc.) Use this report to perform analysis on sales not having "
"invoiced yet. If you want to analyse your turnover, you should use the "
"Invoice Analysis report in the Accounting application."
msgstr ""
"Ez a kimutatás elemzést hajt végre az árajánlatain. Az elemzés megvizsgálja "
"az értékesítések hozamait és sorba rendezi különböző feltétel csoportok "
"alapján (értékesítő személy, partner, termék, stb.) Használja ezt a "
"kimutatást olyan értékesítéseken, melyek még nem lettek kiszámlázva. Ha "
"kimutatást szeretne készíteni a forgalmáról, akkor a számla kimutatást kell "
"használnia a számlázási alkalmazásban."

#. module: sale
#: model:ir.actions.act_window,help:sale.action_order_report_so_salesteam
msgid ""
"This report performs analysis on your sales orders. Analysis check your "
"sales revenues and sort it by different group criteria (salesman, partner, "
"product, etc.) Use this report to perform analysis on sales not having "
"invoiced yet. If you want to analyse your turnover, you should use the "
"Invoice Analysis report in the Accounting application."
msgstr ""
"Ez a kimutatás elemzést hajt végre az értékesítésein. Az elemzés "
"megvizsgálja az értékesítések hozamait és sorba rendezi különböző feltétel "
"csoportok alapján (értékesítő személy, partner, termék, stb.) Használja ezt "
"a kimutatást olyan értékesítéseken, melyek még nem lettek kiszámlázva. Ha "
"kimutatást szeretne készíteni a forgalmáról, akkor a számla kimutatást kell "
"használnia a számlázási alkalmazásban."

#. module: sale
#: selection:product.template,track_service:0
msgid "Timesheets on project"
msgstr ""

#. module: sale
#: model:ir.model.fields,field_description:sale.field_sale_order_line_qty_to_invoice
#: model:ir.ui.view,arch_db:sale.sale_order_view_search_inherit_sale
#: model:ir.ui.view,arch_db:sale.view_sales_order_line_filter
#: selection:sale.order,invoice_status:0
#: selection:sale.order.line,invoice_status:0
msgid "To Invoice"
msgstr "Számlázandó"

#. module: sale
#: model:ir.model.fields,field_description:sale.field_sale_order_amount_total
#: model:ir.model.fields,field_description:sale.field_sale_order_line_price_total
#: model:ir.model.fields,field_description:sale.field_sale_report_price_total
#: model:ir.ui.view,arch_db:sale.report_configuration_search_view
#: model:ir.ui.view,arch_db:sale.view_order_line_tree
msgid "Total"
msgstr "Összesen"

#. module: sale
#: model:ir.ui.view,arch_db:sale.report_saleorder_document
msgid "Total Price"
msgstr "Összérték"

#. module: sale
#: model:ir.ui.view,arch_db:sale.view_order_tree
#: model:ir.ui.view,arch_db:sale.view_quotation_tree
msgid "Total Tax Included"
msgstr "Végösszeg adókkal együtt"

#. module: sale
#: model:ir.model.fields,field_description:sale.field_product_product_track_service
#: model:ir.model.fields,field_description:sale.field_product_template_track_service
msgid "Track Service"
msgstr "Szolgáltatás nyomkövetése"

#. module: sale
#: code:addons/sale/models/sale.py:491
#, python-format
msgid "Uncategorized"
msgstr "Nem kategorizált"

#. module: sale
#: model:ir.model.fields,field_description:sale.field_sale_order_line_price_unit
#: model:ir.ui.view,arch_db:sale.report_invoice_layouted
#: model:ir.ui.view,arch_db:sale.report_saleorder_document
msgid "Unit Price"
msgstr "Egységár"

#. module: sale
#: model:ir.model.fields,field_description:sale.field_sale_order_line_product_uom
#: model:ir.model.fields,field_description:sale.field_sale_report_product_uom
#: model:ir.ui.view,arch_db:sale.view_order_line_tree
msgid "Unit of Measure"
msgstr "Mértékegység"

#. module: sale
#: model:ir.ui.menu,name:sale.menu_product_uom_categ_form_action
msgid "Unit of Measure Categories"
msgstr "Mértékegység kategóriák"

#. module: sale
#: model:ir.model.fields,field_description:sale.field_sale_config_settings_group_uom
#: model:ir.ui.menu,name:sale.menu_product_uom_form_action
#: model:ir.ui.menu,name:sale.next_id_16
msgid "Units of Measure"
msgstr "Mértékegység"

#. module: sale
#: model:ir.ui.view,arch_db:sale.view_sales_order_filter
msgid "Unread Messages"
msgstr "Olvasatlan üzenetek"

#. module: sale
#: model:ir.model.fields,field_description:sale.field_sale_order_amount_untaxed
msgid "Untaxed Amount"
msgstr "Nettó érték"

#. module: sale
#: model:ir.model.fields,field_description:sale.field_sale_report_price_subtotal
msgid "Untaxed Total"
msgstr ""

#. module: sale
#: model:ir.ui.view,arch_db:sale.sale_order_view_search_inherit_sale
msgid "Upselling"
msgstr "Upselling, magasabb értékű értékesítés"

#. module: sale
#: selection:sale.order,invoice_status:0
#: selection:sale.order.line,invoice_status:0
msgid "Upselling Opportunity"
msgstr "Upselling, magasabb értékű értékesítés lehetősége"

#. module: sale
#: model:ir.model.fields,field_description:sale.field_sale_config_settings_group_sale_pricelist
msgid "Use pricelists to adapt your price per customers"
msgstr "Használja az árlistát a vevőnkénti ár átdolgozására"

#. module: sale
#. openerp-web
#: code:addons/sale/static/src/js/tour.js:69
#, python-format
msgid "Use the breadcrumbs to <b>go back to preceeding screens</b>."
msgstr ""

#. module: sale
#. openerp-web
#: code:addons/sale/static/src/js/tour.js:73
#, python-format
msgid "Use this menu to access quotations, sales orders and customers."
msgstr ""

#. module: sale
#: model:ir.ui.view,arch_db:sale.report_saleorder_document
msgid "VAT:"
msgstr "ÁFA:"

#. module: sale
#: model:ir.model.fields,field_description:sale.field_sale_report_volume
msgid "Volume"
msgstr "Térfogat"

#. module: sale
#: model:ir.model.fields,field_description:sale.field_sale_config_settings_group_warning_sale
#: selection:product.template,sale_line_warn:0
#: selection:res.partner,sale_warn:0
msgid "Warning"
msgstr "Figyelmeztetés"

#. module: sale
#: code:addons/sale/models/sale.py:854
#, python-format
msgid "Warning for %s"
msgstr "Figyelmeztetés erre %s"

#. module: sale
#: model:ir.ui.view,arch_db:sale.res_partner_view_buttons
msgid "Warning on the Sales Order"
msgstr "Figyelmesztetés a beszerzési rendelésen"

#. module: sale
#: model:ir.ui.view,arch_db:sale.product_template_form_view_sale_order_button
msgid "Warning when Selling this Product"
msgstr "Figyelmeztetés, amikor ebből a termékből értékesítés történik"

#. module: sale
#: model:ir.model.fields,field_description:sale.field_sale_advance_payment_inv_advance_payment_method
msgid "What do you want to invoice?"
msgstr "Mit szeretne számlázni?"

#. module: sale
#: model:ir.model.fields,help:sale.field_sale_config_settings_group_product_variant
msgid ""
"Work with product variant allows you to define some variant of the same products\n"
"                , an ease the product management in the ecommerce for example"
msgstr ""

#. module: sale
#. openerp-web
#: code:addons/sale/static/src/js/tour.js:29
#, python-format
msgid ""
"Write the name of your customer to create one on the fly, or select an "
"existing one."
msgstr ""

#. module: sale
#. openerp-web
#: code:addons/sale/static/src/js/sale.js:26
#, python-format
msgid "Wrong value entered!"
msgstr "Rosszérték lett megadva!"

#. module: sale
#: code:addons/sale/models/sale.py:165
#, python-format
msgid ""
"You can not delete a sent quotation or a sales order! Try to cancel it "
"before."
msgstr ""

#. module: sale
#: code:addons/sale/models/sale.py:883
#, python-format
msgid ""
"You can not remove a sale order line.\n"
"Discard changes and try setting the quantity to 0."
msgstr ""
"Nem távolíthatja el a vásárlói megrendelés tételsorát.\n"
"Változtatásokat vesse el és állítsa a mennyiség értékét 0-ra."

#. module: sale
#: model:ir.actions.act_window,help:sale.action_orders_to_invoice
msgid ""
"You can select all orders and invoice them in batch, or check\n"
"                every order and invoice them one by one."
msgstr ""

#. module: sale
#: model:ir.actions.act_window,help:sale.action_orders_to_invoice
msgid "You will find here all orders that are ready to be invoiced."
msgstr ""

#. module: sale
#: model:ir.actions.act_window,help:sale.action_quotations
#: model:ir.actions.act_window,help:sale.action_quotations_salesteams
msgid ""
"Your next actions should flow efficiently: confirm the Quotation\n"
"                to a Sale Order, then create the Invoice and collect the Payment."
msgstr ""

#. module: sale
#: model:ir.actions.act_window,help:sale.act_res_partner_2_sale_order
#: model:ir.actions.act_window,help:sale.action_orders_salesteams
msgid ""
"Your next actions should flow efficiently: confirm the Quotation to a Sale "
"Order, then create the Invoice and collect the Payment."
msgstr ""
"Következő műveletei hatékonyan folyhatnak: hagyja jóvá az Árajánlatot \n"
"                egy Vásárlói Megrendeléssé, Ezután hozza létre a számlát és gyűjtse be a pénz."

#. module: sale
#: model:ir.model,name:sale.model_account_config_settings
msgid "account.config.settings"
msgstr "account.config.settings"

#. module: sale
#: model:ir.ui.view,arch_db:sale.view_order_form
msgid "days"
msgstr "napok"

#. module: sale
#: model:ir.model,name:sale.model_sale_config_settings
msgid "sale.config.settings"
msgstr "sale.config.settings"

#. module: sale
#: model:ir.model,name:sale.model_sale_layout_category
msgid "sale.layout_category"
msgstr ""<|MERGE_RESOLUTION|>--- conflicted
+++ resolved
@@ -9,12 +9,8 @@
 # Martin Trigaux, 2018
 # Ákos Nagy <akos.nagy@oregional.hu>, 2019
 # Daniel Gerstenbrand <daniel.gerstenbrand@gmail.com>, 2019
-<<<<<<< HEAD
+# gezza <geza.nagy@oregional.hu>, 2019
 #
-=======
-# gezza <geza.nagy@oregional.hu>, 2019
-# 
->>>>>>> 98a137e4
 msgid ""
 msgstr ""
 "Project-Id-Version: Odoo Server 10.0\n"
