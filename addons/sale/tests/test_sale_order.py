# -*- coding: utf-8 -*-
# Part of Odoo. See LICENSE file for full copyright and licensing details.

import odoo
from odoo.exceptions import UserError, AccessError
from odoo.tests import Form
from odoo.tools import float_compare

from .test_sale_common import TestCommonSaleNoChart


class TestSaleOrder(TestCommonSaleNoChart):

    @classmethod
    def setUpClass(cls):
        super(TestSaleOrder, cls).setUpClass()

        SaleOrder = cls.env['sale.order'].with_context(tracking_disable=True)

        # set up users
        cls.setUpUsers()
        group_salemanager = cls.env.ref('sales_team.group_sale_manager')
        group_salesman = cls.env.ref('sales_team.group_sale_salesman')
        group_employee = cls.env.ref('base.group_user')
        cls.user_manager.write({'groups_id': [(6, 0, [group_salemanager.id, group_employee.id])]})
        cls.user_employee.write({'groups_id': [(6, 0, [group_salesman.id, group_employee.id])]})

        # set up accounts and products and journals
        cls.setUpAdditionalAccounts()
        cls.setUpClassicProducts()
        cls.setUpAccountJournal()

        # create a generic Sale Order with all classical products and empty pricelist
        cls.sale_order = SaleOrder.create({
            'partner_id': cls.partner_customer_usd.id,
            'partner_invoice_id': cls.partner_customer_usd.id,
            'partner_shipping_id': cls.partner_customer_usd.id,
            'pricelist_id': cls.pricelist_usd.id,
        })
        cls.sol_product_order = cls.env['sale.order.line'].create({
            'name': cls.product_order.name,
            'product_id': cls.product_order.id,
            'product_uom_qty': 2,
            'product_uom': cls.product_order.uom_id.id,
            'price_unit': cls.product_order.list_price,
            'order_id': cls.sale_order.id,
            'tax_id': False,
        })
        cls.sol_serv_deliver = cls.env['sale.order.line'].create({
            'name': cls.service_deliver.name,
            'product_id': cls.service_deliver.id,
            'product_uom_qty': 2,
            'product_uom': cls.service_deliver.uom_id.id,
            'price_unit': cls.service_deliver.list_price,
            'order_id': cls.sale_order.id,
            'tax_id': False,
        })
        cls.sol_serv_order = cls.env['sale.order.line'].create({
            'name': cls.service_order.name,
            'product_id': cls.service_order.id,
            'product_uom_qty': 2,
            'product_uom': cls.service_order.uom_id.id,
            'price_unit': cls.service_order.list_price,
            'order_id': cls.sale_order.id,
            'tax_id': False,
        })
        cls.sol_product_deliver = cls.env['sale.order.line'].create({
            'name': cls.product_deliver.name,
            'product_id': cls.product_deliver.id,
            'product_uom_qty': 2,
            'product_uom': cls.product_deliver.uom_id.id,
            'price_unit': cls.product_deliver.list_price,
            'order_id': cls.sale_order.id,
            'tax_id': False,
        })

    def test_sale_order(self):
        """ Test the sales order flow (invoicing and quantity updates)
            - Invoice repeatedly while varrying delivered quantities and check that invoice are always what we expect
        """
        # DBO TODO: validate invoice and register payments
        Invoice = self.env['account.invoice']
        self.sale_order.order_line.read(['name', 'price_unit', 'product_uom_qty', 'price_total'])

        self.assertEqual(self.sale_order.amount_total, sum([2 * p.list_price for p in self.product_map.values()]), 'Sale: total amount is wrong')
        self.sale_order.order_line._compute_product_updatable()
        self.assertTrue(self.sale_order.order_line[0].product_updatable)
        # send quotation
        self.sale_order.force_quotation_send()
        self.assertTrue(self.sale_order.state == 'sent', 'Sale: state after sending is wrong')
        self.sale_order.order_line._compute_product_updatable()
        self.assertTrue(self.sale_order.order_line[0].product_updatable)

        # confirm quotation
        self.sale_order.action_confirm()
        self.assertTrue(self.sale_order.state == 'sale')
        self.assertTrue(self.sale_order.invoice_status == 'to invoice')

        # create invoice: only 'invoice on order' products are invoiced
        inv_id = self.sale_order.action_invoice_create()
        invoice = Invoice.browse(inv_id)
        self.assertEqual(len(invoice.invoice_line_ids), 2, 'Sale: invoice is missing lines')
        self.assertEqual(invoice.amount_total, sum([2 * p.list_price if p.invoice_policy == 'order' else 0 for p in self.product_map.values()]), 'Sale: invoice total amount is wrong')
        self.assertTrue(self.sale_order.invoice_status == 'no', 'Sale: SO status after invoicing should be "nothing to invoice"')
        self.assertTrue(len(self.sale_order.invoice_ids) == 1, 'Sale: invoice is missing')
        self.sale_order.order_line._compute_product_updatable()
        self.assertFalse(self.sale_order.order_line[0].product_updatable)

        # deliver lines except 'time and material' then invoice again
        for line in self.sale_order.order_line:
            line.qty_delivered = 2 if line.product_id.expense_policy == 'no' else 0
        self.assertTrue(self.sale_order.invoice_status == 'to invoice', 'Sale: SO status after delivery should be "to invoice"')
        inv_id = self.sale_order.action_invoice_create()
        invoice2 = Invoice.browse(inv_id)
        self.assertEqual(len(invoice2.invoice_line_ids), 2, 'Sale: second invoice is missing lines')
        self.assertEqual(invoice2.amount_total, sum([2 * p.list_price if p.invoice_policy == 'delivery' else 0 for p in self.product_map.values()]), 'Sale: second invoice total amount is wrong')
        self.assertTrue(self.sale_order.invoice_status == 'invoiced', 'Sale: SO status after invoicing everything should be "invoiced"')
        self.assertTrue(len(self.sale_order.invoice_ids) == 2, 'Sale: invoice is missing')

        # go over the sold quantity
        self.sol_serv_order.write({'qty_delivered': 10})
        self.assertTrue(self.sale_order.invoice_status == 'upselling', 'Sale: SO status after increasing delivered qty higher than ordered qty should be "upselling"')

        # upsell and invoice
        self.sol_serv_order.write({'product_uom_qty': 10})

        inv_id = self.sale_order.action_invoice_create()
        invoice3 = Invoice.browse(inv_id)
        self.assertEqual(len(invoice3.invoice_line_ids), 1, 'Sale: third invoice is missing lines')
        self.assertEqual(invoice3.amount_total, 8 * self.product_map['serv_order'].list_price, 'Sale: second invoice total amount is wrong')
        self.assertTrue(self.sale_order.invoice_status == 'invoiced', 'Sale: SO status after invoicing everything (including the upsel) should be "invoiced"')

    def test_unlink_cancel(self):
        """ Test deleting and cancelling sales orders depending on their state and on the user's rights """
        # SO in state 'draft' can be deleted
        so_copy = self.sale_order.copy()
        with self.assertRaises(AccessError):
            so_copy.sudo(self.user_employee).unlink()
        self.assertTrue(so_copy.sudo(self.user_manager).unlink(), 'Sale: deleting a quotation should be possible')

        # SO in state 'cancel' can be deleted
        so_copy = self.sale_order.copy()
        so_copy.action_confirm()
        self.assertTrue(so_copy.state == 'sale', 'Sale: SO should be in state "sale"')
        so_copy.action_cancel()
        self.assertTrue(so_copy.state == 'cancel', 'Sale: SO should be in state "cancel"')
        with self.assertRaises(AccessError):
            so_copy.sudo(self.user_employee).unlink()
        self.assertTrue(so_copy.sudo(self.user_manager).unlink(), 'Sale: deleting a cancelled SO should be possible')

        # SO in state 'sale' or 'done' cannot be deleted
        self.sale_order.action_confirm()
        self.assertTrue(self.sale_order.state == 'sale', 'Sale: SO should be in state "sale"')
        with self.assertRaises(UserError):
            self.sale_order.sudo(self.user_manager).unlink()

        self.sale_order.action_done()
        self.assertTrue(self.sale_order.state == 'done', 'Sale: SO should be in state "done"')
        with self.assertRaises(UserError):
            self.sale_order.sudo(self.user_manager).unlink()

    def test_cost_invoicing(self):
        """ Test confirming a vendor invoice to reinvoice cost on the so """
        # force the pricelist to have the same currency as the company
        self.pricelist_usd.currency_id = self.env.ref('base.main_company').currency_id

        serv_cost = self.env['product.product'].create({
            'name': "Ordered at cost",
            'standard_price': 160,
            'list_price': 180,
            'type': 'consu',
            'invoice_policy': 'order',
            'expense_policy': 'cost',
            'default_code': 'PROD_COST',
            'service_type': 'manual',
        })
        prod_gap = self.service_order
        so = self.env['sale.order'].create({
            'partner_id': self.partner_customer_usd.id,
            'partner_invoice_id': self.partner_customer_usd.id,
            'partner_shipping_id': self.partner_customer_usd.id,
            'order_line': [(0, 0, {'name': prod_gap.name, 'product_id': prod_gap.id, 'product_uom_qty': 2, 'product_uom': prod_gap.uom_id.id, 'price_unit': prod_gap.list_price})],
            'pricelist_id': self.pricelist_usd.id,
        })
        so.action_confirm()
        so._create_analytic_account()

        company = self.env.ref('base.main_company')
        journal = self.env['account.journal'].create({'name': 'Purchase Journal - Test', 'code': 'STPJ', 'type': 'purchase', 'company_id': company.id})
        invoice_vals = {
            'name': '',
            'type': 'in_invoice',
            'partner_id': self.partner_customer_usd.id,
            'invoice_line_ids': [(0, 0, {'name': serv_cost.name, 'product_id': serv_cost.id, 'quantity': 2, 'uom_id': serv_cost.uom_id.id, 'price_unit': serv_cost.standard_price, 'account_analytic_id': so.analytic_account_id.id, 'account_id': self.account_income.id})],
            'account_id': self.account_payable.id,
            'journal_id': journal.id,
            'currency_id': company.currency_id.id,
        }
        inv = self.env['account.invoice'].create(invoice_vals)
        inv.action_invoice_open()
        sol = so.order_line.filtered(lambda l: l.product_id == serv_cost)
        self.assertTrue(sol, 'Sale: cost invoicing does not add lines when confirming vendor invoice')
        self.assertEquals((sol.price_unit, sol.qty_delivered, sol.product_uom_qty, sol.qty_invoiced), (160, 2, 0, 0), 'Sale: line is wrong after confirming vendor invoice')

<<<<<<< HEAD
    def test_sale_with_taxes(self):
        """ Test SO with taxes applied on its lines and check subtotal applied on its lines and total applied on the SO """
        # Create a tax with price included
        tax_include = self.env['account.tax'].create({
            'name': 'Tax with price include',
            'amount': 10,
            'price_include': True
        })
        # Create a tax with price not included
        tax_exclude = self.env['account.tax'].create({
            'name': 'Tax with no price include',
            'amount': 10,
        })

        # Apply taxes on the sale order lines
        self.sol_product_order.write({'tax_id': [(4, tax_include.id)]})
        self.sol_serv_deliver.write({'tax_id': [(4, tax_include.id)]})
        self.sol_serv_order.write({'tax_id': [(4, tax_exclude.id)]})
        self.sol_product_deliver.write({'tax_id': [(4, tax_exclude.id)]})

        # Trigger onchange to reset discount, unit price, subtotal, ...
        for line in self.sale_order.order_line:
            line.product_id_change()
            line._onchange_discount()

        for line in self.sale_order.order_line:
            if line.tax_id.price_include:
                price = line.price_unit * line.product_uom_qty - line.price_tax
            else:
                price = line.price_unit * line.product_uom_qty

            self.assertEquals(float_compare(line.price_subtotal, price, precision_digits=2), 0)

        self.assertEquals(self.sale_order.amount_total,
                          self.sale_order.amount_untaxed + self.sale_order.amount_tax,
                          'Taxes should be applied')
=======
    def test_so_create_multicompany(self):
        # Preparing test Data
        user_demo = self.env.ref('base.user_demo')
        company_1 = self.env.ref('base.main_company')
        company_2 = self.env['res.company'].create({
            'name': 'company 2',
            'parent_id': company_1.id,
        })
        user_demo.write({
            'groups_id': [(4, self.env.ref('sales_team.group_sale_manager').id, False)],
            'company_ids': [(6, False, [company_1.id])],
            'company_id': company_1.id,
        })

        so_partner = self.env.ref('base.res_partner_2')
        so_partner.write({
            'property_account_position_id': False,
        })

        tax_company_1 = self.env['account.tax'].create({
            'name': 'T1',
            'amount': 90,
            'company_id': company_1.id,
        })

        tax_company_2 = self.env['account.tax'].create({
            'name': 'T2',
            'amount': 90,
            'company_id': company_2.id,
        })

        product_shared = self.env['product.template'].create({
            'name': 'shared product',
            'taxes_id': [(6, False, [tax_company_1.id, tax_company_2.id])],
        })

        # Use case
        so_1 = self.env['sale.order'].sudo(user_demo.id).create({
            'partner_id': so_partner.id,
            'company_id': company_1.id,
        })
        so_1.invalidate_cache()

        # This is what is done when importing the csv lines (on sale.order):
        # id,order_line/product_id
        # __export__.sale_order_37_1bb960ba,Product name
        so_1.write({
            'order_line': [(0, False, {'product_id': product_shared.product_variant_id.id, 'order_id': so_1.id})],
        })

        self.assertEqual(set(so_1.order_line.tax_id.ids), set([tax_company_1.id]),
            'Only taxes from the right company are put by default')
>>>>>>> 97d81f12
<|MERGE_RESOLUTION|>--- conflicted
+++ resolved
@@ -202,7 +202,6 @@
         self.assertTrue(sol, 'Sale: cost invoicing does not add lines when confirming vendor invoice')
         self.assertEquals((sol.price_unit, sol.qty_delivered, sol.product_uom_qty, sol.qty_invoiced), (160, 2, 0, 0), 'Sale: line is wrong after confirming vendor invoice')
 
-<<<<<<< HEAD
     def test_sale_with_taxes(self):
         """ Test SO with taxes applied on its lines and check subtotal applied on its lines and total applied on the SO """
         # Create a tax with price included
@@ -239,7 +238,7 @@
         self.assertEquals(self.sale_order.amount_total,
                           self.sale_order.amount_untaxed + self.sale_order.amount_tax,
                           'Taxes should be applied')
-=======
+
     def test_so_create_multicompany(self):
         # Preparing test Data
         user_demo = self.env.ref('base.user_demo')
@@ -291,5 +290,4 @@
         })
 
         self.assertEqual(set(so_1.order_line.tax_id.ids), set([tax_company_1.id]),
-            'Only taxes from the right company are put by default')
->>>>>>> 97d81f12
+            'Only taxes from the right company are put by default')