--- conflicted
+++ resolved
@@ -21,13 +21,8 @@
         <record id="email_template_edi_sale" model="email.template">
             <field name="name">Sales Order - Send by Email</field>
             <field name="email_from">${(object.user_id.email or '')|safe}</field>
-<<<<<<< HEAD
-            <field name="subject">${object.company_id.name} ${object.state in ('draft', 'sent') and 'Quotation' or 'Order'} (Ref ${object.name or 'n/a' })</field>
+            <field name="subject">${object.company_id.name|safe} ${object.state in ('draft', 'sent') and 'Quotation' or 'Order'} (Ref ${object.name or 'n/a' })</field>
             <field name="partner_to">${object.partner_invoice_id.id}</field>
-=======
-            <field name="subject">${object.company_id.name|safe} ${object.state in ('draft', 'sent') and 'Quotation' or 'Order'} (Ref ${object.name or 'n/a' })</field>
-            <field name="email_recipients">${object.partner_invoice_id.id}</field>
->>>>>>> 095be21a
             <field name="model_id" ref="sale.model_sale_order"/>
             <field name="auto_delete" eval="True"/>
             <field name="report_template" ref="report_sale_order"/>
