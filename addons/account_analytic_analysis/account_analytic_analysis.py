--- conflicted
+++ resolved
@@ -687,9 +687,9 @@
     def _prepare_invoice_line(self, cr, uid, line, fiscal_position, context=None):
         fpos_obj = self.pool.get('account.fiscal.position')
         res = line.product_id
-        account_id = res.property_account_income.id
+        account_id = res.property_account_income_id.id
         if not account_id:
-            account_id = res.categ_id.property_account_income_categ.id
+            account_id = res.categ_id.property_account_income_categ_id.id
         account_id = fpos_obj.map_account(cr, uid, fiscal_position, account_id)
 
         taxes = res.taxes_id or False
@@ -702,7 +702,7 @@
             'quantity': line.quantity,
             'uos_id': line.uom_id.id or False,
             'product_id': line.product_id.id or False,
-            'invoice_line_tax_id': [(6, 0, tax_id)],
+            'invoice_line_tax_ids': [(6, 0, tax_id)],
         }
         return values
 
@@ -713,31 +713,8 @@
             fiscal_position = fpos_obj.browse(cr, uid,  fiscal_position_id, context=context)
         invoice_lines = []
         for line in contract.recurring_invoice_line_ids:
-<<<<<<< HEAD
-
-            res = line.product_id
-            account_id = res.property_account_income_id.id
-            if not account_id:
-                account_id = res.categ_id.property_account_income_categ_id.id
-            account_id = fpos_obj.map_account(cr, uid, fiscal_position, account_id)
-
-            taxes = res.taxes_id or False
-            tax_id = fpos_obj.map_tax(cr, uid, fiscal_position, taxes)
-
-            invoice_lines.append((0, 0, {
-                'name': line.name,
-                'account_id': account_id,
-                'account_analytic_id': contract.id,
-                'price_unit': line.price_unit or 0.0,
-                'quantity': line.quantity,
-                'uos_id': line.uom_id.id or False,
-                'product_id': line.product_id.id or False,
-                'invoice_line_tax_ids': [(6, 0, tax_id)],
-            }))
-=======
             values = self._prepare_invoice_line(cr, uid, line, fiscal_position, context=context)
             invoice_lines.append((0, 0, values))
->>>>>>> 63e92cbc
         return invoice_lines
 
     def _prepare_invoice(self, cr, uid, contract, context=None):
