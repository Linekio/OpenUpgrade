# -*- coding: utf-8 -*-
# Part of Odoo. See LICENSE file for full copyright and licensing details.

# Copyright (c) 2005-2006 Axelor SARL. (http://www.axelor.com)

import logging
import math

from datetime import datetime, time
from pytz import timezone, UTC

from odoo import api, fields, models, tools, SUPERUSER_ID
from odoo.addons.resource.models.resource import float_to_time, HOURS_PER_DAY
from odoo.exceptions import AccessError, UserError, ValidationError
from odoo.tools import float_compare
from odoo.tools.float_utils import float_round
from odoo.tools.translate import _

_logger = logging.getLogger(__name__)


class HolidaysRequest(models.Model):
    """ Leave Requests Access specifications

     - a regular employee / user
      - can see all leaves;
      - cannot see name field of leaves belonging to other user as it may contain
        private information that we don't want to share to other people than
        HR people;
      - can modify only its own not validated leaves (except writing on state to
        bypass approval);
      - can discuss on its leave requests;
      - can reset only its own leaves;
      - cannot validate any leaves;
     - a Team Leader
      - has same rights as a regular employee
      - but is able to approve employees' leaves who are in his/her team (see Employee.leave_manager_id in hr_holidays/hr.py)
     - an Officer
      - can see all leaves;
      - can validate "HR" single validation leaves from people if
       - he is the employee manager;
       - he is the department manager;
       - he is member of the same department;
       - target employee has no manager and no department manager;
      - can validate "Manager" single validation leaves from people if
       - he is the employee manager;
       - he is the department manager;
       - target employee has no manager and no department manager;
      - can first validate "Both" double validation leaves from people like "HR"
        single validation, moving the leaves to validate1 state;
      - cannot validate its own leaves;
      - can reset only its own leaves;
      - can refuse all leaves;
     - a Manager
      - can do everything he wants

    On top of that multicompany rules apply based on company defined on the
    leave request leave type.
    """
    _name = "hr.leave"
    _description = "Time Off"
    _order = "date_from desc"
    _inherit = ['mail.thread', 'mail.activity.mixin']
    _mail_post_access = 'read'

    @api.model
    def default_get(self, fields_list):
        defaults = super(HolidaysRequest, self).default_get(fields_list)
        defaults = self._default_get_request_parameters(defaults)

        LeaveType = self.env['hr.leave.type'].with_context(employee_id=defaults.get('employee_id'), default_date_from=defaults.get('date_from', fields.Datetime.now()))
        lt = LeaveType.search([('valid', '=', True)])

        defaults['holiday_status_id'] = lt[0].id if len(lt) > 0 else defaults.get('holiday_status_id')
        return defaults

    def _default_employee(self):
        return self.env.context.get('default_employee_id') or self.env['hr.employee'].search([('user_id', '=', self.env.uid)], limit=1)

    def _default_get_request_parameters(self, values):
        new_values = dict(values)
        global_from, global_to = False, False
        # TDE FIXME: consider a mapping on several days that is not the standard
        # calendar widget 7-19 in user's TZ is some custom input
        if values.get('date_from'):
            user_tz = self.env.user.tz or 'UTC'
            localized_dt = timezone('UTC').localize(values['date_from']).astimezone(timezone(user_tz))
            global_from = localized_dt.time().hour == 7 and localized_dt.time().minute == 0
            new_values['request_date_from'] = values['date_from'].date()
        if values.get('date_to'):
            user_tz = self.env.user.tz or 'UTC'
            localized_dt = timezone('UTC').localize(values['date_to']).astimezone(timezone(user_tz))
            global_to = localized_dt.time().hour == 19 and localized_dt.time().minute == 0
            new_values['request_date_to'] = values['date_to'].date()
        if global_from and global_to:
            new_values['request_unit_custom'] = True
        return new_values

    # description
    name = fields.Char('Description')
    state = fields.Selection([
        ('draft', 'To Submit'),
        ('cancel', 'Cancelled'),
        ('confirm', 'To Approve'),
        ('refuse', 'Refused'),
        ('validate1', 'Second Approval'),
        ('validate', 'Approved')
        ], string='Status', readonly=True, tracking=True, copy=False, default='confirm',
        help="The status is set to 'To Submit', when a time off request is created." +
        "\nThe status is 'To Approve', when time off request is confirmed by user." +
        "\nThe status is 'Refused', when time off request is refused by manager." +
        "\nThe status is 'Approved', when time off request is approved by manager.")
    payslip_status = fields.Boolean('Reported in last payslips', help='Green this button when the time off has been taken into account in the payslip.')
    report_note = fields.Text('HR Comments')
    user_id = fields.Many2one('res.users', string='User', related='employee_id.user_id', related_sudo=True, compute_sudo=True, store=True, default=lambda self: self.env.uid, readonly=True)
    # leave type configuration
    holiday_status_id = fields.Many2one(
        "hr.leave.type", string="Time Off Type", required=True, readonly=True,
        states={'draft': [('readonly', False)], 'confirm': [('readonly', False)]},
        domain=[('valid', '=', True)])
    validation_type = fields.Selection('Validation Type', related='holiday_status_id.validation_type', readonly=False)
    # HR data
    employee_id = fields.Many2one(
        'hr.employee', string='Employee', index=True, readonly=True,
        states={'draft': [('readonly', False)], 'confirm': [('readonly', False)]}, default=_default_employee, tracking=True)
    manager_id = fields.Many2one('hr.employee', string='Manager', readonly=True)
    department_id = fields.Many2one(
        'hr.department', string='Department', readonly=True,
        states={'draft': [('readonly', False)], 'confirm': [('readonly', False)]})
    notes = fields.Text('Reasons', readonly=True, states={'draft': [('readonly', False)], 'confirm': [('readonly', False)]})
    out_of_office_message = fields.Char(string='Out of Office Message')
    # duration
    date_from = fields.Datetime(
        'Start Date', readonly=True, index=True, copy=False, required=True,
        default=fields.Datetime.now,
        states={'draft': [('readonly', False)], 'confirm': [('readonly', False)]}, tracking=True)
    date_to = fields.Datetime(
        'End Date', readonly=True, copy=False, required=True,
        default=fields.Datetime.now,
        states={'draft': [('readonly', False)], 'confirm': [('readonly', False)]}, tracking=True)
    number_of_days = fields.Float(
        'Duration (Days)', copy=False, tracking=True,
        help='Number of days of the time off request. Used in the calculation. To manually correct the duration, use this field.')
    number_of_days_display = fields.Float(
        'Duration in days', compute='_compute_number_of_days_display', copy=False, readonly=True,
        help='Number of days of the time off request according to your working schedule. Used for interface.')
    number_of_hours_display = fields.Float(
        'Duration in hours', compute='_compute_number_of_hours_display', copy=False, readonly=True,
        help='Number of hours of the time off request according to your working schedule. Used for interface.')
    duration_display = fields.Char('Requested (Days/Hours)', compute='_compute_duration_display',
        help="Field allowing to see the leave request duration in days or hours depending on the leave_type_request_unit")    # details
    # details
    meeting_id = fields.Many2one('calendar.event', string='Meeting')
    parent_id = fields.Many2one('hr.leave', string='Parent', copy=False)
    linked_request_ids = fields.One2many('hr.leave', 'parent_id', string='Linked Requests')
    holiday_type = fields.Selection([
        ('employee', 'By Employee'),
        ('company', 'By Company'),
        ('department', 'By Department'),
        ('category', 'By Employee Tag')],
        string='Allocation Mode', readonly=True, required=True, default='employee',
        states={'draft': [('readonly', False)], 'confirm': [('readonly', False)]},
        help='By Employee: Allocation/Request for individual Employee, By Employee Tag: Allocation/Request for group of employees in category')
    category_id = fields.Many2one(
        'hr.employee.category', string='Employee Tag', readonly=True,
        states={'draft': [('readonly', False)], 'confirm': [('readonly', False)]}, help='Category of Employee')
    mode_company_id = fields.Many2one(
        'res.company', string='Company', readonly=True,
        states={'draft': [('readonly', False)], 'confirm': [('readonly', False)]})
    first_approver_id = fields.Many2one(
        'hr.employee', string='First Approval', readonly=True, copy=False,
        help='This area is automatically filled by the user who validate the time off', oldname='manager_id')
    second_approver_id = fields.Many2one(
        'hr.employee', string='Second Approval', readonly=True, copy=False, oldname='manager_id2',
        help='This area is automaticly filled by the user who validate the time off with second level (If time off type need second validation)')
    can_reset = fields.Boolean('Can reset', compute='_compute_can_reset')
    can_approve = fields.Boolean('Can Approve', compute='_compute_can_approve')

    # UX fields
    leave_type_request_unit = fields.Selection(related='holiday_status_id.request_unit', readonly=True)
    # Interface fields used when not using hour-based computation
    request_date_from = fields.Date('Request Start Date')
    request_date_to = fields.Date('Request End Date')
    # Interface fields used when using hour-based computation
    request_hour_from = fields.Selection([
        ('0', '12:00 PM'), ('0.5', '0:30 AM'),
        ('1', '1:00 AM'), ('1.5', '1:30 AM'),
        ('2', '2:00 AM'), ('2.5', '2:30 AM'),
        ('3', '3:00 AM'), ('3.5', '3:30 AM'),
        ('4', '4:00 AM'), ('4.5', '4:30 AM'),
        ('5', '5:00 AM'), ('5.5', '5:30 AM'),
        ('6', '6:00 AM'), ('6.5', '6:30 AM'),
        ('7', '7:00 AM'), ('7.5', '7:30 AM'),
        ('8', '8:00 AM'), ('8.5', '8:30 AM'),
        ('9', '9:00 AM'), ('9.5', '9:30 AM'),
        ('10', '10:00 AM'), ('10.5', '10:30 AM'),
        ('11', '11:00 AM'), ('11.5', '11:30 AM'),
        ('12', '12:00 AM'), ('12.5', '0:30 PM'),
        ('13', '1:00 PM'), ('13.5', '1:30 PM'),
        ('14', '2:00 PM'), ('14.5', '2:30 PM'),
        ('15', '3:00 PM'), ('15.5', '3:30 PM'),
        ('16', '4:00 PM'), ('16.5', '4:30 PM'),
        ('17', '5:00 PM'), ('17.5', '5:30 PM'),
        ('18', '6:00 PM'), ('18.5', '6:30 PM'),
        ('19', '7:00 PM'), ('19.5', '7:30 PM'),
        ('20', '8:00 PM'), ('20.5', '8:30 PM'),
        ('21', '9:00 PM'), ('21.5', '9:30 PM'),
        ('22', '10:00 PM'), ('22.5', '10:30 PM'),
        ('23', '11:00 PM'), ('23.5', '11:30 PM')], string='Hour from')
    request_hour_to = fields.Selection([
        ('0', '12:00 PM'), ('0.5', '0:30 AM'),
        ('1', '1:00 AM'), ('1.5', '1:30 AM'),
        ('2', '2:00 AM'), ('2.5', '2:30 AM'),
        ('3', '3:00 AM'), ('3.5', '3:30 AM'),
        ('4', '4:00 AM'), ('4.5', '4:30 AM'),
        ('5', '5:00 AM'), ('5.5', '5:30 AM'),
        ('6', '6:00 AM'), ('6.5', '6:30 AM'),
        ('7', '7:00 AM'), ('7.5', '7:30 AM'),
        ('8', '8:00 AM'), ('8.5', '8:30 AM'),
        ('9', '9:00 AM'), ('9.5', '9:30 AM'),
        ('10', '10:00 AM'), ('10.5', '10:30 AM'),
        ('11', '11:00 AM'), ('11.5', '11:30 AM'),
        ('12', '12:00 AM'), ('12.5', '0:30 PM'),
        ('13', '1:00 PM'), ('13.5', '1:30 PM'),
        ('14', '2:00 PM'), ('14.5', '2:30 PM'),
        ('15', '3:00 PM'), ('15.5', '3:30 PM'),
        ('16', '4:00 PM'), ('16.5', '4:30 PM'),
        ('17', '5:00 PM'), ('17.5', '5:30 PM'),
        ('18', '6:00 PM'), ('18.5', '6:30 PM'),
        ('19', '7:00 PM'), ('19.5', '7:30 PM'),
        ('20', '8:00 PM'), ('20.5', '8:30 PM'),
        ('21', '9:00 PM'), ('21.5', '9:30 PM'),
        ('22', '10:00 PM'), ('22.5', '10:30 PM'),
        ('23', '11:00 PM'), ('23.5', '11:30 PM')], string='Hour to')
    # used only when the leave is taken in half days
    request_date_from_period = fields.Selection([
        ('am', 'Morning'), ('pm', 'Afternoon')],
        string="Date Period Start", default='am')
    # request type
    request_unit_half = fields.Boolean('Half Day')
    request_unit_hours = fields.Boolean('Custom Hours')
    request_unit_custom = fields.Boolean('Days-long custom hours')

    _sql_constraints = [
        ('type_value',
         "CHECK((holiday_type='employee' AND employee_id IS NOT NULL) or "
         "(holiday_type='company' AND mode_company_id IS NOT NULL) or "
         "(holiday_type='category' AND category_id IS NOT NULL) or "
         "(holiday_type='department' AND department_id IS NOT NULL) )",
         "The employee, department, company or employee category of this request is missing. Please make sure that your user login is linked to an employee."),
        ('date_check2', "CHECK ((date_from <= date_to))", "The start date must be anterior to the end date."),
        ('duration_check', "CHECK ( number_of_days >= 0 )", "If you want to change the number of days you should use the 'period' mode"),
    ]

    @api.model_cr_context
    def _auto_init(self):
        res = super(HolidaysRequest, self)._auto_init()
        tools.create_index(self._cr, 'hr_leave_date_to_date_from_index',
                           self._table, ['date_to', 'date_from'])
        return res

    @api.onchange('holiday_status_id')
    def _onchange_holiday_status_id(self):
        self.request_unit_half = False
        self.request_unit_hours = False
        self.request_unit_custom = False

    @api.onchange('user_id')
    def _onchange_user_id(self):
        if not self.out_of_office_message:
            self.out_of_office_message = self.user_id.out_of_office_message

    @api.onchange('request_date_from_period', 'request_hour_from', 'request_hour_to',
                  'request_date_from', 'request_date_to',
                  'employee_id')
    def _onchange_request_parameters(self):
        if not self.request_date_from:
            self.date_from = False
            return

        if self.request_unit_half or self.request_unit_hours:
            self.request_date_to = self.request_date_from

        if not self.request_date_to:
            self.date_to = False
            return

        domain = [('calendar_id', '=', self.employee_id.resource_calendar_id.id or self.env.company.resource_calendar_id.id)]
        attendances = self.env['resource.calendar.attendance'].search(domain, order='dayofweek, day_period DESC')

        # find first attendance coming after first_day
        attendance_from = next((att for att in attendances if int(att.dayofweek) >= self.request_date_from.weekday()), attendances[0])
        # find last attendance coming before last_day
        attendance_to = next((att for att in reversed(attendances) if int(att.dayofweek) <= self.request_date_to.weekday()), attendances[-1])

        if self.request_unit_half:
            if self.request_date_from_period == 'am':
                hour_from = float_to_time(attendance_from.hour_from)
                hour_to = float_to_time(attendance_from.hour_to)
            else:
                hour_from = float_to_time(attendance_to.hour_from)
                hour_to = float_to_time(attendance_to.hour_to)
        elif self.request_unit_hours:
            hour_from = float_to_time(float(self.request_hour_from))
            hour_to = float_to_time(float(self.request_hour_to))
        elif self.request_unit_custom:
            hour_from = self.date_from.time()
            hour_to = self.date_to.time()
        else:
            hour_from = float_to_time(attendance_from.hour_from)
            hour_to = float_to_time(attendance_to.hour_to)

        tz = self.env.user.tz if self.env.user.tz and not self.request_unit_custom else 'UTC'  # custom -> already in UTC
        self.date_from = timezone(tz).localize(datetime.combine(self.request_date_from, hour_from)).astimezone(UTC).replace(tzinfo=None)
        self.date_to = timezone(tz).localize(datetime.combine(self.request_date_to, hour_to)).astimezone(UTC).replace(tzinfo=None)
        self._onchange_leave_dates()

    @api.onchange('holiday_status_id')
    def _onchange_holiday_status_id(self):
        self.request_unit_half = False

    @api.onchange('request_unit_half')
    def _onchange_request_unit_half(self):
        if self.request_unit_half:
            self.request_unit_hours = False
            self.request_unit_custom = False
        self._onchange_request_parameters()

    @api.onchange('request_unit_hours')
    def _onchange_request_unit_hours(self):
        if self.request_unit_hours:
            self.request_unit_half = False
            self.request_unit_custom = False
        self._onchange_request_parameters()

    @api.onchange('request_unit_custom')
    def _onchange_request_unit_custom(self):
        if self.request_unit_custom:
            self.request_unit_half = False
            self.request_unit_hours = False
        self._onchange_request_parameters()

    @api.onchange('holiday_type')
    def _onchange_type(self):
        if self.holiday_type == 'employee':
            if not self.employee_id:
                self.employee_id = self.env['hr.employee'].search([('user_id', '=', self.env.uid)], limit=1).id
            self.mode_company_id = False
            self.category_id = False
        elif self.holiday_type == 'company':
            self.employee_id = False
            if not self.mode_company_id:
                self.mode_company_id = self.env.company.id
            self.category_id = False
        elif self.holiday_type == 'department':
            self.employee_id = False
            self.mode_company_id = False
            self.category_id = False
            if not self.department_id:
                self.department_id = self.env['hr.employee'].search([('user_id', '=', self.env.uid)], limit=1).department_id.id
        elif self.holiday_type == 'category':
            self.employee_id = False
            self.mode_company_id = False
            self.department_id = False

    @api.multi
    def _sync_employee_details(self):
        for holiday in self:
            holiday.manager_id = holiday.employee_id.parent_id.id
            if holiday.employee_id:
                holiday.department_id = holiday.employee_id.department_id

    @api.onchange('employee_id')
    def _onchange_employee_id(self):
        self._sync_employee_details()
        self.holiday_status_id = False

    @api.onchange('date_from', 'date_to', 'employee_id')
    def _onchange_leave_dates(self):
        if self.date_from and self.date_to:
            self.number_of_days = self._get_number_of_days(self.date_from, self.date_to, self.employee_id.id)
        else:
            self.number_of_days = 0

    @api.multi
    @api.depends('number_of_days')
    def _compute_number_of_days_display(self):
        for holiday in self:
            holiday.number_of_days_display = holiday.number_of_days

    def _get_calendar(self):
        self.ensure_one()
<<<<<<< HEAD
        return self.employee_id.resource_calendar_id or self.env.company.resource_calendar_id
=======
        return self.employee_id.resource_calendar_id or self.env.user.company_id.resource_calendar_id
>>>>>>> 48a9f5a6

    @api.multi
    @api.depends('number_of_days')
    def _compute_number_of_hours_display(self):
        for holiday in self:
            calendar = holiday._get_calendar()
            if holiday.date_from and holiday.date_to:
                number_of_hours = calendar.get_work_hours_count(holiday.date_from, holiday.date_to)
                holiday.number_of_hours_display = number_of_hours or (holiday.number_of_days * HOURS_PER_DAY)
            else:
                holiday.number_of_hours_display = 0

    @api.multi
    @api.depends('number_of_hours_display', 'number_of_days_display')
    def _compute_duration_display(self):
        for leave in self:
            leave.duration_display = '%g %s' % (
                (float_round(leave.number_of_hours_display, precision_digits=2)
                if leave.leave_type_request_unit == 'hour'
                else float_round(leave.number_of_days_display, precision_digits=2)),
                _('hour(s)') if leave.leave_type_request_unit == 'hour' else _('day(s)'))

    @api.multi
    @api.depends('state', 'employee_id', 'department_id')
    def _compute_can_reset(self):
        for holiday in self:
            try:
                holiday._check_approval_update('draft')
            except (AccessError, UserError):
                holiday.can_reset = False
            else:
                holiday.can_reset = True

    @api.depends('state', 'employee_id', 'department_id')
    def _compute_can_approve(self):
        for holiday in self:
            try:
                if holiday.state == 'confirm' and holiday.holiday_status_id.validation_type == 'both':
                    holiday._check_approval_update('validate1')
                else:
                    holiday._check_approval_update('validate')
            except (AccessError, UserError):
                holiday.can_approve = False
            else:
                holiday.can_approve = True

    @api.constrains('date_from', 'date_to', 'state', 'employee_id')
    def _check_date(self):
        for holiday in self:
            domain = [
                ('date_from', '<', holiday.date_to),
                ('date_to', '>', holiday.date_from),
                ('employee_id', '=', holiday.employee_id.id),
                ('id', '!=', holiday.id),
                ('state', 'not in', ['cancel', 'refuse']),
            ]
            nholidays = self.search_count(domain)
            if nholidays:
                raise ValidationError(_('You can not set 2 times off that overlaps on the same day for the same employee.'))

    @api.constrains('state', 'number_of_days', 'holiday_status_id')
    def _check_holidays(self):
        for holiday in self:
            if holiday.holiday_type != 'employee' or not holiday.employee_id or holiday.holiday_status_id.allocation_type == 'no':
                continue
            leave_days = holiday.holiday_status_id.get_days(holiday.employee_id.id)[holiday.holiday_status_id.id]
            if float_compare(leave_days['remaining_leaves'], 0, precision_digits=2) == -1 or \
              float_compare(leave_days['virtual_remaining_leaves'], 0, precision_digits=2) == -1:
                raise ValidationError(_('The number of remaining time off is not sufficient for this time off type.\n'
                                        'Please also check the time off waiting for validation.'))

    def _get_number_of_days(self, date_from, date_to, employee_id):
        """ Returns a float equals to the timedelta between two dates given as string."""
        if employee_id:
            employee = self.env['hr.employee'].browse(employee_id)
            return employee._get_work_days_data(date_from, date_to)['days']

        today_hours = self.env.company.resource_calendar_id.get_work_hours_count(
            datetime.combine(date_from.date(), time.min),
            datetime.combine(date_from.date(), time.max),
            False)

        return self.env.company.resource_calendar_id.get_work_hours_count(date_from, date_to) / (today_hours or HOURS_PER_DAY)

    ####################################################
    # ORM Overrides methods
    ####################################################

    @api.multi
    def name_get(self):
        res = []
        for leave in self:
            if self.env.context.get('short_name'):
                if leave.leave_type_request_unit == 'hour':
                    res.append((leave.id, _("%s : %.2f hour(s)") % (leave.name or leave.holiday_status_id.name, leave.number_of_hours_display)))
                else:
                    res.append((leave.id, _("%s : %.2f day(s)") % (leave.name or leave.holiday_status_id.name, leave.number_of_days)))
            else:
                if leave.holiday_type == 'company':
                    target = leave.mode_company_id.name
                elif leave.holiday_type == 'department':
                    target = leave.department_id.name
                elif leave.holiday_type == 'category':
                    target = leave.category_id.name
                else:
                    target = leave.employee_id.name
                if leave.leave_type_request_unit == 'hour':
                    res.append(
                        (leave.id,
                        _("%s on %s : %.2f hour(s)") %
                        (target, leave.holiday_status_id.name, leave.number_of_hours_display))
                    )
                else:
                    res.append(
                        (leave.id,
                        _("%s on %s: %.2f day(s)") %
                        (target, leave.holiday_status_id.name, leave.number_of_days))
                    )
        return res

    @api.multi
    def add_follower(self, employee_id):
        employee = self.env['hr.employee'].browse(employee_id)
        if employee.user_id:
            self.message_subscribe(partner_ids=employee.user_id.partner_id.ids)

    @api.multi
    @api.constrains('holiday_status_id', 'date_to', 'date_from')
    def _check_leave_type_validity(self):
        for leave in self:
            if leave.holiday_status_id.validity_start and leave.holiday_status_id.validity_stop:
                vstart = leave.holiday_status_id.validity_start
                vstop  = leave.holiday_status_id.validity_stop
                dfrom  = leave.date_from
                dto    = leave.date_to

                if dfrom and dto and (dfrom.date() < vstart or dto.date() > vstop):
                    raise UserError(
                        _('You can take %s only between %s and %s') % (
                            leave.holiday_status_id.display_name, leave.holiday_status_id.validity_start, leave.holiday_status_id.validity_stop))

    @api.model
    def create(self, values):
        """ Override to avoid automatic logging of creation """
        employee_id = values.get('employee_id', False)
        leave_type_id = values.get('holiday_status_id')
        leave_type = self.env['hr.leave.type'].browse(leave_type_id)
        if leave_type.validation_type == 'no_validation':
            values.update({'state': 'confirm'})

        if not values.get('department_id'):
            values.update({'department_id': self.env['hr.employee'].browse(employee_id).department_id.id})
        holiday = super(HolidaysRequest, self.with_context(mail_create_nosubscribe=True)).create(values)
        if not self._context.get('leave_fast_create'):
            holiday.add_follower(employee_id)
            if holiday.validation_type == 'hr':
                holiday.message_subscribe(partner_ids=(holiday.employee_id.parent_id.user_id.partner_id | holiday.employee_id.leave_manager_id.partner_id).ids)
            if employee_id:
                holiday._sync_employee_details()
            if 'number_of_days' not in values and ('date_from' in values or 'date_to' in values):
                holiday._onchange_leave_dates()
            if leave_type.validation_type == 'no_validation':
                holiday.sudo().action_validate()
                holiday.message_subscribe(partner_ids=[holiday._get_responsible_for_approval().partner_id.id])
                holiday.sudo().message_post(body=_("The time off has been automatically approved"), subtype="mt_comment") # Message from OdooBot (sudo)
            elif not self._context.get('import_file'):
                holiday.activity_update()
        return holiday

    def _read_from_database(self, field_names, inherited_field_names=[]):
        if 'name' in field_names and 'employee_id' not in field_names:
            field_names.append('employee_id')
        super(HolidaysRequest, self)._read_from_database(field_names, inherited_field_names)
        if 'name' in field_names:
            if self.user_has_groups('hr_holidays.group_hr_holidays_user'):
                return
            current_employee = self.env['hr.employee'].sudo().search([('user_id', '=', self.env.uid)], limit=1)
            for record in self:
                emp_id = record._cache.get('employee_id', [False])[0]
                if emp_id != current_employee.id:
                    try:
                        record._cache['name']
                        record._cache['name'] = '*****'
                    except Exception:
                        # skip SpecialValue (e.g. for missing record or access right)
                        pass

    @api.multi
    def write(self, values):
        # Allow an employee to always write his own out of office message
        if len(self) == 1 and values.keys() == {'out_of_office_message'} and self.employee_id.user_id == self.env.user:
            return super(HolidaysRequest, self.sudo()).write(values)

        employee_id = values.get('employee_id', False)
        if not self.env.context.get('leave_fast_create') and values.get('state'):
            self._check_approval_update(values['state'])
        result = super(HolidaysRequest, self).write(values)
        if not self.env.context.get('leave_fast_create'):
            for holiday in self:
                if employee_id:
                    holiday.add_follower(employee_id)
                    self._sync_employee_details()
                if 'number_of_days' not in values and ('date_from' in values or 'date_to' in values):
                    holiday._onchange_leave_dates()
        return result

    @api.multi
    def unlink(self):
        for holiday in self.filtered(lambda holiday: holiday.state not in ['draft', 'cancel', 'confirm']):
            raise UserError(_('You cannot delete a time off which is in %s state.') % (holiday.state,))
        return super(HolidaysRequest, self).unlink()

    @api.multi
    def copy_data(self, default=None):
        raise UserError(_('A leave cannot be duplicated.'))

    def _get_mail_redirect_suggested_company(self):
        return self.holiday_status_id.company_id

    ####################################################
    # Business methods
    ####################################################

    @api.multi
    def _create_resource_leave(self):
        """ This method will create entry in resource calendar time off object at the time of holidays validated
        :returns: created `resource.calendar.leaves`
        """
        vals_list = []
        for leave in self:
            date_from = fields.Datetime.from_string(leave.date_from)
            date_to = fields.Datetime.from_string(leave.date_to)

            vals_list.append({
                'name': leave.name,
                'date_from': fields.Datetime.to_string(date_from),
                'holiday_id': leave.id,
                'date_to': fields.Datetime.to_string(date_to),
                'resource_id': leave.employee_id.resource_id.id,
                'calendar_id': leave.employee_id.resource_calendar_id.id,
                'time_type': leave.holiday_status_id.time_type,
            })
        return self.env['resource.calendar.leaves'].create(vals_list)

    @api.multi
    def _remove_resource_leave(self):
        """ This method will create entry in resource calendar time off object at the time of holidays cancel/removed """
        return self.env['resource.calendar.leaves'].search([('holiday_id', 'in', self.ids)]).unlink()

    def _validate_leave_request(self):
        """ Validate time off requests (holiday_type='employee')
        by creating a calendar event and a resource time off. """
        holidays = self.filtered(lambda request: request.holiday_type == 'employee')
        holidays._create_resource_leave()
        for holiday in holidays.filtered(lambda l: l.holiday_status_id.create_calendar_meeting):
            meeting_values = holiday._prepare_holidays_meeting_values()
            meeting = self.env['calendar.event'].with_context(no_mail_to_attendees=True).create(meeting_values)
            holiday.write({'meeting_id': meeting.id})

    @api.multi
    def _prepare_holidays_meeting_values(self):
        self.ensure_one()
        calendar = self.employee_id.resource_calendar_id or self.env.company.resource_calendar_id
        meeting_values = {
            'name': self.display_name,
            'duration': self.number_of_days * (calendar.hours_per_day or HOURS_PER_DAY),
            'description': self.notes,
            'user_id': self.user_id.id,
            'start': self.date_from,
            'stop': self.date_to,
            'allday': False,
            'state': 'open',  # to block that meeting date in the calendar
            'privacy': 'confidential',
            'event_tz': self.user_id.tz,
        }
        # Add the partner_id (if exist) as an attendee
        if self.user_id and self.user_id.partner_id:
            meeting_values['partner_ids'] = [
                (4, self.user_id.partner_id.id)]
        return meeting_values

    @api.multi
    def _prepare_holiday_values(self, employee):
        self.ensure_one()
        values = {
            'name': self.name,
            'holiday_type': 'employee',
            'holiday_status_id': self.holiday_status_id.id,
            'date_from': self.date_from,
            'date_to': self.date_to,
            'request_date_from': self.date_from,
            'request_date_to': self.date_to,
            'notes': self.notes,
            'number_of_days': employee._get_work_days_data(self.date_from, self.date_to)['days'],
            'parent_id': self.id,
            'employee_id': employee.id
        }
        return values

    @api.multi
    def action_draft(self):
        for holiday in self:
            if holiday.state not in ['confirm', 'refuse']:
                raise UserError(_('Time off request state must be "Refused" or "To Approve" in order to be reset to draft.'))
            holiday.write({
                'state': 'draft',
                'first_approver_id': False,
                'second_approver_id': False,
            })
            linked_requests = holiday.mapped('linked_request_ids')
            for linked_request in linked_requests:
                linked_request.action_draft()
            linked_requests.unlink()
        self.activity_update()
        return True

    @api.multi
    def action_confirm(self):
        if self.filtered(lambda holiday: holiday.state != 'draft'):
            raise UserError(_('Time off request must be in Draft state ("To Submit") in order to confirm it.'))
        self.write({'state': 'confirm'})
        self.activity_update()
        return True

    @api.multi
    def action_approve(self):
        # if validation_type == 'both': this method is the first approval approval
        # if validation_type != 'both': this method calls action_validate() below
        if any(holiday.state != 'confirm' for holiday in self):
            raise UserError(_('Time off request must be confirmed ("To Approve") in order to approve it.'))

        current_employee = self.env['hr.employee'].search([('user_id', '=', self.env.uid)], limit=1)
        self.filtered(lambda hol: hol.validation_type == 'both').write({'state': 'validate1', 'first_approver_id': current_employee.id})
        self.filtered(lambda hol: not hol.validation_type == 'both').action_validate()
        if not self.env.context.get('leave_fast_create'):
            self.activity_update()
        return True

    @api.multi
    def action_validate(self):
        current_employee = self.env['hr.employee'].search([('user_id', '=', self.env.uid)], limit=1)
        if any(holiday.state not in ['confirm', 'validate1'] for holiday in self):
            raise UserError(_('Time off request must be confirmed in order to approve it.'))

        self.write({'state': 'validate'})
        self.filtered(lambda holiday: holiday.validation_type == 'both').write({'second_approver_id': current_employee.id})
        self.filtered(lambda holiday: holiday.validation_type != 'both').write({'first_approver_id': current_employee.id})

        for holiday in self.filtered(lambda holiday: holiday.holiday_type != 'employee'):
            if holiday.holiday_type == 'category':
                employees = holiday.category_id.employee_ids
            elif holiday.holiday_type == 'company':
                employees = self.env['hr.employee'].search([('company_id', '=', holiday.mode_company_id.id)])
            else:
                employees = holiday.department_id.member_ids

            if self.env['hr.leave'].search_count([('date_from', '<=', holiday.date_to), ('date_to', '>', holiday.date_from),
                               ('state', 'not in', ['cancel', 'refuse']), ('holiday_type', '=', 'employee'),
                               ('employee_id', 'in', employees.ids)]):
                raise ValidationError(_('You can not have 2 leaves that overlaps on the same day.'))

            values = [holiday._prepare_holiday_values(employee) for employee in employees]
            leaves = self.env['hr.leave'].with_context(
                tracking_disable=True,
                mail_activity_automation_skip=True,
                leave_fast_create=True,
            ).create(values)
            leaves.action_approve()
            # FIXME RLi: This does not make sense, only the parent should be in validation_type both
            if leaves and leaves[0].validation_type == 'both':
                leaves.action_validate()

        employee_requests = self.filtered(lambda hol: hol.holiday_type == 'employee')
        employee_requests._validate_leave_request()
        if not self.env.context.get('leave_fast_create'):
            employee_requests.filtered(lambda holiday: holiday.validation_type != 'no_validation').activity_update()
        return True

    @api.multi
    def action_refuse(self):
        current_employee = self.env['hr.employee'].search([('user_id', '=', self.env.uid)], limit=1)
        for holiday in self:
            if holiday.state not in ['confirm', 'validate', 'validate1']:
                raise UserError(_('Time off request must be confirmed or validated in order to refuse it.'))

            if holiday.state == 'validate1':
                holiday.write({'state': 'refuse', 'first_approver_id': current_employee.id})
            else:
                holiday.write({'state': 'refuse', 'second_approver_id': current_employee.id})
            # Delete the meeting
            if holiday.meeting_id:
                holiday.meeting_id.unlink()
            # If a category that created several holidays, cancel all related
            holiday.linked_request_ids.action_refuse()
        self._remove_resource_leave()
        self.activity_update()
        return True

    def _check_approval_update(self, state):
        """ Check if target state is achievable. """
        if self.env.user.id == SUPERUSER_ID:
            return

        current_employee = self.env['hr.employee'].search([('user_id', '=', self.env.uid)], limit=1)
        is_officer = self.env.user.has_group('hr_holidays.group_hr_holidays_user')
        is_manager = self.env.user.has_group('hr_holidays.group_hr_holidays_manager')
<<<<<<< HEAD
        if not all(self._ids):
            return
=======

>>>>>>> 48a9f5a6
        for holiday in self:
            val_type = holiday.holiday_status_id.validation_type

            if not is_manager and state != 'confirm':
                if state == 'draft':
                    if holiday.employee_id != current_employee:
                        raise UserError(_('Only a Leave Manager can reset other people leaves.'))
                else:
                    if val_type == 'no_validation' and current_employee == holiday.employee_id:
                        continue
                    # use ir.rule based first access check: department, members, ... (see security.xml)
                    holiday.check_access_rule('write')

                    # This handles states validate1 validate and refuse
                    if holiday.employee_id == current_employee:
                        raise UserError(_('Only a Leave Manager can approve its own requests.'))

                    if (state == 'validate1' and val_type == 'both') or (state == 'validate' and val_type == 'manager') and holiday.holiday_type == 'employee':
                        manager = holiday.employee_id.parent_id or holiday.employee_id.department_id.manager_id
                        team_leader = holiday.employee_id.leave_manager_id
                        error = False

                        if not manager and not team_leader:
                            error = not is_officer
                        else:
                            error = (not (manager and manager == current_employee) and not (team_leader and team_leader == self.env.user))

                        if error:
                            raise UserError(_('You must be either %s\'s manager or Leave manager to approve this leave') % (holiday.employee_id.name))

                    if state == 'validate' and val_type == 'both':
                        raise UserError(_('Only an Leave Manager can apply the second approval on leave requests.'))

    # ------------------------------------------------------------
    # Activity methods
    # ------------------------------------------------------------

    def _get_responsible_for_approval(self):
        self.ensure_one()
        responsible = self.env['res.users']

        if self.validation_type == 'hr' or (self.validation_type == 'both' and self.state == 'validate1'):
            if self.holiday_status_id.responsible_id:
                responsible = self.holiday_status_id.responsible_id
        elif self.state == 'confirm' or (self.state == 'validate' and self.validation_type == 'no_validation'):
            if self.employee_id.leave_manager_id and self.employee_id.leave_manager_id.has_group('hr_holidays.group_hr_holidays_team_leader'):
                responsible = self.employee_id.leave_manager_id
            elif self.employee_id.parent_id.user_id and self.employee_id.parent_id.user_id.has_group('hr_holidays.group_hr_holidays_team_leader'):
                responsible = self.employee_id.parent_id.user_id
            elif self.department_id.manager_id.user_id:
                responsible = self.department_id.manager_id.user_id

        return responsible

    def activity_update(self):
        to_clean, to_do = self.env['hr.leave'], self.env['hr.leave']
        for holiday in self:
            note = _('New %s Request created by %s from %s to %s') % (holiday.holiday_status_id.name, holiday.create_uid.name, fields.Datetime.to_string(holiday.date_from), fields.Datetime.to_string(holiday.date_to))
            if holiday.state == 'draft':
                to_clean |= holiday
            elif holiday.state == 'confirm':
                holiday.activity_schedule(
                    'hr_holidays.mail_act_leave_approval',
<<<<<<< HEAD
                    note=note,
                    user_id=holiday.sudo()._get_responsible_for_approval().id)
=======
                    user_id=holiday.sudo()._get_responsible_for_approval().id or self.env.user.id)
>>>>>>> 48a9f5a6
            elif holiday.state == 'validate1':
                holiday.activity_feedback(['hr_holidays.mail_act_leave_approval'])
                holiday.activity_schedule(
                    'hr_holidays.mail_act_leave_second_approval',
<<<<<<< HEAD
                    note=note,
                    user_id=holiday.sudo()._get_responsible_for_approval().id)
=======
                    user_id=holiday.sudo()._get_responsible_for_approval().id or self.env.user.id)
>>>>>>> 48a9f5a6
            elif holiday.state == 'validate':
                to_do |= holiday
            elif holiday.state == 'refuse':
                to_clean |= holiday
        if to_clean:
            to_clean.activity_unlink(['hr_holidays.mail_act_leave_approval', 'hr_holidays.mail_act_leave_second_approval'])
        if to_do:
            to_do.activity_feedback(['hr_holidays.mail_act_leave_approval', 'hr_holidays.mail_act_leave_second_approval'])

    ####################################################
    # Messaging methods
    ####################################################

    @api.multi
    def _track_subtype(self, init_values):
        if 'state' in init_values and self.state == 'validate':
            leave_notif_subtype = self.holiday_status_id.leave_notif_subtype_id
            return leave_notif_subtype or self.env.ref('hr_holidays.mt_leave')
        return super(HolidaysRequest, self)._track_subtype(init_values)

    @api.multi
    def _notify_get_groups(self):
        """ Handle HR users and officers recipients that can validate or refuse holidays
        directly from email. """
        groups = super(HolidaysRequest, self)._notify_get_groups()

        self.ensure_one()
        hr_actions = []
        if self.state == 'confirm':
            app_action = self._notify_get_action_link('controller', controller='/leave/validate')
            hr_actions += [{'url': app_action, 'title': _('Approve')}]
        if self.state in ['confirm', 'validate', 'validate1']:
            ref_action = self._notify_get_action_link('controller', controller='/leave/refuse')
            hr_actions += [{'url': ref_action, 'title': _('Refuse')}]

        holiday_user_group_id = self.env.ref('hr_holidays.group_hr_holidays_team_leader').id
        new_group = (
            'group_hr_holidays_user', lambda pdata: pdata['type'] == 'user' and holiday_user_group_id in pdata['groups'], {
                'actions': hr_actions,
            })

        return [new_group] + groups

    @api.multi
    def message_subscribe(self, partner_ids=None, channel_ids=None, subtype_ids=None):
        # due to record rule can not allow to add follower and mention on validated leave so subscribe through sudo
        if self.state in ['validate', 'validate1']:
            self.check_access_rights('read')
            self.check_access_rule('read')
            return super(HolidaysRequest, self.sudo()).message_subscribe(partner_ids=partner_ids, channel_ids=channel_ids, subtype_ids=subtype_ids)
        return super(HolidaysRequest, self).message_subscribe(partner_ids=partner_ids, channel_ids=channel_ids, subtype_ids=subtype_ids)<|MERGE_RESOLUTION|>--- conflicted
+++ resolved
@@ -390,11 +390,7 @@
 
     def _get_calendar(self):
         self.ensure_one()
-<<<<<<< HEAD
         return self.employee_id.resource_calendar_id or self.env.company.resource_calendar_id
-=======
-        return self.employee_id.resource_calendar_id or self.env.user.company_id.resource_calendar_id
->>>>>>> 48a9f5a6
 
     @api.multi
     @api.depends('number_of_days')
@@ -801,12 +797,7 @@
         current_employee = self.env['hr.employee'].search([('user_id', '=', self.env.uid)], limit=1)
         is_officer = self.env.user.has_group('hr_holidays.group_hr_holidays_user')
         is_manager = self.env.user.has_group('hr_holidays.group_hr_holidays_manager')
-<<<<<<< HEAD
-        if not all(self._ids):
-            return
-=======
-
->>>>>>> 48a9f5a6
+
         for holiday in self:
             val_type = holiday.holiday_status_id.validation_type
 
@@ -870,22 +861,14 @@
             elif holiday.state == 'confirm':
                 holiday.activity_schedule(
                     'hr_holidays.mail_act_leave_approval',
-<<<<<<< HEAD
                     note=note,
-                    user_id=holiday.sudo()._get_responsible_for_approval().id)
-=======
                     user_id=holiday.sudo()._get_responsible_for_approval().id or self.env.user.id)
->>>>>>> 48a9f5a6
             elif holiday.state == 'validate1':
                 holiday.activity_feedback(['hr_holidays.mail_act_leave_approval'])
                 holiday.activity_schedule(
                     'hr_holidays.mail_act_leave_second_approval',
-<<<<<<< HEAD
                     note=note,
-                    user_id=holiday.sudo()._get_responsible_for_approval().id)
-=======
                     user_id=holiday.sudo()._get_responsible_for_approval().id or self.env.user.id)
->>>>>>> 48a9f5a6
             elif holiday.state == 'validate':
                 to_do |= holiday
             elif holiday.state == 'refuse':
