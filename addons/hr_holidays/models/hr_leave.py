--- conflicted
+++ resolved
@@ -538,11 +538,10 @@
         holiday = super(HolidaysRequest, self.with_context(mail_create_nolog=True, mail_create_nosubscribe=True)).create(values)
         if not self._context.get('leave_fast_create'):
             holiday.add_follower(employee_id)
-<<<<<<< HEAD
             if holiday.validation_type == 'hr':
                 holiday.message_subscribe(partner_ids=(holiday.employee_id.parent_id.user_id.partner_id | holiday.employee_id.leave_manager_id.partner_id).ids)
             if employee_id:
-                holiday._onchange_employee_id()
+                holiday._sync_employee_details()
             if 'number_of_days' not in values and ('date_from' in values or 'date_to' in values):
                 holiday._onchange_leave_dates()
             if leave_type.validation_type == 'no_validation':
@@ -550,11 +549,6 @@
                 holiday.message_subscribe(partner_ids=[holiday._get_responsible_for_approval().partner_id.id])
                 holiday.sudo().message_post(body=_("The time off has been automatically approved"), subtype="mt_comment") # Message from OdooBot (sudo)
             elif not self._context.get('import_file'):
-=======
-            if 'employee_id' in values:
-                holiday._sync_employee_details()
-            if not self._context.get('import_file'):
->>>>>>> 8f21148e
                 holiday.activity_update()
         return holiday
 
@@ -583,18 +577,12 @@
             self._check_approval_update(values['state'])
         result = super(HolidaysRequest, self).write(values)
         if not self.env.context.get('leave_fast_create'):
-<<<<<<< HEAD
             for holiday in self:
                 if employee_id:
                     holiday.add_follower(employee_id)
-                    holiday._onchange_employee_id()
+                    self._sync_employee_details()
                 if 'number_of_days' not in values and ('date_from' in values or 'date_to' in values):
                     holiday._onchange_leave_dates()
-=======
-            self.add_follower(employee_id)
-            if 'employee_id' in values:
-                self._sync_employee_details()
->>>>>>> 8f21148e
         return result
 
     @api.multi
