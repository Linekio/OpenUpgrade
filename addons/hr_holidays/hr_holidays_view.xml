--- conflicted
+++ resolved
@@ -142,11 +142,7 @@
                             <button string="Confirm" name="confirm" states="draft" type="workflow" icon="gtk-yes"/>
                             <button string="Approve" name="validate" states="confirm" type="workflow" icon="gtk-apply" groups="base.group_hr_user"/>
                             <button string="Approved" name="second_validate" states="validate1" type="workflow" icon="gtk-apply" groups="base.group_hr_user"/>
-<<<<<<< HEAD
                             <button string="Set to Draft" name="set_to_draft" states="cancel,validate" type="object" icon="gtk-convert" groups="base.group_hr_user"/>
-=======
-                            <button string="Set to Draft" name="set_to_draft" states="cancel,validate,validate1,refuse" type="object" icon="gtk-convert" groups="base.group_hr_user"/>
->>>>>>> 6c57b9dd
                         </group>
                     </page>
                 </notebook>
@@ -413,7 +409,7 @@
                 </tree>
             </field>
         </record>
-        
+
         <record id="view_hr_holidays_status_search" model="ir.ui.view">
             <field name="name">hr.holidays.status.search</field>
             <field name="model">hr.holidays.status</field>
@@ -425,7 +421,7 @@
                 </search>
             </field>
         </record>
-        
+
         <record id="open_view_holiday_status" model="ir.actions.act_window">
             <field name="name">Leave Type</field>
             <field name="type">ir.actions.act_window</field>
@@ -435,9 +431,9 @@
             <field name="view_id" eval="view_holiday_status_normal_tree"/>
             <field name="search_view_id" ref="view_hr_holidays_status_search"/>
         </record>
-        
+
         <menuitem sequence="3" id="hr.menu_open_view_attendance_reason_config" parent="hr.menu_hr_configuration" name="Leaves"/>
-        
+
         <menuitem name="Leave Type"
             action="open_view_holiday_status"
             id="menu_open_view_holiday_status"
