# Translation of Odoo Server.
# This file contains the translation of the following modules:
# * stock_account
#
# Translators:
# Jeffery Chenn <jeffery9@gmail.com>, 2015
# Jeffery Chenn <jeffery9@gmail.com>, 2015-2016
msgid ""
msgstr ""
"Project-Id-Version: Odoo 9.0\n"
"Report-Msgid-Bugs-To: \n"
<<<<<<< HEAD
"POT-Creation-Date: 2016-08-19 10:24+0000\n"
=======
"POT-Creation-Date: 2016-08-18 14:06+0000\n"
>>>>>>> bc1a0a32
"PO-Revision-Date: 2016-07-22 05:37+0000\n"
"Last-Translator: Jeffery Chenn <jeffery9@gmail.com>\n"
"Language-Team: Chinese (China) (http://www.transifex.com/odoo/odoo-9/"
"language/zh_CN/)\n"
"Language: zh_CN\n"
"MIME-Version: 1.0\n"
"Content-Type: text/plain; charset=UTF-8\n"
"Content-Transfer-Encoding: \n"
"Plural-Forms: nplurals=1; plural=0;\n"

#. module: stock_account
#: model:ir.ui.view,arch_db:stock_account.view_stock_history_report_tree
msgid "# of Products"
msgstr "# 产品"

#. module: stock_account
#: model:ir.ui.view,arch_db:stock_account.view_category_property_form
msgid "Account Stock Properties"
msgstr "会计库存属性"

#. module: stock_account
#: model:ir.ui.view,arch_db:stock_account.view_stock_config_settings_inherit
msgid "Accounting"
msgstr "会计"

#. module: stock_account
#: model:ir.ui.view,arch_db:stock_account.view_location_form_inherit
msgid "Accounting Information"
msgstr "会计信息"

#. module: stock_account
#: code:addons/stock_account/wizard/stock_change_standard_price.py:62
#, python-format
msgid "Active ID is not set in Context."
msgstr "Contex中没有 Active ID"

#. module: stock_account
#: model:ir.model.fields,help:stock_account.field_stock_config_settings_group_stock_inventory_valuation
msgid ""
"Allows to configure inventory valuations on products and product categories."
msgstr "允许在产品或者产品分类配置存货估值。"

#. module: stock_account
#: selection:product.category,property_cost_method:0
#: selection:product.template,property_cost_method:0
msgid "Average Price"
msgstr "平均价格"

#. module: stock_account
#: model:ir.model.fields,field_description:stock_account.field_product_product_can_be_expensed
msgid "Can be expensed"
msgstr "可报销"

#. module: stock_account
#: model:ir.ui.view,arch_db:stock_account.view_change_standard_price
#: model:ir.ui.view,arch_db:stock_account.view_wizard_valuation_history
msgid "Cancel"
msgstr "取消"

#. module: stock_account
<<<<<<< HEAD
#: code:addons/stock_account/stock_account.py:284
=======
#: code:addons/stock_account/stock_account.py:278
>>>>>>> bc1a0a32
#, python-format
msgid ""
"Cannot find a stock input account for the product %s. You must define one on "
"the product category, or on the location, before processing this operation."
msgstr ""

#. module: stock_account
<<<<<<< HEAD
#: code:addons/stock_account/stock_account.py:286
=======
#: code:addons/stock_account/stock_account.py:280
>>>>>>> bc1a0a32
#, python-format
msgid ""
"Cannot find a stock output account for the product %s. You must define one "
"on the product category, or on the location, before processing this "
"operation."
msgstr ""

#. module: stock_account
#: model:ir.ui.view,arch_db:stock_account.view_change_standard_price
msgid "Change Price"
msgstr "更改价格"

#. module: stock_account
#: model:ir.actions.act_window,name:stock_account.action_view_change_standard_price
#: model:ir.model,name:stock_account.model_stock_change_standard_price
#: model:ir.ui.view,arch_db:stock_account.view_change_standard_price
msgid "Change Standard Price"
msgstr "更改标准价"

#. module: stock_account
#: model:ir.ui.view,arch_db:stock_account.view_wizard_valuation_history
msgid "Choose a date in the past to get the inventory at that date."
msgstr "选择一个过去的日期来的到那一天的库存"

#. module: stock_account
#: model:ir.model.fields,help:stock_account.field_stock_inventory_accounting_date
msgid ""
"Choose the accounting date at which you want to value the stock moves "
"created by the inventory instead of the default one (the inventory end date)"
msgstr ""
"选择一个你想评估因为盘点而创建的库存移动的会计日期来代替默认日期（盘点最后日"
"期）"

#. module: stock_account
#: model:ir.ui.view,arch_db:stock_account.view_wizard_valuation_history
msgid "Choose your date"
msgstr "选择你的日期"

#. module: stock_account
#: model:ir.model.fields,help:stock_account.field_product_product_uos_coeff
msgid ""
"Coefficient to convert default Unit of Measure to Unit of Sale uos = uom * "
"coeff"
msgstr "系数转换默认计量单位销售UOS =单位×系数"

#. module: stock_account
#: model:ir.model.fields,field_description:stock_account.field_stock_history_company_id
#: model:ir.ui.view,arch_db:stock_account.view_stock_history_report_search
msgid "Company"
msgstr "公司"

#. module: stock_account
#: model:ir.ui.view,arch_db:stock_account.product_variant_easy_edit_view_inherit
#: model:ir.ui.view,arch_db:stock_account.view_template_property_form
msgid "Compute from average price"
msgstr "从平均价格计算"

#. module: stock_account
<<<<<<< HEAD
#: code:addons/stock_account/stock_account.py:357
=======
#: code:addons/stock_account/stock_account.py:351
>>>>>>> bc1a0a32
#, python-format
msgid ""
"Configuration error. Please configure the price difference account on the "
"product or its category to process this operation."
msgstr ""

#. module: stock_account
#: model:ir.ui.view,arch_db:stock_account.view_change_standard_price
msgid "Cost"
msgstr "成本"

#. module: stock_account
#: model:ir.model.fields,field_description:stock_account.field_product_category_property_cost_method
#: model:ir.model.fields,field_description:stock_account.field_product_product_property_cost_method
#: model:ir.model.fields,field_description:stock_account.field_product_template_property_cost_method
msgid "Costing Method"
msgstr "成本方法"

#. module: stock_account
#: model:ir.model.fields,field_description:stock_account.field_stock_change_standard_price_counterpart_account_id
#, fuzzy
msgid "Counter-Part Account"
msgstr "仓库出货科目"

#. module: stock_account
#: model:ir.model.fields,field_description:stock_account.field_stock_change_standard_price_create_uid
#: model:ir.model.fields,field_description:stock_account.field_wizard_valuation_history_create_uid
msgid "Created by"
msgstr "创建者"

#. module: stock_account
#: model:ir.model.fields,field_description:stock_account.field_stock_change_standard_price_create_date
#: model:ir.model.fields,field_description:stock_account.field_wizard_valuation_history_create_date
msgid "Created on"
msgstr "创建时间"

#. module: stock_account
#: model:ir.model.fields,field_description:stock_account.field_wizard_valuation_history_date
msgid "Date"
msgstr "日期"

#. module: stock_account
#: model:ir.model.fields,field_description:stock_account.field_stock_change_standard_price_display_name
#: model:ir.model.fields,field_description:stock_account.field_stock_history_display_name
#: model:ir.model.fields,field_description:stock_account.field_wizard_valuation_history_display_name
msgid "Display Name"
msgstr "显示名称"

#. module: stock_account
#: model:ir.model.fields,field_description:stock_account.field_stock_inventory_accounting_date
msgid "Force Accounting Date"
msgstr "强制会计日期"

#. module: stock_account
#: model:ir.ui.view,arch_db:stock_account.view_stock_history_report_search
msgid "Group By"
msgstr "分组"

#. module: stock_account
#: model:ir.model.fields,field_description:stock_account.field_stock_change_standard_price_id
#: model:ir.model.fields,field_description:stock_account.field_stock_history_id
#: model:ir.model.fields,field_description:stock_account.field_wizard_valuation_history_id
msgid "ID"
msgstr "ID"

#. module: stock_account
#: model:ir.model.fields,help:stock_account.field_stock_change_standard_price_new_price
msgid ""
"If cost price is increased, stock variation account will be debited and "
"stock output account will be credited with the value = (difference of amount "
"* quantity available).\n"
"If cost price is decreased, stock variation account will be creadited and "
"stock input account will be debited."
msgstr ""
"如果成本价增加，库存计价科目为借方，出库科目为贷方，其值=(相差的金额 * 数"
"量)。\n"
"如果成本价减少，库存计价科目为贷方，入库科目为借方。"

#. module: stock_account
#: model:ir.model.fields,help:stock_account.field_product_category_property_valuation
msgid ""
"If perpetual valuation is enabled for a product, the system will "
"automatically create journal entries corresponding to stock moves, with "
"product price as specified by the 'Costing Method'. The inventory variation "
"account set on the product category will represent the current inventory "
"value, and the stock input and stock output account will hold the "
"counterpart moves for incoming and outgoing products."
msgstr ""
"如果一个产品启用了永续计价，系统将会自动创建与标识为特别“成本方法”的带有产品"
"价格的库存移动一致的日记账分录在产品种类上设置的库存变变更科目的余额将代表目"
"前的库存价值而入库科目和出库科目将会是产品出入库的对应科目"

#. module: stock_account
#: model:ir.model.fields,help:stock_account.field_product_product_property_valuation
#: model:ir.model.fields,help:stock_account.field_product_template_property_valuation
msgid ""
"If perpetual valuation is enabled for a product, the system will "
"automatically create journal entries corresponding to stock moves, with "
"product price as specified by the 'Costing Method'The inventory variation "
"account set on the product category will represent the current inventory "
"value, and the stock input and stock output account will hold the "
"counterpart moves for incoming and outgoing products."
msgstr ""
"如果一个产品启用了永续计价，系统将会自动创建与标识为特别“成本方法”的带有产品"
"价格的库存移动一致的日记账分录在产品种类上设置的库存变变更科目的余额将代表目"
"前的库存价值而入库科目和出库科目将会是产品出入库的对应科目"

#. module: stock_account
#: selection:stock.config.settings,module_stock_landed_costs:0
msgid "Include landed costs in product costing computation"
msgstr "在产品的成本计算中包含到岸成本"

#. module: stock_account
#: model:ir.model.fields,help:stock_account.field_stock_config_settings_module_stock_landed_costs
msgid ""
"Install the module that allows to affect landed costs on pickings, and split "
"them onto the different products."
msgstr "安装此模块，允许影响分拣的到岸成本，将它们拆分到不同的产品。"

#. module: stock_account
#: model:ir.model,name:stock_account.model_stock_inventory
msgid "Inventory"
msgstr "库存"

#. module: stock_account
#: model:ir.model,name:stock_account.model_stock_location
msgid "Inventory Locations"
msgstr "库存位置"

#. module: stock_account
#: model:ir.model.fields,field_description:stock_account.field_product_category_property_valuation
#: model:ir.model.fields,field_description:stock_account.field_product_product_property_valuation
#: model:ir.model.fields,field_description:stock_account.field_product_template_property_valuation
#: model:ir.model.fields,field_description:stock_account.field_stock_config_settings_group_stock_inventory_valuation
#: model:ir.ui.view,arch_db:stock_account.view_category_property_form
msgid "Inventory Valuation"
msgstr "库存计价"

#. module: stock_account
#: model:ir.model.fields,field_description:stock_account.field_stock_history_inventory_value
msgid "Inventory Value"
msgstr "库存价值"

#. module: stock_account
#: model:ir.actions.act_window,name:stock_account.action_wizard_stock_valuation_history
#: model:ir.model.fields,field_description:stock_account.field_wizard_valuation_history_choose_date
#: model:ir.ui.menu,name:stock_account.menu_action_wizard_valuation_history
msgid "Inventory at Date"
msgstr "某日库存"

#. module: stock_account
#: model:ir.model,name:stock_account.model_account_invoice
msgid "Invoice"
msgstr "发票"

#. module: stock_account
#: model:ir.model,name:stock_account.model_account_invoice_line
msgid "Invoice Line"
msgstr "发票行"

#. module: stock_account
#: model:ir.model.fields,field_description:stock_account.field_stock_config_settings_module_stock_landed_costs
msgid "Landed Costs"
msgstr "到岸成本"

#. module: stock_account
#: model:ir.model.fields,field_description:stock_account.field_stock_change_standard_price___last_update
#: model:ir.model.fields,field_description:stock_account.field_stock_history___last_update
#: model:ir.model.fields,field_description:stock_account.field_wizard_valuation_history___last_update
msgid "Last Modified on"
msgstr "最后修改时间"

#. module: stock_account
#: model:ir.model.fields,field_description:stock_account.field_stock_change_standard_price_write_uid
#: model:ir.model.fields,field_description:stock_account.field_wizard_valuation_history_write_uid
msgid "Last Updated by"
msgstr "最后更新者"

#. module: stock_account
#: model:ir.model.fields,field_description:stock_account.field_stock_change_standard_price_write_date
#: model:ir.model.fields,field_description:stock_account.field_wizard_valuation_history_write_date
msgid "Last Updated on"
msgstr "最后更新时间"

#. module: stock_account
#: model:ir.model.fields,field_description:stock_account.field_stock_history_location_id
#: model:ir.ui.view,arch_db:stock_account.view_stock_history_report_search
msgid "Location"
msgstr "位置"

#. module: stock_account
#: model:res.groups,name:stock_account.group_inventory_valuation
msgid "Manage Inventory Valuation and Costing Methods"
msgstr "管理库存计价和成本方法"

#. module: stock_account
#: model:ir.ui.view,arch_db:stock_account.view_stock_history_report_search
msgid "Move"
msgstr "分录"

#. module: stock_account
#: code:addons/stock_account/product.py:125
#: code:addons/stock_account/product.py:187
#, python-format
msgid "No difference between standard price and new price!"
msgstr "标准价和新价格之间没有差异！"

#. module: stock_account
#: selection:stock.config.settings,module_stock_landed_costs:0
msgid "No landed costs"
msgstr "没有到岸成本"

#. module: stock_account
#: model:ir.model.fields,field_description:stock_account.field_stock_history_date
msgid "Operation Date"
msgstr "作业日期"

#. module: stock_account
#: selection:product.category,property_valuation:0
#: selection:product.template,property_valuation:0
msgid "Periodic (manual)"
msgstr "定期（手工）"

#. module: stock_account
#: selection:stock.config.settings,group_stock_inventory_valuation:0
msgid "Periodic inventory valuation (recommended)"
msgstr "定期库存计价（建议）"

#. module: stock_account
#: selection:product.category,property_valuation:0
#: selection:product.template,property_valuation:0
msgid "Perpetual (automated)"
msgstr "永续（自动的）"

#. module: stock_account
#: selection:stock.config.settings,group_stock_inventory_valuation:0
msgid "Perpetual inventory valuation (stock move generates accounting entries)"
msgstr "永续库存计价（库存移动生成会计分录）"

#. module: stock_account
#: model:ir.model.fields,field_description:stock_account.field_stock_change_standard_price_new_price
msgid "Price"
msgstr "价格"

#. module: stock_account
#: model:ir.model,name:stock_account.model_product_product
#: model:ir.model.fields,field_description:stock_account.field_stock_history_product_id
#: model:ir.ui.view,arch_db:stock_account.view_stock_history_report_search
msgid "Product"
msgstr "产品"

#. module: stock_account
#: model:ir.model.fields,field_description:stock_account.field_product_product_alert_time
msgid "Product Alert Time"
msgstr "产品警示时间"

#. module: stock_account
#: model:ir.model,name:stock_account.model_product_category
#: model:ir.model.fields,field_description:stock_account.field_stock_history_product_categ_id
#: model:ir.ui.view,arch_db:stock_account.view_stock_history_report_search
msgid "Product Category"
msgstr "产品类别"

#. module: stock_account
#: model:ir.model.fields,field_description:stock_account.field_product_product_life_time
msgid "Product Life Time"
msgstr "产品寿命"

#. module: stock_account
#: model:ir.model.fields,field_description:stock_account.field_stock_history_quantity
msgid "Product Quantity"
msgstr "产品数量"

#. module: stock_account
#: model:ir.model.fields,field_description:stock_account.field_product_product_removal_time
msgid "Product Removal Time"
msgstr "产品下架时间"

#. module: stock_account
#: model:ir.model,name:stock_account.model_product_template
#: model:ir.model.fields,field_description:stock_account.field_stock_history_product_template_id
#: model:ir.ui.view,arch_db:stock_account.view_stock_history_report_search
msgid "Product Template"
msgstr "产品模板"

#. module: stock_account
#: model:ir.model.fields,field_description:stock_account.field_product_product_use_time
msgid "Product Use Time"
msgstr "产品启用时间"

#. module: stock_account
#: model:ir.model,name:stock_account.model_stock_quant
msgid "Quants"
msgstr "份"

#. module: stock_account
#: selection:product.category,property_cost_method:0
#: selection:product.template,property_cost_method:0
msgid "Real Price"
msgstr "实际价格"

#. module: stock_account
#: model:ir.ui.view,arch_db:stock_account.view_wizard_valuation_history
msgid "Retrieve the Inventory Value"
msgstr "检索库存价值"

#. module: stock_account
#: model:ir.ui.view,arch_db:stock_account.view_wizard_valuation_history
msgid "Retrieve the curent stock valuation."
msgstr "检查目前的库存价值"

#. module: stock_account
#: model:ir.model.fields,field_description:stock_account.field_stock_history_serial_number
#: model:ir.ui.view,arch_db:stock_account.view_stock_history_report_search
msgid "Serial Number"
msgstr "序列号"

#. module: stock_account
#: model:ir.ui.view,arch_db:stock_account.product_variant_easy_edit_view_inherit
#: model:ir.ui.view,arch_db:stock_account.view_template_property_form
#, fuzzy
msgid "Set standard price"
msgstr "标准价"

#. module: stock_account
#: model:ir.model.fields,field_description:stock_account.field_stock_history_source
msgid "Source"
msgstr "来源"

#. module: stock_account
#: model:ir.model.fields,help:stock_account.field_product_product_uos_id
msgid ""
"Specify a unit of measure here if invoicing is made in another unit of "
"measure than inventory. Keep empty to use the default unit of measure."
msgstr "如果制作发票的单位跟库存不一致，指定一个计量单位，留空使用默认单位。"

#. module: stock_account
#: model:ir.model.fields,help:stock_account.field_product_product_can_be_expensed
msgid "Specify whether the product can be selected in an HR expense."
msgstr "标明产品是否能够被在人资费用中选择"

#. module: stock_account
#: selection:product.category,property_cost_method:0
#: selection:product.template,property_cost_method:0
msgid "Standard Price"
msgstr "标准价"

#. module: stock_account
#: code:addons/stock_account/product.py:138
#: code:addons/stock_account/product.py:145
#: code:addons/stock_account/product.py:199
#: code:addons/stock_account/product.py:205
#, python-format
msgid "Standard Price changed"
msgstr "标准价已变更"

#. module: stock_account
#: model:ir.model.fields,help:stock_account.field_product_product_property_cost_method
#: model:ir.model.fields,help:stock_account.field_product_template_property_cost_method
msgid ""
"Standard Price: The cost price is manually updated at the end of a specific "
"period (usually once a year).\n"
"                    Average Price: The cost price is recomputed at each "
"incoming shipment and used for the product valuation.\n"
"                    Real Price: The cost price displayed is the price of the "
"last outgoing product (will be use in case of inventory loss for example)."
msgstr ""
"标准价格：在特定时期（通常是一年一次）在一个特定时期内，手动更新成本价。平均"
"价格：成本价格在每次仓库进货时候重新计算，被用来产品的估值实际价格：显示的成"
"本价格是最后出货产品的价格（例如，在仓库盘亏的时候使用）"

#. module: stock_account
#: model:ir.model.fields,help:stock_account.field_product_category_property_cost_method
msgid ""
"Standard Price: The cost price is manually updated at the end of a specific "
"period (usually once a year).\n"
"Average Price: The cost price is recomputed at each incoming shipment and "
"used for the product valuation.\n"
"Real Price: The cost price displayed is the price of the last outgoing "
"product (will be used in case of inventory loss for example)."
msgstr ""
"标准价格：在特定时期（通常是一年一次）在一个特定时期内，手动更新成本价。平均"
"价格：成本价格在每次仓库进货时候重新计算，被用来产品的估值实际价格：显示的成"
"本价格是最后出货产品的价格（例如，在仓库盘亏的时候使用）"

#. module: stock_account
#: model:ir.model.fields,field_description:stock_account.field_product_category_property_stock_account_input_categ_id
#: model:ir.model.fields,field_description:stock_account.field_product_product_property_stock_account_input
#: model:ir.model.fields,field_description:stock_account.field_product_template_property_stock_account_input
msgid "Stock Input Account"
msgstr "仓库进货科目"

#. module: stock_account
<<<<<<< HEAD
#: code:addons/stock_account/stock_account.py:470
=======
#: code:addons/stock_account/stock_account.py:464
>>>>>>> bc1a0a32
#: model:ir.model.fields,field_description:stock_account.field_product_category_property_stock_journal
#, python-format
msgid "Stock Journal"
msgstr "库存日记账"

#. module: stock_account
#: model:ir.model,name:stock_account.model_stock_move
#: model:ir.model.fields,field_description:stock_account.field_stock_history_move_id
msgid "Stock Move"
msgstr "库存移动"

#. module: stock_account
#: model:ir.model.fields,field_description:stock_account.field_product_category_property_stock_account_output_categ_id
#: model:ir.model.fields,field_description:stock_account.field_product_product_property_stock_account_output
#: model:ir.model.fields,field_description:stock_account.field_product_template_property_stock_account_output
msgid "Stock Output Account"
msgstr "仓库出货科目"

#. module: stock_account
#: model:ir.model.fields,field_description:stock_account.field_product_category_property_stock_valuation_account_id
msgid "Stock Valuation Account"
msgstr "库存计价科目"

#. module: stock_account
#: model:ir.model.fields,field_description:stock_account.field_stock_location_valuation_in_account_id
msgid "Stock Valuation Account (Incoming)"
msgstr "库存计价科目（入仓）"

#. module: stock_account
#: model:ir.model.fields,field_description:stock_account.field_stock_location_valuation_out_account_id
msgid "Stock Valuation Account (Outgoing)"
msgstr "库存计价科目（出仓）"

#. module: stock_account
#: code:addons/stock_account/wizard/stock_valuation_history.py:31
#: model:ir.ui.view,arch_db:stock_account.view_stock_history_report_graph
#: model:ir.ui.view,arch_db:stock_account.view_stock_history_report_pivot
#: model:ir.ui.view,arch_db:stock_account.view_stock_history_report_search
#: model:ir.ui.view,arch_db:stock_account.view_stock_history_report_tree
#, python-format
msgid "Stock Value At Date"
msgstr "某日库存价值"

#. module: stock_account
#: model:ir.model,name:stock_account.model_account_chart_template
msgid "Templates for Account Chart"
msgstr "科目表的模板"

#. module: stock_account
<<<<<<< HEAD
#: code:addons/stock_account/stock_account.py:312
=======
#: code:addons/stock_account/stock_account.py:306
>>>>>>> bc1a0a32
#, python-format
msgid ""
"The found valuation amount for product %s is zero. Which means there is "
"probably a configuration error. Check the costing method and the standard "
"price"
msgstr ""

#. module: stock_account
#: model:ir.ui.view,arch_db:stock_account.view_stock_history_report_tree
msgid "Total Value"
msgstr "价值合计"

#. module: stock_account
#: model:ir.model.fields,field_description:stock_account.field_product_product_uos_coeff
msgid "Unit of Measure -> UOS Coeff"
msgstr "计量单位 -> 销售单位的系数"

#. module: stock_account
#: model:ir.model.fields,field_description:stock_account.field_product_product_uos_id
msgid "Unit of Sale"
msgstr "销售单位"

#. module: stock_account
#: model:ir.model.fields,help:stock_account.field_stock_location_valuation_in_account_id
msgid ""
"Used for real-time inventory valuation. When set on a virtual location (non "
"internal type), this account will be used to hold the value of products "
"being moved from an internal location into this location, instead of the "
"generic Stock Output Account set on the product. This has no effect for "
"internal locations."
msgstr ""
"用于实时库存计价。当设定在一个虚拟库位（而不是内部类型）时，这科目将用于记录"
"从内部库位调拨产品的估值。一般代替这产品的出库科目。它不影响内部库位。"

#. module: stock_account
#: model:ir.model.fields,help:stock_account.field_stock_location_valuation_out_account_id
msgid ""
"Used for real-time inventory valuation. When set on a virtual location (non "
"internal type), this account will be used to hold the value of products "
"being moved out of this location and into an internal location, instead of "
"the generic Stock Output Account set on the product. This has no effect for "
"internal locations."
msgstr ""
"用于实时库存计价。当设在虚拟库位（不是内部类型）时，在产品被移出这库位和移入"
"内部库位时这科目将用于记录产品的估值，一般代替产品的出库科目。对内部库位没影"
"响。"

#. module: stock_account
#: model:ir.model.fields,field_description:stock_account.field_stock_history_price_unit_on_quant
msgid "Value"
msgstr "值"

#. module: stock_account
#: model:ir.model.fields,help:stock_account.field_product_product_alert_time
msgid ""
"When a new a Serial Number is issued, this is the number of days before an "
"alert should be notified."
msgstr "此处表明当新序列号生成时，商品生成提醒前的天数。"

#. module: stock_account
#: model:ir.model.fields,help:stock_account.field_product_product_life_time
msgid ""
"When a new a Serial Number is issued, this is the number of days before the "
"goods may become dangerous and must not be consumed."
msgstr ""
"此处表明当新序列号生成时，商品变危险以至于不能使用前的天数。When a new a "
"Serial Number is issued, this is the number of days before the goods may "
"become dangerous and must not be consumed."

#. module: stock_account
#: model:ir.model.fields,help:stock_account.field_product_product_removal_time
msgid ""
"When a new a Serial Number is issued, this is the number of days before the "
"goods should be removed from the stock."
msgstr "此处表明当新序列号生成时，商品需要提前多少天从库存移除。"

#. module: stock_account
#: model:ir.model.fields,help:stock_account.field_product_product_use_time
msgid ""
"When a new a Serial Number is issued, this is the number of days before the "
"goods starts deteriorating, without being dangerous yet."
msgstr "此处表明当新序列号生成时，商品变质前（未变危险）的天数。"

#. module: stock_account
#: model:ir.model.fields,help:stock_account.field_product_category_property_stock_account_input_categ_id
msgid ""
"When doing real-time inventory valuation, counterpart journal items for all "
"incoming stock moves will be posted in this account, unless there is a "
"specific valuation account set on the source location. This is the default "
"value for all products in this category. It can also directly be set on each "
"product"
msgstr ""
"在进行实时库存计价时，除非在源库位指定一个核算科目，否则所有进仓调拨在对应的"
"的日记账将登入这科目。这是该产品类别的默认值。它也可以直接设定在每个产品上。"

#. module: stock_account
#: model:ir.model.fields,help:stock_account.field_product_product_property_stock_account_input
#: model:ir.model.fields,help:stock_account.field_product_template_property_stock_account_input
msgid ""
"When doing real-time inventory valuation, counterpart journal items for all "
"incoming stock moves will be posted in this account, unless there is a "
"specific valuation account set on the source location. When not set on the "
"product, the one from the product category is used."
msgstr ""
"在进行实时库存计价时，除非为源库位指定一个库存核算科目，否则所有的入库调拨日"
"记账明细将登入这科目。当没在产品设定时，使用产品类别的设定。"

#. module: stock_account
#: model:ir.model.fields,help:stock_account.field_product_category_property_stock_account_output_categ_id
msgid ""
"When doing real-time inventory valuation, counterpart journal items for all "
"outgoing stock moves will be posted in this account, unless there is a "
"specific valuation account set on the destination location. This is the "
"default value for all products in this category. It can also directly be set "
"on each product"
msgstr ""
"在进行实时库存计价时，除非目标库位指定一个核算科目否则所有出库调拨日记账明细"
"将记录到这科目。这是该产品类别的默认设置。它也可直接设定在每个产品上。"

#. module: stock_account
#: model:ir.model.fields,help:stock_account.field_product_product_property_stock_account_output
#: model:ir.model.fields,help:stock_account.field_product_template_property_stock_account_output
msgid ""
"When doing real-time inventory valuation, counterpart journal items for all "
"outgoing stock moves will be posted in this account, unless there is a "
"specific valuation account set on the destination location. When not set on "
"the product, the one from the product category is used."
msgstr ""
"在进行实时估值时，除非对目标库位指定一个核算科目否则出库调拨日记账分录将登入"
"这个科目。当产品没设定时，它默认继承产品的类别的设定。"

#. module: stock_account
#: model:ir.model.fields,help:stock_account.field_product_category_property_stock_journal
msgid ""
"When doing real-time inventory valuation, this is the Accounting Journal in "
"which entries will be automatically posted when stock moves are processed."
msgstr "在进行实时库存计价时，库存调拨处理将自动登入这日记账的明细里."

#. module: stock_account
#: model:ir.model.fields,help:stock_account.field_product_category_property_stock_valuation_account_id
msgid ""
"When real-time inventory valuation is enabled on a product, this account "
"will hold the current value of the products."
msgstr "在进行产品实时库存计价时，此科目记录产品的当前估值。"

#. module: stock_account
#: model:ir.model,name:stock_account.model_wizard_valuation_history
msgid "Wizard that opens the stock valuation history table"
msgstr "打开库存计价历史表格的向导"

#. module: stock_account
<<<<<<< HEAD
#: code:addons/stock_account/stock_account.py:282
=======
#: code:addons/stock_account/stock_account.py:276
>>>>>>> bc1a0a32
#, python-format
msgid ""
"You don't have any stock journal defined on your product category, check if "
"you have installed a chart of accounts"
msgstr "没有在产品种类中设置库存日记账，检查是否安装科目表"

#. module: stock_account
<<<<<<< HEAD
#: code:addons/stock_account/stock_account.py:288
=======
#: code:addons/stock_account/stock_account.py:282
>>>>>>> bc1a0a32
#, fuzzy, python-format
msgid ""
"You don't have any stock valuation account defined on your product category. "
"You must define one before processing this operation."
msgstr "没有在产品种类中设置库存日记账，检查是否安装科目表"

#. module: stock_account
#: model:ir.ui.view,arch_db:stock_account.view_change_standard_price
msgid "_Apply"
msgstr "应用(_A)"

#. module: stock_account
#: model:ir.model,name:stock_account.model_stock_config_settings
msgid "stock.config.settings"
msgstr "stock.config.settings"

#. module: stock_account
#: model:ir.model,name:stock_account.model_stock_history
msgid "stock.history"
msgstr "stock.history"

#. module: stock_account
#: model:ir.model.fields,field_description:stock_account.field_product_product_cost_method
#: model:ir.model.fields,field_description:stock_account.field_product_product_valuation
#: model:ir.model.fields,field_description:stock_account.field_product_template_cost_method
#: model:ir.model.fields,field_description:stock_account.field_product_template_valuation
msgid "unknown"
msgstr "未知的"

#~ msgid "Asset Type"
#~ msgstr "资产类型"

#~ msgid "Deferred Revenue Type"
#~ msgstr "递延收入类型"<|MERGE_RESOLUTION|>--- conflicted
+++ resolved
@@ -9,11 +9,7 @@
 msgstr ""
 "Project-Id-Version: Odoo 9.0\n"
 "Report-Msgid-Bugs-To: \n"
-<<<<<<< HEAD
-"POT-Creation-Date: 2016-08-19 10:24+0000\n"
-=======
 "POT-Creation-Date: 2016-08-18 14:06+0000\n"
->>>>>>> bc1a0a32
 "PO-Revision-Date: 2016-07-22 05:37+0000\n"
 "Last-Translator: Jeffery Chenn <jeffery9@gmail.com>\n"
 "Language-Team: Chinese (China) (http://www.transifex.com/odoo/odoo-9/"
@@ -74,11 +70,7 @@
 msgstr "取消"
 
 #. module: stock_account
-<<<<<<< HEAD
-#: code:addons/stock_account/stock_account.py:284
-=======
 #: code:addons/stock_account/stock_account.py:278
->>>>>>> bc1a0a32
 #, python-format
 msgid ""
 "Cannot find a stock input account for the product %s. You must define one on "
@@ -86,11 +78,7 @@
 msgstr ""
 
 #. module: stock_account
-<<<<<<< HEAD
-#: code:addons/stock_account/stock_account.py:286
-=======
 #: code:addons/stock_account/stock_account.py:280
->>>>>>> bc1a0a32
 #, python-format
 msgid ""
 "Cannot find a stock output account for the product %s. You must define one "
@@ -149,11 +137,7 @@
 msgstr "从平均价格计算"
 
 #. module: stock_account
-<<<<<<< HEAD
-#: code:addons/stock_account/stock_account.py:357
-=======
 #: code:addons/stock_account/stock_account.py:351
->>>>>>> bc1a0a32
 #, python-format
 msgid ""
 "Configuration error. Please configure the price difference account on the "
@@ -547,11 +531,7 @@
 msgstr "仓库进货科目"
 
 #. module: stock_account
-<<<<<<< HEAD
-#: code:addons/stock_account/stock_account.py:470
-=======
 #: code:addons/stock_account/stock_account.py:464
->>>>>>> bc1a0a32
 #: model:ir.model.fields,field_description:stock_account.field_product_category_property_stock_journal
 #, python-format
 msgid "Stock Journal"
@@ -601,11 +581,7 @@
 msgstr "科目表的模板"
 
 #. module: stock_account
-<<<<<<< HEAD
-#: code:addons/stock_account/stock_account.py:312
-=======
 #: code:addons/stock_account/stock_account.py:306
->>>>>>> bc1a0a32
 #, python-format
 msgid ""
 "The found valuation amount for product %s is zero. Which means there is "
@@ -757,11 +733,7 @@
 msgstr "打开库存计价历史表格的向导"
 
 #. module: stock_account
-<<<<<<< HEAD
-#: code:addons/stock_account/stock_account.py:282
-=======
 #: code:addons/stock_account/stock_account.py:276
->>>>>>> bc1a0a32
 #, python-format
 msgid ""
 "You don't have any stock journal defined on your product category, check if "
@@ -769,11 +741,7 @@
 msgstr "没有在产品种类中设置库存日记账，检查是否安装科目表"
 
 #. module: stock_account
-<<<<<<< HEAD
-#: code:addons/stock_account/stock_account.py:288
-=======
 #: code:addons/stock_account/stock_account.py:282
->>>>>>> bc1a0a32
 #, fuzzy, python-format
 msgid ""
 "You don't have any stock valuation account defined on your product category. "
