--- conflicted
+++ resolved
@@ -323,13 +323,6 @@
             invoice_line_vals['invoice_id'] = invoices[key]
             invoice_line_vals['origin'] = origin
             if not is_extra_move[move.id]:
-<<<<<<< HEAD
-                product_price_unit[invoice_line_vals['product_id']] = invoice_line_vals['price_unit']
-            if is_extra_move[move.id] and invoice_line_vals['product_id'] in product_price_unit:
-                invoice_line_vals['price_unit'] = product_price_unit[invoice_line_vals['product_id']]
-            if is_extra_move[move.id] and extra_move_tax[move.picking_id, move.product_id]:
-                invoice_line_vals['invoice_line_tax_ids'] = extra_move_tax[move.picking_id, move.product_id]
-=======
                 product_price_unit[invoice_line_vals['product_id'], invoice_line_vals['uos_id']] = invoice_line_vals['price_unit']
             if is_extra_move[move.id] and (invoice_line_vals['product_id'], invoice_line_vals['uos_id']) in product_price_unit:
                 invoice_line_vals['price_unit'] = product_price_unit[invoice_line_vals['product_id'], invoice_line_vals['uos_id']]
@@ -338,11 +331,10 @@
                     (inv_type in ('in_invoice','in_refund') and move.product_id.product_tmpl_id.description_purchase)
                 invoice_line_vals['name'] += ' ' + desc if desc else ''
                 if extra_move_tax[move.picking_id, move.product_id]:
-                    invoice_line_vals['invoice_line_tax_id'] = extra_move_tax[move.picking_id, move.product_id]
+                    invoice_line_vals['invoice_line_tax_ids'] = extra_move_tax[move.picking_id, move.product_id]
                 #the default product taxes
                 elif (0, move.product_id) in extra_move_tax:
-                    invoice_line_vals['invoice_line_tax_id'] = extra_move_tax[0, move.product_id]
->>>>>>> 81b5c601
+                    invoice_line_vals['invoice_line_tax_ids'] = extra_move_tax[0, move.product_id]
 
             move_obj._create_invoice_line_from_vals(cr, uid, move, invoice_line_vals, context=context)
             move_obj.write(cr, uid, move.id, {'invoice_state': 'invoiced'}, context=context)
