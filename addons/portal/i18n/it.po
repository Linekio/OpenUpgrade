<<<<<<< HEAD
# Italian translation for openobject-addons
# Copyright (c) 2014 Rosetta Contributors and Canonical Ltd 2014
# This file is distributed under the same license as the openobject-addons package.
# FIRST AUTHOR <EMAIL@ADDRESS>, 2014.
#
msgid ""
msgstr ""
"Project-Id-Version: openobject-addons\n"
"Report-Msgid-Bugs-To: FULL NAME <EMAIL@ADDRESS>\n"
"POT-Creation-Date: 2014-09-23 16:28+0000\n"
"PO-Revision-Date: 2014-08-14 16:10+0000\n"
"Last-Translator: FULL NAME <EMAIL@ADDRESS>\n"
"Language-Team: Italian <it@li.org>\n"
=======
# Translation of Odoo Server.
# This file contains the translation of the following modules:
# * portal
# 
# Translators:
# FIRST AUTHOR <EMAIL@ADDRESS>, 2014
# Paolo Valier, 2016
msgid ""
msgstr ""
"Project-Id-Version: Odoo 8.0\n"
"Report-Msgid-Bugs-To: \n"
"POT-Creation-Date: 2015-01-21 14:08+0000\n"
"PO-Revision-Date: 2016-04-20 19:06+0000\n"
"Last-Translator: Paolo Valier\n"
"Language-Team: Italian (http://www.transifex.com/odoo/odoo-8/language/it/)\n"
>>>>>>> 0410d118
"MIME-Version: 1.0\n"
"Content-Type: text/plain; charset=UTF-8\n"
"Content-Transfer-Encoding: 8bit\n"
"X-Launchpad-Export-Date: 2014-09-24 09:24+0000\n"
"X-Generator: Launchpad (build 17196)\n"

#. module: portal
#: model:ir.actions.client,help:portal.action_mail_inbox_feeds_portal
msgid ""
"<p>\n"
"                    <b>Good Job!</b> Your inbox is empty.\n"
"                </p><p>\n"
"                    Your inbox contains private messages or emails sent to "
"you\n"
"                    as well as information related to documents or people "
"you\n"
"                    follow.\n"
"                </p>\n"
"            "
<<<<<<< HEAD
msgstr ""
"<p>\n"
"                    <b>Ben fatto!</b> La tua inbox è vuota.\n"
"                </p><p>\n"
"                    La tua inbox contiene messaggi privati o email inviate a "
"te\n"
"                    così come informazioni riguardanti documento o persone\n"
"                    che segui.\n"
"                </p>\n"
"            "
=======
msgstr "<p>\n<b>Ben fatto!</b> La tua Posta in Arrivo è vuota.\n</p><p>\nLa tua Posta in Arrivo contiene messaggi privati o email inviate a te\ncosì come informazioni riguardanti documento o persone che segui.\n</p>\n            "
>>>>>>> 0410d118

#. module: portal
#: model:ir.actions.client,help:portal.action_mail_star_feeds_portal
msgid ""
"<p>\n"
"                    <b>No todo.</b>\n"
"                </p><p>\n"
"                    When you process messages in your inbox, you can mark "
"some\n"
"                    as <i>todo</i>. From this menu, you can process all your "
"todo.\n"
"                </p>\n"
"            "
<<<<<<< HEAD
msgstr ""
=======
msgstr "<p>\n<b>Nessun todo.</b>\n</p><p>\nQuando si processano i messaggi nella propria Posta in arrivo, è possibile marcarne \nalcuni come <i>todo</i>. Da questo menu, è possibile processare i propri todo.\n </p>\n            "
>>>>>>> 0410d118

#. module: portal
#: model:ir.actions.client,help:portal.action_mail_archives_feeds_portal
msgid ""
"<p>\n"
"                    No message found and no message sent yet.\n"
"                </p><p>\n"
"                    Click on the top-right icon to compose a message. This\n"
"                    message will be sent by email if it's an internal "
"contact.\n"
"                </p>\n"
"            "
msgstr ""

#. module: portal
#: code:addons/portal/mail_message.py:59
#, python-format
msgid "Access Denied"
msgstr ""

#. module: portal
#: model:ir.model,name:portal.model_res_groups
msgid "Access Groups"
msgstr "Gruppi d'accesso"

#. module: portal
#: model:ir.ui.menu,name:portal.portal_after_sales
msgid "After Sale Services"
msgstr "Servizio Post Vendita"

#. module: portal
#: view:portal.wizard:portal.wizard_view
msgid "Apply"
msgstr "Salva"

#. module: portal
#: model:ir.actions.client,name:portal.action_mail_archives_feeds_portal
#: model:ir.ui.menu,name:portal.portal_mail_archivesfeeds
msgid "Archives"
msgstr ""

#. module: portal
#: model:ir.ui.menu,name:portal.portal_orders
msgid "Billing"
msgstr ""

#. module: portal
#: view:portal.wizard:portal.wizard_view
msgid "Cancel"
msgstr "Annulla"

#. module: portal
#: field:portal.wizard.user,partner_id:0
msgid "Contact"
msgstr "Contatto"

#. module: portal
#: view:portal.wizard.user:portal.wizard_user_tree_view
msgid "Contacts"
msgstr "Contatti"

#. module: portal
#: code:addons/portal/wizard/portal_wizard.py:163
#, python-format
msgid "Contacts Error"
msgstr ""

#. module: portal
#: field:portal.wizard,create_uid:0
#: field:portal.wizard.user,create_uid:0
msgid "Created by"
msgstr ""

#. module: portal
#: field:portal.wizard,create_date:0
#: field:portal.wizard.user,create_date:0
msgid "Created on"
msgstr ""

#. module: portal
#: code:addons/portal/wizard/portal_wizard.py:34
#, python-format
msgid ""
"Dear %(name)s,\n"
"\n"
"You have been given access to %(company)s's %(portal)s.\n"
"\n"
"Your login account data is:\n"
"  Username: %(login)s\n"
"  Portal: %(portal_url)s\n"
"  Database: %(db)s \n"
"\n"
"You can set or change your password via the following url:\n"
"   %(signup_url)s\n"
"\n"
"%(welcome_message)s\n"
"\n"
"--\n"
"Odoo - Open Source Business Applications\n"
"http://www.openerp.com\n"
<<<<<<< HEAD
msgstr ""
=======
msgstr "Gentile %(name)s,\n\nÈ stato abilitato il tuo accesso a: %(company)s %(portal)s\n\nI tuoi dati di login sono:\n  Username: %(login)s\n  Portael: %(portal_url)s\n  Database: %(db)s \n\nPuoi impostare(o modificare) la tua password al seguente url:\n   %(signup_url)s\n\n%(welcome_message)s\n\n--\nOdoo - Open Source Business Applications\nhttp://www.openerp.com\n"
>>>>>>> 0410d118

#. module: portal
#: view:share.wizard:portal.share_step2_form_portal
msgid "Details"
msgstr "Dettagli"

#. module: portal
#: field:portal.wizard.user,email:0
msgid "Email"
msgstr "Email"

#. module: portal
#: code:addons/portal/wizard/portal_wizard.py:225
#, python-format
msgid "Email Required"
msgstr ""

#. module: portal
#: model:ir.model,name:portal.model_mail_thread
msgid "Email Thread"
msgstr ""

#. module: portal
#: code:addons/portal/wizard/share_wizard.py:39
#, python-format
msgid "Existing Groups (e.g Portal Groups)"
msgstr "Gruppi Esistenti (es. Gruppi Portale)"

#. module: portal
#: view:share.wizard:portal.share_step1_form_portal
#: field:share.wizard,group_ids:0
msgid "Existing groups"
msgstr "Gruppi esistenti"

#. module: portal
#: view:share.wizard:portal.share_step1_form_portal
#: field:share.wizard,user_ids:0
msgid "Existing users"
msgstr ""

#. module: portal
#: field:portal.wizard,id:0
#: field:portal.wizard.user,id:0
msgid "ID"
msgstr ""

#. module: portal
#: help:res.groups,is_portal:0
msgid "If checked, this group is usable as a portal."
msgstr "Se selezionato, questo gruppo è utilizzabile come portale."

#. module: portal
#: field:portal.wizard.user,in_portal:0
msgid "In Portal"
msgstr "Nel Portale"

#. module: portal
#: model:ir.actions.client,name:portal.action_mail_inbox_feeds_portal
#: model:ir.ui.menu,name:portal.portal_inbox
msgid "Inbox"
msgstr "Posta in arrivo"

#. module: portal
#: field:portal.wizard,welcome_message:0
msgid "Invitation Message"
msgstr "Messaggio di invito"

#. module: portal
#: field:portal.wizard,write_uid:0
#: field:portal.wizard.user,write_uid:0
msgid "Last Updated by"
msgstr ""

#. module: portal
#: field:portal.wizard,write_date:0
#: field:portal.wizard.user,write_date:0
msgid "Last Updated on"
msgstr ""

#. module: portal
#: model:ir.model,name:portal.model_mail_message
msgid "Message"
msgstr ""

#. module: portal
#: model:ir.ui.menu,name:portal.portal_messages
msgid "Messaging"
msgstr "Comunicazioni"

#. module: portal
#: view:res.groups:portal.group_search_view
msgid "Non-Portal Groups"
msgstr "Gruppi esterni al Portale"

#. module: portal
#: model:ir.model,name:portal.model_mail_mail
msgid "Outgoing Mails"
msgstr "Email in uscita"

#. module: portal
#: code:addons/portal/wizard/share_wizard.py:54
#, python-format
msgid "Please select at least one group to share with"
msgstr "Si prega di selezionare almeno un gruppocon cui condividere"

#. module: portal
#: code:addons/portal/wizard/share_wizard.py:50
#, python-format
msgid "Please select at least one user to share with"
msgstr "Si prega di selezionare almeno un utente con cui condividere"

#. module: portal
#: model:ir.ui.menu,name:portal.portal_menu
#: field:portal.wizard,portal_id:0
#: field:res.groups,is_portal:0
msgid "Portal"
msgstr "Portale"

#. module: portal
#: model:ir.actions.act_window,name:portal.partner_wizard_action
#: model:ir.model,name:portal.model_portal_wizard
#: view:portal.wizard:portal.wizard_view
msgid "Portal Access Management"
msgstr "Gestione Accessi Portale"

#. module: portal
#: view:res.groups:portal.group_search_view
msgid "Portal Groups"
msgstr "Gruppi portale"

#. module: portal
#: model:ir.model,name:portal.model_portal_wizard_user
msgid "Portal User Config"
msgstr "Configurazione Utente Portale"

#. module: portal
#: model:ir.ui.menu,name:portal.portal_projects
msgid "Projects"
msgstr "Progetti"

#. module: portal
#: view:portal.wizard:portal.wizard_view
msgid ""
"Select which contacts should belong to the portal in the list below.\n"
"                        The email address of each selected contact must be "
"valid and unique.\n"
"                        If necessary, you can fix any contact's email "
"address directly in the list."
msgstr ""

#. module: portal
#: code:addons/portal/wizard/portal_wizard.py:149
#, python-format
msgid "Several contacts have the same email: "
msgstr ""

#. module: portal
#: model:ir.model,name:portal.model_share_wizard
msgid "Share Wizard"
<<<<<<< HEAD
msgstr ""
=======
msgstr "Procedura guidata condivisione"
>>>>>>> 0410d118

#. module: portal
#: code:addons/portal/wizard/portal_wizard.py:146
#, python-format
msgid "Some contacts don't have a valid email: "
msgstr ""

#. module: portal
#: code:addons/portal/wizard/portal_wizard.py:152
#, python-format
msgid "Some contacts have the same email as an existing portal user:"
msgstr ""

#. module: portal
#: help:portal.wizard,portal_id:0
msgid "The portal that users can be added in or removed from."
msgstr "Il portale nel quale gli utenti possono essere aggiunti o rimossi."

#. module: portal
#: code:addons/portal/mail_message.py:60
#, python-format
msgid ""
"The requested operation cannot be completed due to security restrictions. "
"Please contact your system administrator.\n"
"\n"
"(Document type: %s, Operation: %s)"
msgstr ""

#. module: portal
#: view:portal.wizard:portal.wizard_view
msgid "This text is included in the email sent to new portal users."
msgstr ""

#. module: portal
#: help:portal.wizard,welcome_message:0
msgid "This text is included in the email sent to new users of the portal."
msgstr ""
"Questo testo è incluso nelle email inviate ai nuovi utenti del portale."

#. module: portal
#: code:addons/portal/wizard/portal_wizard.py:155
#, python-format
msgid ""
"To resolve this error, you can: \n"
"- Correct the emails of the relevant contacts\n"
"- Grant access only to contacts with unique emails"
msgstr ""

#. module: portal
#: model:ir.actions.client,name:portal.action_mail_star_feeds_portal
#: model:ir.ui.menu,name:portal.portal_mail_starfeeds
msgid "To-do"
msgstr ""

#. module: portal
#: field:portal.wizard,user_ids:0
msgid "Users"
msgstr "Utenti"

#. module: portal
#: code:addons/portal/wizard/share_wizard.py:38
#, python-format
msgid "Users you already shared with"
msgstr "Utenti con cui hai già condiviso"

#. module: portal
#: field:portal.wizard.user,wizard_id:0
msgid "Wizard"
msgstr "Procedura guidata"

#. module: portal
#: code:addons/portal/wizard/portal_wizard.py:226
#, python-format
msgid ""
"You must have an email address in your User Preferences to send emails."
<<<<<<< HEAD
msgstr ""
"E' necessario avere un indirizzo mail nelle Preferenze Utente per spedire "
"email."
=======
msgstr "È necessario avere un indirizzo mail nelle Preferenze Utente per spedire email."
>>>>>>> 0410d118

#. module: portal
#: code:addons/portal/wizard/portal_wizard.py:33
#, python-format
msgid "Your Odoo account at %(company)s"
msgstr ""

#. module: portal
#: code:addons/portal/mail_mail.py:46
#, python-format
msgid "access directly to"
msgstr ""

#. module: portal
#: code:addons/portal/mail_mail.py:48
#, python-format
msgid "your messages "
msgstr ""<|MERGE_RESOLUTION|>--- conflicted
+++ resolved
@@ -1,18 +1,3 @@
-<<<<<<< HEAD
-# Italian translation for openobject-addons
-# Copyright (c) 2014 Rosetta Contributors and Canonical Ltd 2014
-# This file is distributed under the same license as the openobject-addons package.
-# FIRST AUTHOR <EMAIL@ADDRESS>, 2014.
-#
-msgid ""
-msgstr ""
-"Project-Id-Version: openobject-addons\n"
-"Report-Msgid-Bugs-To: FULL NAME <EMAIL@ADDRESS>\n"
-"POT-Creation-Date: 2014-09-23 16:28+0000\n"
-"PO-Revision-Date: 2014-08-14 16:10+0000\n"
-"Last-Translator: FULL NAME <EMAIL@ADDRESS>\n"
-"Language-Team: Italian <it@li.org>\n"
-=======
 # Translation of Odoo Server.
 # This file contains the translation of the following modules:
 # * portal
@@ -28,12 +13,11 @@
 "PO-Revision-Date: 2016-04-20 19:06+0000\n"
 "Last-Translator: Paolo Valier\n"
 "Language-Team: Italian (http://www.transifex.com/odoo/odoo-8/language/it/)\n"
->>>>>>> 0410d118
 "MIME-Version: 1.0\n"
 "Content-Type: text/plain; charset=UTF-8\n"
-"Content-Transfer-Encoding: 8bit\n"
-"X-Launchpad-Export-Date: 2014-09-24 09:24+0000\n"
-"X-Generator: Launchpad (build 17196)\n"
+"Content-Transfer-Encoding: \n"
+"Language: it\n"
+"Plural-Forms: nplurals=2; plural=(n != 1);\n"
 
 #. module: portal
 #: model:ir.actions.client,help:portal.action_mail_inbox_feeds_portal
@@ -41,27 +25,12 @@
 "<p>\n"
 "                    <b>Good Job!</b> Your inbox is empty.\n"
 "                </p><p>\n"
-"                    Your inbox contains private messages or emails sent to "
-"you\n"
-"                    as well as information related to documents or people "
-"you\n"
+"                    Your inbox contains private messages or emails sent to you\n"
+"                    as well as information related to documents or people you\n"
 "                    follow.\n"
 "                </p>\n"
 "            "
-<<<<<<< HEAD
-msgstr ""
-"<p>\n"
-"                    <b>Ben fatto!</b> La tua inbox è vuota.\n"
-"                </p><p>\n"
-"                    La tua inbox contiene messaggi privati o email inviate a "
-"te\n"
-"                    così come informazioni riguardanti documento o persone\n"
-"                    che segui.\n"
-"                </p>\n"
-"            "
-=======
 msgstr "<p>\n<b>Ben fatto!</b> La tua Posta in Arrivo è vuota.\n</p><p>\nLa tua Posta in Arrivo contiene messaggi privati o email inviate a te\ncosì come informazioni riguardanti documento o persone che segui.\n</p>\n            "
->>>>>>> 0410d118
 
 #. module: portal
 #: model:ir.actions.client,help:portal.action_mail_star_feeds_portal
@@ -69,17 +38,11 @@
 "<p>\n"
 "                    <b>No todo.</b>\n"
 "                </p><p>\n"
-"                    When you process messages in your inbox, you can mark "
-"some\n"
-"                    as <i>todo</i>. From this menu, you can process all your "
-"todo.\n"
+"                    When you process messages in your inbox, you can mark some\n"
+"                    as <i>todo</i>. From this menu, you can process all your todo.\n"
 "                </p>\n"
 "            "
-<<<<<<< HEAD
-msgstr ""
-=======
 msgstr "<p>\n<b>Nessun todo.</b>\n</p><p>\nQuando si processano i messaggi nella propria Posta in arrivo, è possibile marcarne \nalcuni come <i>todo</i>. Da questo menu, è possibile processare i propri todo.\n </p>\n            "
->>>>>>> 0410d118
 
 #. module: portal
 #: model:ir.actions.client,help:portal.action_mail_archives_feeds_portal
@@ -88,17 +51,16 @@
 "                    No message found and no message sent yet.\n"
 "                </p><p>\n"
 "                    Click on the top-right icon to compose a message. This\n"
-"                    message will be sent by email if it's an internal "
-"contact.\n"
+"                    message will be sent by email if it's an internal contact.\n"
 "                </p>\n"
 "            "
-msgstr ""
+msgstr "<p>\n                    Nessun messaggio trovato e nessun messaggio ancora inviato.\n                </p><p>\n                    Fai click sull'icona in alto a destra per comporre un messaggio.\n                    Questo messaggio verrà inviato via email se destinato a un contatto interno.\n                </p>\n            "
 
 #. module: portal
 #: code:addons/portal/mail_message.py:59
 #, python-format
 msgid "Access Denied"
-msgstr ""
+msgstr "Accesso Negato"
 
 #. module: portal
 #: model:ir.model,name:portal.model_res_groups
@@ -119,12 +81,12 @@
 #: model:ir.actions.client,name:portal.action_mail_archives_feeds_portal
 #: model:ir.ui.menu,name:portal.portal_mail_archivesfeeds
 msgid "Archives"
-msgstr ""
+msgstr "Archivi"
 
 #. module: portal
 #: model:ir.ui.menu,name:portal.portal_orders
 msgid "Billing"
-msgstr ""
+msgstr "Fatturazione"
 
 #. module: portal
 #: view:portal.wizard:portal.wizard_view
@@ -145,19 +107,17 @@
 #: code:addons/portal/wizard/portal_wizard.py:163
 #, python-format
 msgid "Contacts Error"
-msgstr ""
-
-#. module: portal
-#: field:portal.wizard,create_uid:0
-#: field:portal.wizard.user,create_uid:0
+msgstr "Errore Contatti"
+
+#. module: portal
+#: field:portal.wizard,create_uid:0 field:portal.wizard.user,create_uid:0
 msgid "Created by"
-msgstr ""
-
-#. module: portal
-#: field:portal.wizard,create_date:0
-#: field:portal.wizard.user,create_date:0
+msgstr "Creato da"
+
+#. module: portal
+#: field:portal.wizard,create_date:0 field:portal.wizard.user,create_date:0
 msgid "Created on"
-msgstr ""
+msgstr "Creato il"
 
 #. module: portal
 #: code:addons/portal/wizard/portal_wizard.py:34
@@ -180,11 +140,7 @@
 "--\n"
 "Odoo - Open Source Business Applications\n"
 "http://www.openerp.com\n"
-<<<<<<< HEAD
-msgstr ""
-=======
 msgstr "Gentile %(name)s,\n\nÈ stato abilitato il tuo accesso a: %(company)s %(portal)s\n\nI tuoi dati di login sono:\n  Username: %(login)s\n  Portael: %(portal_url)s\n  Database: %(db)s \n\nPuoi impostare(o modificare) la tua password al seguente url:\n   %(signup_url)s\n\n%(welcome_message)s\n\n--\nOdoo - Open Source Business Applications\nhttp://www.openerp.com\n"
->>>>>>> 0410d118
 
 #. module: portal
 #: view:share.wizard:portal.share_step2_form_portal
@@ -200,12 +156,12 @@
 #: code:addons/portal/wizard/portal_wizard.py:225
 #, python-format
 msgid "Email Required"
-msgstr ""
+msgstr "Email Obbligatoria"
 
 #. module: portal
 #: model:ir.model,name:portal.model_mail_thread
 msgid "Email Thread"
-msgstr ""
+msgstr "Thread Email"
 
 #. module: portal
 #: code:addons/portal/wizard/share_wizard.py:39
@@ -223,13 +179,12 @@
 #: view:share.wizard:portal.share_step1_form_portal
 #: field:share.wizard,user_ids:0
 msgid "Existing users"
-msgstr ""
-
-#. module: portal
-#: field:portal.wizard,id:0
-#: field:portal.wizard.user,id:0
+msgstr "Utenti esistenti"
+
+#. module: portal
+#: field:portal.wizard,id:0 field:portal.wizard.user,id:0
 msgid "ID"
-msgstr ""
+msgstr "ID"
 
 #. module: portal
 #: help:res.groups,is_portal:0
@@ -253,21 +208,19 @@
 msgstr "Messaggio di invito"
 
 #. module: portal
-#: field:portal.wizard,write_uid:0
-#: field:portal.wizard.user,write_uid:0
+#: field:portal.wizard,write_uid:0 field:portal.wizard.user,write_uid:0
 msgid "Last Updated by"
-msgstr ""
-
-#. module: portal
-#: field:portal.wizard,write_date:0
-#: field:portal.wizard.user,write_date:0
+msgstr "Ultima modifica di"
+
+#. module: portal
+#: field:portal.wizard,write_date:0 field:portal.wizard.user,write_date:0
 msgid "Last Updated on"
-msgstr ""
+msgstr "Ultima modifica il"
 
 #. module: portal
 #: model:ir.model,name:portal.model_mail_message
 msgid "Message"
-msgstr ""
+msgstr "Messaggio"
 
 #. module: portal
 #: model:ir.ui.menu,name:portal.portal_messages
@@ -297,8 +250,7 @@
 msgstr "Si prega di selezionare almeno un utente con cui condividere"
 
 #. module: portal
-#: model:ir.ui.menu,name:portal.portal_menu
-#: field:portal.wizard,portal_id:0
+#: model:ir.ui.menu,name:portal.portal_menu field:portal.wizard,portal_id:0
 #: field:res.groups,is_portal:0
 msgid "Portal"
 msgstr "Portale"
@@ -329,38 +281,32 @@
 #: view:portal.wizard:portal.wizard_view
 msgid ""
 "Select which contacts should belong to the portal in the list below.\n"
-"                        The email address of each selected contact must be "
-"valid and unique.\n"
-"                        If necessary, you can fix any contact's email "
-"address directly in the list."
-msgstr ""
+"                        The email address of each selected contact must be valid and unique.\n"
+"                        If necessary, you can fix any contact's email address directly in the list."
+msgstr "Seleziona quali contatti dovrebbero poter accedere al portale dalla lista sottostante.\n                        L'indirizo email di ogni contatto selezionato deve essere univoco e valido.\n                        Se necessario, puoi modificare l'indirizzo email di un contatto direttamente all'interno della lista."
 
 #. module: portal
 #: code:addons/portal/wizard/portal_wizard.py:149
 #, python-format
 msgid "Several contacts have the same email: "
-msgstr ""
+msgstr "Diversi contatti hanno la stessa email: "
 
 #. module: portal
 #: model:ir.model,name:portal.model_share_wizard
 msgid "Share Wizard"
-<<<<<<< HEAD
-msgstr ""
-=======
 msgstr "Procedura guidata condivisione"
->>>>>>> 0410d118
 
 #. module: portal
 #: code:addons/portal/wizard/portal_wizard.py:146
 #, python-format
 msgid "Some contacts don't have a valid email: "
-msgstr ""
+msgstr "Alcuni contatti non hanno un indirizzo email valido: "
 
 #. module: portal
 #: code:addons/portal/wizard/portal_wizard.py:152
 #, python-format
 msgid "Some contacts have the same email as an existing portal user:"
-msgstr ""
+msgstr "Alcuni contatti hanno lo stesso indirizzo email di un utente già esistente del portale:"
 
 #. module: portal
 #: help:portal.wizard,portal_id:0
@@ -371,22 +317,20 @@
 #: code:addons/portal/mail_message.py:60
 #, python-format
 msgid ""
-"The requested operation cannot be completed due to security restrictions. "
-"Please contact your system administrator.\n"
+"The requested operation cannot be completed due to security restrictions. Please contact your system administrator.\n"
 "\n"
 "(Document type: %s, Operation: %s)"
-msgstr ""
+msgstr "L'operazione richiesta non può essere completata per questioni di sicurezza. Si prega di contattare l'amministratore di sistema.\n\n(TIpo documento: %s, Operazione: %s)"
 
 #. module: portal
 #: view:portal.wizard:portal.wizard_view
 msgid "This text is included in the email sent to new portal users."
-msgstr ""
+msgstr "Questo testo viene incluso nell'email inviata ai nuovi utenti del portale."
 
 #. module: portal
 #: help:portal.wizard,welcome_message:0
 msgid "This text is included in the email sent to new users of the portal."
-msgstr ""
-"Questo testo è incluso nelle email inviate ai nuovi utenti del portale."
+msgstr "Questo testo è incluso nelle email inviate ai nuovi utenti del portale."
 
 #. module: portal
 #: code:addons/portal/wizard/portal_wizard.py:155
@@ -395,13 +339,13 @@
 "To resolve this error, you can: \n"
 "- Correct the emails of the relevant contacts\n"
 "- Grant access only to contacts with unique emails"
-msgstr ""
+msgstr "Per risolvere questo errore, puoi: \n- Correggere l'email dei contatti relativi\n- Concedere l'accesso solamente ai contatti con indirizzi email univoci"
 
 #. module: portal
 #: model:ir.actions.client,name:portal.action_mail_star_feeds_portal
 #: model:ir.ui.menu,name:portal.portal_mail_starfeeds
 msgid "To-do"
-msgstr ""
+msgstr "To-do"
 
 #. module: portal
 #: field:portal.wizard,user_ids:0
@@ -424,28 +368,27 @@
 #, python-format
 msgid ""
 "You must have an email address in your User Preferences to send emails."
-<<<<<<< HEAD
-msgstr ""
-"E' necessario avere un indirizzo mail nelle Preferenze Utente per spedire "
-"email."
-=======
 msgstr "È necessario avere un indirizzo mail nelle Preferenze Utente per spedire email."
->>>>>>> 0410d118
 
 #. module: portal
 #: code:addons/portal/wizard/portal_wizard.py:33
 #, python-format
 msgid "Your Odoo account at %(company)s"
-msgstr ""
+msgstr "Il tuo account Odoo di %(company)s"
 
 #. module: portal
 #: code:addons/portal/mail_mail.py:46
 #, python-format
 msgid "access directly to"
-msgstr ""
+msgstr "accedi direttamente a"
+
+#. module: portal
+#: view:portal.wizard:portal.wizard_view
+msgid "or"
+msgstr "o"
 
 #. module: portal
 #: code:addons/portal/mail_mail.py:48
 #, python-format
 msgid "your messages "
-msgstr ""+msgstr "i tuoi messaggi "