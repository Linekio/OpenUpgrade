<?xml version="1.0" encoding="utf-8"?>
<openerp>
    <data>

        <menuitem id="menu_scrum"
            name="Scrum"
            parent="base.menu_main_pm"/>

        <!-- Scrum Project -->

        <record id="view_project_project_form" model="ir.ui.view">
            <field name="name">project.project.form</field>
            <field name="model">project.project</field>
            <field name="type">form</field>
            <field name="inherit_id" ref="project.edit_project"/>
            <field name="arch" type="xml">
                <group name="misc" position="after">
                    <group col="2" colspan="2">
                        <separator string="Scrum Data" colspan="4"/>
                        <field name="product_owner_id" required="1" select="1"/>
                        <field name="sprint_size"/>
                    </group>
                </group>
            </field>
        </record>

        <!--
       Product backlog
       -->

        <record id="view_scrum_product_backlog_tree" model="ir.ui.view">
            <field name="name">scrum.product.backlog.tree</field>
            <field name="model">scrum.product.backlog</field>
            <field name="type">tree</field>
            <field name="arch" type="xml">
                <tree colors="grey:state in ('cancel','done');blue:state in ('pending')" string="Product Backlog">
                    <field name="sequence" invisible="1"/>
                    <field name="name"/>
                    <field name="project_id"/>
                    <field name="sprint_id"/>
                    <field name="user_id"/>
                    <field name="progress" widget="progressbar"/>
                    <field name="expected_hours" sum="Expected hours" widget="float_time"/>
                    <field name="effective_hours" sum="Effective hours" widget="float_time"/>
                    <field name="state"/>
                    <button type="object" string="Open" name="button_open" states="draft,pending" icon="gtk-jump-to"/>
                    <button type="object" string="Pending" name="button_pending" states="open" icon="gtk-media-pause"/>
                    <button type="action" string="Convert to Task" name="%(action_scrum_backlog_to_task)d" states="pending" icon="gtk-execute"/>
                    <button type="object" string="Close" name="button_close" states="open,pending" icon="gtk-jump-to"/>
                </tree>
            </field>
        </record>

        <record id="view_scrum_product_backlog_form" model="ir.ui.view">
            <field name="name">scrum.product.backlog.form</field>
            <field name="model">scrum.product.backlog</field>
            <field name="type">form</field>
            <field name="arch" type="xml">
                <form string="Product backlog">
                    <group colspan="4" col="6">
                        <field name="name" select="1"/>
                        <field name="project_id" select="1"/>
                        <field domain="[('project_id','=',project_id), ('state','in', ['draft','open'])]" name="sprint_id" select="1"/>
                        <field name="user_id" select="1"/>
                        <field name="sequence" groups="base.group_extended"/>
                        <field name="create_date"/>
                        <field name="progress" widget="progressbar"/>
                    </group>
                    <notebook colspan="4">
                        <page string="Information">
                            <group colspan="6" col="8">
                                <field name="expected_hours" widget="float_time"/>
                                <field name="effective_hours" widget="float_time"/>
                            </group>
                            <separator string="Feature Description" colspan="4"/>
                            <field colspan="4" name="note" nolabel="1"/>
                        </page>
                        <page string="Tasks">
                            <field colspan="4" name="tasks_id" nolabel="1" widget="one2many_list" context="{'default_project_id':project_id, 'default_sprint_id':sprint_id, 'default_product_backlog_id':active_id}">
                                <tree colors="grey:state in ('cancelled','done');blue:remaining_hours&lt;0;red:bool(date_deadline) and (date_deadline&lt;current_date) and (state in ('draft','open'));black:state not in ('cancelled','done')" string="Tasks">
                                        <field name="sequence" invisible="0"/>
                                        <field name="name"/>
                                        <field name="user_id"/>
                                        <field name="delegated_user_id" invisible="context.get('show_delegated', True)"/>
                                        <field name="planned_hours" widget="float_time" sum="Planned Hours"/>
                                        <field name="total_hours" widget="float_time"/>
                                        <field name="remaining_hours" widget="float_time" sum="Remaining Hours" invisible="context.get('set_visible',False)"/>
                                        <field name="date_deadline" invisible="context.get('set_visible',False)"/>
                                        <field name="type" groups="base.group_extended" invisible="context.get('set_visible',False)"/>
                                        <field name="date_start" invisible="1"/>
                                        <field name="date_end" invisible="1"/>
                                        <button name="next_type" invisible="context.get('set_visible',False)"
                                            states="draft,open,pending"
                                            string="Change Stage"
                                            type="object"
                                            icon="gtk-go-forward"
                                            groups="base.group_extended"
                                            help="Change Type"/>
                                        <field name="progress" widget="progressbar" invisible="context.get('set_visible',False)"/>
                                        <field name="state" invisible="context.get('set_visible',False)"/>
                                        <button name="do_open" states="pending,draft,done,cancel" string="Start Task" type="object" icon="gtk-execute" help="For changing to open state" invisible="context.get('set_visible',False)"/>
                                        <button groups="base.group_extended" name="%(project.action_project_task_delegate)d" states="pending,open,draft" string="Delegate" type="action" icon="gtk-execute" help="For changing to delegate state"/>
                                        <button name="do_close" states="draft,pending,open" string="Done" type="object" icon="gtk-jump-to" help="For changing to done state"/>
                                        <button name="do_cancel" states="draft,open,pending" string="Cancel" type="object" icon="gtk-cancel" help="For cancelling the task"/>
                                </tree>
                            </field>
                        </page>
                    </notebook>
                    <group col="8" colspan="4">
                        <field name="state" select="1" readonly="1"/>
                        <button type="object" string="Open" name="button_open" states="draft,pending" icon="gtk-jump-to"/>
                        <button type="action" string="Convert to Task" name="%(action_scrum_backlog_to_task)d" states="pending" icon="gtk-execute"/>
                        <button type="object" string="Pending" name="button_pending" states="open" icon="gtk-media-pause"/>
                        <button type="object" string="Close" name="button_close" states="open,pending" icon="gtk-jump-to"/>
                        <button type="object" string="Set to Draft" name="button_draft" states="cancel,done" icon="gtk-convert"/>
                        <button type="object" string="Cancel" name="button_cancel" states="open,pending" icon="gtk-cancel"/>
                    </group>
                </form>
            </field>
        </record>

        <record model="ir.ui.view" id="view_scrum_product_backlog_search">
            <field name="name">scrum.product.backlog.search</field>
            <field name="model">scrum.product.backlog</field>
            <field name="type">search</field>
            <field name="arch" type="xml">
                <search string="Product Backlogs">
                    <group col="10" colspan="4">
                        <filter default="1"
                            icon="terp-check"
                            string="Current"
                            name="current"
                            domain="['|','&amp;',('sprint_id.date_start','&lt;=',time.strftime('%%Y-%%m-%%d')), ('sprint_id.date_stop','&gt;=',time.strftime('%%Y-%%m-%%d')), ('state','in',['draft','open'])]"
                            help="Current Backlogs"/>
                        <separator orientation="vertical"/>
                        <filter icon="terp-document-new" string="Draft" domain="[('state','=','draft')]" help="Draft Backlogs"/>
                        <filter icon="terp-camera_test" string="Open" domain="[('state','=','open')]" help="Open Backlogs"/>
                        <separator orientation="vertical"/>
                        <field name="name"/>
                        <field name="project_id" widget="selection"/>
                        <field name="sprint_id" widget="selection" domain="[('state','in',('draft','open'))]">
                            <filter icon="terp-project"
                                string="Sprints"
                                domain="[('sprint_id.state','=','open')]"
                                help="Backlogs Assigned To Current Sprints"/>
                            <filter icon="terp-project"
                                string="Sprints"
                                domain="[('sprint_id','=',False)]"
                                help="Backlogs Not Assigned To Sprints."/>
                        </field>
                        <field name="user_id" widget="selection"/>
                    </group>
                    <newline/>
                    <group expand="0" string="Group By..." colspan="4" col="20" groups="base.group_extended">
                        <filter string="Project" icon="terp-folder-blue" domain="[]" context="{'group_by':'project_id'}"/>
                        <filter string="Sprint" icon="terp-project" domain="[]" context="{'group_by':'sprint_id'}"/>
                        <filter string="Responsible" icon="terp-personal" domain="[]" context="{'group_by':'user_id'}"/>
                        <filter string="State" icon="terp-stock_effects-object-colorize" domain="[]" context="{'group_by':'state'}"/>
                    </group>

                </search>
            </field>
        </record>

        <record id="action_product_backlog_form" model="ir.actions.act_window">
            <field name="name">Product Backlogs</field>
            <field name="res_model">scrum.product.backlog</field>
            <field name="view_type">form</field>
            <field name="context">{"search_default_user_id":uid, 'search_default_current': 1}</field>
            <field name="search_view_id" ref="view_scrum_product_backlog_search"/>
        </record>
        <menuitem
            action="action_product_backlog_form"
            id="menu_action_product_backlog_form"
            sequence="20"
            parent="menu_scrum"/>

        <!--
              Scrum Sprint
       -->

        <record id="view_scrum_sprint_tree" model="ir.ui.view">
            <field name="name">scrum.sprint.tree</field>
            <field name="model">scrum.sprint</field>
            <field name="type">tree</field>
            <field name="arch" type="xml">
            	<tree colors="blue:state in ('pending');grey:state in ('cancel','done')" string="Scrum Sprint">
                    <field name="name"/>
                    <field name="project_id"/>
                    <field name="scrum_master_id"/>
                    <field name="product_owner_id" invisible="1"/>
                    <field name="date_start"/>
                    <field name="progress" widget="progressbar"/>
                    <field name="effective_hours" sum="Effective hours" widget="float_time"/>
                    <field name="planned_hours" sum="Planned hours" widget="float_time"/>
                    <field name="expected_hours" sum="Expected hours" widget="float_time"/>
                    <field name="state"/>
                    <button type="object" string="Open" name="button_open" states="draft,pending" icon="gtk-jump-to"/>
                    <button type="object" string="Pending" name="button_pending" states="open" icon="gtk-media-pause"/>
                    <button type="object" string="Close" name="button_close" states="open,pending" icon="gtk-jump-to"/>
                    <button type="object" string="Set to Draft" name="button_draft" states="cancel,done" icon="gtk-convert"/>
                </tree>
            </field>
        </record>
        <record id="view_scrum_sprint_form" model="ir.ui.view">
            <field name="name">scrum.sprint.form</field>
            <field name="model">scrum.sprint</field>
            <field name="type">form</field>
            <field name="arch" type="xml">
                <form string="Scrum Sprint">
                    <group colspan="4" col="6">
                        <field name="name" select="1"/>
                        <field name="project_id" on_change="onchange_project_id(project_id)"/>
                    </group>
                    <notebook colspan="4">
                        <page string="Sprint Info">
                            <group colspan="2" col="2">
                                <separator string="Owners" colspan="2"/>
                                <field name="product_owner_id"/>
                                <field name="scrum_master_id"/>
                            </group>
                            <group colspan="2" col="2">
                                <separator string="Dates" colspan="2"/>
                                <field name="date_start" select="1"/>
                                <field name="date_stop"/>
                            </group>
                            <group colspan="2" col="2">
                                <separator string="Planning" colspan="2"/>
                                <field name="planned_hours" widget="float_time"/>
                                <field name="expected_hours" widget="float_time"/>
                                <field name="effective_hours" widget="float_time"/>
                                <field name="progress" widget="progressbar"/>
                            </group>
                        </page>
                        <page string="Daily Meetings">
                            <field colspan="4" name="meeting_ids" nolabel="1" widget="one2many_list"/>
                        </page>
                        <page string="Review">
                            <field colspan="4" name="review" nolabel="1"/>
                        </page>
                        <page string="Retrospective">
                            <field colspan="4" name="retrospective" nolabel="1"/>
                        </page>
                    </notebook>
                    <group col="6" colspan="4">
                        <field name="state" readonly="1"/>
                        <button type="object" string="Open" name="button_open" states="draft,pending" icon="gtk-jump-to"/>
                        <button type="object" string="Pending" name="button_pending" states="open" icon="gtk-media-pause"/>
                        <button type="object" string="Close" name="button_close" states="open,pending" icon="gtk-jump-to"/>
                        <button type="object" string="Set to Draft" name="button_draft" states="cancel,done" icon="gtk-convert"/>
                    </group>
                </form>
            </field>
        </record>

        <record model="ir.ui.view" id="view_scrum_sprint_search">
            <field name="name">scrum.sprint.search</field>
            <field name="model">scrum.sprint</field>
            <field name="type">search</field>
            <field name="arch" type="xml">
                <search string="Sprints">
                    <group col="10" colspan="4">
                        <filter name="filter_current" icon="terp-check" string="Current" domain="[('state','in',('draft','open'))]" help="Draft and open Sprints"/>
                        <separator orientation="vertical"/>
                        <filter icon="terp-document-new" string="Draft" domain="[('state','=','draft')]" help="Draft Sprints"/>
                        <filter icon="terp-camera_test" string="Open" domain="[('state','=','open')]" help="Open Sprints"/>
                        <separator orientation="vertical"/>
                        <field name="name"/>
                        <field name="project_id" widget="selection"/>
                        <field name="scrum_master_id" widget="selection"/>
                        <field name="date_start"/>
                    </group>
                    <newline/>
                    <group expand="0" string="Group By..." colspan="4" col="20">
                        <filter string="Project" icon="terp-folder-blue" domain="[]" context="{'group_by':'project_id'}"/>
                        <filter string="Managers" icon="terp-personal" domain="[]"  context="{'group_by':'scrum_master_id'}"/>
                        <filter string="Product owner" icon="terp-personal" domain="[]" context="{'group_by':'product_owner_id'}"/>
                        <filter string="State" icon="terp-stock_effects-object-colorize" domain="[]" context="{'group_by':'state'}"/>
                        <separator orientation="vertical"/>
                        <filter string="Start Date" icon="terp-gtk-jump-to-ltr" domain="[]" context="{'group_by':'date_start'}"/>
                    </group>
                </search>
            </field>
        </record>

        <record id="action_sprint_all_tree" model="ir.actions.act_window">
            <field name="name">Sprints</field>
            <field name="res_model">scrum.sprint</field>
            <field name="view_type">form</field>
            <field name="view_mode">tree,form</field>
            <field name="view_id" ref="view_scrum_sprint_tree"/>
            <field name="context">{"search_default_filter_current": 1, "search_default_scrum_master_id":uid}</field>
            <field name="search_view_id" ref="view_scrum_sprint_search"/>
        </record>
        <menuitem
            sequence="10"
            action="action_sprint_all_tree" id="menu_action_sprint_all_tree" parent="menu_scrum"/>

        <!--
              Daily Meeting
       -->

        <record id="view_scrum_meeting_tree" model="ir.ui.view">
            <field name="name">scrum.meeting.tree</field>
            <field name="model">scrum.meeting</field>
            <field name="type">tree</field>
            <field name="arch" type="xml">
                <tree string="Scrum Sprint">
                    <field name="date"/>
                    <field name="sprint_id"/>
                </tree>
            </field>
        </record>
        <record id="view_scrum_meeting_form" model="ir.ui.view">
            <field name="name">Scrum Meeting</field>
            <field name="model">scrum.meeting</field>
            <field name="type">form</field>
            <field name="arch" type="xml">
                <form string="Scrum Sprint">
                    <group colspan="4" col="6">
                        <field name="date"/>
                        <field name="sprint_id" domain="[('state', '=', 'open')]"/>
                    </group>
                    <notebook colspan="4">
                        <page string="Scrum Meeting">
                            <separator colspan="4" string="What did you do since the last meeting?"/>
                            <field colspan="4" name="question_yesterday" nolabel="1"/>
                            <separator colspan="4" string="What do you plan to do till the next meeting?"/>
                            <field colspan="4" name="question_today" nolabel="1"/>
                            <separator colspan="4" string="Are there anything blocking you?"/>
                            <field colspan="4" name="question_blocks" nolabel="1"/>
                        </page>
                        <page string="Optional Info">
                            <separator colspan="4" string="Are your Sprint Backlog estimate accurate ?"/>
                            <field colspan="4" name="question_backlog" nolabel="1"/>
                        </page>
                        <page string="Links">
                            <separator colspan="4" string="Tasks"/>
                            <field colspan="4" name="task_ids" nolabel="1" domain="[('sprint_id','=',sprint_id)]"/>
                        </page>
                    </notebook>
                </form>
            </field>
        </record>

        <record id="view_scrum_meeting_search" model="ir.ui.view">
            <field name="name">scrum.meeting.search</field>
            <field name="model">scrum.meeting</field>
            <field name="type">search</field>
            <field name="arch" type="xml">
                <search string="Scrum Sprint">
                    <group col="10" colspan="4">
                        <filter name="scrum_daily" icon="terp-go-today" string="Daily" domain="[('date','=',time.strftime('%%Y-%%m-%%d'))]" help="Daily Meetings"/>
                        <separator orientation="vertical"/>
                        <field name="sprint_id" widget="selection">
                            <filter icon="terp-check" string="Current" domain="[('sprint_id.state','in',('draft','open'))]" help="Current Sprints" default="1"/>
                        </field>
                        <field name="project_id" widget="selection"/>
                        <field name="date"/>
                    </group>
                    <newline/>
                    <group expand="0" string="Group By..." colspan="4" col="20">
                        <filter string="Sprint" icon="terp-project" domain="[]" context="{'group_by':'sprint_id'}"/>
                        <filter string="Date" icon="terp-go-month" domain="[]" context="{'group_by':'date'}"/>
                    </group>
                </search>
            </field>
        </record>

        <record id="action_meeting_form" model="ir.actions.act_window">
            <field name="name">Scrum Meetings</field>
            <field name="res_model">scrum.meeting</field>
            <field name="view_type">form</field>
            <field name="view_mode">tree,form</field>
            <field name="context">{'search_default_scrum_daily':1}</field>
            <field name="search_view_id" ref="view_scrum_meeting_search"/>
        </record>
        <menuitem sequence="30"
            action="action_meeting_form" id="menu_action_meeting_form" parent="menu_scrum"/>

        <!--
       Clicks on a sprint:
       -->

        <record id="action_sprint_task_open" model="ir.actions.act_window">
            <field name="res_model">project.task</field>
            <field name="name">View sprint Tasks</field>
            <field name="view_type">form</field>
            <field name="view_mode">tree,form</field>
            <field name="domain">[('product_backlog_id', '=', active_id)]</field>
        </record>
        <record id="ir_scrum_sprint_open_task" model="ir.values">
            <field eval=" 'tree_but_open'" name="key2"/>
            <field eval="'scrum.sprint'" name="model"/>
            <field name="name">View sprint tasks</field>
            <field eval="'ir.actions.act_window,'+str(action_sprint_task_open)" name="value"/>
            <field eval="True" name="object"/>
        </record>

        <record id="action_sprint_backlog_open" model="ir.actions.act_window">
            <field name="res_model">scrum.product.backlog</field>
            <field name="name">View sprint backlog</field>
            <field name="view_type">form</field>
            <field name="view_mode">tree,form</field>
            <field name="domain">[('sprint_id', '=', active_id)]</field>
        </record>
        <record id="ir_scrum_sprint_open_sprint" model="ir.values">
            <field eval=" 'tree_but_open'" name="key2"/>
            <field eval="'scrum.sprint'" name="model"/>
            <field name="name">View sprint backlog</field>
            <field eval="'ir.actions.act_window,'+str(action_sprint_backlog_open)" name="value"/>
            <field eval="True" name="object"/>
        </record>

        <!--
       Clicks on a project
       -->

        <record id="dblc_proj" model="ir.actions.act_window">
            <field name="res_model">scrum.product.backlog</field>
            <field name="name">View project's backlog</field>
            <field name="view_type">form</field>
            <field name="view_mode">tree,form</field>
            <field name="domain">[('project_id', 'child_of', [active_id])]</field>
        </record>
        <record id="ir_scrum_project_backlog" model="ir.values">
            <field eval=" 'tree_but_open'" name="key2"/>
            <field eval="'scrum.project'" name="model"/>
            <field name="name">View project's backlog</field>
            <field eval="'ir.actions.act_window,'+str(dblc_proj)" name="value"/>
            <field eval="True" name="object"/>
        </record>
        <record id="dblc_proj2" model="ir.actions.act_window">
            <field name="res_model">project.task</field>
            <field name="name">View project's tasks</field>
            <field name="view_type">form</field>
            <field name="view_mode">tree,form</field>
            <field name="domain">[('project_id', 'child_of', [active_id])]</field>
        </record>
        <record id="ir_scrum_project_task" model="ir.values">
            <field eval=" 'tree_but_open'" name="key2"/>
            <field eval="'scrum.project'" name="model"/>
            <field name="name">View project's tasks</field>
            <field eval="'ir.actions.act_window,'+str(dblc_proj2)" name="value"/>
            <field eval="True" name="object"/>
        </record>

        <!--
        Tasks
        -->

        <record id="view_task_tree2" model="ir.ui.view">
            <field name="name">project.task.tree.scrum</field>
            <field name="model">project.task</field>
            <field name="type">tree</field>
            <field name="inherit_id" ref="project.view_task_tree2"/>
            <field name="arch" type="xml">
                <field name="user_id" position="after">
                    <field name="sprint_id" domain="[('state', 'in', ['draft', 'open'])]" invisible="context.get('sprint_invisible',True)"/>
                    <field name="product_backlog_id" invisible="1"/>
                </field>
            </field>
        </record>

        <record id="view_task_form2" model="ir.ui.view">
            <field name="name">project.task.scrum.form</field>
            <field name="model">project.task</field>
            <field name="type">form</field>
            <field name="inherit_id" ref="project.view_task_form2"/>
            <field name="arch" type="xml">
                <xpath expr="/form/group/field[@name='progress']" position="after">
                    <field domain="[('project_id','=',project_id),]" name="product_backlog_id" select="1"/>
                </xpath>
            </field>
        </record>

        <record id="view_task_form3" model="ir.ui.view">
            <field name="name">project.task.scrum.form2</field>
            <field name="model">project.task</field>
            <field name="type">form</field>
            <field name="inherit_id" ref="project.view_task_form2"/>
            <field name="arch" type="xml">
                <xpath expr="/form/notebook/page[@string='Extra Info']/group/field[@name='sequence']" position="after">
                    <field name="sprint_id" domain="[('state', 'in', ['draft', 'open'])]" />
                </xpath>
            </field>
        </record>

        <record id="view_task_search_form2" model="ir.ui.view">
            <field name="name">project.task.scrum.search</field>
            <field name="model">project.task</field>
            <field name="type">search</field>
            <field name="inherit_id" ref="project.view_task_search_form"/>
            <field name="arch" type="xml">
<<<<<<< HEAD
                <field name="project_id" position="after">
                    <field name="sprint_id" context="{'sprint_invisible':False}">
=======
                <field name="user_id" position="after">
                    <field name="sprint_id" widget="selection" context="{'sprint_invisible':False}">
>>>>>>> a00a181d
                        <filter icon="terp-project" string="Current" context="{'sprint_invisible':False}" domain="[('sprint_id.state','in',('draft','open'))]" help="Current Sprints"/>
                    </field>
                </field>
            </field>
        </record>

        <record id="view_task_search_form3" model="ir.ui.view">
            <field name="name">project.task.scrum.search</field>
            <field name="model">project.task</field>
            <field name="type">search</field>
            <field name="inherit_id" ref="project.view_task_search_form"/>
            <field name="arch" type="xml">
                <xpath expr="/search/group[@string='Group By...']/filter[@string='End Date']" position="after">
                    <filter string="Sprint" icon="terp-project" domain="[]" context="{'group_by':'sprint_id'}"/>
                    <filter string="Backlog" icon="terp-project" domain="[]" context="{'group_by':'product_backlog_id'}"/>
                    <separator orientation="vertical"/>
                </xpath>
            </field>
        </record>

        <act_window
            domain="[('sprint_id', '=', active_id)]"
            id="act_scrum_sprint_2_product_backlog"
            name="Backlogs"
            res_model="scrum.product.backlog"
            src_model="scrum.sprint"
            view_mode="tree,form"
            view_type="form"/>

        <act_window
            domain="[('sprint_id', '=', active_id)]"
            id="act_scrum_sprint_2_project_task"
            name="Tasks"
            res_model="project.task"
            src_model="scrum.sprint"
            view_mode="tree,form"
            view_type="form"/>


    </data>
</openerp><|MERGE_RESOLUTION|>--- conflicted
+++ resolved
@@ -153,7 +153,7 @@
                     <newline/>
                     <group expand="0" string="Group By..." colspan="4" col="20" groups="base.group_extended">
                         <filter string="Project" icon="terp-folder-blue" domain="[]" context="{'group_by':'project_id'}"/>
-                        <filter string="Sprint" icon="terp-project" domain="[]" context="{'group_by':'sprint_id'}"/>
+                        <filter string="Sprint" icon="terp-gtk-jump-to-ltr" domain="[]" context="{'group_by':'sprint_id'}"/>
                         <filter string="Responsible" icon="terp-personal" domain="[]" context="{'group_by':'user_id'}"/>
                         <filter string="State" icon="terp-stock_effects-object-colorize" domain="[]" context="{'group_by':'state'}"/>
                     </group>
@@ -260,7 +260,7 @@
             <field name="arch" type="xml">
                 <search string="Sprints">
                     <group col="10" colspan="4">
-                        <filter name="filter_current" icon="terp-check" string="Current" domain="[('state','in',('draft','open'))]" help="Draft and open Sprints"/>
+                        <filter name="terp-check" icon="terp-check" string="Current" domain="[('state','in',('draft','open'))]" help="Draft and open Sprints"/>
                         <separator orientation="vertical"/>
                         <filter icon="terp-document-new" string="Draft" domain="[('state','=','draft')]" help="Draft Sprints"/>
                         <filter icon="terp-camera_test" string="Open" domain="[('state','=','open')]" help="Open Sprints"/>
@@ -360,7 +360,7 @@
                     </group>
                     <newline/>
                     <group expand="0" string="Group By..." colspan="4" col="20">
-                        <filter string="Sprint" icon="terp-project" domain="[]" context="{'group_by':'sprint_id'}"/>
+                        <filter string="Sprint" icon="terp-gtk-jump-to-ltr" domain="[]" context="{'group_by':'sprint_id'}"/>
                         <filter string="Date" icon="terp-go-month" domain="[]" context="{'group_by':'date'}"/>
                     </group>
                 </search>
@@ -492,14 +492,9 @@
             <field name="type">search</field>
             <field name="inherit_id" ref="project.view_task_search_form"/>
             <field name="arch" type="xml">
-<<<<<<< HEAD
                 <field name="project_id" position="after">
                     <field name="sprint_id" context="{'sprint_invisible':False}">
-=======
-                <field name="user_id" position="after">
-                    <field name="sprint_id" widget="selection" context="{'sprint_invisible':False}">
->>>>>>> a00a181d
-                        <filter icon="terp-project" string="Current" context="{'sprint_invisible':False}" domain="[('sprint_id.state','in',('draft','open'))]" help="Current Sprints"/>
+                        <filter icon="terp-check" string="Current" context="{'sprint_invisible':False}" domain="[('sprint_id.state','in',('draft','open'))]" help="Current Sprints"/>
                     </field>
                 </field>
             </field>
@@ -512,8 +507,8 @@
             <field name="inherit_id" ref="project.view_task_search_form"/>
             <field name="arch" type="xml">
                 <xpath expr="/search/group[@string='Group By...']/filter[@string='End Date']" position="after">
-                    <filter string="Sprint" icon="terp-project" domain="[]" context="{'group_by':'sprint_id'}"/>
-                    <filter string="Backlog" icon="terp-project" domain="[]" context="{'group_by':'product_backlog_id'}"/>
+                    <filter string="Sprint" icon="terp-gtk-jump-to-ltr" domain="[]" context="{'group_by':'sprint_id'}"/>
+                    <filter string="Backlog" icon="terp-gtk-jump-to-rtl" domain="[]" context="{'group_by':'product_backlog_id'}"/>
                     <separator orientation="vertical"/>
                 </xpath>
             </field>
