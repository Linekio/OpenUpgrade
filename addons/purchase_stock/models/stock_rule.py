--- conflicted
+++ resolved
@@ -75,7 +75,6 @@
                 # _make_po_get_domain add the company in the domain.
                 po = self.env['purchase.order'].with_context(force_company=company_id.id).sudo().create(vals)
             else:
-<<<<<<< HEAD
                 # If a purchase order is found, adapt its `origin` field.
                 if po.origin:
                     missing_origins = origins - set(po.origin.split(', '))
@@ -83,37 +82,6 @@
                         po.write({'origin': po.origin + ', ' + ', '.join(missing_origins)})
                 else:
                     po.write({'origin': ', '.join(origins)})
-=======
-                po.write({'origin': origin})
-
-        # Create Line
-        po_line = False
-        for line in po.order_line:
-            if line.product_id == product_id and line.product_uom == product_id.uom_po_id:
-                if line._merge_in_existing_line(product_id, product_qty, product_uom, location_id, name, origin, values):
-                    vals = self._update_purchase_order_line(product_id, product_qty, product_uom, values, line, partner)
-                    po_line = line.write(vals)
-                    break
-        if not po_line:
-            vals = self._prepare_purchase_order_line(product_id, product_qty, product_uom, values, po, partner)
-            self.env['purchase.order.line'].sudo().create(vals)
-
-    def _get_purchase_schedule_date(self, values):
-        """Return the datetime value to use as Schedule Date (``date_planned``) for the
-           Purchase Order Lines created to satisfy the given procurement. """
-        procurement_date_planned = fields.Datetime.from_string(values['date_planned'])
-        schedule_date = (procurement_date_planned - relativedelta(days=values['company_id'].po_lead))
-        return schedule_date
-
-    def _get_purchase_order_date(self, product_id, product_qty, product_uom, values, partner, schedule_date):
-        """Return the datetime value to use as Order Date (``date_order``) for the
-           Purchase Order created to satisfy the given procurement. """
-        seller = product_id.with_context(force_company=values['company_id'].id)._select_seller(
-            partner_id=partner,
-            quantity=product_qty,
-            date=schedule_date and schedule_date.date(),
-            uom_id=product_uom)
->>>>>>> 6d494067
 
             procurements_to_merge = self._get_procurements_to_merge(procurements)
             procurements = self._merge_procurements(procurements_to_merge)
@@ -206,7 +174,7 @@
     def _update_purchase_order_line(self, product_id, product_qty, product_uom, company_id, values, line):
         partner = values['supplier'].name
         procurement_uom_po_qty = product_uom._compute_quantity(product_qty, product_id.uom_po_id)
-        seller = product_id.with_context(force_company=values['company_id'].id)._select_seller(
+        seller = product_id.with_context(force_company=company_id.id)._select_seller(
             partner_id=partner,
             quantity=line.product_qty + procurement_uom_po_qty,
             date=line.order_id.date_order and line.order_id.date_order.date(),
@@ -227,13 +195,9 @@
     def _prepare_purchase_order_line(self, product_id, product_qty, product_uom, company_id, values, po):
         partner = values['supplier'].name
         procurement_uom_po_qty = product_uom._compute_quantity(product_qty, product_id.uom_po_id)
-<<<<<<< HEAD
         # _select_seller is used if the supplier have different price depending
         # the quantities ordered.
-        seller = product_id._select_seller(
-=======
-        seller = product_id.with_context(force_company=values['company_id'].id)._select_seller(
->>>>>>> 6d494067
+        seller = product_id.with_context(force_company=company_id.id)._select_seller(
             partner_id=partner,
             quantity=procurement_uom_po_qty,
             date=po.date_order and po.date_order.date(),
