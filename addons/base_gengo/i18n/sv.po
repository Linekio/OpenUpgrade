<<<<<<< HEAD
# Swedish translation for openobject-addons
# Copyright (c) 2014 Rosetta Contributors and Canonical Ltd 2014
# This file is distributed under the same license as the openobject-addons package.
# FIRST AUTHOR <EMAIL@ADDRESS>, 2014.
#
msgid ""
msgstr ""
"Project-Id-Version: openobject-addons\n"
"Report-Msgid-Bugs-To: FULL NAME <EMAIL@ADDRESS>\n"
"POT-Creation-Date: 2014-09-23 16:27+0000\n"
"PO-Revision-Date: 2014-08-14 16:10+0000\n"
"Last-Translator: FULL NAME <EMAIL@ADDRESS>\n"
"Language-Team: Swedish <sv@li.org>\n"
=======
# Translation of Odoo Server.
# This file contains the translation of the following modules:
# * base_gengo
# 
# Translators:
# FIRST AUTHOR <EMAIL@ADDRESS>, 2014
# Kristoffer Grundström <kristoffer.grundstrom1983@gmail.com>, 2015
msgid ""
msgstr ""
"Project-Id-Version: Odoo 8.0\n"
"Report-Msgid-Bugs-To: \n"
"POT-Creation-Date: 2015-01-21 14:07+0000\n"
"PO-Revision-Date: 2015-12-11 14:18+0000\n"
"Last-Translator: Anders Wallenquist <anders.wallenquist@vertel.se>\n"
"Language-Team: Swedish (http://www.transifex.com/odoo/odoo-8/language/sv/)\n"
>>>>>>> f9f7669e
"MIME-Version: 1.0\n"
"Content-Type: text/plain; charset=UTF-8\n"
"Content-Transfer-Encoding: 8bit\n"
"X-Launchpad-Export-Date: 2014-09-24 08:58+0000\n"
"X-Generator: Launchpad (build 17196)\n"

#. module: base_gengo
#: view:res.company:base_gengo.view_company_inherit_base_gengo_form
msgid "Add Gengo login Private Key..."
msgstr "Lägg till Gengo-inloggningens privata nyckel..."

#. module: base_gengo
#: view:res.company:base_gengo.view_company_inherit_base_gengo_form
msgid "Add Gengo login Public Key..."
msgstr "Lägg till publik nyckel för Gengo-inloggning..."

#. module: base_gengo
#: view:res.company:base_gengo.view_company_inherit_base_gengo_form
msgid "Add your comments here for translator...."
msgstr ""

#. module: base_gengo
#: field:res.company,gengo_auto_approve:0
msgid "Auto Approve Translation ?"
msgstr ""

#. module: base_gengo
#: selection:base.gengo.translations,sync_type:0
msgid "Both"
msgstr "Båda"

#. module: base_gengo
#: view:base.gengo.translations:base_gengo.base_gengo_translation_wizard_from
msgid "Cancel"
msgstr ""

#. module: base_gengo
#: help:res.company,gengo_sandbox:0
msgid ""
"Check this box if you're using the sandbox mode of Gengo, mainly used for "
"testing purpose."
msgstr ""

#. module: base_gengo
#: field:res.company,gengo_comment:0
msgid "Comments"
msgstr "Kommentarer"

#. module: base_gengo
#: field:ir.translation,gengo_comment:0
msgid "Comments & Activity Linked to Gengo"
msgstr ""

#. module: base_gengo
#: view:res.company:base_gengo.view_company_inherit_base_gengo_form
msgid "Comments for Translator"
msgstr "Kommentarer till översättaren"

#. module: base_gengo
#: model:ir.model,name:base_gengo.model_res_company
msgid "Companies"
msgstr ""

#. module: base_gengo
#: field:base.gengo.translations,create_uid:0
msgid "Created by"
msgstr ""

#. module: base_gengo
#: field:base.gengo.translations,create_date:0
msgid "Created on"
msgstr ""

#. module: base_gengo
#: code:addons/base_gengo/ir_translation.py:76
#: code:addons/base_gengo/wizard/base_gengo_translations.py:102
#, python-format
msgid "Gengo Authentication Error"
msgstr ""

#. module: base_gengo
#: view:ir.translation:base_gengo.view_ir_translation_inherit_base_gengo_form
msgid "Gengo Comments & Activity..."
msgstr ""

#. module: base_gengo
#: field:ir.translation,order_id:0
msgid "Gengo Order ID"
msgstr ""

#. module: base_gengo
#: view:res.company:base_gengo.view_company_inherit_base_gengo_form
msgid "Gengo Parameters"
msgstr ""

#. module: base_gengo
#: field:res.company,gengo_private_key:0
msgid "Gengo Private Key"
msgstr ""

#. module: base_gengo
#: field:res.company,gengo_public_key:0
msgid "Gengo Public Key"
msgstr ""

#. module: base_gengo
#: view:base.gengo.translations:base_gengo.base_gengo_translation_wizard_from
msgid "Gengo Request Form"
msgstr ""

#. module: base_gengo
#: view:ir.translation:base_gengo.view_ir_translation_inherit_base_gengo_form
msgid "Gengo Translation Service"
msgstr ""

#. module: base_gengo
#: field:ir.translation,gengo_translation:0
msgid "Gengo Translation Service Level"
msgstr ""

#. module: base_gengo
#: code:addons/base_gengo/wizard/base_gengo_translations.py:80
#, python-format
msgid ""
"Gengo `Public Key` or `Private Key` are missing. Enter your Gengo "
"authentication parameters under `Settings > Companies > Gengo Parameters`."
msgstr ""

#. module: base_gengo
#: code:addons/base_gengo/wizard/base_gengo_translations.py:91
#, python-format
msgid ""
"Gengo connection failed with this message:\n"
"``%s``"
msgstr ""

#. module: base_gengo
#: model:ir.actions.act_window,name:base_gengo.action_wizard_base_gengo_translations
#: model:ir.ui.menu,name:base_gengo.menu_action_wizard_base_gengo_translations
msgid "Gengo: Manual Request of Translation"
msgstr ""

#. module: base_gengo
#: field:base.gengo.translations,id:0
msgid "ID"
msgstr ""

#. module: base_gengo
#: help:res.company,gengo_auto_approve:0
msgid "Jobs are Automatically Approved by Gengo."
msgstr ""

#. module: base_gengo
#: field:base.gengo.translations,lang_id:0
msgid "Language"
msgstr ""

#. module: base_gengo
#: field:base.gengo.translations,write_uid:0
msgid "Last Updated by"
msgstr ""

#. module: base_gengo
#: field:base.gengo.translations,write_date:0
msgid "Last Updated on"
msgstr ""

#. module: base_gengo
#: field:base.gengo.translations,sync_limit:0
msgid "No. of terms to sync"
msgstr ""

#. module: base_gengo
#: view:ir.translation:base_gengo.view_ir_translation_inherit_base_gengo_form
msgid ""
"Note: If the translation state is 'In Progress', it means that the "
"translation has to be approved to be uploaded in this system. You are "
"supposed to do that directly by using your Gengo Account"
msgstr ""

#. module: base_gengo
#: view:res.company:base_gengo.view_company_inherit_base_gengo_form
msgid "Private Key"
msgstr ""

#. module: base_gengo
#: selection:ir.translation,gengo_translation:0
msgid "Pro"
msgstr ""

#. module: base_gengo
#: view:res.company:base_gengo.view_company_inherit_base_gengo_form
msgid "Public Key"
msgstr ""

#. module: base_gengo
#: selection:base.gengo.translations,sync_type:0
msgid "Receive Translation"
msgstr ""

#. module: base_gengo
#: field:res.company,gengo_sandbox:0
msgid "Sandbox Mode"
msgstr ""

#. module: base_gengo
#: view:base.gengo.translations:base_gengo.base_gengo_translation_wizard_from
msgid "Send"
msgstr ""

#. module: base_gengo
#: selection:base.gengo.translations,sync_type:0
msgid "Send New Terms"
msgstr ""

#. module: base_gengo
#: selection:ir.translation,gengo_translation:0
msgid "Standard"
msgstr ""

#. module: base_gengo
#: field:base.gengo.translations,sync_type:0
msgid "Sync Type"
msgstr ""

#. module: base_gengo
#: code:addons/base_gengo/wizard/base_gengo_translations.py:112
#, python-format
msgid "Sync limit should between 1 to 200 for Gengo translation services."
msgstr ""

#. module: base_gengo
#: help:res.company,gengo_comment:0
msgid ""
"This comment will be automatically be enclosed in each an every request sent "
"to Gengo"
msgstr ""

#. module: base_gengo
#: code:addons/base_gengo/wizard/base_gengo_translations.py:107
#, python-format
msgid "This language is not supported by the Gengo translation services."
msgstr ""

#. module: base_gengo
#: view:ir.translation:base_gengo.view_translation_search
msgid "To Approve In Gengo"
msgstr ""

#. module: base_gengo
#: selection:ir.translation,gengo_translation:0
msgid "Translation By Machine"
msgstr ""

#. module: base_gengo
#: view:ir.translation:base_gengo.view_translation_search
msgid "Translations"
msgstr ""

#. module: base_gengo
#: selection:ir.translation,gengo_translation:0
msgid "Ultra"
msgstr ""

#. module: base_gengo
#: code:addons/base_gengo/wizard/base_gengo_translations.py:107
#: code:addons/base_gengo/wizard/base_gengo_translations.py:112
#, python-format
msgid "Warning"
msgstr ""

#. module: base_gengo
#: help:ir.translation,gengo_translation:0
msgid ""
"You can select here the service level you want for an automatic translation "
"using Gengo."
msgstr ""<|MERGE_RESOLUTION|>--- conflicted
+++ resolved
@@ -1,18 +1,3 @@
-<<<<<<< HEAD
-# Swedish translation for openobject-addons
-# Copyright (c) 2014 Rosetta Contributors and Canonical Ltd 2014
-# This file is distributed under the same license as the openobject-addons package.
-# FIRST AUTHOR <EMAIL@ADDRESS>, 2014.
-#
-msgid ""
-msgstr ""
-"Project-Id-Version: openobject-addons\n"
-"Report-Msgid-Bugs-To: FULL NAME <EMAIL@ADDRESS>\n"
-"POT-Creation-Date: 2014-09-23 16:27+0000\n"
-"PO-Revision-Date: 2014-08-14 16:10+0000\n"
-"Last-Translator: FULL NAME <EMAIL@ADDRESS>\n"
-"Language-Team: Swedish <sv@li.org>\n"
-=======
 # Translation of Odoo Server.
 # This file contains the translation of the following modules:
 # * base_gengo
@@ -28,12 +13,11 @@
 "PO-Revision-Date: 2015-12-11 14:18+0000\n"
 "Last-Translator: Anders Wallenquist <anders.wallenquist@vertel.se>\n"
 "Language-Team: Swedish (http://www.transifex.com/odoo/odoo-8/language/sv/)\n"
->>>>>>> f9f7669e
 "MIME-Version: 1.0\n"
 "Content-Type: text/plain; charset=UTF-8\n"
-"Content-Transfer-Encoding: 8bit\n"
-"X-Launchpad-Export-Date: 2014-09-24 08:58+0000\n"
-"X-Generator: Launchpad (build 17196)\n"
+"Content-Transfer-Encoding: \n"
+"Language: sv\n"
+"Plural-Forms: nplurals=2; plural=(n != 1);\n"
 
 #. module: base_gengo
 #: view:res.company:base_gengo.view_company_inherit_base_gengo_form
@@ -63,7 +47,7 @@
 #. module: base_gengo
 #: view:base.gengo.translations:base_gengo.base_gengo_translation_wizard_from
 msgid "Cancel"
-msgstr ""
+msgstr "Avbryt"
 
 #. module: base_gengo
 #: help:res.company,gengo_sandbox:0
@@ -90,17 +74,17 @@
 #. module: base_gengo
 #: model:ir.model,name:base_gengo.model_res_company
 msgid "Companies"
-msgstr ""
+msgstr "Bolag"
 
 #. module: base_gengo
 #: field:base.gengo.translations,create_uid:0
 msgid "Created by"
-msgstr ""
+msgstr "Skapad av"
 
 #. module: base_gengo
 #: field:base.gengo.translations,create_date:0
 msgid "Created on"
-msgstr ""
+msgstr "Skapad den"
 
 #. module: base_gengo
 #: code:addons/base_gengo/ir_translation.py:76
@@ -174,7 +158,7 @@
 #. module: base_gengo
 #: field:base.gengo.translations,id:0
 msgid "ID"
-msgstr ""
+msgstr "ID"
 
 #. module: base_gengo
 #: help:res.company,gengo_auto_approve:0
@@ -184,17 +168,17 @@
 #. module: base_gengo
 #: field:base.gengo.translations,lang_id:0
 msgid "Language"
-msgstr ""
+msgstr "Språk"
 
 #. module: base_gengo
 #: field:base.gengo.translations,write_uid:0
 msgid "Last Updated by"
-msgstr ""
+msgstr "Senast uppdaterad av"
 
 #. module: base_gengo
 #: field:base.gengo.translations,write_date:0
 msgid "Last Updated on"
-msgstr ""
+msgstr "Senast uppdaterad"
 
 #. module: base_gengo
 #: field:base.gengo.translations,sync_limit:0
@@ -237,7 +221,7 @@
 #. module: base_gengo
 #: view:base.gengo.translations:base_gengo.base_gengo_translation_wizard_from
 msgid "Send"
-msgstr ""
+msgstr "Skicka"
 
 #. module: base_gengo
 #: selection:base.gengo.translations,sync_type:0
@@ -263,8 +247,8 @@
 #. module: base_gengo
 #: help:res.company,gengo_comment:0
 msgid ""
-"This comment will be automatically be enclosed in each an every request sent "
-"to Gengo"
+"This comment will be automatically be enclosed in each an every request sent"
+" to Gengo"
 msgstr ""
 
 #. module: base_gengo
@@ -286,7 +270,7 @@
 #. module: base_gengo
 #: view:ir.translation:base_gengo.view_translation_search
 msgid "Translations"
-msgstr ""
+msgstr "Översättningar"
 
 #. module: base_gengo
 #: selection:ir.translation,gengo_translation:0
@@ -298,11 +282,16 @@
 #: code:addons/base_gengo/wizard/base_gengo_translations.py:112
 #, python-format
 msgid "Warning"
-msgstr ""
+msgstr "Varning"
 
 #. module: base_gengo
 #: help:ir.translation,gengo_translation:0
 msgid ""
 "You can select here the service level you want for an automatic translation "
 "using Gengo."
-msgstr ""+msgstr ""
+
+#. module: base_gengo
+#: view:base.gengo.translations:base_gengo.base_gengo_translation_wizard_from
+msgid "or"
+msgstr "eller"