# Dutch translation for openobject-addons
# Copyright (c) 2014 Rosetta Contributors and Canonical Ltd 2014
# This file is distributed under the same license as the openobject-addons package.
# FIRST AUTHOR <EMAIL@ADDRESS>, 2014.
#
msgid ""
msgstr ""
<<<<<<< HEAD
"Project-Id-Version: openobject-addons\n"
"Report-Msgid-Bugs-To: FULL NAME <EMAIL@ADDRESS>\n"
"POT-Creation-Date: 2014-09-23 16:28+0000\n"
"PO-Revision-Date: 2014-09-24 10:34+0000\n"
"Last-Translator: Erwin van der Ploeg (BAS Solutions) <Unknown>\n"
"Language-Team: Dutch <nl@li.org>\n"
=======
"Project-Id-Version: Odoo 8.0\n"
"Report-Msgid-Bugs-To: \n"
"POT-Creation-Date: 2015-01-21 14:08+0000\n"
"PO-Revision-Date: 2016-07-29 08:36+0000\n"
"Last-Translator: Martin Trigaux\n"
"Language-Team: Dutch (http://www.transifex.com/odoo/odoo-8/language/nl/)\n"
>>>>>>> 1213de3f
"MIME-Version: 1.0\n"
"Content-Type: text/plain; charset=UTF-8\n"
"Content-Transfer-Encoding: 8bit\n"
"X-Launchpad-Export-Date: 2014-09-25 07:00+0000\n"
"X-Generator: Launchpad (build 17196)\n"

#. module: sale_stock
#: code:addons/sale_stock/sale_stock.py:266
#, python-format
msgid "(n/a)"
msgstr "(n.b.)"

#. module: sale_stock
#: field:sale.config.settings,module_delivery:0
msgid "Allow adding shipping costs"
msgstr "Sta toevoegen afleveringskosten toe"

#. module: sale_stock
#: help:sale.config.settings,module_delivery:0
msgid ""
"Allows you to add delivery methods in sales orders and delivery orders.\n"
"You can define your own carrier and delivery grids for prices.\n"
"-This installs the module delivery."
msgstr ""
"Geeft u de mogelijkheid tot het toevoegen van een leveringswijze in "
"verkooporders en uitgaande leveringen.\n"
"U kunt u eigen vervoerder en afleverschema met prijzen maken.\n"
"-Dit installeert de module delivery."

#. module: sale_stock
#: help:sale.config.settings,group_route_so_lines:0
msgid "Allows you to choose a delivery route on sales order lines"
msgstr ""
"Geeft u de mogelijkheid om een levering route te kiezen op een "
"verkooporderregel"

#. module: sale_stock
#: help:sale.config.settings,group_mrp_properties:0
msgid "Allows you to tag sales order lines with properties."
msgstr ""
"Geeft u de mogelijkheid om verkooporderregels te labellen met eigenschappen"

#. module: sale_stock
#: view:sale.order:sale_stock.view_order_form_inherit
msgid "Cancel Order"
msgstr "Annuleer order"

#. module: sale_stock
#: code:addons/sale_stock/sale_stock.py:160
#, python-format
msgid "Cannot cancel sales order!"
msgstr "Het is niet mogelijk de verkooporder te annuleren!"

#. module: sale_stock
#: field:sale.config.settings,group_route_so_lines:0
msgid "Choose MTO, drop shipping,... on sales order lines"
msgstr "Selecteer Maak op order, drop shipping, ... op verkooporderregels"

#. module: sale_stock
#: model:ir.model,name:sale_stock.model_res_company
msgid "Companies"
msgstr "Bedrijven"

#. module: sale_stock
#: code:addons/sale_stock/sale_stock.py:277
#: code:addons/sale_stock/sale_stock.py:351
#, python-format
msgid "Configuration Error!"
msgstr "Configuratiefout!"

#. module: sale_stock
#: model:ir.actions.act_window,name:sale_stock.res_partner_rule_children
msgid "Contact Details"
msgstr "Details contactpersoon"

#. module: sale_stock
#: view:sale.config.settings:sale_stock.view_sales_config_sale_stock
msgid "Default Options"
msgstr "Standaard opties"

#. module: sale_stock
#: field:sale.config.settings,default_picking_policy:0
msgid "Deliver all at once when all products are available."
msgstr "Lever alle producten tegelijk als deze beschikbaar zijn"

#. module: sale_stock
#: selection:sale.order,picking_policy:0
msgid "Deliver all products at once"
msgstr "Lever alle producten tegelijk"

#. module: sale_stock
#: selection:sale.order,picking_policy:0
msgid "Deliver each product when available"
msgstr "Lever ieder product wanneer beschikbaar"

#. module: sale_stock
#: field:sale.order,shipped:0
msgid "Delivered"
msgstr "Geleverd"

#. module: sale_stock
#: model:ir.actions.act_window,name:sale_stock.outgoing_picking_list_to_invoice
#: model:ir.ui.menu,name:sale_stock.menu_action_picking_list_to_invoice
msgid "Deliveries to Invoice"
msgstr "Te factureren uitgaande leveringen"

#. module: sale_stock
#: model:res.groups,name:sale_stock.group_invoice_deli_orders
msgid "Enable Invoicing Delivery orders"
msgstr "Activeren van het factureren van uitgaande leveringen"

#. module: sale_stock
#: model:res.groups,name:sale_stock.group_route_so_lines
msgid "Enable Route on Sales Order Line"
msgstr "Maak routes mogelijk op verkooporderregels"

#. module: sale_stock
#: field:sale.config.settings,group_invoice_deli_orders:0
msgid "Generate invoices after and based on delivery orders"
msgstr "Maak facturen na en gebaseerd op uitgaande leveringen."

#. module: sale_stock
#: view:sale.order:sale_stock.view_order_form_inherit
msgid "Ignore Exception"
msgstr "Fouten negeren"

#. module: sale_stock
#: field:sale.order,incoterm:0
msgid "Incoterm"
msgstr "Leveringscondities"

#. module: sale_stock
#: help:sale.order,incoterm:0
msgid ""
"International Commercial Terms are a series of predefined commercial terms "
"used in international transactions."
msgstr ""
"International Commercial Terms (INCOTERMS) zijn een set van "
"voorgedefinieerde commerciële voorwaarden, welke worden gebruikt bij "
"internationaal transport."

#. module: sale_stock
#: model:ir.model,name:sale_stock.model_stock_location_route
msgid "Inventory Routes"
msgstr "Voorraad routes"

#. module: sale_stock
#: selection:sale.config.settings,default_order_policy:0
msgid "Invoice based on deliveries"
msgstr "Factuur van uitgaande leveringen"

#. module: sale_stock
#: selection:sale.config.settings,default_order_policy:0
msgid "Invoice based on sales orders"
msgstr "Factuur gebaseerd op verkooporders"

#. module: sale_stock
#: help:sale.config.settings,task_work:0
msgid ""
"Lets you transfer the entries under tasks defined for Project Management to "
"the Timesheet line entries for particular date and particular user  with the "
"effect of creating, editing and deleting either ways and to automatically "
"creates project tasks from procurement lines.\n"
"-This installs the modules project_timesheet and sale_service."
msgstr ""
"Geeft u de mogelijkheid om de regels over te zetten naar taken voor "
"projecten en maakt het mogelijk om uren te schrijven.\n"
"- Dit installeert de modules project_timesheet en sale_service"

#. module: sale_stock
#: help:res.company,security_lead:0
msgid ""
"Margin of error for dates promised to customers. Products will be scheduled "
"for procurement and delivery that many days earlier than the actual promised "
"date, to cope with unexpected delays in the supply chain."
msgstr ""
"Foutmarge op een leverdatum beloofd aan klanten. Producten worden ingepland "
"voor verwerving en levering, zo veel dagen eerder dan de werkelijk beloofde "
"datum om zo onverwachte vertragingen te kunnen opvangen."

#. module: sale_stock
#: code:addons/sale_stock/sale_stock.py:346
#, python-format
msgid "Not enough stock ! : "
msgstr "Niet genoeg voorraad! "

#. module: sale_stock
#: field:sale.order.line,number_packages:0
msgid "Number Packages"
msgstr "Aantal pakketten"

#. module: sale_stock
#: code:addons/sale_stock/res_config.py:78
#, python-format
msgid "Only administrators can change the settings"
msgstr "Alleen administrators kunnen deze instelling wijzigen"

#. module: sale_stock
#: field:sale.order.line,product_packaging:0
msgid "Packaging"
msgstr "Verpakking"

#. module: sale_stock
#: help:sale.order,picking_policy:0
msgid ""
"Pick 'Deliver each product when available' if you allow partial delivery."
msgstr ""
"selecteer de mogelijkheid 'Lever ieder product wanneer beschikbaar' indien u "
"deelleveringen toestaat."

#. module: sale_stock
#: code:addons/sale_stock/sale_stock.py:275
#, python-format
msgid "Picking Information ! : "
msgstr "Orderverzamel informatie!: "

#. module: sale_stock
#: model:ir.model,name:sale_stock.model_stock_picking
msgid "Picking List"
msgstr "Verzamellijst"

#. module: sale_stock
#: field:sale.order,picking_ids:0
msgid "Picking associated to this sale"
msgstr "Uitgaande leveringen behorende bij deze verkooporder"

#. module: sale_stock
#: field:sale.config.settings,task_work:0
msgid "Prepare invoices based on task's activities"
msgstr "Voorbereiden van facturen gebaseerd op taak activiteiten."

#. module: sale_stock
#: model:ir.model,name:sale_stock.model_product_product
msgid "Product"
msgstr "Product"

#. module: sale_stock
#: field:sale.order.line,product_tmpl_id:0
msgid "Product Template"
msgstr "Productsjabloon"

#. module: sale_stock
#: field:sale.config.settings,group_mrp_properties:0
msgid "Product properties on order lines"
msgstr "Product eigenschappen van orderregel"

#. module: sale_stock
#: field:sale.config.settings,module_project_timesheet:0
msgid "Project Timesheet"
msgstr "Project urenstaat"

#. module: sale_stock
#: view:sale.order:sale_stock.view_order_form_inherit
msgid "Recreate Delivery Order"
msgstr "Maak uitgaande levering opnieuw"

#. module: sale_stock
#: field:sale.order.line,route_id:0
msgid "Route"
msgstr "Route"

#. module: sale_stock
#: field:stock.picking,sale_id:0
msgid "Sale Order"
msgstr "Verkooporder"

#. module: sale_stock
#: view:stock.location.route:sale_stock.stock_location_route_form_view_inherit
msgid "Sale Order Lines"
msgstr "Verkooporderregels"

#. module: sale_stock
#: field:sale.config.settings,module_sale_service:0
msgid "Sale Service"
msgstr "Verkoopdienst"

#. module: sale_stock
#: model:ir.model,name:sale_stock.model_sale_order
msgid "Sales Order"
msgstr "Verkooporder"

#. module: sale_stock
#: model:ir.model,name:sale_stock.model_sale_order_line
msgid "Sales Order Line"
msgstr "Verkooporderregel"

#. module: sale_stock
#: model:ir.model,name:sale_stock.model_sale_report
msgid "Sales Orders Statistics"
msgstr "Verkooporder analyses"

#. module: sale_stock
#: help:sale.config.settings,default_picking_policy:0
msgid ""
"Sales order by default will be configured to deliver all products at once "
"instead of delivering each product when it is available. This may have an "
"impact on the shipping price."
msgstr ""
"Een verkooporder is standaard zo ingesteld dat alle producten in een keer "
"worden geleverd, in plaats van het leveren van ieder product wanneer het "
"beschikbaar is. Dit kan namelijk een impact hebben op de leveringskosten."

#. module: sale_stock
#: field:res.company,security_lead:0
msgid "Security Days"
msgstr "Dagen veiligheidsmarge"

#. module: sale_stock
#: field:stock.location.route,sale_selectable:0
msgid "Selectable on Sales Order Line"
msgstr "Selecteerbaar op verkooporderregels"

#. module: sale_stock
#: field:sale.report,shipped:0
#: field:sale.report,shipped_qty_1:0
msgid "Shipped"
msgstr "Verzonden"

#. module: sale_stock
#: field:sale.order,picking_policy:0
msgid "Shipping Policy"
msgstr "Behandelwijze"

#. module: sale_stock
#: model:ir.model,name:sale_stock.model_stock_move
msgid "Stock Move"
msgstr "Voorraadmutatie"

#. module: sale_stock
#: field:sale.config.settings,default_order_policy:0
msgid "The default invoicing method is"
msgstr "De standaard factureer methode is"

#. module: sale_stock
#: view:stock.picking:sale_stock.view_picking_internal_search_inherit
msgid "To Invoice"
msgstr "Te factureren"

#. module: sale_stock
#: help:sale.config.settings,group_invoice_deli_orders:0
msgid ""
"To allow your salesman to make invoices for Delivery Orders using the menu "
"'Deliveries to Invoice'."
msgstr ""
"Om uw verkoper rechten te geven om facturen te maken van uitgaande "
"leveringen, gebruik makende van het menu \"Uitgaande leveringen te "
"factureren\""

#. module: sale_stock
#: view:sale.order:sale_stock.view_order_form_inherit
msgid "View Delivery Order"
msgstr "Bekijk uitgaande levering"

#. module: sale_stock
#: field:sale.order,warehouse_id:0
#: field:sale.report,warehouse_id:0
msgid "Warehouse"
msgstr "Magazijn"

#. module: sale_stock
#: help:sale.config.settings,default_order_policy:0
msgid ""
"You can generate invoices based on sales orders or based on shippings."
msgstr ""
"U kunt facturen genereren op basis van verkooporder of op basis van "
"leveringen."

#. module: sale_stock
#: code:addons/sale_stock/sale_stock.py:161
#, python-format
msgid ""
"You must first cancel all delivery order(s) attached to this sales order."
msgstr ""
"U dient eerst alle uitgaande leveringen, gekoppeld aan deze verkooporder, te "
"annuleren."

#. module: sale_stock
#: code:addons/sale_stock/sale_stock.py:342
#, python-format
msgid ""
"You plan to sell %.2f %s but you only have %.2f %s available !\n"
"The real stock is %.2f %s. (without reservations)"
msgstr ""
"U wilt %.2f %s verkopen maar heeft slechts %.2f %s beschikbaar !\n"
"De werkelijke voorraad is %.2f %s. (zonder reserveringen)"

#. module: sale_stock
#: code:addons/sale_stock/sale_stock.py:270
#, python-format
msgid ""
"You selected a quantity of %s %s.\n"
"But it's not compatible with the selected packaging.\n"
"Here is a proposition of quantities according to the packaging:\n"
"EAN: %s Quantity: %s Type of ul: %s"
msgstr ""
<<<<<<< HEAD
"U heeft een hoeveelheid van %d geselecteerd.\n"
"Maar het is niet in overeenstemming met de gekozen verpakking.\n"
"Hier is een voorstel van de hoeveelheden, volgens de verpakking:\n"
"EAN: %s Aantal: %s Type verpakking: %s"
=======
>>>>>>> 1213de3f

#. module: sale_stock
#: view:sale.order:sale_stock.view_order_form_inherit
msgid "days"
msgstr "dagen"

#. module: sale_stock
#: view:sale.order:sale_stock.view_order_form_inherit
msgid ""
"{\"shipping_except\":\"red\",\"invoice_except\":\"red\",\"waiting_date\":\"bl"
"ue\"}"
msgstr ""
"{\"shipping_except\":\"red\",\"invoice_except\":\"red\",\"waiting_date\":\"bl"
"ue\"}"

#~ msgid "Picked"
#~ msgstr "Verzameld"<|MERGE_RESOLUTION|>--- conflicted
+++ resolved
@@ -1,30 +1,22 @@
-# Dutch translation for openobject-addons
-# Copyright (c) 2014 Rosetta Contributors and Canonical Ltd 2014
-# This file is distributed under the same license as the openobject-addons package.
-# FIRST AUTHOR <EMAIL@ADDRESS>, 2014.
-#
+# Translation of Odoo Server.
+# This file contains the translation of the following modules:
+# * sale_stock
+# 
+# Translators:
+# FIRST AUTHOR <EMAIL@ADDRESS>, 2014
 msgid ""
 msgstr ""
-<<<<<<< HEAD
-"Project-Id-Version: openobject-addons\n"
-"Report-Msgid-Bugs-To: FULL NAME <EMAIL@ADDRESS>\n"
-"POT-Creation-Date: 2014-09-23 16:28+0000\n"
-"PO-Revision-Date: 2014-09-24 10:34+0000\n"
-"Last-Translator: Erwin van der Ploeg (BAS Solutions) <Unknown>\n"
-"Language-Team: Dutch <nl@li.org>\n"
-=======
 "Project-Id-Version: Odoo 8.0\n"
 "Report-Msgid-Bugs-To: \n"
 "POT-Creation-Date: 2015-01-21 14:08+0000\n"
 "PO-Revision-Date: 2016-07-29 08:36+0000\n"
 "Last-Translator: Martin Trigaux\n"
 "Language-Team: Dutch (http://www.transifex.com/odoo/odoo-8/language/nl/)\n"
->>>>>>> 1213de3f
 "MIME-Version: 1.0\n"
 "Content-Type: text/plain; charset=UTF-8\n"
-"Content-Transfer-Encoding: 8bit\n"
-"X-Launchpad-Export-Date: 2014-09-25 07:00+0000\n"
-"X-Generator: Launchpad (build 17196)\n"
+"Content-Transfer-Encoding: \n"
+"Language: nl\n"
+"Plural-Forms: nplurals=2; plural=(n != 1);\n"
 
 #. module: sale_stock
 #: code:addons/sale_stock/sale_stock.py:266
@@ -43,24 +35,17 @@
 "Allows you to add delivery methods in sales orders and delivery orders.\n"
 "You can define your own carrier and delivery grids for prices.\n"
 "-This installs the module delivery."
-msgstr ""
-"Geeft u de mogelijkheid tot het toevoegen van een leveringswijze in "
-"verkooporders en uitgaande leveringen.\n"
-"U kunt u eigen vervoerder en afleverschema met prijzen maken.\n"
-"-Dit installeert de module delivery."
+msgstr "Geeft u de mogelijkheid tot het toevoegen van een leveringswijze in verkooporders en uitgaande leveringen.\nU kunt u eigen vervoerder en afleverschema met prijzen maken.\n-Dit installeert de module delivery."
 
 #. module: sale_stock
 #: help:sale.config.settings,group_route_so_lines:0
 msgid "Allows you to choose a delivery route on sales order lines"
-msgstr ""
-"Geeft u de mogelijkheid om een levering route te kiezen op een "
-"verkooporderregel"
+msgstr "Geeft u de mogelijkheid om een levering route te kiezen op een verkooporderregel"
 
 #. module: sale_stock
 #: help:sale.config.settings,group_mrp_properties:0
 msgid "Allows you to tag sales order lines with properties."
-msgstr ""
-"Geeft u de mogelijkheid om verkooporderregels te labellen met eigenschappen"
+msgstr "Geeft u de mogelijkheid om verkooporderregels te labellen met eigenschappen"
 
 #. module: sale_stock
 #: view:sale.order:sale_stock.view_order_form_inherit
@@ -85,7 +70,7 @@
 
 #. module: sale_stock
 #: code:addons/sale_stock/sale_stock.py:277
-#: code:addons/sale_stock/sale_stock.py:351
+#: code:addons/sale_stock/sale_stock.py:352
 #, python-format
 msgid "Configuration Error!"
 msgstr "Configuratiefout!"
@@ -156,10 +141,7 @@
 msgid ""
 "International Commercial Terms are a series of predefined commercial terms "
 "used in international transactions."
-msgstr ""
-"International Commercial Terms (INCOTERMS) zijn een set van "
-"voorgedefinieerde commerciële voorwaarden, welke worden gebruikt bij "
-"internationaal transport."
+msgstr "International Commercial Terms (INCOTERMS) zijn een set van voorgedefinieerde commerciële voorwaarden, welke worden gebruikt bij internationaal transport."
 
 #. module: sale_stock
 #: model:ir.model,name:sale_stock.model_stock_location_route
@@ -179,29 +161,20 @@
 #. module: sale_stock
 #: help:sale.config.settings,task_work:0
 msgid ""
-"Lets you transfer the entries under tasks defined for Project Management to "
-"the Timesheet line entries for particular date and particular user  with the "
-"effect of creating, editing and deleting either ways and to automatically "
-"creates project tasks from procurement lines.\n"
+"Lets you transfer the entries under tasks defined for Project Management to the Timesheet line entries for particular date and particular user  with the effect of creating, editing and deleting either ways and to automatically creates project tasks from procurement lines.\n"
 "-This installs the modules project_timesheet and sale_service."
-msgstr ""
-"Geeft u de mogelijkheid om de regels over te zetten naar taken voor "
-"projecten en maakt het mogelijk om uren te schrijven.\n"
-"- Dit installeert de modules project_timesheet en sale_service"
+msgstr "Geeft u de mogelijkheid om de regels over te zetten naar taken voor projecten en maakt het mogelijk om uren te schrijven.\n- Dit installeert de modules project_timesheet en sale_service"
 
 #. module: sale_stock
 #: help:res.company,security_lead:0
 msgid ""
 "Margin of error for dates promised to customers. Products will be scheduled "
-"for procurement and delivery that many days earlier than the actual promised "
-"date, to cope with unexpected delays in the supply chain."
-msgstr ""
-"Foutmarge op een leverdatum beloofd aan klanten. Producten worden ingepland "
-"voor verwerving en levering, zo veel dagen eerder dan de werkelijk beloofde "
-"datum om zo onverwachte vertragingen te kunnen opvangen."
-
-#. module: sale_stock
-#: code:addons/sale_stock/sale_stock.py:346
+"for procurement and delivery that many days earlier than the actual promised"
+" date, to cope with unexpected delays in the supply chain."
+msgstr "Foutmarge op een leverdatum beloofd aan klanten. Producten worden ingepland voor verwerving en levering, zo veel dagen eerder dan de werkelijk beloofde datum om zo onverwachte vertragingen te kunnen opvangen."
+
+#. module: sale_stock
+#: code:addons/sale_stock/sale_stock.py:347
 #, python-format
 msgid "Not enough stock ! : "
 msgstr "Niet genoeg voorraad! "
@@ -226,9 +199,7 @@
 #: help:sale.order,picking_policy:0
 msgid ""
 "Pick 'Deliver each product when available' if you allow partial delivery."
-msgstr ""
-"selecteer de mogelijkheid 'Lever ieder product wanneer beschikbaar' indien u "
-"deelleveringen toestaat."
+msgstr "selecteer de mogelijkheid 'Lever ieder product wanneer beschikbaar' indien u deelleveringen toestaat."
 
 #. module: sale_stock
 #: code:addons/sale_stock/sale_stock.py:275
@@ -317,10 +288,7 @@
 "Sales order by default will be configured to deliver all products at once "
 "instead of delivering each product when it is available. This may have an "
 "impact on the shipping price."
-msgstr ""
-"Een verkooporder is standaard zo ingesteld dat alle producten in een keer "
-"worden geleverd, in plaats van het leveren van ieder product wanneer het "
-"beschikbaar is. Dit kan namelijk een impact hebben op de leveringskosten."
+msgstr "Een verkooporder is standaard zo ingesteld dat alle producten in een keer worden geleverd, in plaats van het leveren van ieder product wanneer het beschikbaar is. Dit kan namelijk een impact hebben op de leveringskosten."
 
 #. module: sale_stock
 #: field:res.company,security_lead:0
@@ -333,8 +301,7 @@
 msgstr "Selecteerbaar op verkooporderregels"
 
 #. module: sale_stock
-#: field:sale.report,shipped:0
-#: field:sale.report,shipped_qty_1:0
+#: field:sale.report,shipped:0 field:sale.report,shipped_qty_1:0
 msgid "Shipped"
 msgstr "Verzonden"
 
@@ -363,10 +330,7 @@
 msgid ""
 "To allow your salesman to make invoices for Delivery Orders using the menu "
 "'Deliveries to Invoice'."
-msgstr ""
-"Om uw verkoper rechten te geven om facturen te maken van uitgaande "
-"leveringen, gebruik makende van het menu \"Uitgaande leveringen te "
-"factureren\""
+msgstr "Om uw verkoper rechten te geven om facturen te maken van uitgaande leveringen, gebruik makende van het menu \"Uitgaande leveringen te factureren\""
 
 #. module: sale_stock
 #: view:sale.order:sale_stock.view_order_form_inherit
@@ -374,37 +338,29 @@
 msgstr "Bekijk uitgaande levering"
 
 #. module: sale_stock
-#: field:sale.order,warehouse_id:0
-#: field:sale.report,warehouse_id:0
+#: field:sale.order,warehouse_id:0 field:sale.report,warehouse_id:0
 msgid "Warehouse"
 msgstr "Magazijn"
 
 #. module: sale_stock
 #: help:sale.config.settings,default_order_policy:0
-msgid ""
-"You can generate invoices based on sales orders or based on shippings."
-msgstr ""
-"U kunt facturen genereren op basis van verkooporder of op basis van "
-"leveringen."
+msgid "You can generate invoices based on sales orders or based on shippings."
+msgstr "U kunt facturen genereren op basis van verkooporder of op basis van leveringen."
 
 #. module: sale_stock
 #: code:addons/sale_stock/sale_stock.py:161
 #, python-format
 msgid ""
 "You must first cancel all delivery order(s) attached to this sales order."
-msgstr ""
-"U dient eerst alle uitgaande leveringen, gekoppeld aan deze verkooporder, te "
-"annuleren."
-
-#. module: sale_stock
-#: code:addons/sale_stock/sale_stock.py:342
+msgstr "U dient eerst alle uitgaande leveringen, gekoppeld aan deze verkooporder, te annuleren."
+
+#. module: sale_stock
+#: code:addons/sale_stock/sale_stock.py:343
 #, python-format
 msgid ""
 "You plan to sell %.2f %s but you only have %.2f %s available !\n"
 "The real stock is %.2f %s. (without reservations)"
-msgstr ""
-"U wilt %.2f %s verkopen maar heeft slechts %.2f %s beschikbaar !\n"
-"De werkelijke voorraad is %.2f %s. (zonder reserveringen)"
+msgstr "U wilt %.2f %s verkopen maar heeft slechts %.2f %s beschikbaar !\nDe werkelijke voorraad is %.2f %s. (zonder reserveringen)"
 
 #. module: sale_stock
 #: code:addons/sale_stock/sale_stock.py:270
@@ -415,27 +371,8 @@
 "Here is a proposition of quantities according to the packaging:\n"
 "EAN: %s Quantity: %s Type of ul: %s"
 msgstr ""
-<<<<<<< HEAD
-"U heeft een hoeveelheid van %d geselecteerd.\n"
-"Maar het is niet in overeenstemming met de gekozen verpakking.\n"
-"Hier is een voorstel van de hoeveelheden, volgens de verpakking:\n"
-"EAN: %s Aantal: %s Type verpakking: %s"
-=======
->>>>>>> 1213de3f
 
 #. module: sale_stock
 #: view:sale.order:sale_stock.view_order_form_inherit
 msgid "days"
-msgstr "dagen"
-
-#. module: sale_stock
-#: view:sale.order:sale_stock.view_order_form_inherit
-msgid ""
-"{\"shipping_except\":\"red\",\"invoice_except\":\"red\",\"waiting_date\":\"bl"
-"ue\"}"
-msgstr ""
-"{\"shipping_except\":\"red\",\"invoice_except\":\"red\",\"waiting_date\":\"bl"
-"ue\"}"
-
-#~ msgid "Picked"
-#~ msgstr "Verzameld"+msgstr "dagen"