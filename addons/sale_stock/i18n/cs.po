# Czech translation for openobject-addons
# Copyright (c) 2014 Rosetta Contributors and Canonical Ltd 2014
# This file is distributed under the same license as the openobject-addons package.
# FIRST AUTHOR <EMAIL@ADDRESS>, 2014.
#
msgid ""
msgstr ""
<<<<<<< HEAD
"Project-Id-Version: openobject-addons\n"
"Report-Msgid-Bugs-To: FULL NAME <EMAIL@ADDRESS>\n"
"POT-Creation-Date: 2014-09-23 16:28+0000\n"
"PO-Revision-Date: 2014-08-14 16:10+0000\n"
"Last-Translator: FULL NAME <EMAIL@ADDRESS>\n"
"Language-Team: Czech <cs@li.org>\n"
=======
"Project-Id-Version: Odoo 8.0\n"
"Report-Msgid-Bugs-To: \n"
"POT-Creation-Date: 2015-01-21 14:08+0000\n"
"PO-Revision-Date: 2016-07-29 08:35+0000\n"
"Last-Translator: Martin Trigaux\n"
"Language-Team: Czech (http://www.transifex.com/odoo/odoo-8/language/cs/)\n"
>>>>>>> 1213de3f
"MIME-Version: 1.0\n"
"Content-Type: text/plain; charset=UTF-8\n"
"Content-Transfer-Encoding: 8bit\n"
"X-Launchpad-Export-Date: 2014-09-24 09:35+0000\n"
"X-Generator: Launchpad (build 17196)\n"

#. module: sale_stock
#: code:addons/sale_stock/sale_stock.py:266
#, python-format
msgid "(n/a)"
msgstr "(nedost.)"

#. module: sale_stock
#: field:sale.config.settings,module_delivery:0
msgid "Allow adding shipping costs"
msgstr ""

#. module: sale_stock
#: help:sale.config.settings,module_delivery:0
msgid ""
"Allows you to add delivery methods in sales orders and delivery orders.\n"
"You can define your own carrier and delivery grids for prices.\n"
"-This installs the module delivery."
msgstr ""

#. module: sale_stock
#: help:sale.config.settings,group_route_so_lines:0
msgid "Allows you to choose a delivery route on sales order lines"
msgstr ""

#. module: sale_stock
#: help:sale.config.settings,group_mrp_properties:0
msgid "Allows you to tag sales order lines with properties."
msgstr ""

#. module: sale_stock
#: view:sale.order:sale_stock.view_order_form_inherit
msgid "Cancel Order"
msgstr ""

#. module: sale_stock
#: code:addons/sale_stock/sale_stock.py:160
#, python-format
msgid "Cannot cancel sales order!"
msgstr ""

#. module: sale_stock
#: field:sale.config.settings,group_route_so_lines:0
msgid "Choose MTO, drop shipping,... on sales order lines"
msgstr ""

#. module: sale_stock
#: model:ir.model,name:sale_stock.model_res_company
msgid "Companies"
msgstr "Společnosti"

#. module: sale_stock
#: code:addons/sale_stock/sale_stock.py:277
#: code:addons/sale_stock/sale_stock.py:351
#, python-format
msgid "Configuration Error!"
msgstr ""

#. module: sale_stock
#: model:ir.actions.act_window,name:sale_stock.res_partner_rule_children
msgid "Contact Details"
msgstr ""

#. module: sale_stock
#: view:sale.config.settings:sale_stock.view_sales_config_sale_stock
msgid "Default Options"
msgstr ""

#. module: sale_stock
#: field:sale.config.settings,default_picking_policy:0
msgid "Deliver all at once when all products are available."
msgstr ""

#. module: sale_stock
#: selection:sale.order,picking_policy:0
msgid "Deliver all products at once"
msgstr ""

#. module: sale_stock
#: selection:sale.order,picking_policy:0
msgid "Deliver each product when available"
msgstr ""

#. module: sale_stock
#: field:sale.order,shipped:0
msgid "Delivered"
msgstr "Doručené množ."

#. module: sale_stock
#: model:ir.actions.act_window,name:sale_stock.outgoing_picking_list_to_invoice
#: model:ir.ui.menu,name:sale_stock.menu_action_picking_list_to_invoice
msgid "Deliveries to Invoice"
msgstr ""

#. module: sale_stock
#: model:res.groups,name:sale_stock.group_invoice_deli_orders
msgid "Enable Invoicing Delivery orders"
msgstr ""

#. module: sale_stock
#: model:res.groups,name:sale_stock.group_route_so_lines
msgid "Enable Route on Sales Order Line"
msgstr ""

#. module: sale_stock
#: field:sale.config.settings,group_invoice_deli_orders:0
msgid "Generate invoices after and based on delivery orders"
msgstr ""

#. module: sale_stock
#: view:sale.order:sale_stock.view_order_form_inherit
msgid "Ignore Exception"
msgstr "Ignoravat výjimku"

#. module: sale_stock
#: field:sale.order,incoterm:0
msgid "Incoterm"
msgstr "Incoterm"

#. module: sale_stock
#: help:sale.order,incoterm:0
msgid ""
"International Commercial Terms are a series of predefined commercial terms "
"used in international transactions."
msgstr ""

#. module: sale_stock
#: model:ir.model,name:sale_stock.model_stock_location_route
msgid "Inventory Routes"
msgstr ""

#. module: sale_stock
#: selection:sale.config.settings,default_order_policy:0
msgid "Invoice based on deliveries"
msgstr ""

#. module: sale_stock
#: selection:sale.config.settings,default_order_policy:0
msgid "Invoice based on sales orders"
msgstr ""

#. module: sale_stock
#: help:sale.config.settings,task_work:0
msgid ""
"Lets you transfer the entries under tasks defined for Project Management to "
"the Timesheet line entries for particular date and particular user  with the "
"effect of creating, editing and deleting either ways and to automatically "
"creates project tasks from procurement lines.\n"
"-This installs the modules project_timesheet and sale_service."
msgstr ""

#. module: sale_stock
#: help:res.company,security_lead:0
msgid ""
"Margin of error for dates promised to customers. Products will be scheduled "
"for procurement and delivery that many days earlier than the actual promised "
"date, to cope with unexpected delays in the supply chain."
msgstr ""

#. module: sale_stock
#: code:addons/sale_stock/sale_stock.py:346
#, python-format
msgid "Not enough stock ! : "
msgstr ""

#. module: sale_stock
#: field:sale.order.line,number_packages:0
msgid "Number Packages"
msgstr "Počet balíků"

#. module: sale_stock
#: code:addons/sale_stock/res_config.py:78
#, python-format
msgid "Only administrators can change the settings"
msgstr ""

#. module: sale_stock
#: field:sale.order.line,product_packaging:0
msgid "Packaging"
msgstr "Balení"

#. module: sale_stock
#: help:sale.order,picking_policy:0
msgid ""
"Pick 'Deliver each product when available' if you allow partial delivery."
msgstr ""

#. module: sale_stock
#: code:addons/sale_stock/sale_stock.py:275
#, python-format
msgid "Picking Information ! : "
msgstr ""

#. module: sale_stock
#: model:ir.model,name:sale_stock.model_stock_picking
msgid "Picking List"
msgstr "Naváděcí seznam"

#. module: sale_stock
#: field:sale.order,picking_ids:0
msgid "Picking associated to this sale"
msgstr ""

#. module: sale_stock
#: field:sale.config.settings,task_work:0
msgid "Prepare invoices based on task's activities"
msgstr ""

#. module: sale_stock
#: model:ir.model,name:sale_stock.model_product_product
msgid "Product"
msgstr ""

#. module: sale_stock
#: field:sale.order.line,product_tmpl_id:0
msgid "Product Template"
msgstr ""

#. module: sale_stock
#: field:sale.config.settings,group_mrp_properties:0
msgid "Product properties on order lines"
msgstr ""

#. module: sale_stock
#: field:sale.config.settings,module_project_timesheet:0
msgid "Project Timesheet"
msgstr ""

#. module: sale_stock
#: view:sale.order:sale_stock.view_order_form_inherit
msgid "Recreate Delivery Order"
msgstr ""

#. module: sale_stock
#: field:sale.order.line,route_id:0
msgid "Route"
msgstr ""

#. module: sale_stock
#: field:stock.picking,sale_id:0
msgid "Sale Order"
msgstr ""

#. module: sale_stock
#: view:stock.location.route:sale_stock.stock_location_route_form_view_inherit
msgid "Sale Order Lines"
msgstr ""

#. module: sale_stock
#: field:sale.config.settings,module_sale_service:0
msgid "Sale Service"
msgstr ""

#. module: sale_stock
#: model:ir.model,name:sale_stock.model_sale_order
msgid "Sales Order"
msgstr "Prodejní objednávka"

#. module: sale_stock
#: model:ir.model,name:sale_stock.model_sale_order_line
msgid "Sales Order Line"
msgstr "Řádek prodejní objednávky"

#. module: sale_stock
#: model:ir.model,name:sale_stock.model_sale_report
msgid "Sales Orders Statistics"
msgstr "Statistiky prodejních objednávek"

#. module: sale_stock
#: help:sale.config.settings,default_picking_policy:0
msgid ""
"Sales order by default will be configured to deliver all products at once "
"instead of delivering each product when it is available. This may have an "
"impact on the shipping price."
msgstr ""

#. module: sale_stock
#: field:res.company,security_lead:0
msgid "Security Days"
msgstr "Bezpečnostní dny"

#. module: sale_stock
#: field:stock.location.route,sale_selectable:0
msgid "Selectable on Sales Order Line"
msgstr ""

#. module: sale_stock
#: field:sale.report,shipped:0
#: field:sale.report,shipped_qty_1:0
msgid "Shipped"
msgstr "Odesláno"

#. module: sale_stock
#: field:sale.order,picking_policy:0
msgid "Shipping Policy"
msgstr "Přepravní politika"

#. module: sale_stock
#: model:ir.model,name:sale_stock.model_stock_move
msgid "Stock Move"
msgstr "Přesun zásob"

#. module: sale_stock
#: field:sale.config.settings,default_order_policy:0
msgid "The default invoicing method is"
msgstr ""

#. module: sale_stock
#: view:stock.picking:sale_stock.view_picking_internal_search_inherit
msgid "To Invoice"
msgstr ""

#. module: sale_stock
#: help:sale.config.settings,group_invoice_deli_orders:0
msgid ""
"To allow your salesman to make invoices for Delivery Orders using the menu "
"'Deliveries to Invoice'."
msgstr ""

#. module: sale_stock
#: view:sale.order:sale_stock.view_order_form_inherit
msgid "View Delivery Order"
msgstr ""

#. module: sale_stock
#: field:sale.order,warehouse_id:0
#: field:sale.report,warehouse_id:0
msgid "Warehouse"
msgstr "Sklad"

#. module: sale_stock
#: help:sale.config.settings,default_order_policy:0
msgid ""
"You can generate invoices based on sales orders or based on shippings."
msgstr ""
"Můžete generovat faktury založené na prodejních objednávkách nebo na "
"přepravě."

#. module: sale_stock
#: code:addons/sale_stock/sale_stock.py:161
#, python-format
msgid ""
"You must first cancel all delivery order(s) attached to this sales order."
msgstr ""

#. module: sale_stock
#: code:addons/sale_stock/sale_stock.py:342
#, python-format
msgid ""
"You plan to sell %.2f %s but you only have %.2f %s available !\n"
"The real stock is %.2f %s. (without reservations)"
msgstr ""

#. module: sale_stock
#: code:addons/sale_stock/sale_stock.py:270
#, python-format
msgid ""
"You selected a quantity of %s %s.\n"
"But it's not compatible with the selected packaging.\n"
"Here is a proposition of quantities according to the packaging:\n"
"EAN: %s Quantity: %s Type of ul: %s"
msgstr ""

#. module: sale_stock
#: view:sale.order:sale_stock.view_order_form_inherit
msgid "days"
msgstr ""

#. module: sale_stock
#: view:sale.order:sale_stock.view_order_form_inherit
msgid ""
"{\"shipping_except\":\"red\",\"invoice_except\":\"red\",\"waiting_date\":\"bl"
"ue\"}"
msgstr ""

#~ msgid "Picked"
#~ msgstr "Naskladněno"<|MERGE_RESOLUTION|>--- conflicted
+++ resolved
@@ -1,30 +1,22 @@
-# Czech translation for openobject-addons
-# Copyright (c) 2014 Rosetta Contributors and Canonical Ltd 2014
-# This file is distributed under the same license as the openobject-addons package.
-# FIRST AUTHOR <EMAIL@ADDRESS>, 2014.
-#
-msgid ""
-msgstr ""
-<<<<<<< HEAD
-"Project-Id-Version: openobject-addons\n"
-"Report-Msgid-Bugs-To: FULL NAME <EMAIL@ADDRESS>\n"
-"POT-Creation-Date: 2014-09-23 16:28+0000\n"
-"PO-Revision-Date: 2014-08-14 16:10+0000\n"
-"Last-Translator: FULL NAME <EMAIL@ADDRESS>\n"
-"Language-Team: Czech <cs@li.org>\n"
-=======
+# Translation of Odoo Server.
+# This file contains the translation of the following modules:
+# * sale_stock
+# 
+# Translators:
+# FIRST AUTHOR <EMAIL@ADDRESS>, 2014
+msgid ""
+msgstr ""
 "Project-Id-Version: Odoo 8.0\n"
 "Report-Msgid-Bugs-To: \n"
 "POT-Creation-Date: 2015-01-21 14:08+0000\n"
 "PO-Revision-Date: 2016-07-29 08:35+0000\n"
 "Last-Translator: Martin Trigaux\n"
 "Language-Team: Czech (http://www.transifex.com/odoo/odoo-8/language/cs/)\n"
->>>>>>> 1213de3f
 "MIME-Version: 1.0\n"
 "Content-Type: text/plain; charset=UTF-8\n"
-"Content-Transfer-Encoding: 8bit\n"
-"X-Launchpad-Export-Date: 2014-09-24 09:35+0000\n"
-"X-Generator: Launchpad (build 17196)\n"
+"Content-Transfer-Encoding: \n"
+"Language: cs\n"
+"Plural-Forms: nplurals=3; plural=(n==1) ? 0 : (n>=2 && n<=4) ? 1 : 2;\n"
 
 #. module: sale_stock
 #: code:addons/sale_stock/sale_stock.py:266
@@ -58,7 +50,7 @@
 #. module: sale_stock
 #: view:sale.order:sale_stock.view_order_form_inherit
 msgid "Cancel Order"
-msgstr ""
+msgstr "Zrušit příkaz"
 
 #. module: sale_stock
 #: code:addons/sale_stock/sale_stock.py:160
@@ -78,10 +70,10 @@
 
 #. module: sale_stock
 #: code:addons/sale_stock/sale_stock.py:277
-#: code:addons/sale_stock/sale_stock.py:351
+#: code:addons/sale_stock/sale_stock.py:352
 #, python-format
 msgid "Configuration Error!"
-msgstr ""
+msgstr "Konfigurační chyba!"
 
 #. module: sale_stock
 #: model:ir.actions.act_window,name:sale_stock.res_partner_rule_children
@@ -91,7 +83,7 @@
 #. module: sale_stock
 #: view:sale.config.settings:sale_stock.view_sales_config_sale_stock
 msgid "Default Options"
-msgstr ""
+msgstr "Výchozí možnosti"
 
 #. module: sale_stock
 #: field:sale.config.settings,default_picking_policy:0
@@ -169,10 +161,7 @@
 #. module: sale_stock
 #: help:sale.config.settings,task_work:0
 msgid ""
-"Lets you transfer the entries under tasks defined for Project Management to "
-"the Timesheet line entries for particular date and particular user  with the "
-"effect of creating, editing and deleting either ways and to automatically "
-"creates project tasks from procurement lines.\n"
+"Lets you transfer the entries under tasks defined for Project Management to the Timesheet line entries for particular date and particular user  with the effect of creating, editing and deleting either ways and to automatically creates project tasks from procurement lines.\n"
 "-This installs the modules project_timesheet and sale_service."
 msgstr ""
 
@@ -180,12 +169,12 @@
 #: help:res.company,security_lead:0
 msgid ""
 "Margin of error for dates promised to customers. Products will be scheduled "
-"for procurement and delivery that many days earlier than the actual promised "
-"date, to cope with unexpected delays in the supply chain."
-msgstr ""
-
-#. module: sale_stock
-#: code:addons/sale_stock/sale_stock.py:346
+"for procurement and delivery that many days earlier than the actual promised"
+" date, to cope with unexpected delays in the supply chain."
+msgstr ""
+
+#. module: sale_stock
+#: code:addons/sale_stock/sale_stock.py:347
 #, python-format
 msgid "Not enough stock ! : "
 msgstr ""
@@ -236,12 +225,12 @@
 #. module: sale_stock
 #: model:ir.model,name:sale_stock.model_product_product
 msgid "Product"
-msgstr ""
+msgstr "Výrobek"
 
 #. module: sale_stock
 #: field:sale.order.line,product_tmpl_id:0
 msgid "Product Template"
-msgstr ""
+msgstr "Šablona výrobku"
 
 #. module: sale_stock
 #: field:sale.config.settings,group_mrp_properties:0
@@ -312,8 +301,7 @@
 msgstr ""
 
 #. module: sale_stock
-#: field:sale.report,shipped:0
-#: field:sale.report,shipped_qty_1:0
+#: field:sale.report,shipped:0 field:sale.report,shipped_qty_1:0
 msgid "Shipped"
 msgstr "Odesláno"
 
@@ -335,7 +323,7 @@
 #. module: sale_stock
 #: view:stock.picking:sale_stock.view_picking_internal_search_inherit
 msgid "To Invoice"
-msgstr ""
+msgstr "K fakturaci"
 
 #. module: sale_stock
 #: help:sale.config.settings,group_invoice_deli_orders:0
@@ -350,18 +338,14 @@
 msgstr ""
 
 #. module: sale_stock
-#: field:sale.order,warehouse_id:0
-#: field:sale.report,warehouse_id:0
+#: field:sale.order,warehouse_id:0 field:sale.report,warehouse_id:0
 msgid "Warehouse"
 msgstr "Sklad"
 
 #. module: sale_stock
 #: help:sale.config.settings,default_order_policy:0
-msgid ""
-"You can generate invoices based on sales orders or based on shippings."
-msgstr ""
-"Můžete generovat faktury založené na prodejních objednávkách nebo na "
-"přepravě."
+msgid "You can generate invoices based on sales orders or based on shippings."
+msgstr "Můžete generovat faktury založené na prodejních objednávkách nebo na přepravě."
 
 #. module: sale_stock
 #: code:addons/sale_stock/sale_stock.py:161
@@ -371,7 +355,7 @@
 msgstr ""
 
 #. module: sale_stock
-#: code:addons/sale_stock/sale_stock.py:342
+#: code:addons/sale_stock/sale_stock.py:343
 #, python-format
 msgid ""
 "You plan to sell %.2f %s but you only have %.2f %s available !\n"
@@ -391,14 +375,4 @@
 #. module: sale_stock
 #: view:sale.order:sale_stock.view_order_form_inherit
 msgid "days"
-msgstr ""
-
-#. module: sale_stock
-#: view:sale.order:sale_stock.view_order_form_inherit
-msgid ""
-"{\"shipping_except\":\"red\",\"invoice_except\":\"red\",\"waiting_date\":\"bl"
-"ue\"}"
-msgstr ""
-
-#~ msgid "Picked"
-#~ msgstr "Naskladněno"+msgstr "dnů"