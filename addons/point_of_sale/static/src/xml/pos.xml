<?xml version="1.0" encoding="UTF-8"?>
<templates id="template" xml:space="preserve">

    <t t-name="Chrome">
        <div class="pos">
            <div class="pos-topheader">
                <div class="pos-branding">
                    <img class="pos-logo" src="/point_of_sale/static/src/img/logo.png" />
                    <span class="placeholder-UsernameWidget"></span>
                </div>
                <div class="pos-rightheader">
                    <span class="placeholder-OrderSelectorWidget"></span>
                    <!-- here goes header buttons -->
                </div>
            </div>

            <div class="pos-content">

                <div class='window'>
                    <div class='subwindow'>
                        <div class='subwindow-container'>
                            <div class='subwindow-container-fix screens'>
                                <!-- here go the screens -->
                            </div>
                        </div>
                    </div>
                </div>

                <div class="placeholder-OnscreenKeyboardWidget"></div>
            </div>

            <div class='popups'>
                <!-- here go the popups -->
            </div>

            <div class="loader">
                <div class='loader-feedback oe_hidden'>
                    <h1 class='message'>Loading</h1>
                    <div class='progressbar'>
                        <div class='progress' width='50%'></div>
                    </div>
                    <div class='oe_hidden button skip'>
                        Skip
                    </div>
                </div>
            </div>

        </div>
    </t>

    <t t-name="SynchNotificationWidget">
        <div class="oe_status js_synch">
            <span class='js_msg oe_hidden'>0</span>
            <div class="js_connected oe_icon oe_green">
                <i class='fa fa-fw fa-wifi'></i>
            </div>
            <div class="js_connecting oe_icon oe_hidden">
                <i class='fa fa-fw fa-spin fa-spinner'></i>
            </div>
            <div class="js_disconnected oe_icon oe_red oe_hidden">
                <i class='fa fa-fw fa-wifi'></i>
            </div>
        </div>
    </t>

    <t t-name="ProxyStatusWidget">
        <div class="oe_status js_proxy">
            <span class='js_msg oe_orange oe_hidden'></span>
            <div class="js_connected oe_icon oe_green">
                <i class='fa fa-fw fa-sitemap'></i>
            </div>
            <div class="js_connecting oe_icon oe_hidden">
                <i class='fa fa-fw fa-spin fa-spinner'></i>
            </div>
            <div class="js_warning oe_icon oe_orange oe_hidden">
                <i class='fa fa-fw fa-sitemap'></i>
            </div>
            <div class="js_disconnected oe_icon oe_red oe_hidden">
                <i class='fa fa-fw fa-sitemap'></i>
            </div>
        </div>
    </t>

    <t t-name="HeaderButtonWidget">
        <div class="header-button">
            <t t-esc="widget.label" />
        </div>
    </t>

    <t t-name="PosCloseWarning">
        <div>There are pending operations that could not be saved into the database, are you sure you want to exit?</div>
    </t>

    <t t-name="ActionButtonWidget">
        <div class='control-button'>
            <t t-esc='widget.label' />
        </div>
    </t>

    <t t-name="ActionpadWidget">
        <div class="actionpad">
            <button class='button set-customer'>
                <i class='fa fa-user' /> Customer
            </button>
            <button class='button pay'>
                <div class='pay-circle'>
                    <i class='fa fa-chevron-right' /> 
                </div>
                Payment
            </button>
        </div>
    </t>

    <t t-name="NumpadWidget">
        <div class="numpad">
            <button class="input-button number-char">1</button>
            <button class="input-button number-char">2</button>
            <button class="input-button number-char">3</button>
            <button class="mode-button" data-mode='quantity'>Qty</button>
            <br />
            <button class="input-button number-char">4</button>
            <button class="input-button number-char">5</button>
            <button class="input-button number-char">6</button>
            <button class="mode-button" data-mode='discount'>Disc</button>
            <br />
            <button class="input-button number-char">7</button>
            <button class="input-button number-char">8</button>
            <button class="input-button number-char">9</button>
            <button class="mode-button" data-mode='price'>Price</button>
            <br />
            <button class="input-button numpad-minus" >+/-</button>
            <button class="input-button number-char">0</button>
            <button class="input-button number-char">.</button>
            <button class="input-button numpad-backspace">
                <img style="pointer-events: none;" src="/point_of_sale/static/src/img/backspace.png" width="24" height="21" />
            </button>
        </div>
    </t>

    <t t-name="CategoryButton">
        <span class='category-button js-category-switch' t-att-data-category-id="category.id" >
            <div class="category-img">
                <img t-att-src="image_url" />
            </div>
            <div class="category-name">
                <t t-esc="category.name"/>
            </div>
        </span>
    </t>

    <t t-name="CategorySimpleButton">
        <span class='category-simple-button js-category-switch' t-att-data-category-id="category.id" >
            <t t-esc="category.name"/>
        </span>
    </t>

    <t t-name="ProductCategoriesWidget">
        <div>
        <header class='rightpane-header'>
            <div class="breadcrumbs">
                <span class="breadcrumb">
                    <span class=" breadcrumb-button js-category-switch">
                        <img src="/point_of_sale/static/src/img/home.png" class="breadcrumb-homeimg" />
                    </span>
                </span>
                <t t-foreach="widget.breadcrumb" t-as="category">
                    <span class="breadcrumb">
                        <img src="/point_of_sale/static/src/img/bc-arrow-big.png" class="breadcrumb-arrow" />
                        <span class="breadcrumb-button js-category-switch" t-att-data-category-id="category.id">
                            <t t-esc="category.name"/>
                        </span>
                    </span>
                </t>
            </div>
            <div class="searchbox">
                <input placeholder="Search Products" />
                <span class="search-clear"></span>
            </div>
        </header>
        <t t-if="widget.subcategories.length > 0">
            <div class="categories">
                <div class="category-list">
                </div>
            </div>
        </t>
        </div>
    </t>

    <t t-name="ProductListWidget">
        <div class='product-list-container'>
            <div class="product-list-scroller touch-scrollable">
                <div class="product-list">
                </div>
            </div>
            <span class="placeholder-ScrollbarWidget" />
        </div>
    </t>

    <t t-name="ProductScreenWidget">
        <div class="product-screen screen">
            <div class="leftpane">
                <div class='window'>
                    <div class='subwindow'>
                        <div class='subwindow-container'>
                            <div class='subwindow-container-fix'>
                                <div class="placeholder-OrderWidget"></div>
                            </div>
                        </div>
                    </div>

                    <div class='subwindow collapsed'>
                        <div class='subwindow-container'>
                            <div class='subwindow-container-fix pads'>
                                <div class="control-buttons oe_hidden"></div>
                                <div class="placeholder-ActionpadWidget"></div>
                                <div class="placeholder-NumpadWidget"></div>
                            </div>
                        </div>
                    </div>

                </div>
            </div>
            <div class="rightpane">
                <table class="layout-table">

                    <tr class="header-row">
                        <td class="header-cell">
                            <span class="placeholder-ProductCategoriesWidget" />
                        </td>
                    </tr>

                    <tr class="content-row">
                        <td class="content-cell">
                            <div class="content-container">
                                <span class="placeholder-ProductListWidget" />
                            </div>
                        </td>
                    </tr>

                </table>
            </div>
        </div>
    </t>

    <t t-name="ScaleScreenWidget">
        <div class="scale-screen screen">
            <div class="screen-content">
                <div class="top-content">
                    <span class='button back'>
                        <i class='fa fa-angle-double-left'></i>
                        Back
                    </span>
                    <h1 class='product-name'><t t-esc="widget.get_product_name()" /></h1>
                </div>
                <div class="centered-content">
                    <div class='weight js-weight'>
                        <t t-esc="widget.get_product_weight_string()" />
                    </div>
                    <div class='product-price'>
                        <t t-esc="widget.format_currency(widget.get_product_price()) + '/Kg'" />
                    </div>
                    <div class='computed-price'>
                        123.14 €
                    </div>
                    <div class='buy-product'>
                        Order
                        <i class='fa fa-angle-double-right'></i>
                    </div>
                </div>
            </div>
        </div>
    </t>

    <t t-name="ClientLine">
        <tr class='client-line' t-att-data-id='partner.id'>
            <td><t t-esc='partner.name' /></td>
            <td><t t-esc='partner.address' /></td>
            <td><t t-esc='partner.phone or partner.mobile or ""' /></td>
        </tr>
    </t>

    <t t-name="ClientDetailsEdit">
        <section class='client-details edit'>
            <div class='client-picture'>
                <t t-if='!partner.id'>
                    <i class='fa fa-camera'></i>
                </t>
                <t t-if='partner.id'>
                    <img t-att-src='widget.partner_icon_url(partner.id)' />
                </t>
                <input type='file' class='image-uploader'></input>   
            </div>
            <input class='detail client-name' name='name' t-att-value='partner.name' placeholder='Name'></input>
            <div class='edit-buttons'>
                <div class='button undo'><i class='fa fa-undo' /></div>
                <div class='button save'><i class='fa fa-floppy-o' /></div>
            </div>
            <div class='client-details-box clearfix'>
                <div class='client-details-left'>
                    <div class='client-detail'>
                        <span class='label'>Street</span>
                        <input class='detail client-address-street' name='street'       t-att-value='partner.street' placeholder='Street'></input>
                    </div>
                    <div class='client-detail'>
                        <span class='label'>City</span>
                        <input class='detail client-address-city'   name='city'         t-att-value='partner.city' placeholder='City'></input>
                    </div>
                    <div class='client-detail'>
                        <span class='label'>Postcode</span>
                        <input class='detail client-address-zip'    name='zip'          t-att-value='partner.zip' placeholder='ZIP'></input>
                    </div>
                    <div class='client-detail'>
                        <span class='label'>Country</span>
                        <select class='detail client-address-country' name='country_id'>
                            <option value=''>None</option>
                            <t t-foreach='widget.pos.countries' t-as='country'>
                                <option t-att-value='country.id' t-att-selected="partner.country_id ? ((country.id === partner.country_id[0]) ? true : undefined) : undefined"> 
                                    <t t-esc='country.name'/>
                                </option>
                            </t>
                        </select>
                    </div>
                </div>
                <div class='client-details-right'>
                    <div class='client-detail'>
                        <span class='label'>Email</span>
                        <input class='detail client-email'  name='email'    type='email'    t-att-value='partner.email || ""'></input>
                    </div>
                    <div class='client-detail'>
                        <span class='label'>Phone</span>
                        <input class='detail client-phone'  name='phone'    type='tel'      t-att-value='partner.phone || ""'></input>
                    </div>
                    <div class='client-detail'>
                        <span class='label'>Barcode</span>
                        <input class='detail barcode'       name='barcode'    t-att-value='partner.barcode || ""'></input>
                    </div>
                    <div class='client-detail'>
                        <span class='label'>Tax ID</span>
                        <input class='detail vat'           name='vat'     t-att-value='partner.vat || ""'></input>
                    </div>
                </div>
            </div>
        </section>
    </t>
    <t t-name="ClientDetails">
        <section class='client-details'>
            <div class='client-picture'>
                <img t-att-src='widget.partner_icon_url(partner.id)' />
            </div>
            <div class='client-name'><t t-esc='partner.name' /></div>
            <div class='edit-buttons'>
                <div class='button edit'><i class='fa fa-pencil-square' /></div>
            </div>
            <div class='client-details-box clearfix'>
                <div class='client-details-left'>
                    <div class='client-detail'>
                        <span class='label'>Address</span>
                        <span class='detail client-address'><t t-esc='partner.address' /></span>
                    </div>
                    <div class='client-detail'>
                        <span class='label'>Email</span>
                        <span class='detail client-email'><t t-esc='partner.email' /></span>
                    </div>
                    <div class='client-detail'>
                        <span class='label'>Phone</span>
                        <t t-if='partner.phone'>
                            <span class='detail client-phone'><t t-esc='partner.phone' /></span>
                        </t>
                        <t t-if='!partner.phone'>
                            <span class='detail client-phone empty'>N/A</span>
                        </t>
                    </div>
                </div>
                <div class='client-details-right'>
                    <div class='client-detail'>
                        <span class='label'>Barcode</span>
                        <t t-if='partner.barcode'>
                            <span class='detail client-id'><t t-esc='partner.barcode'/></span>
                        </t>
                        <t t-if='!partner.barcode'>
                            <span class='detail client-id empty'>N/A</span>
                        </t>
                    </div>
                    <div class='client-detail'>
                        <span class='label'>Tax ID</span>
                        <t t-if='partner.vat'>
                            <span class='detail vat'><t t-esc='partner.vat'/></span>
                        </t>
                        <t t-if='!partner.vat'>
                            <span class='detail vat empty'>N/A</span>
                        </t>
                    </div>
                </div>
            </div>
        </section>
    </t>

    <t t-name="ClientListScreenWidget">
        <div class="clientlist-screen screen">
            <div class="screen-content">
                <section class="top-content">
                    <span class='button back'>
                        <i class='fa fa-angle-double-left'></i>
                        Cancel
                    </span>
                    <span class='searchbox'>
                        <input placeholder='Search Customers' />
                        <span class='search-clear'></span>
                    </span>
                    <span class='searchbox'></span>
                    <span class='button new-customer'>
                        <i class='fa fa-user'></i>
                        <i class='fa fa-plus'></i>
                    </span>
                    <span class='button next oe_hidden highlight'>
                        Select Customer
                        <i class='fa fa-angle-double-right'></i>
                    </span>
                </section>
                <section class="full-content">
                    <div class='window'>
                        <section class='subwindow collapsed'>
                            <div class='subwindow-container'>
                                <div class='subwindow-container-fix client-details-contents'>
                                </div>
                            </div>
                        </section>
                        <section class='subwindow'>
                            <div class='subwindow-container'>
                                <div class='subwindow-container-fix touch-scrollable scrollable-y'>
                                    <table class='client-list'>
                                        <thead>
                                            <tr>
                                                <th>Name</th>
                                                <th>Address</th>
                                                <th>Phone</th>
                                            </tr>
                                        </thead>
                                        <tbody class='client-list-contents'>
                                        </tbody>
                                    </table>
                                </div>
                            </div>
                        </section>
                    </div>
                </section>
            </div>
        </div>
    </t>

    <t t-name="PaymentScreen-Paymentlines">
        <t t-if="!paymentlines.length">
            <div class='paymentlines-empty'>
                <div class='total'>
                    <t t-esc="widget.format_currency(order.get_total_with_tax())"/>
                </div>
                <div class='message'>
                    Please select a payment method. 
                </div>
            </div>
        </t>

        <t t-if="paymentlines.length">
            <table class='paymentlines'>
                <colgroup>
                    <col class='due' />
                    <col class='tendered' />
                    <col class='change' />
                    <col class='method' />
                    <col class='controls' />
                </colgroup>
                <thead>
                    <tr class='label'>
                        <th>Due</th>
                        <th>Tendered</th>
                        <th>Change</th>
                        <th>Method</th>
                        <th></th>
                    </tr>
                </thead>
                <tbody>
                    <t t-foreach='paymentlines' t-as='line'>
                        <t t-if='line.selected'>
                            <tr class='paymentline selected'>
                                <td class='col-due'> <t t-esc='widget.format_currency_no_symbol(order.get_due(line))' /> </td>
                                <td class='col-tendered edit'> 
                                    <t t-esc='widget.inputbuffer' />
                                    <!-- <t t-esc='line.get_amount()' /> -->
                                </td>
                                <t t-if='order.get_change(line)'>
                                    <td class='col-change highlight' > 
                                        <t t-esc='widget.format_currency_no_symbol(order.get_change(line))' />
                                    </td>
                                </t>
                                <t t-if='!order.get_change(line)'>
                                    <td class='col-change' ></td>
                                </t>
                                    
                                <td class='col-name' > <t t-esc='line.name' /> </td>
                                <td class='delete-button' t-att-data-cid='line.cid'> <i class='fa fa-times-circle' /> </td>
                            </tr>
                        </t>
                        <t t-if='!line.selected'>
                            <tr class='paymentline' t-att-data-cid='line.cid'>
                                <td class='col-due'> <t t-esc='widget.format_currency_no_symbol(order.get_due(line))' /> </td>
                                <td class='col-tendered'> <t t-esc='widget.format_currency_no_symbol(line.get_amount())' /> </td>
                                <td class='col-change'> 
                                    <t t-if='order.get_change(line)'>
                                        <t t-esc='widget.format_currency_no_symbol(order.get_change(line))' />
                                     </t>
                                </td>
                                <td class='col-name'> <t t-esc='line.name' /> </td>
                                <td class='delete-button' t-att-data-cid='line.cid'> <i class='fa fa-times-circle' /> </td>
                            </tr>
                        </t>
                    </t>
                    <t t-if='extradue'>
                        <tr class='paymentline extra' t-att-data-cid='0'>
                            <td class='col-due'> <t t-esc='widget.format_currency_no_symbol(extradue)' /> </td>
                        </tr>
                    </t>
                </tbody>
            </table>
        </t>

    </t>

    <t t-name="PaymentScreen-Numpad">
        <div class="numpad">
            <button class="input-button number-char" data-action='1'>1</button>
            <button class="input-button number-char" data-action='2'>2</button>
            <button class="input-button number-char" data-action='3'>3</button>
            <button class="mode-button" data-action='+10'>+10</button>
            <br />
            <button class="input-button number-char" data-action='4'>4</button>
            <button class="input-button number-char" data-action='5'>5</button>
            <button class="input-button number-char" data-action='6'>6</button>
            <button class="mode-button" data-action='+20'>+20</button>
            <br />
            <button class="input-button number-char" data-action='7'>7</button>
            <button class="input-button number-char" data-action='8'>8</button>
            <button class="input-button number-char" data-action='9'>9</button>
            <button class="mode-button" data-action='+50'>+50</button>
            <br />
            <button class="input-button numpad-char" data-action='CLEAR' >C</button>
            <button class="input-button number-char" data-action='0'>0</button>
            <button class="input-button number-char" t-att-data-action='widget.decimal_point'><t t-esc='widget.decimal_point'/></button>
            <button class="input-button numpad-backspace" data-action='BACKSPACE' >
                <img src="/point_of_sale/static/src/img/backspace.png" width="24" height="21" />
            </button>
        </div>
    </t>

    <t t-name="PaymentScreen-Paymentmethods">
        <div class='paymentmethods'>
            <t t-foreach="widget.pos.cashregisters" t-as="cashregister">
                <div class="button paymentmethod" t-att-data-id="cashregister.journal_id[0]">
                    <t t-esc="cashregister.journal_id[1]" />
                </div>
            </t>
        </div>

    </t>

    <t t-name="PaymentScreenWidget">
        <div class='payment-screen screen'>
            <div class='screen-content'>
                <div class='top-content'>
                    <span class='button back'>
                        <i class='fa fa-angle-double-left'></i>
                        Back
                    </span>
                    <h1>Payment</h1>
                    <span class='button next'>
                        Validate
                        <i class='fa fa-angle-double-right'></i>
                    </span>
                </div>
                <div class='left-content pc40 touch-scrollable scrollable-y'>

                    <div class='paymentmethods-container'>
                    </div>

                </div>
                <div class='right-content pc60 touch-scrollable scrollable-y'>

                    <section class='paymentlines-container'>
                    </section>

                    <section class='payment-numpad'>
                    </section>

                    <div class='payment-buttons'>
                        <div class='button js_set_customer'>
                            <i class='fa fa-user' />Customer
                        </div>
                        <t t-if='widget.pos.config.iface_invoicing'>
                            <t t-if='widget.pos.get_order()'>
                                <div t-attf-class='button js_invoice #{ widget.pos.get_order().is_to_invoice() ? "highlight" : ""} '>
                                    <i class='fa fa-file-text-o' /> Invoice
                                </div>
                            </t>
                        </t>
                        <t t-if='widget.pos.config.tip_product_id'>
                            <div class='button js_tip'>
                                <i class='fa fa-heart' /> Tip 
                            </div>
                        </t>
                        <t t-if='widget.pos.config.iface_cashdrawer'>
                            <div class='button js_cashdrawer'>
                                <i class='fa fa-archive' /> Open Cashbox
                            </div>
                        </t>
                     </div>
                 </div>
             </div>
         </div>
     </t>
        
    <t t-name="ReceiptScreenWidget">
        <div class='receipt-screen screen'>
            <div class='screen-content'>
                <div class='top-content'>
                    <h1>Change: <span class='change-value'>0.00</span></h1>
                    <span class='button next'>
                        Next Order
                        <i class='fa fa-angle-double-right'></i>
                    </span>
                </div>
                <div class="centered-content">
                    <div class="button print">
                        <i class='fa fa-print'></i> Print Receipt
                    </div>
                    <div class="pos-receipt-container">
                    </div>
                </div>
            </div>
        </div>
    </t>

    <t t-name="XmlReceipt">
        <receipt align='center' width='40' value-thousands-separator='' >
            <t t-if='receipt.company.logo'>
                <img t-att-src='receipt.company.logo' />
                <br/>
            </t>
            <t t-if='!receipt.company.logo'>
                <h1><t t-esc='receipt.company.name' /></h1>
                <br/>
            </t>
            <div font='b'>
                <t t-if='receipt.shop.name'>
                    <div><t t-esc='receipt.shop.name' /></div>
                </t>
                <t t-if='receipt.company.contact_address'>
                    <div><t t-esc='receipt.company.contact_address' /></div>
                </t>
                <t t-if='receipt.company.phone'>
                    <div>Tel:<t t-esc='receipt.company.phone' /></div>
                </t>
                <t t-if='receipt.company.vat'>
                    <div>VAT:<t t-esc='receipt.company.vat' /></div>
                </t>
                <t t-if='receipt.company.email'>
                    <div><t t-esc='receipt.company.email' /></div>
                </t>
                <t t-if='receipt.company.website'>
                    <div><t t-esc='receipt.company.website' /></div>
                </t>
                <t t-if='receipt.header_xml'>
                    <t t-raw='receipt.header_xml' />
                </t>
                <t t-if='!receipt.header_xml and receipt.header'>
                    <div><t t-esc='receipt.header' /></div>
                </t>
                <t t-if='receipt.cashier'>
                    <div class='cashier'>
                        <div>--------------------------------</div>
                        <div>Served by <t t-esc='receipt.cashier' /></div>
                    </div>
                </t>
            </div>
            <br /><br />

            <!-- Orderlines -->

            <div class='orderlines' line-ratio='0.6'>
                <t t-foreach='receipt.orderlines' t-as='line'>
                    <t t-set='simple' t-value='line.discount === 0 and line.unit_name === "Unit(s)" and line.quantity === 1' />
                    <t t-if='simple'>
                        <line>
                            <left><t t-esc='line.product_name' /></left>
                            <right><value><t t-esc='line.price_display' /></value></right>
                        </line>
                    </t>
                    <t t-if='!simple'>
                        <line><left><t t-esc='line.product_name' /></left></line>
                        <t t-if='line.discount !== 0'>
                            <line indent='1'><left>Discount: <t t-esc='line.discount' />%</left></line>
                        </t>
                        <line indent='1'>
                            <left>
                                <value value-decimals='3' value-autoint='on'>
                                    <t t-esc='line.quantity' />
                                </value>
                                <t t-if='line.unit_name !== "Unit(s)"'>
                                    <t t-esc='line.unit_name' /> 
                                </t>
                                x 
                                <value value-decimals='2'>
                                    <t t-esc='line.price' />
                                </value>
                            </left>
                            <right>
                                <value><t t-esc='line.price_display' /></value>
                            </right>
                        </line>
                    </t>
                </t>
            </div>

            <!-- Subtotal -->

            <t t-set='taxincluded' t-value='Math.abs(receipt.subtotal - receipt.total_with_tax) &lt;= 0.000001' />
            <t t-if='!taxincluded'>
                <line><right>--------</right></line>
                <line><left>Subtotal</left><right> <value><t t-esc="receipt.subtotal" /></value></right></line>
                <t t-foreach='receipt.tax_details' t-as='tax'>
                    <line>
                        <left><t t-esc='tax.name' /></left>
                        <right><value><t t-esc='tax.amount' /></value></right>
                    </line>
                </t>
            </t>

            <!-- Total -->

            <line><right>--------</right></line>
            <line class='total' size='double-height'>
                <left><pre>        TOTAL</pre></left>
                <right><value><t t-esc='receipt.total_with_tax' /></value></right>
            </line>
            <br/><br/>

            <!-- Payment Lines -->

            <t t-foreach='receipt.paymentlines' t-as='line'>
                <line>
                    <left><t t-esc='line.journal' /></left>
                    <right><value><t t-esc='line.amount'/></value></right>
                </line>
            </t>
            <br/> 

            <line size='double-height'>
                <left><pre>        CHANGE</pre></left>
                <right><value><t t-esc='receipt.change' /></value></right>
            </line>
            <br/>
            
            <!-- Extra Payment Info -->

            <t t-if='receipt.total_discount'>
                <line>
                    <left>Discounts</left>
                    <right><value><t t-esc='receipt.total_discount'/></value></right>
                </line>
            </t>
            <t t-if='taxincluded'>
                <t t-foreach='receipt.tax_details' t-as='tax'>
                    <line>
                        <left><t t-esc='tax.name' /></left>
                        <right><value><t t-esc='tax.amount' /></value></right>
                    </line>
                </t>
                <line>
                    <left>Total Taxes</left>
                    <right><value><t t-esc='receipt.total_tax'/></value></right>
                </line>
            </t>

            <div class='before-footer' />

            <!-- Footer -->
            <t t-if='receipt.footer_xml'>
                <t t-raw='receipt.footer_xml' />
            </t>

            <t t-if='!receipt.footer_xml and receipt.footer'>
                <br/>
                <t t-esc='receipt.footer' />
                <br/>
                <br/>
            </t>

            <div class='after-footer' />

            <br/>
            <div font='b'>
                <div><t t-esc='receipt.name' /></div>
                <div><t t-esc='receipt.date.localestring' /></div>
            </div>

        </receipt>
    </t>

    <t t-name="ErrorPopupWidget">
        <div class="modal-dialog">
            <div class="popup popup-error">
                <p class="title"><t t-esc=" widget.options.title || 'Error' " /></p>
                <p class="body"><t t-esc=" widget.options.body || '' "/></p>
                <div class="footer">
                    <div class="button cancel">
                        Ok
                    </div>
                </div>
            </div>
        </div>
    </t>

    <t t-name="ErrorTracebackPopupWidget">
        <div class="modal-dialog">
            <div class="popup popup-error">
                <p class="title"><t t-esc=" widget.options.title || 'Error' " /></p>
                <p class="body traceback"><t t-esc=" widget.options.body || '' "/></p>
                <div class="footer">
                    <div class="button cancel">
                        Ok
                    </div>
                </div>
            </div>
        </div>
    </t>

    <t t-name="ErrorTracebackPopupWidget">
        <div class="modal-dialog">
            <div class="popup popup-error">
                <p class="title"><t t-esc=" widget.options.title || 'Error' " /></p>
                <p class="body traceback"><t t-esc=" widget.options.body || '' "/></p>
                <div class="footer">
                    <div class="button cancel">
                        Ok
                    </div>
                </div>
            </div>
        </div>
    </t>

    <t t-name="ErrorBarcodePopupWidget">
        <div class="modal-dialog">
            <div class="popup popup-barcode">
                <p class="title">Unknown Barcode
                    <br />
                    <span class='barcode'><t t-esc="widget.options.barcode" /></span>
                </p>
                <p class="body">
                    The Point of Sale could not find any product, client, employee
                    or action associated with the scanned barcode.
                </p>
                <div class="footer">
                    <div class="button cancel">
                        Ok
                    </div>
                </div>
            </div>
        </div>
    </t>

    <t t-name="ConfirmPopupWidget">
        <div class="modal-dialog">
            <div class="popup popup-confirm">
                <p class="title"><t t-esc=" widget.options.title || 'Confirm ?' " /></p>
                <p class="body"><t t-esc="  widget.options.body || '' "/></p>
                <div class="footer">
                    <div class="button confirm">
                        Confirm 
                    </div>
                    <div class="button cancel">
                        Cancel 
                    </div>
                </div>
            </div>
        </div>
    </t>

    <t t-name="TextInputPopupWidget">
        <div class="modal-dialog">
            <div class="popup popup-textinput">
                <p class="title"><t t-esc=" widget.options.title || '' " /></p>
                <input type='text' t-att-value="widget.options.value || ''"></input>
                <div class="footer">
                    <div class="button confirm">
                        Ok 
                    </div>
                    <div class="button cancel">
                        Cancel 
                    </div>
                </div>
            </div>
        </div>
    </t>

    <t t-name="TextAreaPopupWidget">
        <div class="modal-dialog">
            <div class="popup popup-textinput">
                <p class="title"><t t-esc=" widget.options.title || '' " /></p>
                <textarea rows="10" cols="40"><t t-esc="widget.options.value" /></textarea>
                <div class="footer">
                    <div class="button confirm">
                        Ok 
                    </div>
                    <div class="button cancel">
                        Cancel 
                    </div>
                </div>
            </div>
        </div>
    </t>

    <t t-name="UnsentOrdersPopupWidget">
        <div class="modal-dialog">
            <div class="popup popup-unsent-orders">
                <p class="title">Unsent Orders</p>
                <t t-if='widget.pos.db.get_orders().length === 0'>
                    <p class='body'>
                        There are no unsent orders
                    </p>
                </t>
                <t t-if='widget.pos.db.get_orders().length > 0'>
                    <p class='body traceback'>
                        <t t-esc='JSON.stringify(widget.pos.db.get_orders(),null,2)' />
                    </p>
                </t>
                <div class="footer">
                    <div class="button confirm">
                        Ok
                    </div>
                </div>
            </div>
        </div>
    </t>

    <t t-name="UnpaidOrdersPopupWidget">
        <div class="modal-dialog">
            <div class="popup popup-unpaid-orders">
                <p class="title">Unpaid Orders</p>
                <t t-if='widget.pos.db.get_unpaid_orders().length === 0'>
                    <p class='body'>
                        There are no unpaid orders
                    </p>
                </t>
                <t t-if='widget.pos.db.get_unpaid_orders().length > 0'>
                    <p class='body traceback'>
                        <t t-esc='JSON.stringify(widget.pos.db.get_unpaid_orders(),null,2)' />
                    </p>
                </t>
                <div class="footer">
                    <div class="button confirm">
                        Ok
                    </div>
                </div>
            </div>
        </div>
    </t>

    <t t-name="SelectionPopupWidget">
        <div class="modal-dialog">
            <div class="popup popup-selection">
                <p class="title"><t t-esc=" widget.options.title || 'Select' " /></p>
                <div class='selection scrollable-y touch-scrollable'>
                    <t t-foreach="widget.list || []" t-as="item">
                        <div class='selection-item' t-att-data-item-index='item_index'>
                            <t t-esc='item.label'/>
                        </div>
                    </t>
                </div>
                <div class="footer">
                    <div class="button cancel">
                        Cancel 
                    </div>
                </div>
            </div>
        </div>
    </t>

    <t t-name="NumberPopupWidget">
        <div class="modal-dialog">
            <div class="popup popup-number">
                <p class="title"><t t-esc=" widget.options.title || '' " /></p>
                <div class='popup-input value active'>
                    <t t-esc='widget.inputbuffer' />
                </div>
                <div class='popup-numpad'>
                    <button class="input-button number-char" data-action='1'>1</button>
                    <button class="input-button number-char" data-action='2'>2</button>
                    <button class="input-button number-char" data-action='3'>3</button>
                    <t t-if="widget.options.cheap">
                        <button class="mode-button add" data-action='+1'>+1</button>
                    </t><t t-if="!widget.options.cheap">
                        <button class="mode-button add" data-action='+10'>+10</button>
                    </t>
                    <br />
                    <button class="input-button number-char" data-action='4'>4</button>
                    <button class="input-button number-char" data-action='5'>5</button>
                    <button class="input-button number-char" data-action='6'>6</button>
                    <t t-if="widget.options.cheap">
                        <button class="mode-button add" data-action='+2'>+2</button>
                    </t><t t-if="!widget.options.cheap">
                        <button class="mode-button add" data-action='+20'>+20</button>
                    </t>
                    <br />
                    <button class="input-button number-char" data-action='7'>7</button>
                    <button class="input-button number-char" data-action='8'>8</button>
                    <button class="input-button number-char" data-action='9'>9</button>
                    <t t-if="widget.options.cheap">
                        <button class="mode-button add" data-action='+5'>+5</button>
                    </t><t t-if="!widget.options.cheap">
                        <button class="mode-button add" data-action='+50'>+50</button>
                    </t>
                    <br />
                    <button class="input-button numpad-char" data-action='CLEAR' >C</button>
                    <button class="input-button number-char" data-action='0'>0</button>
                    <button class="input-button number-char dot" t-att-data-action='widget.decimal_separator'><t t-esc='widget.decimal_separator'/></button>
                    <button class="input-button numpad-backspace" data-action='BACKSPACE' >
                        <img style="pointer-events: none;" src="/point_of_sale/static/src/img/backspace.png" width="24" height="21" />
                    </button>
                    <br />
                </div>
                <div class="footer">
                    <div class="button cancel">
                        Cancel 
                    </div>
                    <div class="button confirm">
                        Ok
                    </div>
                </div>
            </div>
        </div>
    </t>

    <t t-name="Product">
        <span class='product' t-att-data-product-id="product.id">
            <div class="product-img">
                <img t-att-src='image_url' /> 
                <t t-if="!product.to_weight">
                    <span class="price-tag">
                        <t t-esc="widget.format_currency(product.price,'Product Price')"/>
                    </span>
                </t>
                <t t-if="product.to_weight">
                    <span class="price-tag">
                        <t t-esc="widget.format_currency(product.price,'Product Price')+'/Kg'"/>
                    </span>
                </t>
            </div>
            <div class="product-name">
                <t t-esc="product.display_name"/>
            </div>
        </span>
    </t>

    <t t-name="Orderline">
        <li t-attf-class="orderline #{ line.selected ? 'selected' : '' }">
            <span class="product-name">
                <t t-esc="line.get_product().display_name"/>
            </span>
            <span class="price">
                <t t-esc="widget.format_currency(line.get_display_price())"/>
            </span>
            <ul class="info-list">
                <t t-if="line.get_quantity_str() !== '1' || line.selected ">
                    <li class="info">
                        <em>
                            <t t-esc="line.get_quantity_str()" />
                        </em>
                        <t t-esc="line.get_unit().name" />
                        at
                        <t t-esc="widget.format_currency(line.get_unit_display_price(),'Product Price')" />
                        /
                        <t t-esc="line.get_unit().name" />
                    </li>
                </t>
                <t t-if="line.get_discount_str() !== '0'">
                    <li class="info">
                        With a 
                        <em>
                            <t t-esc="line.get_discount_str()" />%
                        </em>
                        discount
                    </li>
                </t>
            </ul>
        </li>
    </t>

    <t t-name="OrderWidget">
        <div class="order-container">
            <div class="order-scroller touch-scrollable">
                <div class="order">
                    <t t-if="orderlines.length === 0" >
                        <div class='order-empty'>
                            <i class='fa fa-shopping-cart' />
                            <h1>Your shopping cart is empty</h1>
                        </div>
                    </t>
                    <t t-if="orderlines.length > 0">
                        <ul class="orderlines"></ul>
                        <div class="summary clearfix">
                            <div class="line">
                                <div class='entry total'>
                                    <span class="label">Total: </span> <span class="value">0.00 €</span>
                                    <div class='subentry'>Taxes: <span class="value">0.00€</span></div>
                                </div>
                            </div>
                        </div>
                    </t>
                </div>
            </div>
        </div>
    </t>



    <t t-name="DebugWidget">
        <div class="debug-widget oe_hidden">
            <h1>Debug Window</h1>
            <div class="toggle"><i class='fa fa-times' /></div>
            <div class="content">
                <p class="category">Electronic Scale</p>
                <ul>
                    <li><input type="text" class="weight"></input></li>
                    <li class="button set_weight">Set Weight</li>
                    <li class="button reset_weight">Reset</li>
                </ul>

                <p class="category">Barcode Scanner</p>
                <ul>
                    <li><input type="text" class="ean"></input></li>
                    <li class="button barcode">Scan</li>
                    <li class="button custom_ean">Scan EAN-13</li>
                </ul>

                <p class="category">Unsent Orders</p>
                <ul>
                    <li class="button show_orders">Show All Unsent Orders</li>
                    <li class="button delete_orders">Delete All Unsent Orders</li>
                </ul>
                <p class="category">Unpaid Orders</p>
                <ul>
                    <li class="button show_unpaid_orders">Show All Unpaid Orders</li>
                    <li class="button delete_unpaid_orders">Delete All Unpaid Orders</li>
                </ul>

                <p class="category">Hardware Status</p>
                <ul>
                    <li class="status weighting">Weighting</li>
                </ul>
                <p class="category">Hardware Events</p>
                <ul>
                    <li class="event open_cashbox">Open Cashbox</li>
                    <li class="event print_receipt">Print Receipt</li>
                    <li class="event scale_read">Read Weighting Scale</li>
                </ul>
            </div>
        </div>
    </t>


    <t t-name="Paymentline">
        <div t-attf-class="paymentline #{line.selected ? 'selected' : ''}">
            <div class='paymentline-name'>
                <t t-esc="line.name"/>
            </div>
            <input class='paymentline-input'
                t-att-type="widget.decimal_point === '.' ? 'number' : 'text'"
                t-attf-pattern="[0-9]+([\\#{widget.decimal_point || '.' }][0-9]+)?"
                step="0.01" t-att-value="line.get_amount_str()" />
            <span  class='paymentline-delete'>
                <img src="/point_of_sale/static/src/img/search_reset.gif" />
            </span>
        </div>
    </t>

    <t t-name="PaymentlineOld">
        <tr t-attf-class="paymentline #{line.selected ? 'selected' : ''}">
            <td class="paymentline-type">
                <t t-esc="line.name"/>
            </td>
            <td class="paymentline-amount pos-right-align">
                <input type="number" step="0.01" t-att-value="line.get_amount_str()" />
                <span class='delete-payment-line'><img src="/point_of_sale/static/src/img/search_reset.gif" /></span>
            </td>
        </tr>
    </t>

    <t t-name="OrderSelectorWidget">
        <div class="order-selector">
            <span class="orders touch-scrollable">

                <t t-foreach="widget.pos.get_order_list()" t-as="order">
                    <t t-if='order === widget.pos.get_order()'>
                        <span class="order-button select-order selected" t-att-data-uid="order.uid">
                            <span class='order-sequence'>
                                <t t-esc='order.sequence_number' />
                            </span>
                            <t t-if="order.get_client()">
                                <i class='fa fa-user'/>
                            </t>
                            <t t-esc="(order.get_client() ? order.get_client_name()+' : ':'') + moment(order.creation_date).format('hh:mm')"/>
                        </span>
                    </t>
                    <t t-if='order !== widget.pos.get_order()'>
                        <span class="order-button select-order" t-att-data-uid="order.uid">
                            <span class='order-sequence'>
                                <t t-esc='order.sequence_number' />
                            </span>
                        </span>
                    </t>
                </t>
            </span>
            <span class="order-button square neworder-button">
                <i class='fa fa-plus' />
            </span>
            <span class="order-button square deleteorder-button">
                <i class='fa fa-minus' />
            </span>
        </div>
    </t>

    <t t-name="UsernameWidget">
        <span class="username">
            <t t-esc="widget.get_name()" />
        </span>
    </t>

    <t t-name="PosTicket">
        <div class="pos-sale-ticket">
            
            <div class="pos-center-align"><t t-esc="moment().format('L LT')"/> <t t-esc="order.name"/></div>
            <br />
            <t t-esc="widget.pos.company.name"/><br />
            Phone: <t t-esc="widget.pos.company.phone || ''"/><br />
            User: <t t-esc="widget.pos.cashier ? widget.pos.cashier.name : widget.pos.user.name"/><br />
            Shop: <t t-esc="widget.pos.shop.name"/><br />
            <br />
            <t t-if="receipt.header">
                <div style='text-align:center'>
                    <t t-esc="receipt.header" />
                </div>
                <br />
            </t>
            <table class='receipt-orderlines'>
                <colgroup>
                    <col width='50%' />
                    <col width='25%' />
                    <col width='25%' />
                </colgroup>
                <tr t-foreach="orderlines" t-as="orderline">
                    <td>
                        <t t-esc="orderline.get_product().display_name"/>
                         <t t-if="orderline.get_discount() > 0">
                            <div class="pos-disc-font">
                                With a <t t-esc="orderline.get_discount()"/>% discount
                            </div>
                        </t>
                    </td>
                    <td class="pos-right-align">
                        <t t-esc="orderline.get_quantity_str_with_unit()"/>
                    </td>
                    <td class="pos-right-align">
                        <t t-esc="widget.format_currency(orderline.get_display_price())"/>
                    </td>
                </tr>
            </table>
            <br />
            <table class='receipt-total'>
                <tr>
                    <td>Subtotal:</td>
                    <td class="pos-right-align">
<<<<<<< HEAD
                        <t t-esc="widget.format_currency(order.get_subtotal())"/>
=======
                        <t t-esc="widget.format_currency(order.getTotalTaxExcluded())"/>
>>>>>>> 6efc3712
                    </td>
                </tr>
                <t t-foreach="order.get_tax_details()" t-as="taxdetail">
                    <tr>
                        <td><t t-esc="taxdetail.name" /></td>
                        <td class="pos-right-align">
                            <t t-esc="widget.format_currency(taxdetail.amount)" />
                        </td>
                    </tr>
                </t>
                <tr>
                    <td>Discount:</td>
                    <td class="pos-right-align">
                        <t t-esc="widget.format_currency(order.get_total_discount())"/>
                    </td>
                </tr>
                <tr class="emph">
                    <td>Total:</td>
                    <td class="pos-right-align">
                        <t t-esc="widget.format_currency(order.get_total_with_tax())"/>
                    </td>
                </tr>
            </table>
            <br />
            <table class='receipt-paymentlines'>
                <tr t-foreach="paymentlines" t-as="line">
                    <td>
                        <t t-esc="line.name"/>
                    </td>
                    <td class="pos-right-align">
                        <t t-esc="widget.format_currency(line.get_amount())"/>
                    </td>
                </tr>
            </table>
            <br />
            <table class='receipt-change'>
                <tr><td>Change:</td><td class="pos-right-align">
                    <t t-esc="widget.format_currency(order.get_change())"/>
                    </td></tr>
            </table>
            <t t-if="receipt.footer">
                <br />
                <div style='text-align:center'>
                    <t t-esc="receipt.footer" />
                </div>
            </t>
        </div>
    </t>

    <!-- Onscreen Keyboard : 
         http://net.tutsplus.com/tutorials/javascript-ajax/creating-a-keyboard-with-css-and-jquery/ -->
    <t t-name="OnscreenKeyboardFull">
        <div class="keyboard_frame">
            <ul class="keyboard full_keyboard">
                <li class="symbol"><span class="off">`</span><span class="on">~</span></li>
                <li class="symbol"><span class="off">1</span><span class="on">!</span></li>
                <li class="symbol"><span class="off">2</span><span class="on">@</span></li>
                <li class="symbol"><span class="off">3</span><span class="on">#</span></li>
                <li class="symbol"><span class="off">4</span><span class="on">$</span></li>
                <li class="symbol"><span class="off">5</span><span class="on">%</span></li>
                <li class="symbol"><span class="off">6</span><span class="on">^</span></li>
                <li class="symbol"><span class="off">7</span><span class="on">&amp;</span></li>
                <li class="symbol"><span class="off">8</span><span class="on">*</span></li>
                <li class="symbol"><span class="off">9</span><span class="on">(</span></li>
                <li class="symbol"><span class="off">0</span><span class="on">)</span></li>
                <li class="symbol"><span class="off">-</span><span class="on">_</span></li>
                <li class="symbol"><span class="off">=</span><span class="on">+</span></li>
                <li class="delete lastitem">delete</li>
                <li class="tab firstitem">tab</li>
                <li class="letter">q</li>
                <li class="letter">w</li>
                <li class="letter">e</li>
                <li class="letter">r</li>
                <li class="letter">t</li>
                <li class="letter">y</li>
                <li class="letter">u</li>
                <li class="letter">i</li>
                <li class="letter">o</li>
                <li class="letter">p</li>
                <li class="symbol"><span class="off">[</span><span class="on">{</span></li>
                <li class="symbol"><span class="off">]</span><span class="on">}</span></li>
                <li class="symbol lastitem"><span class="off">\</span><span class="on">|</span></li>
                <li class="capslock firstitem">caps lock</li>
                <li class="letter">a</li>
                <li class="letter">s</li>
                <li class="letter">d</li>
                <li class="letter">f</li>
                <li class="letter">g</li>
                <li class="letter">h</li>
                <li class="letter">j</li>
                <li class="letter">k</li>
                <li class="letter">l</li>
                <li class="symbol"><span class="off">;</span><span class="on">:</span></li>
                <li class="symbol"><span class="off">'</span><span class="on">&quot;</span></li>
                <li class="return lastitem">return</li>
                <li class="left-shift firstitem">shift</li>
                <li class="letter">z</li>
                <li class="letter">x</li>
                <li class="letter">c</li>
                <li class="letter">v</li>
                <li class="letter">b</li>
                <li class="letter">n</li>
                <li class="letter">m</li>
                <li class="symbol"><span class="off">,</span><span class="on">&lt;</span></li>
                <li class="symbol"><span class="off">.</span><span class="on">&gt;</span></li>
                <li class="symbol"><span class="off">/</span><span class="on">?</span></li>
                <li class="right-shift lastitem">shift</li>
                <li class="space firstitem lastitem">&amp;nbsp;</li>
            </ul>
            <p class="close_button">close</p>
        </div>
    </t>

    <t t-name="OnscreenKeyboardSimple">
        <div class="keyboard_frame">
            <ul class="keyboard simple_keyboard">
                <li class="symbol firstitem row_qwerty"><span class="off">q</span><span class="on">1</span></li>
                <li class="symbol"><span class="off">w</span><span class="on">2</span></li>
                <li class="symbol"><span class="off">e</span><span class="on">3</span></li>
                <li class="symbol"><span class="off">r</span><span class="on">4</span></li>
                <li class="symbol"><span class="off">t</span><span class="on">5</span></li>
                <li class="symbol"><span class="off">y</span><span class="on">6</span></li>
                <li class="symbol"><span class="off">u</span><span class="on">7</span></li>
                <li class="symbol"><span class="off">i</span><span class="on">8</span></li>
                <li class="symbol"><span class="off">o</span><span class="on">9</span></li>
                <li class="symbol lastitem"><span class="off">p</span><span class="on">0</span></li>

                <li class="symbol firstitem row_asdf"><span class="off">a</span><span class="on">@</span></li>
                <li class="symbol"><span class="off">s</span><span class="on">#</span></li>
                <li class="symbol"><span class="off">d</span><span class="on">%</span></li>
                <li class="symbol"><span class="off">f</span><span class="on">*</span></li>
                <li class="symbol"><span class="off">g</span><span class="on">/</span></li>
                <li class="symbol"><span class="off">h</span><span class="on">-</span></li>
                <li class="symbol"><span class="off">j</span><span class="on">+</span></li>
                <li class="symbol"><span class="off">k</span><span class="on">(</span></li>
                <li class="symbol lastitem"><span class="off">l</span><span class="on">)</span></li>

                <li class="symbol firstitem row_zxcv"><span class="off">z</span><span class="on">?</span></li>
                <li class="symbol"><span class="off">x</span><span class="on">!</span></li>
                <li class="symbol"><span class="off">c</span><span class="on">"</span></li>
                <li class="symbol"><span class="off">v</span><span class="on">'</span></li>
                <li class="symbol"><span class="off">b</span><span class="on">:</span></li>
                <li class="symbol"><span class="off">n</span><span class="on">;</span></li>
                <li class="symbol"><span class="off">m</span><span class="on">,</span></li>
                <li class="delete lastitem">delete</li>

                <li class="numlock firstitem row_space"><span class="off">123</span><span class="on">ABC</span></li>
                <li class="space">&amp;nbsp;</li>
                <li class="symbol"><span class="off">.</span><span class="on">.</span></li>
                <li class="return lastitem">return</li>
            </ul>
            <p class="close_button">close</p>
        </div>
    </t>

</templates><|MERGE_RESOLUTION|>--- conflicted
+++ resolved
@@ -1277,11 +1277,7 @@
                 <tr>
                     <td>Subtotal:</td>
                     <td class="pos-right-align">
-<<<<<<< HEAD
-                        <t t-esc="widget.format_currency(order.get_subtotal())"/>
-=======
-                        <t t-esc="widget.format_currency(order.getTotalTaxExcluded())"/>
->>>>>>> 6efc3712
+                        <t t-esc="widget.format_currency(order.get_total_without_tax())"/>
                     </td>
                 </tr>
                 <t t-foreach="order.get_tax_details()" t-as="taxdetail">
