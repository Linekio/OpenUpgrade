odoo.define('point_of_sale.screens', function (require) {
"use strict";
// This file contains the Screens definitions. Screens are the
// content of the right pane of the pos, containing the main functionalities. 
//
// Screens must be defined and named in chrome.js before use.
//
// Screens transitions are controlled by the Gui.
//  gui.set_startup_screen() sets the screen displayed at startup
//  gui.set_default_screen() sets the screen displayed for new orders
//  gui.show_screen() shows a screen
//  gui.back() goes to the previous screen
//
// Screen state is saved in the order. When a new order is selected,
// a screen is displayed based on the state previously saved in the order.
// this is also done in the Gui with:
//  gui.show_saved_screen()
//
// All screens inherit from ScreenWidget. The only addition from the base widgets
// are show() and hide() which shows and hides the screen but are also used to 
// bind and unbind actions on widgets and devices. The gui guarantees
// that only one screen is shown at the same time and that show() is called after all
// hide()s
//
// Each Screens must be independant from each other, and should have no 
// persistent state outside the models. Screen state variables are reset at
// each screen display. A screen can be called with parameters, which are
// to be used for the duration of the screen only. 

var PosBaseWidget = require('point_of_sale.BaseWidget');
var gui = require('point_of_sale.gui');
var models = require('point_of_sale.models');
var core = require('web.core');
var rpc = require('web.rpc');
var utils = require('web.utils');
var field_utils = require('web.field_utils');

var QWeb = core.qweb;
var _t = core._t;

var round_pr = utils.round_precision;

/*--------------------------------------*\
 |          THE SCREEN WIDGET           |
\*======================================*/

// The screen widget is the base class inherited
// by all screens.
var ScreenWidget = PosBaseWidget.extend({

    init: function(parent,options){
        this._super(parent,options);
        this.hidden = false;
    },

    barcode_product_screen:         'products',     //if defined, this screen will be loaded when a product is scanned

    // what happens when a product is scanned : 
    // it will add the product to the order and go to barcode_product_screen. 
    barcode_product_action: function(code){
        var self = this;
        if (self.pos.scan_product(code)) {
            if (self.barcode_product_screen) {
                self.gui.show_screen(self.barcode_product_screen, null, null, true);
            }
        } else {
            this.barcode_error_action(code);
        }
    },

    // what happens when a cashier id barcode is scanned.
    // the default behavior is the following : 
    // - if there's a user with a matching barcode, put it as the active 'cashier', go to cashier mode, and return true
    // - else : do nothing and return false. You probably want to extend this to show and appropriate error popup... 
    barcode_cashier_action: function(code){
        var self = this;
        var users = this.pos.users;
        for(var i = 0, len = users.length; i < len; i++){
            if(users[i].barcode === code.code){
                if (users[i].id !== this.pos.get_cashier().id && users[i].pos_security_pin) {
                    return this.gui.ask_password(users[i].pos_security_pin).then(function(){
                        self.pos.set_cashier(users[i]);
                        self.chrome.widget.username.renderElement();
                        return true;
                    });
                } else {
                    this.pos.set_cashier(users[i]);
                    this.chrome.widget.username.renderElement();
                    return true;
                }
            }
        }
        this.barcode_error_action(code);
        return false;
    },
    
    // what happens when a client id barcode is scanned.
    // the default behavior is the following : 
    // - if there's a user with a matching barcode, put it as the active 'client' and return true
    // - else : return false. 
    barcode_client_action: function(code){
        var partner = this.pos.db.get_partner_by_barcode(code.code);
        if(partner){
            this.pos.get_order().set_client(partner);
            return true;
        }
        this.barcode_error_action(code);
        return false;
    },
    
    // what happens when a discount barcode is scanned : the default behavior
    // is to set the discount on the last order.
    barcode_discount_action: function(code){
        var last_orderline = this.pos.get_order().get_last_orderline();
        if(last_orderline){
            last_orderline.set_discount(code.value);
        }
    },
    // What happens when an invalid barcode is scanned : shows an error popup.
    barcode_error_action: function(code) {
        var show_code;
        if (code.code.length > 32) {
            show_code = code.code.substring(0,29)+'...';
        } else {
            show_code = code.code;
        }
        this.gui.show_popup('error-barcode',show_code);
    },

    // this method shows the screen and sets up all the widget related to this screen. Extend this method
    // if you want to alter the behavior of the screen.
    show: function(){
        var self = this;

        this.hidden = false;
        if(this.$el){
            this.$el.removeClass('oe_hidden');
        }

        this.pos.barcode_reader.set_action_callback({
            'cashier': _.bind(self.barcode_cashier_action, self),
            'product': _.bind(self.barcode_product_action, self),
            'weight': _.bind(self.barcode_product_action, self),
            'price': _.bind(self.barcode_product_action, self),
            'client' : _.bind(self.barcode_client_action, self),
            'discount': _.bind(self.barcode_discount_action, self),
            'error'   : _.bind(self.barcode_error_action, self),
        });
    },

    // this method is called when the screen is closed to make place for a new screen. this is a good place
    // to put your cleanup stuff as it is guaranteed that for each show() there is one and only one close()
    close: function(){
        if(this.pos.barcode_reader){
            this.pos.barcode_reader.reset_action_callbacks();
        }
    },

    // this methods hides the screen. It's not a good place to put your cleanup stuff as it is called on the
    // POS initialization.
    hide: function(){
        this.hidden = true;
        if(this.$el){
            this.$el.addClass('oe_hidden');
        }
    },

    // we need this because some screens re-render themselves when they are hidden
    // (due to some events, or magic, or both...)  we must make sure they remain hidden.
    // the good solution would probably be to make them not re-render themselves when they
    // are hidden. 
    renderElement: function(){
        this._super();
        if(this.hidden){
            if(this.$el){
                this.$el.addClass('oe_hidden');
            }
        }
    },
});

/*--------------------------------------*\
 |          THE DOM CACHE               |
\*======================================*/

// The Dom Cache is used by various screens to improve
// their performances when displaying many time the 
// same piece of DOM.
//
// It is a simple map from string 'keys' to DOM Nodes.
//
// The cache empties itself based on usage frequency 
// stats, so you may not always get back what
// you put in.

var DomCache = core.Class.extend({
    init: function(options){
        options = options || {};
        this.max_size = options.max_size || 2000;

        this.cache = {};
        this.access_time = {};
        this.size = 0;
    },
    cache_node: function(key,node){
        var cached = this.cache[key];
        this.cache[key] = node;
        this.access_time[key] = new Date().getTime();
        if(!cached){
            this.size++;
            while(this.size >= this.max_size){
                var oldest_key = null;
                var oldest_time = new Date().getTime();
                for(key in this.cache){
                    var time = this.access_time[key];
                    if(time <= oldest_time){
                        oldest_time = time;
                        oldest_key  = key;
                    }
                }
                if(oldest_key){
                    delete this.cache[oldest_key];
                    delete this.access_time[oldest_key];
                }
                this.size--;
            }
        }
        return node;
    },
    clear_node: function(key) {
        var cached = this.cache[key];
        if (cached) {
            delete this.cache[key];
            delete this.access_time[key];
            this.size --;
        }
    },
    get_node: function(key){
        var cached = this.cache[key];
        if(cached){
            this.access_time[key] = new Date().getTime();
        }
        return cached;
    },
});

/*--------------------------------------*\
 |          THE SCALE SCREEN            |
\*======================================*/

// The scale screen displays the weight of
// a product on the electronic scale.

var ScaleScreenWidget = ScreenWidget.extend({
    template:'ScaleScreenWidget',

    next_screen: 'products',
    previous_screen: 'products',

    show: function(){
        this._super();
        var self = this;
        var queue = this.pos.proxy_queue;

        this.set_weight(0);
        this.renderElement();

        this.hotkey_handler = function(event){
            if(event.which === 13){
                self.order_product();
                self.gui.show_screen(self.next_screen);
            }else if(event.which === 27){
                self.gui.show_screen(self.previous_screen);
            }
        };

        $('body').on('keypress',this.hotkey_handler);

        this.$('.back').click(function(){
            self.gui.show_screen(self.previous_screen);
        });

        this.$('.next,.buy-product').click(function(){
            self.gui.show_screen(self.next_screen);
            // add product *after* switching screen to scroll properly
            self.order_product();
        });

        queue.schedule(function(){
            return self.pos.proxy.scale_read().then(function(weight){
                self.set_weight(weight.weight);
            });
        },{duration:500, repeat: true});

    },
    get_product: function(){
        return this.gui.get_current_screen_param('product');
    },
    _get_active_pricelist: function(){
        var current_order = this.pos.get_order();
        var current_pricelist = this.pos.default_pricelist;

        if (current_order) {
            current_pricelist = current_order.pricelist;
        }

        return current_pricelist;
    },
    order_product: function(){
        this.pos.get_order().add_product(this.get_product(),{ quantity: this.weight });
    },
    get_product_name: function(){
        var product = this.get_product();
        return (product ? product.display_name : undefined) || 'Unnamed Product';
    },
    get_product_price: function(){
        var product = this.get_product();
        var pricelist = this._get_active_pricelist();
        return (product ? product.get_price(pricelist, this.weight) : 0) || 0;
    },
    get_product_uom: function(){
        var product = this.get_product();

        if(product){
            return this.pos.units_by_id[product.uom_id[0]].name;
        }else{
            return '';
        }
    },
    set_weight: function(weight){
        this.weight = weight;
        this.$('.weight').text(this.get_product_weight_string());
        this.$('.computed-price').text(this.get_computed_price_string());
    },
    get_product_weight_string: function(){
        var product = this.get_product();
        var defaultstr = (this.weight || 0).toFixed(3) + ' Kg';
        if(!product || !this.pos){
            return defaultstr;
        }
        var unit_id = product.uom_id;
        if(!unit_id){
            return defaultstr;
        }
        var unit = this.pos.units_by_id[unit_id[0]];
        var weight = round_pr(this.weight || 0, unit.rounding);
        var weightstr = weight.toFixed(Math.ceil(Math.log(1.0/unit.rounding) / Math.log(10) ));
        weightstr += ' ' + unit.name;
        return weightstr;
    },
    get_computed_price_string: function(){
        return this.format_currency(this.get_product_price() * this.weight);
    },
    close: function(){
        this._super();
        $('body').off('keypress',this.hotkey_handler);

        this.pos.proxy_queue.clear();
    },
});
gui.define_screen({name: 'scale', widget: ScaleScreenWidget});

/*--------------------------------------*\
 |         THE PRODUCT SCREEN           |
\*======================================*/

// The product screen contains the list of products,
// The category selector and the order display.
// It is the default screen for orders and the
// startup screen for shops.
//
// There product screens uses many sub-widgets,
// the code follows.


/* ------------ The Numpad ------------ */

// The numpad that edits the order lines.

var NumpadWidget = PosBaseWidget.extend({
    template:'NumpadWidget',
    init: function(parent) {
        this._super(parent);
        this.state = new models.NumpadState();
    },
    start: function() {
        this.applyAccessRights();
        this.state.bind('change:mode', this.changedMode, this);
        this.pos.bind('change:cashier', this.applyAccessRights, this);
        this.changedMode();
        this.$el.find('.numpad-backspace').click(_.bind(this.clickDeleteLastChar, this));
        this.$el.find('.numpad-minus').click(_.bind(this.clickSwitchSign, this));
        this.$el.find('.number-char').click(_.bind(this.clickAppendNewChar, this));
        this.$el.find('.mode-button').click(_.bind(this.clickChangeMode, this));
    },
    applyAccessRights: function() {
        var has_price_control_rights = !this.pos.config.restrict_price_control || this.pos.get_cashier().role == 'manager';
        this.$el.find('.mode-button[data-mode="price"]')
            .toggleClass('disabled-mode', !has_price_control_rights)
            .prop('disabled', !has_price_control_rights);
    },
    clickDeleteLastChar: function() {
        return this.state.deleteLastChar();
    },
    clickSwitchSign: function() {
        return this.state.switchSign();
    },
    clickAppendNewChar: function(event) {
        var newChar;
        newChar = event.currentTarget.innerText || event.currentTarget.textContent;
        return this.state.appendNewChar(newChar);
    },
    clickChangeMode: function(event) {
        var newMode = event.currentTarget.attributes['data-mode'].nodeValue;
        return this.state.changeMode(newMode);
    },
    changedMode: function() {
        var mode = this.state.get('mode');
        $('.selected-mode').removeClass('selected-mode');
        $(_.str.sprintf('.mode-button[data-mode="%s"]', mode), this.$el).addClass('selected-mode');
    },
});

/* ---------- The Action Pad ---------- */

// The action pad contains the payment button and the 
// customer selection button

var ActionpadWidget = PosBaseWidget.extend({
    template: 'ActionpadWidget',
    init: function(parent, options) {
        var self = this;
        this._super(parent, options);

        this.pos.bind('change:selectedClient', function() {
            self.renderElement();
        });
    },
    renderElement: function() {
        var self = this;
        this._super();
        this.$('.pay').click(function(){
            var order = self.pos.get_order();
            var has_valid_product_lot = _.every(order.orderlines.models, function(line){
                return line.has_valid_product_lot();
            });
            if(!has_valid_product_lot){
                self.gui.show_popup('confirm',{
                    'title': _t('Empty Serial/Lot Number'),
                    'body':  _t('One or more product(s) required serial/lot number.'),
                    confirm: function(){
                        self.gui.show_screen('payment');
                    },
                });
            }else{
                self.gui.show_screen('payment');
            }
        });
        this.$('.set-customer').click(function(){
            self.gui.show_screen('clientlist');
        });
    }
});

/* --------- The Order Widget --------- */

// Displays the current Order.

var OrderWidget = PosBaseWidget.extend({
    template:'OrderWidget',
    init: function(parent, options) {
        var self = this;
        this._super(parent,options);

        this.numpad_state = options.numpad_state;
        this.numpad_state.reset();
        this.numpad_state.bind('set_value',   this.set_value, this);

        this.pos.bind('change:selectedOrder', this.change_selected_order, this);

        this.line_click_handler = function(event){
            self.click_line(this.orderline, event);
        };

        if (this.pos.get_order()) {
            this.bind_order_events();
        }

    },
    click_line: function(orderline, event) {
        this.pos.get_order().select_orderline(orderline);
        this.numpad_state.reset();
    },


    set_value: function(val) {
    	var order = this.pos.get_order();
    	if (order.get_selected_orderline()) {
            var mode = this.numpad_state.get('mode');
            if( mode === 'quantity'){
                order.get_selected_orderline().set_quantity(val);
            }else if( mode === 'discount'){
                order.get_selected_orderline().set_discount(val);
            }else if( mode === 'price'){
                order.get_selected_orderline().set_unit_price(val);
            }
    	}
    },
    change_selected_order: function() {
        if (this.pos.get_order()) {
            this.bind_order_events();
            this.numpad_state.reset();
            this.renderElement();
        }
    },
    orderline_add: function(){
        this.numpad_state.reset();
        this.renderElement('and_scroll_to_bottom');
    },
    orderline_remove: function(line){
        this.remove_orderline(line);
        this.numpad_state.reset();
        this.update_summary();
    },
    orderline_change: function(line){
        this.rerender_orderline(line);
        this.update_summary();
    },
    bind_order_events: function() {
        var order = this.pos.get_order();
            order.unbind('change:client', this.update_summary, this);
            order.bind('change:client',   this.update_summary, this);
            order.unbind('change',        this.update_summary, this);
            order.bind('change',          this.update_summary, this);

        var lines = order.orderlines;
            lines.unbind('add',     this.orderline_add,    this);
            lines.bind('add',       this.orderline_add,    this);
            lines.unbind('remove',  this.orderline_remove, this);
            lines.bind('remove',    this.orderline_remove, this); 
            lines.unbind('change',  this.orderline_change, this);
            lines.bind('change',    this.orderline_change, this);

    },
    render_orderline: function(orderline){
        var el_str  = QWeb.render('Orderline',{widget:this, line:orderline}); 
        var el_node = document.createElement('div');
            el_node.innerHTML = _.str.trim(el_str);
            el_node = el_node.childNodes[0];
            el_node.orderline = orderline;
            el_node.addEventListener('click',this.line_click_handler);
        var el_lot_icon = el_node.querySelector('.line-lot-icon');
        if(el_lot_icon){
            el_lot_icon.addEventListener('click', (function() {
                this.show_product_lot(orderline);
            }.bind(this)));
        }

        orderline.node = el_node;
        return el_node;
    },
    remove_orderline: function(order_line){
        if(this.pos.get_order().get_orderlines().length === 0){
            this.renderElement();
        }else{
            order_line.node.parentNode.removeChild(order_line.node);
        }
    },
    rerender_orderline: function(order_line){
        var node = order_line.node;
        var replacement_line = this.render_orderline(order_line);
        node.parentNode.replaceChild(replacement_line,node);
    },
    // overriding the openerp framework replace method for performance reasons
    replace: function($target){
        this.renderElement();
        var target = $target[0];
        target.parentNode.replaceChild(this.el,target);
    },
    renderElement: function(scrollbottom){
        var order  = this.pos.get_order();
        if (!order) {
            return;
        }
        var orderlines = order.get_orderlines();

        var el_str  = QWeb.render('OrderWidget',{widget:this, order:order, orderlines:orderlines});

        var el_node = document.createElement('div');
            el_node.innerHTML = _.str.trim(el_str);
            el_node = el_node.childNodes[0];


        var list_container = el_node.querySelector('.orderlines');
        for(var i = 0, len = orderlines.length; i < len; i++){
            var orderline = this.render_orderline(orderlines[i]);
            list_container.appendChild(orderline);
        }

        if(this.el && this.el.parentNode){
            this.el.parentNode.replaceChild(el_node,this.el);
        }
        this.el = el_node;
        this.update_summary();

        if(scrollbottom){
            this.el.querySelector('.order-scroller').scrollTop = 100 * orderlines.length;
        }
    },
    update_summary: function(){
        var order = this.pos.get_order();
        if (!order.get_orderlines().length) {
            return;
        }

        var total     = order ? order.get_total_with_tax() : 0;
        var taxes     = order ? total - order.get_total_without_tax() : 0;

        this.el.querySelector('.summary .total > .value').textContent = this.format_currency(total);
        this.el.querySelector('.summary .total .subentry .value').textContent = this.format_currency(taxes);
    },
    show_product_lot: function(orderline){
        this.pos.get_order().select_orderline(orderline);
        var order = this.pos.get_order();
        order.display_lot_popup();
    },
});

/* ------ The Product Categories ------ */

// Display and navigate the product categories.
// Also handles searches.
//  - set_category() to change the displayed category
//  - reset_category() to go to the root category
//  - perform_search() to search for products
//  - clear_search()   does what it says.

var ProductCategoriesWidget = PosBaseWidget.extend({
    template: 'ProductCategoriesWidget',
    init: function(parent, options){
        var self = this;
        this._super(parent,options);
        this.product_type = options.product_type || 'all';  // 'all' | 'weightable'
        this.onlyWeightable = options.onlyWeightable || false;
        this.category = this.pos.root_category;
        this.breadcrumb = [];
        this.subcategories = [];
        this.product_list_widget = options.product_list_widget || null;
        this.category_cache = new DomCache();
        this.start_categ_id = this.pos.config.iface_start_categ_id ? this.pos.config.iface_start_categ_id[0] : 0;
        this.set_category(this.pos.db.get_category_by_id(this.start_categ_id));
        
        this.switch_category_handler = function(event){
            self.set_category(self.pos.db.get_category_by_id(Number(this.dataset.categoryId)));
            self.renderElement();
        };
        
        this.clear_search_handler = function(event){
            self.clear_search();
        };

        var search_timeout  = null;
        this.search_handler = function(event){
            if(event.type == "keypress" || event.keyCode === 46 || event.keyCode === 8){
                clearTimeout(search_timeout);

                var searchbox = this;

                search_timeout = setTimeout(function(){
                    self.perform_search(self.category, searchbox.value, event.which === 13);
                },70);
            }
        };
    },

    // changes the category. if undefined, sets to root category
    set_category : function(category){
        var db = this.pos.db;
        if(!category){
            this.category = db.get_category_by_id(db.root_category_id);
        }else{
            this.category = category;
        }
        this.breadcrumb = [];
        var ancestors_ids = db.get_category_ancestors_ids(this.category.id);
        for(var i = 1; i < ancestors_ids.length; i++){
            this.breadcrumb.push(db.get_category_by_id(ancestors_ids[i]));
        }
        if(this.category.id !== db.root_category_id){
            this.breadcrumb.push(this.category);
        }
        this.subcategories = db.get_category_by_id(db.get_category_childs_ids(this.category.id));
    },

    get_image_url: function(category){
        return window.location.origin + '/web/image?model=pos.category&field=image_medium&id='+category.id;
    },

    render_category: function( category, with_image ){
        var cached = this.category_cache.get_node(category.id);
        if(!cached){
            if(with_image){
                var image_url = this.get_image_url(category);
                var category_html = QWeb.render('CategoryButton',{ 
                        widget:  this, 
                        category: category, 
                        image_url: this.get_image_url(category),
                    });
                    category_html = _.str.trim(category_html);
                var category_node = document.createElement('div');
                    category_node.innerHTML = category_html;
                    category_node = category_node.childNodes[0];
            }else{
                var category_html = QWeb.render('CategorySimpleButton',{ 
                        widget:  this, 
                        category: category, 
                    });
                    category_html = _.str.trim(category_html);
                var category_node = document.createElement('div');
                    category_node.innerHTML = category_html;
                    category_node = category_node.childNodes[0];
            }
            this.category_cache.cache_node(category.id,category_node);
            return category_node;
        }
        return cached; 
    },

    replace: function($target){
        this.renderElement();
        var target = $target[0];
        target.parentNode.replaceChild(this.el,target);
    },

    renderElement: function(){

        var el_str  = QWeb.render(this.template, {widget: this});
        var el_node = document.createElement('div');

        el_node.innerHTML = el_str;
        el_node = el_node.childNodes[1];

        if(this.el && this.el.parentNode){
            this.el.parentNode.replaceChild(el_node,this.el);
        }

        this.el = el_node;

        var withpics = this.pos.config.iface_display_categ_images;

        var list_container = el_node.querySelector('.category-list');
        if (list_container) { 
            if (!withpics) {
                list_container.classList.add('simple');
            } else {
                list_container.classList.remove('simple');
            }
            for(var i = 0, len = this.subcategories.length; i < len; i++){
                list_container.appendChild(this.render_category(this.subcategories[i],withpics));
            }
        }

        var buttons = el_node.querySelectorAll('.js-category-switch');
        for(var i = 0; i < buttons.length; i++){
            buttons[i].addEventListener('click',this.switch_category_handler);
        }

        var products = this.pos.db.get_product_by_category(this.category.id); 
        this.product_list_widget.set_product_list(products); // FIXME: this should be moved elsewhere ... 

        this.el.querySelector('.searchbox input').addEventListener('keypress',this.search_handler);

        this.el.querySelector('.searchbox input').addEventListener('keydown',this.search_handler);

        this.el.querySelector('.search-clear').addEventListener('click',this.clear_search_handler);

        if(this.pos.config.iface_vkeyboard && this.chrome.widget.keyboard){
            this.chrome.widget.keyboard.connect($(this.el.querySelector('.searchbox input')));
        }
    },
    
    // resets the current category to the root category
    reset_category: function(){
        this.set_category(this.pos.db.get_category_by_id(this.start_categ_id));
        this.renderElement();
    },

    // empties the content of the search box
    clear_search: function(){
        var products = this.pos.db.get_product_by_category(this.category.id);
        this.product_list_widget.set_product_list(products);
        var input = this.el.querySelector('.searchbox input');
            input.value = '';
            input.focus();
    },
    perform_search: function(category, query, buy_result){
        var products;
        if(query){
            products = this.pos.db.search_product_in_category(category.id,query);
            if(buy_result && products.length === 1){
                    this.pos.get_order().add_product(products[0]);
                    this.clear_search();
            }else{
                this.product_list_widget.set_product_list(products);
            }
        }else{
            products = this.pos.db.get_product_by_category(this.category.id);
            this.product_list_widget.set_product_list(products);
        }
    },

});

/* --------- The Product List --------- */

// Display the list of products. 
// - change the list with .set_product_list()
// - click_product_action(), passed as an option, tells
//   what to do when a product is clicked. 

var ProductListWidget = PosBaseWidget.extend({
    template:'ProductListWidget',
    init: function(parent, options) {
        var self = this;
        this._super(parent,options);
        this.model = options.model;
        this.productwidgets = [];
        this.weight = options.weight || 0;
        this.show_scale = options.show_scale || false;
        this.next_screen = options.next_screen || false;

        this.click_product_handler = function(){
            var product = self.pos.db.get_product_by_id(this.dataset.productId);
            options.click_product_action(product);
        };

        this.product_list = options.product_list || [];
        this.product_cache = new DomCache();

        this.pos.get('orders').bind('add remove change', function () {
            self.renderElement();
        }, this);

        this.pos.bind('change:selectedOrder', function () {
            this.renderElement();
        }, this);
    },
    set_product_list: function(product_list){
        this.product_list = product_list;
        this.renderElement();
    },
    get_product_image_url: function(product){
        return window.location.origin + '/web/image?model=product.product&field=image_medium&id='+product.id;
    },
    replace: function($target){
        this.renderElement();
        var target = $target[0];
        target.parentNode.replaceChild(this.el,target);
    },
    calculate_cache_key: function(product, pricelist){
        return product.id + ',' + pricelist.id;
    },
    _get_active_pricelist: function(){
        var current_order = this.pos.get_order();
        var current_pricelist = this.pos.default_pricelist;

        if (current_order) {
            current_pricelist = current_order.pricelist;
        }

        return current_pricelist;
    },
    render_product: function(product){
        var current_pricelist = this._get_active_pricelist();
        var cache_key = this.calculate_cache_key(product, current_pricelist);
        var cached = this.product_cache.get_node(cache_key);
        if(!cached){
            var image_url = this.get_product_image_url(product);
            var product_html = QWeb.render('Product',{ 
                    widget:  this, 
                    product: product,
                    pricelist: current_pricelist,
                    image_url: this.get_product_image_url(product),
                });
            var product_node = document.createElement('div');
            product_node.innerHTML = product_html;
            product_node = product_node.childNodes[1];
            this.product_cache.cache_node(cache_key,product_node);
            return product_node;
        }
        return cached;
    },

    renderElement: function() {
        var el_str  = QWeb.render(this.template, {widget: this});
        var el_node = document.createElement('div');
            el_node.innerHTML = el_str;
            el_node = el_node.childNodes[1];

        if(this.el && this.el.parentNode){
            this.el.parentNode.replaceChild(el_node,this.el);
        }
        this.el = el_node;

        var list_container = el_node.querySelector('.product-list');
        for(var i = 0, len = this.product_list.length; i < len; i++){
            var product_node = this.render_product(this.product_list[i]);
            product_node.addEventListener('click',this.click_product_handler);
            list_container.appendChild(product_node);
        }
    },
});

/* -------- The Action Buttons -------- */

// Above the numpad and the actionpad, buttons
// for extra actions and controls by point of
// sale extensions modules. 

var action_button_classes = [];
var define_action_button = function(classe, options){
    options = options || {};

    var classes = action_button_classes;
    var index   = classes.length;
    var i;

    if (options.after) {
        for (i = 0; i < classes.length; i++) {
            if (classes[i].name === options.after) {
                index = i + 1;
            }
        }
    } else if (options.before) {
        for (i = 0; i < classes.length; i++) {
            if (classes[i].name === options.after) {
                index = i;
                break;
            }
        }
    }
    classes.splice(i,0,classe);
};

var ActionButtonWidget = PosBaseWidget.extend({
    template: 'ActionButtonWidget',
    label: _t('Button'),
    renderElement: function(){
        var self = this;
        this._super();
        this.$el.click(function(){
            self.button_click();
        });
    },
    button_click: function(){},
    highlight: function(highlight){
        this.$el.toggleClass('highlight',!!highlight);
    },
    // alternative highlight color
    altlight: function(altlight){
        this.$el.toggleClass('altlight',!!altlight);
    },
});

/* -------- The Product Screen -------- */

var ProductScreenWidget = ScreenWidget.extend({
    template:'ProductScreenWidget',

    start: function(){ 

        var self = this;

        this.actionpad = new ActionpadWidget(this,{});
        this.actionpad.replace(this.$('.placeholder-ActionpadWidget'));

        this.numpad = new NumpadWidget(this,{});
        this.numpad.replace(this.$('.placeholder-NumpadWidget'));

        this.order_widget = new OrderWidget(this,{
            numpad_state: this.numpad.state,
        });
        this.order_widget.replace(this.$('.placeholder-OrderWidget'));

        this.product_list_widget = new ProductListWidget(this,{
            click_product_action: function(product){ self.click_product(product); },
            product_list: this.pos.db.get_product_by_category(0)
        });
        this.product_list_widget.replace(this.$('.placeholder-ProductListWidget'));

        this.product_categories_widget = new ProductCategoriesWidget(this,{
            product_list_widget: this.product_list_widget,
        });
        this.product_categories_widget.replace(this.$('.placeholder-ProductCategoriesWidget'));

        this.action_buttons = {};
        var classes = action_button_classes;
        for (var i = 0; i < classes.length; i++) {
            var classe = classes[i];
            if ( !classe.condition || classe.condition.call(this) ) {
                var widget = new classe.widget(this,{});
                widget.appendTo(this.$('.control-buttons'));
                this.action_buttons[classe.name] = widget;
            }
        }
        if (_.size(this.action_buttons)) {
            this.$('.control-buttons').removeClass('oe_hidden');
        }
    },

    click_product: function(product) {
       if(product.to_weight && this.pos.config.iface_electronic_scale){
           this.gui.show_screen('scale',{product: product});
       }else{
           this.pos.get_order().add_product(product);
       }
    },

    show: function(reset){
        this._super();
        if (reset) {
            this.product_categories_widget.reset_category();
            this.numpad.state.reset();
        }
    },

    close: function(){
        this._super();
        if(this.pos.config.iface_vkeyboard && this.chrome.widget.keyboard){
            this.chrome.widget.keyboard.hide();
        }
    },
});
gui.define_screen({name:'products', widget: ProductScreenWidget});

/*--------------------------------------*\
 |         THE CLIENT LIST              |
\*======================================*/

// The clientlist displays the list of customer,
// and allows the cashier to create, edit and assign
// customers.

var ClientListScreenWidget = ScreenWidget.extend({
    template: 'ClientListScreenWidget',

    init: function(parent, options){
        this._super(parent, options);
        this.partner_cache = new DomCache();
    },

    auto_back: true,

    show: function(){
        var self = this;
        this._super();

        this.renderElement();
        this.details_visible = false;
        this.old_client = this.pos.get_order().get_client();

        this.$('.back').click(function(){
            self.gui.back();
        });

        this.$('.next').click(function(){   
            self.save_changes();
            self.gui.back();    // FIXME HUH ?
        });

        this.$('.new-customer').click(function(){
            self.display_client_details('edit',{
                'country_id': self.pos.company.country_id,
            });
        });

        var partners = this.pos.db.get_partners_sorted(1000);
        this.render_list(partners);
        
        this.reload_partners();

        if( this.old_client ){
            this.display_client_details('show',this.old_client,0);
        }

        this.$('.client-list-contents').delegate('.client-line','click',function(event){
            self.line_select(event,$(this),parseInt($(this).data('id')));
        });

        var search_timeout = null;

        if(this.pos.config.iface_vkeyboard && this.chrome.widget.keyboard){
            this.chrome.widget.keyboard.connect(this.$('.searchbox input'));
        }

        this.$('.searchbox input').on('keypress',function(event){
            clearTimeout(search_timeout);

            var searchbox = this;

            search_timeout = setTimeout(function(){
                self.perform_search(searchbox.value, event.which === 13);
            },70);
        });

        this.$('.searchbox .search-clear').click(function(){
            self.clear_search();
        });
    },
    hide: function () {
        this._super();
        this.new_client = null;
    },
    barcode_client_action: function(code){
        if (this.editing_client) {
            this.$('.detail.barcode').val(code.code);
        } else if (this.pos.db.get_partner_by_barcode(code.code)) {
            var partner = this.pos.db.get_partner_by_barcode(code.code);
            this.new_client = partner;
            this.display_client_details('show', partner);
        }
    },
    perform_search: function(query, associate_result){
        var customers;
        if(query){
            customers = this.pos.db.search_partner(query);
            this.display_client_details('hide');
            if ( associate_result && customers.length === 1){
                this.new_client = customers[0];
                this.save_changes();
                this.gui.back();
            }
            this.render_list(customers);
        }else{
            customers = this.pos.db.get_partners_sorted();
            this.render_list(customers);
        }
    },
    clear_search: function(){
        var customers = this.pos.db.get_partners_sorted(1000);
        this.render_list(customers);
        this.$('.searchbox input')[0].value = '';
        this.$('.searchbox input').focus();
    },
    render_list: function(partners){
        var contents = this.$el[0].querySelector('.client-list-contents');
        contents.innerHTML = "";
        for(var i = 0, len = Math.min(partners.length,1000); i < len; i++){
            var partner    = partners[i];
            var clientline = this.partner_cache.get_node(partner.id);
            if(!clientline){
                var clientline_html = QWeb.render('ClientLine',{widget: this, partner:partners[i]});
                var clientline = document.createElement('tbody');
                clientline.innerHTML = clientline_html;
                clientline = clientline.childNodes[1];
                this.partner_cache.cache_node(partner.id,clientline);
            }
            if( partner === this.old_client ){
                clientline.classList.add('highlight');
            }else{
                clientline.classList.remove('highlight');
            }
            contents.appendChild(clientline);
        }
    },
    save_changes: function(){
        var order = this.pos.get_order();
        if( this.has_client_changed() ){
<<<<<<< HEAD
            if ( this.new_client ) {
                order.fiscal_position = _.findWhere(this.pos.fiscal_positions, {'id': this.new_client.property_account_position_id[0]});
                order.set_pricelist(_.findWhere(this.pos.pricelists, {'id': this.new_client.property_product_pricelist[0]}) || this.pos.default_pricelist);
            } else {
                order.fiscal_position = undefined;
                order.set_pricelist(this.pos.default_pricelist);
=======
            var default_fiscal_position_id = _.find(this.pos.fiscal_positions, function(fp) {
                return fp.id === self.pos.config.default_fiscal_position_id[0];
            });
            if ( this.new_client && this.new_client.property_account_position_id ) {
                order.fiscal_position = _.find(this.pos.fiscal_positions, function (fp) {
                    return fp.id === self.new_client.property_account_position_id[0];
                }) || default_fiscal_position_id;
            } else {
                order.fiscal_position = default_fiscal_position_id;
>>>>>>> b8540eef
            }

            order.set_client(this.new_client);
        }
    },
    has_client_changed: function(){
        if( this.old_client && this.new_client ){
            return this.old_client.id !== this.new_client.id;
        }else{
            return !!this.old_client !== !!this.new_client;
        }
    },
    toggle_save_button: function(){
        var $button = this.$('.button.next');
        if (this.editing_client) {
            $button.addClass('oe_hidden');
            return;
        } else if( this.new_client ){
            if( !this.old_client){
                $button.text(_t('Set Customer'));
            }else{
                $button.text(_t('Change Customer'));
            }
        }else{
            $button.text(_t('Deselect Customer'));
        }
        $button.toggleClass('oe_hidden',!this.has_client_changed());
    },
    line_select: function(event,$line,id){
        var partner = this.pos.db.get_partner_by_id(id);
        this.$('.client-list .lowlight').removeClass('lowlight');
        if ( $line.hasClass('highlight') ){
            $line.removeClass('highlight');
            $line.addClass('lowlight');
            this.display_client_details('hide',partner);
            this.new_client = null;
            this.toggle_save_button();
        }else{
            this.$('.client-list .highlight').removeClass('highlight');
            $line.addClass('highlight');
            var y = event.pageY - $line.parent().offset().top;
            this.display_client_details('show',partner,y);
            this.new_client = partner;
            this.toggle_save_button();
        }
    },
    partner_icon_url: function(id){
        return '/web/image?model=res.partner&id='+id+'&field=image_small';
    },

    // ui handle for the 'edit selected customer' action
    edit_client_details: function(partner) {
        this.display_client_details('edit',partner);
    },

    // ui handle for the 'cancel customer edit changes' action
    undo_client_details: function(partner) {
        if (!partner.id) {
            this.display_client_details('hide');
        } else {
            this.display_client_details('show',partner);
        }
    },

    // what happens when we save the changes on the client edit form -> we fetch the fields, sanitize them,
    // send them to the backend for update, and call saved_client_details() when the server tells us the
    // save was successfull.
    save_client_details: function(partner) {
        var self = this;
        
        var fields = {};
        this.$('.client-details-contents .detail').each(function(idx,el){
            fields[el.name] = el.value || false;
        });

        if (!fields.name) {
            this.gui.show_popup('error',_t('A Customer Name Is Required'));
            return;
        }
        
        if (this.uploaded_picture) {
            fields.image = this.uploaded_picture;
        }

        fields.id           = partner.id || false;
        fields.country_id   = fields.country_id || false;

        if (fields.property_product_pricelist) {
            fields.property_product_pricelist = parseInt(fields.property_product_pricelist, 10);
        } else {
            fields.property_product_pricelist = false;
        }

        rpc.query({
                model: 'res.partner',
                method: 'create_from_ui',
                args: [fields],
            })
            .then(function(partner_id){
                self.saved_client_details(partner_id);
            },function(type,err){
                self.gui.show_popup('error',{
                    'title': _t('Error: Could not Save Changes'),
                    'body': _t('Your Internet connection is probably down.'),
                });
            });
    },
    
    // what happens when we've just pushed modifications for a partner of id partner_id
    saved_client_details: function(partner_id){
        var self = this;
        this.reload_partners().then(function(){
            var partner = self.pos.db.get_partner_by_id(partner_id);
            if (partner) {
                self.new_client = partner;
                self.toggle_save_button();
                self.display_client_details('show',partner);
            } else {
                // should never happen, because create_from_ui must return the id of the partner it
                // has created, and reload_partner() must have loaded the newly created partner. 
                self.display_client_details('hide');
            }
        });
    },

    // resizes an image, keeping the aspect ratio intact,
    // the resize is useful to avoid sending 12Mpixels jpegs
    // over a wireless connection.
    resize_image_to_dataurl: function(img, maxwidth, maxheight, callback){
        img.onload = function(){
            var canvas = document.createElement('canvas');
            var ctx    = canvas.getContext('2d');
            var ratio  = 1;

            if (img.width > maxwidth) {
                ratio = maxwidth / img.width;
            }
            if (img.height * ratio > maxheight) {
                ratio = maxheight / img.height;
            }
            var width  = Math.floor(img.width * ratio);
            var height = Math.floor(img.height * ratio);

            canvas.width  = width;
            canvas.height = height;
            ctx.drawImage(img,0,0,width,height);

            var dataurl = canvas.toDataURL();
            callback(dataurl);
        };
    },

    // Loads and resizes a File that contains an image.
    // callback gets a dataurl in case of success.
    load_image_file: function(file, callback){
        var self = this;
        if (!file.type.match(/image.*/)) {
            this.gui.show_popup('error',{
                title: _t('Unsupported File Format'),
                body:  _t('Only web-compatible Image formats such as .png or .jpeg are supported'),
            });
            return;
        }
        
        var reader = new FileReader();
        reader.onload = function(event){
            var dataurl = event.target.result;
            var img     = new Image();
            img.src = dataurl;
            self.resize_image_to_dataurl(img,800,600,callback);
        };
        reader.onerror = function(){
            self.gui.show_popup('error',{
                title :_t('Could Not Read Image'),
                body  :_t('The provided file could not be read due to an unknown error'),
            });
        };
        reader.readAsDataURL(file);
    },

    // This fetches partner changes on the server, and in case of changes, 
    // rerenders the affected views
    reload_partners: function(){
        var self = this;
        return this.pos.load_new_partners().then(function(){
            self.render_list(self.pos.db.get_partners_sorted(1000));
            
            // update the currently assigned client if it has been changed in db.
            var curr_client = self.pos.get_order().get_client();
            if (curr_client) {
                self.pos.get_order().set_client(self.pos.db.get_partner_by_id(curr_client.id));
            }
        });
    },

    // Shows,hides or edit the customer details box :
    // visibility: 'show', 'hide' or 'edit'
    // partner:    the partner object to show or edit
    // clickpos:   the height of the click on the list (in pixel), used
    //             to maintain consistent scroll.
    display_client_details: function(visibility,partner,clickpos){
        var self = this;
        var contents = this.$('.client-details-contents');
        var parent   = this.$('.client-list').parent();
        var scroll   = parent.scrollTop();
        var height   = contents.height();

        contents.off('click','.button.edit'); 
        contents.off('click','.button.save'); 
        contents.off('click','.button.undo'); 
        contents.on('click','.button.edit',function(){ self.edit_client_details(partner); });
        contents.on('click','.button.save',function(){ self.save_client_details(partner); });
        contents.on('click','.button.undo',function(){ self.undo_client_details(partner); });
        this.editing_client = false;
        this.uploaded_picture = null;

        if(visibility === 'show'){
            contents.empty();
            contents.append($(QWeb.render('ClientDetails',{widget:this,partner:partner})));

            var new_height   = contents.height();

            if(!this.details_visible){
                // resize client list to take into account client details
                parent.height('-=' + new_height);

                if(clickpos < scroll + new_height + 20 ){
                    parent.scrollTop( clickpos - 20 );
                }else{
                    parent.scrollTop(parent.scrollTop() + new_height);
                }
            }else{
                parent.scrollTop(parent.scrollTop() - height + new_height);
            }

            this.details_visible = true;
            this.toggle_save_button();
        } else if (visibility === 'edit') {
            this.editing_client = true;
            contents.empty();
            contents.append($(QWeb.render('ClientDetailsEdit',{widget:this,partner:partner})));
            this.toggle_save_button();

            // Browsers attempt to scroll invisible input elements
            // into view (eg. when hidden behind keyboard). They don't
            // seem to take into account that some elements are not
            // scrollable.
            contents.find('input').blur(function() {
                setTimeout(function() {
                    self.$('.window').scrollTop(0);
                }, 0);
            });

            contents.find('.image-uploader').on('change',function(event){
                self.load_image_file(event.target.files[0],function(res){
                    if (res) {
                        contents.find('.client-picture img, .client-picture .fa').remove();
                        contents.find('.client-picture').append("<img src='"+res+"'>");
                        contents.find('.detail.picture').remove();
                        self.uploaded_picture = res;
                    }
                });
            });
        } else if (visibility === 'hide') {
            contents.empty();
            parent.height('100%');
            if( height > scroll ){
                contents.css({height:height+'px'});
                contents.animate({height:0},400,function(){
                    contents.css({height:''});
                });
            }else{
                parent.scrollTop( parent.scrollTop() - height);
            }
            this.details_visible = false;
            this.toggle_save_button();
        }
    },
    close: function(){
        this._super();
    },
});
gui.define_screen({name:'clientlist', widget: ClientListScreenWidget});

/*--------------------------------------*\
 |         THE RECEIPT SCREEN           |
\*======================================*/

// The receipt screen displays the order's
// receipt and allows it to be printed in a web browser.
// The receipt screen is not shown if the point of sale
// is set up to print with the proxy. Altough it could
// be useful to do so...

var ReceiptScreenWidget = ScreenWidget.extend({
    template: 'ReceiptScreenWidget',
    show: function(){
        this._super();
        var self = this;

        this.render_change();
        this.render_receipt();
        this.handle_auto_print();
    },
    handle_auto_print: function() {
        if (this.should_auto_print()) {
            this.print();
            if (this.should_close_immediately()){
                this.click_next();
            }
        } else {
            this.lock_screen(false);
        }
    },
    should_auto_print: function() {
        return this.pos.config.iface_print_auto && !this.pos.get_order()._printed;
    },
    should_close_immediately: function() {
        return this.pos.config.iface_print_via_proxy && this.pos.config.iface_print_skip_screen;
    },
    lock_screen: function(locked) {
        this._locked = locked;
        if (locked) {
            this.$('.next').removeClass('highlight');
        } else {
            this.$('.next').addClass('highlight');
        }
    },
    get_receipt_render_env: function() {
        var order = this.pos.get_order();
        return {
            widget: this,
            pos: this.pos,
            order: order,
            receipt: order.export_for_printing(),
            orderlines: order.get_orderlines(),
            paymentlines: order.get_paymentlines(),
        };
    },
    print_web: function() {
        window.print();
        this.pos.get_order()._printed = true;
    },
    print_xml: function() {
        var receipt = QWeb.render('XmlReceipt', this.get_receipt_render_env());

        this.pos.proxy.print_receipt(receipt);
        this.pos.get_order()._printed = true;
    },
    print: function() {
        var self = this;

        if (!this.pos.config.iface_print_via_proxy) { // browser (html) printing

            // The problem is that in chrome the print() is asynchronous and doesn't
            // execute until all rpc are finished. So it conflicts with the rpc used
            // to send the orders to the backend, and the user is able to go to the next 
            // screen before the printing dialog is opened. The problem is that what's 
            // printed is whatever is in the page when the dialog is opened and not when it's called,
            // and so you end up printing the product list instead of the receipt... 
            //
            // Fixing this would need a re-architecturing
            // of the code to postpone sending of orders after printing.
            //
            // But since the print dialog also blocks the other asynchronous calls, the
            // button enabling in the setTimeout() is blocked until the printing dialog is 
            // closed. But the timeout has to be big enough or else it doesn't work
            // 1 seconds is the same as the default timeout for sending orders and so the dialog
            // should have appeared before the timeout... so yeah that's not ultra reliable. 

            this.lock_screen(true);

            setTimeout(function(){
                self.lock_screen(false);
            }, 1000);

            this.print_web();
        } else {    // proxy (xml) printing
            this.print_xml();
            this.lock_screen(false);
        }
    },
    click_next: function() {
        this.pos.get_order().finalize();
    },
    click_back: function() {
        // Placeholder method for ReceiptScreen extensions that
        // can go back ...
    },
    renderElement: function() {
        var self = this;
        this._super();
        this.$('.next').click(function(){
            if (!self._locked) {
                self.click_next();
            }
        });
        this.$('.back').click(function(){
            if (!self._locked) {
                self.click_back();
            }
        });
        this.$('.button.print').click(function(){
            if (!self._locked) {
                self.print();
            }
        });
    },
    render_change: function() {
        this.$('.change-value').html(this.format_currency(this.pos.get_order().get_change()));
    },
    render_receipt: function() {
        this.$('.pos-receipt-container').html(QWeb.render('PosTicket', this.get_receipt_render_env()));
    },
});
gui.define_screen({name:'receipt', widget: ReceiptScreenWidget});

/*--------------------------------------*\
 |         THE PAYMENT SCREEN           |
\*======================================*/

// The Payment Screen handles the payments, and
// it is unfortunately quite complicated.

var PaymentScreenWidget = ScreenWidget.extend({
    template:      'PaymentScreenWidget',
    back_screen:   'product',
    init: function(parent, options) {
        var self = this;
        this._super(parent, options);

        this.pos.bind('change:selectedOrder',function(){
                this.renderElement();
                this.watch_order_changes();
            },this);
        this.watch_order_changes();

        this.inputbuffer = "";
        this.firstinput  = true;
        this.decimal_point = _t.database.parameters.decimal_point;
        
        // This is a keydown handler that prevents backspace from
        // doing a back navigation. It also makes sure that keys that
        // do not generate a keypress in Chrom{e,ium} (eg. delete,
        // backspace, ...) get passed to the keypress handler.
        this.keyboard_keydown_handler = function(event){
            if (event.keyCode === 8 || event.keyCode === 46) { // Backspace and Delete
                event.preventDefault();

                // These do not generate keypress events in
                // Chrom{e,ium}. Even if they did, we just called
                // preventDefault which will cancel any keypress that
                // would normally follow. So we call keyboard_handler
                // explicitly with this keydown event.
                self.keyboard_handler(event);
            }
        };
        
        // This keyboard handler listens for keypress events. It is
        // also called explicitly to handle some keydown events that
        // do not generate keypress events.
        this.keyboard_handler = function(event){
            var key = '';

            if (event.type === "keypress") {
                if (event.keyCode === 13) { // Enter
                    self.validate_order();
                } else if ( event.keyCode === 190 || // Dot
                            event.keyCode === 110 ||  // Decimal point (numpad)
                            event.keyCode === 188 ||  // Comma
                            event.keyCode === 46 ) {  // Numpad dot
                    key = self.decimal_point;
                } else if (event.keyCode >= 48 && event.keyCode <= 57) { // Numbers
                    key = '' + (event.keyCode - 48);
                } else if (event.keyCode === 45) { // Minus
                    key = '-';
                } else if (event.keyCode === 43) { // Plus
                    key = '+';
                }
            } else { // keyup/keydown
                if (event.keyCode === 46) { // Delete
                    key = 'CLEAR';
                } else if (event.keyCode === 8) { // Backspace
                    key = 'BACKSPACE';
                }
            }

            self.payment_input(key);
            event.preventDefault();
        };

        this.pos.bind('change:selectedClient', function() {
            self.customer_changed();
        }, this);
    },
    // resets the current input buffer
    reset_input: function(){
        var line = this.pos.get_order().selected_paymentline;
        this.firstinput  = true;
        if (line) {
            this.inputbuffer = this.format_currency_no_symbol(line.get_amount());
        } else {
            this.inputbuffer = "";
        }
    },
    // handle both keyboard and numpad input. Accepts
    // a string that represents the key pressed.
    payment_input: function(input) {
        var newbuf = this.gui.numpad_input(this.inputbuffer, input, {'firstinput': this.firstinput});

        this.firstinput = (newbuf.length === 0);

        // popup block inputs to prevent sneak editing. 
        if (this.gui.has_popup()) {
            return;
        }
        
        if (newbuf !== this.inputbuffer) {
            this.inputbuffer = newbuf;
            var order = this.pos.get_order();
            if (order.selected_paymentline) {
                var amount = this.inputbuffer;

                if (this.inputbuffer !== "-") {
                    amount = field_utils.parse.float(this.inputbuffer);
                }

                order.selected_paymentline.set_amount(amount);
                this.order_changes();
                this.render_paymentlines();
                this.$('.paymentline.selected .edit').text(this.format_currency_no_symbol(amount));
            }
        }
    },
    click_numpad: function(button) {
	var paymentlines = this.pos.get_order().get_paymentlines();
	var open_paymentline = false;

	for (var i = 0; i < paymentlines.length; i++) {
	    if (! paymentlines[i].paid) {
		open_paymentline = true;
	    }
	}

	if (! open_paymentline) {
            this.pos.get_order().add_paymentline( this.pos.cashregisters[0]);
            this.render_paymentlines();
        }

        this.payment_input(button.data('action'));
    },
    render_numpad: function() {
        var self = this;
        var numpad = $(QWeb.render('PaymentScreen-Numpad', { widget:this }));
        numpad.on('click','button',function(){
            self.click_numpad($(this));
        });
        return numpad;
    },
    click_delete_paymentline: function(cid){
        var lines = this.pos.get_order().get_paymentlines();
        for ( var i = 0; i < lines.length; i++ ) {
            if (lines[i].cid === cid) {
                this.pos.get_order().remove_paymentline(lines[i]);
                this.reset_input();
                this.render_paymentlines();
                return;
            }
        }
    },
    click_paymentline: function(cid){
        var lines = this.pos.get_order().get_paymentlines();
        for ( var i = 0; i < lines.length; i++ ) {
            if (lines[i].cid === cid) {
                this.pos.get_order().select_paymentline(lines[i]);
                this.reset_input();
                this.render_paymentlines();
                return;
            }
        }
    },
    render_paymentlines: function() {
        var self  = this;
        var order = this.pos.get_order();
        if (!order) {
            return;
        }

        var lines = order.get_paymentlines();
        var due   = order.get_due();
        var extradue = 0;
        if (due && lines.length  && due !== order.get_due(lines[lines.length-1])) {
            extradue = due;
        }


        this.$('.paymentlines-container').empty();
        var lines = $(QWeb.render('PaymentScreen-Paymentlines', { 
            widget: this, 
            order: order,
            paymentlines: lines,
            extradue: extradue,
        }));

        lines.on('click','.delete-button',function(){
            self.click_delete_paymentline($(this).data('cid'));
        });

        lines.on('click','.paymentline',function(){
            self.click_paymentline($(this).data('cid'));
        });
            
        lines.appendTo(this.$('.paymentlines-container'));
    },
    click_paymentmethods: function(id) {
        var cashregister = null;
        for ( var i = 0; i < this.pos.cashregisters.length; i++ ) {
            if ( this.pos.cashregisters[i].journal_id[0] === id ){
                cashregister = this.pos.cashregisters[i];
                break;
            }
        }
        this.pos.get_order().add_paymentline( cashregister );
        this.reset_input();
        this.render_paymentlines();
    },
    render_paymentmethods: function() {
        var self = this;
        var methods = $(QWeb.render('PaymentScreen-Paymentmethods', { widget:this }));
            methods.on('click','.paymentmethod',function(){
                self.click_paymentmethods($(this).data('id'));
            });
        return methods;
    },
    click_invoice: function(){
        var order = this.pos.get_order();
        order.set_to_invoice(!order.is_to_invoice());
        if (order.is_to_invoice()) {
            this.$('.js_invoice').addClass('highlight');
        } else {
            this.$('.js_invoice').removeClass('highlight');
        }
    },
    click_tip: function(){
        var self   = this;
        var order  = this.pos.get_order();
        var tip    = order.get_tip();
        var change = order.get_change();
        var value  = tip;

        if (tip === 0 && change > 0  ) {
            value = change;
        }

        this.gui.show_popup('number',{
            'title': tip ? _t('Change Tip') : _t('Add Tip'),
            'value': self.format_currency_no_symbol(value),
            'confirm': function(value) {
                order.set_tip(field_utils.parse.float(value));
                self.order_changes();
                self.render_paymentlines();
            }
        });
    },
    customer_changed: function() {
        var client = this.pos.get_client();
        this.$('.js_customer_name').text( client ? client.name : _t('Customer') ); 
    },
    click_set_customer: function(){
        this.gui.show_screen('clientlist');
    },
    click_back: function(){
        this.gui.show_screen('products');
    },
    renderElement: function() {
        var self = this;
        this._super();

        var numpad = this.render_numpad();
        numpad.appendTo(this.$('.payment-numpad'));

        var methods = this.render_paymentmethods();
        methods.appendTo(this.$('.paymentmethods-container'));

        this.render_paymentlines();

        this.$('.back').click(function(){
            self.click_back();
        });

        this.$('.next').click(function(){
            self.validate_order();
        });

        this.$('.js_set_customer').click(function(){
            self.click_set_customer();
        });

        this.$('.js_tip').click(function(){
            self.click_tip();
        });
        this.$('.js_invoice').click(function(){
            self.click_invoice();
        });

        this.$('.js_cashdrawer').click(function(){
            self.pos.proxy.open_cashbox();
        });

    },
    show: function(){
        this.pos.get_order().clean_empty_paymentlines();
        this.reset_input();
        this.render_paymentlines();
        this.order_changes();
        // that one comes from BarcodeEvents
        $('body').keypress(this.keyboard_handler);
        // that one comes from the pos, but we prefer to cover all the basis
        $('body').keydown(this.keyboard_keydown_handler);
        // legacy vanilla JS listeners
        window.document.body.addEventListener('keypress',this.keyboard_handler);
        window.document.body.addEventListener('keydown',this.keyboard_keydown_handler);
        this._super();
    },
    hide: function(){
        $('body').off('keypress', this.keyboard_handler);
        $('body').off('keydown', this.keyboard_keydown_handler);
        window.document.body.removeEventListener('keypress',this.keyboard_handler);
        window.document.body.removeEventListener('keydown',this.keyboard_keydown_handler);
        this._super();
    },
    // sets up listeners to watch for order changes
    watch_order_changes: function() {
        var self = this;
        var order = this.pos.get_order();
        if (!order) {
            return;
        }
        if(this.old_order){
            this.old_order.unbind(null,null,this);
        }
        order.bind('all',function(){
            self.order_changes();
        });
        this.old_order = order;
    },
    // called when the order is changed, used to show if
    // the order is paid or not
    order_changes: function(){
        var self = this;
        var order = this.pos.get_order();
        if (!order) {
            return;
        } else if (order.is_paid()) {
            self.$('.next').addClass('highlight');
        }else{
            self.$('.next').removeClass('highlight');
        }
    },

    order_is_valid: function(force_validation) {
        var self = this;
        var order = this.pos.get_order();

        // FIXME: this check is there because the backend is unable to
        // process empty orders. This is not the right place to fix it.
        if (order.get_orderlines().length === 0) {
            this.gui.show_popup('error',{
                'title': _t('Empty Order'),
                'body':  _t('There must be at least one product in your order before it can be validated'),
            });
            return false;
        }

        var plines = order.get_paymentlines();
        for (var i = 0; i < plines.length; i++) {
            if (plines[i].get_type() === 'bank' && plines[i].get_amount() < 0) {
                this.gui.show_popup('error',{
                    'message': _t('Negative Bank Payment'),
                    'comment': _t('You cannot have a negative amount in a Bank payment. Use a cash payment method to return money to the customer.'),
                });
                return false;
            }
        }

        if (!order.is_paid() || this.invoicing) {
            return false;
        }

        // The exact amount must be paid if there is no cash payment method defined.
        if (Math.abs(order.get_total_with_tax() - order.get_total_paid()) > 0.00001) {
            var cash = false;
            for (var i = 0; i < this.pos.cashregisters.length; i++) {
                cash = cash || (this.pos.cashregisters[i].journal.type === 'cash');
            }
            if (!cash) {
                this.gui.show_popup('error',{
                    title: _t('Cannot return change without a cash payment method'),
                    body:  _t('There is no cash payment method available in this point of sale to handle the change.\n\n Please pay the exact amount or add a cash payment method in the point of sale configuration'),
                });
                return false;
            }
        }

        // if the change is too large, it's probably an input error, make the user confirm.
        if (!force_validation && order.get_total_with_tax() > 0 && (order.get_total_with_tax() * 1000 < order.get_total_paid())) {
            this.gui.show_popup('confirm',{
                title: _t('Please Confirm Large Amount'),
                body:  _t('Are you sure that the customer wants to  pay') + 
                       ' ' + 
                       this.format_currency(order.get_total_paid()) +
                       ' ' +
                       _t('for an order of') +
                       ' ' +
                       this.format_currency(order.get_total_with_tax()) +
                       ' ' +
                       _t('? Clicking "Confirm" will validate the payment.'),
                confirm: function() {
                    self.validate_order('confirm');
                },
            });
            return false;
        }

        return true;
    },

    finalize_validation: function() {
        var self = this;
        var order = this.pos.get_order();

        if (order.is_paid_with_cash() && this.pos.config.iface_cashdrawer) { 

                this.pos.proxy.open_cashbox();
        }

        order.initialize_validation_date();

        if (order.is_to_invoice()) {
            var invoiced = this.pos.push_and_invoice_order(order);
            this.invoicing = true;

            invoiced.fail(function(error){
                self.invoicing = false;
                if (error.message === 'Missing Customer') {
                    self.gui.show_popup('confirm',{
                        'title': _t('Please select the Customer'),
                        'body': _t('You need to select the customer before you can invoice an order.'),
                        confirm: function(){
                            self.gui.show_screen('clientlist');
                        },
                    });
                } else if (error.code < 0) {        // XmlHttpRequest Errors
                    self.gui.show_popup('error',{
                        'title': _t('The order could not be sent'),
                        'body': _t('Check your internet connection and try again.'),
                    });
                } else if (error.code === 200) {    // OpenERP Server Errors
                    self.gui.show_popup('error-traceback',{
                        'title': error.data.message || _t("Server Error"),
                        'body': error.data.debug || _t('The server encountered an error while receiving your order.'),
                    });
                } else {                            // ???
                    self.gui.show_popup('error',{
                        'title': _t("Unknown Error"),
                        'body':  _t("The order could not be sent to the server due to an unknown error"),
                    });
                }
            });

            invoiced.done(function(){
                self.invoicing = false;
                self.gui.show_screen('receipt');
            });
        } else {
            this.pos.push_order(order);
            this.gui.show_screen('receipt');
        }

    },

    // Check if the order is paid, then sends it to the backend,
    // and complete the sale process
    validate_order: function(force_validation) {
        if (this.order_is_valid(force_validation)) {
            this.finalize_validation();
        }
    },
});
gui.define_screen({name:'payment', widget: PaymentScreenWidget});

var set_fiscal_position_button = ActionButtonWidget.extend({
    template: 'SetFiscalPositionButton',
    init: function (parent, options) {
        this._super(parent, options);

        this.pos.get('orders').bind('add remove change', function () {
            this.renderElement();
        }, this);

        this.pos.bind('change:selectedOrder', function () {
            this.renderElement();
        }, this);
    },
    button_click: function () {
        var self = this;

        var no_fiscal_position = [{
            label: _t("None"),
        }];
        var fiscal_positions = _.map(self.pos.fiscal_positions, function (fiscal_position) {
            return {
                label: fiscal_position.name,
                item: fiscal_position
            };
        });

        var selection_list = no_fiscal_position.concat(fiscal_positions);
        self.gui.show_popup('selection',{
            title: _t('Select tax'),
            list: selection_list,
            confirm: function (fiscal_position) {
                var order = self.pos.get_order();
                order.fiscal_position = fiscal_position;
                // This will trigger the recomputation of taxes on order lines.
                // It is necessary to manually do it for the sake of consistency
                // with what happens when changing a customer. 
                _.each(order.orderlines.models, function (line) {
                    line.set_quantity(line.quantity);
                });
                order.trigger('change');
            },
            is_selected: function (fiscal_position) {
                return fiscal_position === self.pos.get_order().fiscal_position;
            }
        });
    },
    get_current_fiscal_position_name: function () {
        var name = _t('Tax');
        var order = this.pos.get_order();

        if (order) {
            var fiscal_position = order.fiscal_position;

            if (fiscal_position) {
                name = fiscal_position.display_name;
            }
        }
         return name;
    },
});

define_action_button({
    'name': 'set_fiscal_position',
    'widget': set_fiscal_position_button,
    'condition': function(){
        return this.pos.fiscal_positions.length > 0;
    },
});

var set_pricelist_button = ActionButtonWidget.extend({
    template: 'SetPricelistButton',
    init: function (parent, options) {
        this._super(parent, options);

        this.pos.get('orders').bind('add remove change', function () {
            this.renderElement();
        }, this);

        this.pos.bind('change:selectedOrder', function () {
            this.renderElement();
        }, this);
    },
    button_click: function () {
        var self = this;

        var pricelists = _.map(self.pos.pricelists, function (pricelist) {
            return {
                label: pricelist.name,
                item: pricelist
            };
        });

        self.gui.show_popup('selection',{
            title: _t('Select pricelist'),
            list: pricelists,
            confirm: function (pricelist) {
                var order = self.pos.get_order();
                order.set_pricelist(pricelist);
            },
            is_selected: function (pricelist) {
                return pricelist.id === self.pos.get_order().pricelist.id;
            }
        });
    },
    get_current_pricelist_name: function () {
        var name = _t('Pricelist');
        var order = this.pos.get_order();

        if (order) {
            var pricelist = order.pricelist;

            if (pricelist) {
                name = pricelist.display_name;
            }
        }
         return name;
    },
});

define_action_button({
    'name': 'set_pricelist',
    'widget': set_pricelist_button,
    'condition': function(){
        return this.pos.pricelists.length > 1;
    },
});

return {
    ReceiptScreenWidget: ReceiptScreenWidget,
    ActionButtonWidget: ActionButtonWidget,
    define_action_button: define_action_button,
    ScreenWidget: ScreenWidget,
    PaymentScreenWidget: PaymentScreenWidget,
    OrderWidget: OrderWidget,
    NumpadWidget: NumpadWidget,
    ProductScreenWidget: ProductScreenWidget,
    ProductListWidget: ProductListWidget,
    ClientListScreenWidget: ClientListScreenWidget,
    ActionpadWidget: ActionpadWidget,
    DomCache: DomCache,
    ProductCategoriesWidget: ProductCategoriesWidget,
    ScaleScreenWidget: ScaleScreenWidget,
    set_fiscal_position_button: set_fiscal_position_button,
    set_pricelist_button: set_pricelist_button,
};

});<|MERGE_RESOLUTION|>--- conflicted
+++ resolved
@@ -1166,24 +1166,13 @@
     save_changes: function(){
         var order = this.pos.get_order();
         if( this.has_client_changed() ){
-<<<<<<< HEAD
+            var default_fiscal_position_id = _.findWhere(this.pos.fiscal_positions, {'id': self.pos.config.default_fiscal_position_id[0]});
             if ( this.new_client ) {
                 order.fiscal_position = _.findWhere(this.pos.fiscal_positions, {'id': this.new_client.property_account_position_id[0]});
                 order.set_pricelist(_.findWhere(this.pos.pricelists, {'id': this.new_client.property_product_pricelist[0]}) || this.pos.default_pricelist);
             } else {
-                order.fiscal_position = undefined;
+                order.fiscal_position = default_fiscal_position_id;
                 order.set_pricelist(this.pos.default_pricelist);
-=======
-            var default_fiscal_position_id = _.find(this.pos.fiscal_positions, function(fp) {
-                return fp.id === self.pos.config.default_fiscal_position_id[0];
-            });
-            if ( this.new_client && this.new_client.property_account_position_id ) {
-                order.fiscal_position = _.find(this.pos.fiscal_positions, function (fp) {
-                    return fp.id === self.new_client.property_account_position_id[0];
-                }) || default_fiscal_position_id;
-            } else {
-                order.fiscal_position = default_fiscal_position_id;
->>>>>>> b8540eef
             }
 
             order.set_client(this.new_client);
