# -*- coding: utf-8 -*-
##############################################################################
#
#    OpenERP, Open Source Management Solution
#    Copyright (C) 2004-2010 Tiny SPRL (<http://tiny.be>).
#
#    This program is free software: you can redistribute it and/or modify
#    it under the terms of the GNU Affero General Public License as
#    published by the Free Software Foundation, either version 3 of the
#    License, or (at your option) any later version.
#
#    This program is distributed in the hope that it will be useful,
#    but WITHOUT ANY WARRANTY; without even the implied warranty of
#    MERCHANTABILITY or FITNESS FOR A PARTICULAR PURPOSE.  See the
#    GNU Affero General Public License for more details.
#
#    You should have received a copy of the GNU Affero General Public License
#    along with this program.  If not, see <http://www.gnu.org/licenses/>.
#
##############################################################################

import time
from datetime import datetime
from dateutil.relativedelta import relativedelta

from osv import osv, fields
from tools.translate import _
import decimal_precision as dp
import pos_box_entries

class pos_box_out(osv.osv_memory):
    _name = 'pos.box.out'
    _description = 'Pos Box Out'

    def _get_expense_product(self, cr, uid, context=None):
        """
             Make the selection list of expense product.
             @param self: The object pointer.
             @param cr: A database cursor
             @param uid: ID of the user currently logged in
             @param context: A standard dictionary
             @return :Return of operation of product
        """
        product_obj = self.pool.get('product.product')
        company_id = self.pool.get('res.users').browse(cr, uid, uid, context=context).company_id.id
        ids = product_obj.search(cr, uid, ['&', ('expense_pdt', '=', True), '|', ('company_id', '=', company_id), ('company_id', '=', None)], context=context)
        res = product_obj.read(cr, uid, ids, ['id', 'name'], context=context)
        res = [(r['id'], r['name']) for r in res]
        res.insert(0, ('', ''))
        return res

    _columns = {
        'name': fields.char('Description', size=32, required=True),
        'journal_id': fields.selection(pos_box_entries.get_journal, "Cash Register", required=True),
        'product_id': fields.selection(_get_expense_product, "Operation", required=True),
        'amount': fields.float('Amount', digits=(16, 2)),
        'ref': fields.char('Ref', size=32),
    }
    _defaults = {
         'journal_id': 1,
         'product_id': 1,
    }
    def get_out(self, cr, uid, ids, context=None):

        """
         Create the entries in the CashBox   .
         @param self: The object pointer.
         @param cr: A database cursor
         @param uid: ID of the user currently logged in
         @param context: A standard dictionary
         @return :Return of operation of product
        """
        vals = {}
        statement_obj = self.pool.get('account.bank.statement')
        statement_line_obj = self.pool.get('account.bank.statement.line')
        product_obj = self.pool.get('product.template')
        productp_obj = self.pool.get('product.product')
        res_obj = self.pool.get('res.users')
        for data in  self.read(cr, uid, ids, context=context):
            curr_company = res_obj.browse(cr, uid, uid, context=context).company_id.id
            statement_id = statement_obj.search(cr, uid, [('journal_id', '=', data['journal_id']), ('company_id', '=', curr_company), ('user_id', '=', uid), ('state', '=', 'open')], context=context)
            monday = (datetime.today() + relativedelta(weekday=0)).strftime('%Y-%m-%d')
            sunday = (datetime.today() + relativedelta(weekday=6)).strftime('%Y-%m-%d')
            done_statmt = statement_obj.search(cr, uid, [('date', '>=', monday+' 00:00:00'), ('date', '<=', sunday+' 23:59:59'), ('journal_id', '=', data['journal_id']), ('company_id', '=', curr_company), ('user_id', '=', uid)], context=context)
            stat_done = statement_obj.browse(cr, uid, done_statmt, context=context)
            address_u = res_obj.browse(cr, uid, uid, context=context).address_id
            am = 0.0

            amount_check = productp_obj.browse(cr, uid, data['product_id'], context=context).am_out or False
            for st in stat_done:
                for s in st.line_ids:
                    if address_u and s.partner_id == address_u.partner_id and s.am_out:
                        am += s.amount
            if (-data['amount'] or 0.0) + am < -(res_obj.browse(cr, uid, uid, context=context).company_id.max_diff or 0.0) and amount_check:
                val = (res_obj.browse(cr, uid, uid).company_id.max_diff or 0.0) + am
<<<<<<< HEAD
                raise osv.except_osv(_('Error !'), _('The maximum value you can still withdraw is exceeded. \n Remaining value is equal to %s ')%(val))
=======
                precision = '%0.' + str(dp.get_precision('Point Of Sale Discount')(cr)[1] or 0) + 'f'
                precisioned_val = precision % (val)
                raise osv.except_osv(_('Error !'), _('The maximum value you can still withdraw is exceeded. \n Remaining value is equal to %s') % precisioned_val)
>>>>>>> 76fe1bc2

            acc_id = product_obj.browse(cr, uid, data['product_id'], context=context).property_account_income
            if not acc_id:
                raise osv.except_osv(_('Error !'), _('please check that account is set to %s')%(product_obj.browse(cr, uid, data['product_id'], context=context).name))
            if not statement_id:
                raise osv.except_osv(_('Error !'), _('You have to open at least one cashbox'))
            if statement_id:
                statement_id = statement_id[0]
            if not statement_id:
                statement_id = statement_obj.create(cr, uid, {
                                    'date': time.strftime('%Y-%m-%d 00:00:00'),
                                    'journal_id': data['journal_id'],
                                    'company_id': curr_company,
                                    'user_id': uid,
                                }, context=context)
            vals['statement_id'] = statement_id
            vals['journal_id'] = data['journal_id']
            if acc_id:
                vals['account_id'] = acc_id.id
            amount = data['amount'] or 0.0
            if data['amount'] > 0:
                amount = -data['amount']
            vals['amount'] = amount
            if productp_obj.browse(cr, uid, data['product_id'], context=context).am_out:
                vals['am_out'] = True
            vals['ref'] = data['ref'] or ''
            vals['name'] = "%s: %s " % (product_obj.browse(cr, uid, data['product_id'], context=context).name, data['name'].decode('utf8'))
            address_u = res_obj.browse(cr, uid, uid, context=context).address_id
            if address_u:
                vals['partner_id'] = address_u.partner_id and address_u.partner_id.id or None
            statement_line_obj.create(cr, uid, vals, context=context)
        return {}

pos_box_out()
<|MERGE_RESOLUTION|>--- conflicted
+++ resolved
@@ -93,13 +93,8 @@
                         am += s.amount
             if (-data['amount'] or 0.0) + am < -(res_obj.browse(cr, uid, uid, context=context).company_id.max_diff or 0.0) and amount_check:
                 val = (res_obj.browse(cr, uid, uid).company_id.max_diff or 0.0) + am
-<<<<<<< HEAD
-                raise osv.except_osv(_('Error !'), _('The maximum value you can still withdraw is exceeded. \n Remaining value is equal to %s ')%(val))
-=======
                 precision = '%0.' + str(dp.get_precision('Point Of Sale Discount')(cr)[1] or 0) + 'f'
-                precisioned_val = precision % (val)
-                raise osv.except_osv(_('Error !'), _('The maximum value you can still withdraw is exceeded. \n Remaining value is equal to %s') % precisioned_val)
->>>>>>> 76fe1bc2
+                raise osv.except_osv(_('Error !'), _('The maximum value you can still withdraw is exceeded. \n Remaining value is equal to %s') % (precision % val,))
 
             acc_id = product_obj.browse(cr, uid, data['product_id'], context=context).property_account_income
             if not acc_id:
