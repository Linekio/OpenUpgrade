# -*- coding: utf-8 -*-
# Part of Odoo. See LICENSE file for full copyright and licensing details.
import logging
from datetime import timedelta
from functools import partial

import psycopg2

from odoo import api, fields, models, tools, _
from odoo.tools import float_is_zero
from odoo.exceptions import UserError
from odoo.http import request
import odoo.addons.decimal_precision as dp

_logger = logging.getLogger(__name__)


class PosOrder(models.Model):
    _name = "pos.order"
    _description = "Point of Sale Orders"
    _order = "id desc"

    @api.model
    def _amount_line_tax(self, line, fiscal_position_id):
        taxes = line.tax_ids.filtered(lambda t: t.company_id.id == line.order_id.company_id.id)
        if fiscal_position_id:
            taxes = fiscal_position_id.map_tax(taxes, line.product_id, line.order_id.partner_id)
        price = line.price_unit * (1 - (line.discount or 0.0) / 100.0)
        taxes = taxes.compute_all(price, line.order_id.pricelist_id.currency_id, line.qty, product=line.product_id, partner=line.order_id.partner_id or False)['taxes']
        return sum(tax.get('amount', 0.0) for tax in taxes)

    @api.model
    def _order_fields(self, ui_order):
        process_line = partial(self.env['pos.order.line']._order_line_fields, session_id=ui_order['pos_session_id'])
        return {
            'name':         ui_order['name'],
            'user_id':      ui_order['user_id'] or False,
            'session_id':   ui_order['pos_session_id'],
            'lines':        [process_line(l) for l in ui_order['lines']] if ui_order['lines'] else False,
            'pos_reference': ui_order['name'],
            'partner_id':   ui_order['partner_id'] or False,
            'date_order':   ui_order['creation_date'],
            'fiscal_position_id': ui_order['fiscal_position_id']
        }

    def _payment_fields(self, ui_paymentline):
        return {
            'amount':       ui_paymentline['amount'] or 0.0,
            'payment_date': ui_paymentline['name'],
            'statement_id': ui_paymentline['statement_id'],
            'payment_name': ui_paymentline.get('note', False),
            'journal':      ui_paymentline['journal_id'],
        }

    # This deals with orders that belong to a closed session. In order
    # to recover from this situation we create a new rescue session,
    # making it obvious that something went wrong.
    # A new, separate, rescue session is preferred for every such recovery,
    # to avoid adding unrelated orders to live sessions.
    def _get_valid_session(self, order):
        PosSession = self.env['pos.session']
        closed_session = PosSession.browse(order['pos_session_id'])

        _logger.warning('session %s (ID: %s) was closed but received order %s (total: %s) belonging to it',
                        closed_session.name,
                        closed_session.id,
                        order['name'],
                        order['amount_total'])
        rescue_session = PosSession.search([
            ('name', 'like', '(RESCUE FOR %(session)s)' % {'session': closed_session.name}),
            ('state', 'not in', ('closed', 'closing_control')),
        ], limit=1)
        if rescue_session:
            _logger.warning('reusing recovery session %s for saving order %s', rescue_session.name, order['name'])
            return rescue_session

        _logger.warning('attempting to create recovery session for saving order %s', order['name'])
        new_session = PosSession.create({
            'config_id': closed_session.config_id.id,
            'name': '(RESCUE FOR %(session)s)' % {'session': closed_session.name},
        })
        # bypass opening_control (necessary when using cash control)
        new_session.action_pos_session_open()

        return new_session

    def _match_payment_to_invoice(self, order):
        account_precision = self.env['decimal.precision'].precision_get('Account')

        # ignore orders with an amount_paid of 0 because those are returns through the POS
        if not float_is_zero(order['amount_return'], account_precision) and not float_is_zero(order['amount_paid'], account_precision):
            cur_amount_paid = 0
            payments_to_keep = []
            for payment in order.get('statement_ids'):
                if cur_amount_paid + payment[2]['amount'] > order['amount_total']:
                    payment[2]['amount'] = order['amount_total'] - cur_amount_paid
                    payments_to_keep.append(payment)
                    break
                cur_amount_paid += payment[2]['amount']
                payments_to_keep.append(payment)
            order['statement_ids'] = payments_to_keep
            order['amount_return'] = 0

    @api.model
    def _process_order(self, pos_order):
        prec_acc = self.env['decimal.precision'].precision_get('Account')
        pos_session = self.env['pos.session'].browse(pos_order['pos_session_id'])
        if pos_session.state == 'closing_control' or pos_session.state == 'closed':
            pos_order['pos_session_id'] = self._get_valid_session(pos_order).id
        order = self.create(self._order_fields(pos_order))
        journal_ids = set()
        for payments in pos_order['statement_ids']:
            if not float_is_zero(payments[2]['amount'], precision_digits=prec_acc):
                order.add_payment(self._payment_fields(payments[2]))
            journal_ids.add(payments[2]['journal_id'])

        if pos_session.sequence_number <= pos_order['sequence_number']:
            pos_session.write({'sequence_number': pos_order['sequence_number'] + 1})
            pos_session.refresh()

        if not float_is_zero(pos_order['amount_return'], prec_acc):
            cash_journal_id = pos_session.cash_journal_id.id
            if not cash_journal_id:
                # Select for change one of the cash journals used in this
                # payment
                cash_journal = self.env['account.journal'].search([
                    ('type', '=', 'cash'),
                    ('id', 'in', list(journal_ids)),
                ], limit=1)
                if not cash_journal:
                    # If none, select for change one of the cash journals of the POS
                    # This is used for example when a customer pays by credit card
                    # an amount higher than total amount of the order and gets cash back
                    cash_journal = [statement.journal_id for statement in pos_session.statement_ids if statement.journal_id.type == 'cash']
                    if not cash_journal:
                        raise UserError(_("No cash statement found for this session. Unable to record returned cash."))
                cash_journal_id = cash_journal[0].id
            order.add_payment({
                'amount': -pos_order['amount_return'],
                'payment_date': fields.Datetime.now(),
                'payment_name': _('return'),
                'journal': cash_journal_id,
            })
        return order

    def _prepare_analytic_account(self, line):
        '''This method is designed to be inherited in a custom module'''
        return False

    def _create_account_move(self, dt, ref, journal_id, company_id):
        date_tz_user = fields.Datetime.context_timestamp(self, fields.Datetime.from_string(dt))
        date_tz_user = fields.Date.to_string(date_tz_user)
        return self.env['account.move'].sudo().create({'ref': ref, 'journal_id': journal_id, 'date': date_tz_user})

    def _prepare_invoice(self):
        """
        Prepare the dict of values to create the new invoice for a pos order.
        """
        return {
            'name': self.name,
            'origin': self.name,
            'account_id': self.partner_id.property_account_receivable_id.id,
            'journal_id': self.session_id.config_id.invoice_journal_id.id,
            'type': 'out_invoice',
            'reference': self.name,
            'partner_id': self.partner_id.id,
            'comment': self.note or '',
            # considering partner's sale pricelist's currency
            'currency_id': self.pricelist_id.currency_id.id,
            'user_id': self.env.uid,
        }

    def _action_create_invoice_line(self, line=False, invoice_id=False):
        InvoiceLine = self.env['account.invoice.line']
        inv_name = line.product_id.name_get()[0][1]
        inv_line = {
            'invoice_id': invoice_id,
            'product_id': line.product_id.id,
            'quantity': line.qty,
            'account_analytic_id': self._prepare_analytic_account(line),
            'name': inv_name,
        }
        # Oldlin trick
        invoice_line = InvoiceLine.sudo().new(inv_line)
        invoice_line._onchange_product_id()
        invoice_line.invoice_line_tax_ids = invoice_line.invoice_line_tax_ids.filtered(lambda t: t.company_id.id == line.order_id.company_id.id).ids
        fiscal_position_id = line.order_id.fiscal_position_id
        if fiscal_position_id:
            invoice_line.invoice_line_tax_ids = fiscal_position_id.map_tax(invoice_line.invoice_line_tax_ids, line.product_id, line.order_id.partner_id)
        invoice_line.invoice_line_tax_ids = invoice_line.invoice_line_tax_ids.ids
        # We convert a new id object back to a dictionary to write to
        # bridge between old and new api
        inv_line = invoice_line._convert_to_write({name: invoice_line[name] for name in invoice_line._cache})
        inv_line.update(price_unit=line.price_unit, discount=line.discount)
        return InvoiceLine.sudo().create(inv_line)

    def _create_account_move_line(self, session=None, move=None):
        # Tricky, via the workflow, we only have one id in the ids variable
        """Create a account move line of order grouped by products or not."""
        IrProperty = self.env['ir.property']
        ResPartner = self.env['res.partner']

        if session and not all(session.id == order.session_id.id for order in self):
            raise UserError(_('Selected orders do not have the same session!'))

        grouped_data = {}
        have_to_group_by = session and session.config_id.group_by or False
        rounding_method = session and session.config_id.company_id.tax_calculation_rounding_method

        for order in self.filtered(lambda o: not o.account_move or order.state == 'paid'):
            current_company = order.sale_journal.company_id
            account_def = IrProperty.get(
                'property_account_receivable_id', 'res.partner')
            order_account = order.partner_id.property_account_receivable_id.id or account_def and account_def.id
            partner_id = ResPartner._find_accounting_partner(order.partner_id).id or False
            if move is None:
                # Create an entry for the sale
                journal_id = self.env['ir.config_parameter'].sudo().get_param(
                    'pos.closing.journal_id_%s' % current_company.id, default=order.sale_journal.id)
                move = self._create_account_move(
                    order.session_id.start_at, order.name, int(journal_id), order.company_id.id)

            def insert_data(data_type, values):
                # if have_to_group_by:
                values.update({
                    'partner_id': partner_id,
                    'move_id': move.id,
                })

                if data_type == 'product':
                    key = ('product', values['partner_id'], (values['product_id'], tuple(values['tax_ids'][0][2]), values['name']), values['analytic_account_id'], values['debit'] > 0)
                elif data_type == 'tax':
                    key = ('tax', values['partner_id'], values['tax_line_id'], values['debit'] > 0)
                elif data_type == 'counter_part':
                    key = ('counter_part', values['partner_id'], values['account_id'], values['debit'] > 0)
                else:
                    return

                grouped_data.setdefault(key, [])

                if have_to_group_by:
                    if not grouped_data[key]:
                        grouped_data[key].append(values)
                    else:
                        current_value = grouped_data[key][0]
                        current_value['quantity'] = current_value.get('quantity', 0.0) + values.get('quantity', 0.0)
                        current_value['credit'] = current_value.get('credit', 0.0) + values.get('credit', 0.0)
                        current_value['debit'] = current_value.get('debit', 0.0) + values.get('debit', 0.0)
                else:
                    grouped_data[key].append(values)

            # because of the weird way the pos order is written, we need to make sure there is at least one line,
            # because just after the 'for' loop there are references to 'line' and 'income_account' variables (that
            # are set inside the for loop)
            # TOFIX: a deep refactoring of this method (and class!) is needed
            # in order to get rid of this stupid hack
            assert order.lines, _('The POS order must have lines when calling this method')
            # Create an move for each order line
            cur = order.pricelist_id.currency_id
            for line in order.lines:
                amount = line.price_subtotal

                # Search for the income account
                if line.product_id.property_account_income_id.id:
                    income_account = line.product_id.property_account_income_id.id
                elif line.product_id.categ_id.property_account_income_categ_id.id:
                    income_account = line.product_id.categ_id.property_account_income_categ_id.id
                else:
                    raise UserError(_('Please define income '
                                      'account for this product: "%s" (id:%d).')
                                    % (line.product_id.name, line.product_id.id))

                name = line.product_id.name
                if line.notice:
                    # add discount reason in move
                    name = name + ' (' + line.notice + ')'

                # Create a move for the line for the order line
                insert_data('product', {
                    'name': name,
                    'quantity': line.qty,
                    'product_id': line.product_id.id,
                    'account_id': income_account,
                    'analytic_account_id': self._prepare_analytic_account(line),
                    'credit': ((amount > 0) and amount) or 0.0,
                    'debit': ((amount < 0) and -amount) or 0.0,
                    'tax_ids': [(6, 0, line.tax_ids_after_fiscal_position.ids)],
                    'partner_id': partner_id
                })

                # Create the tax lines
                taxes = line.tax_ids_after_fiscal_position.filtered(lambda t: t.company_id.id == current_company.id)
                if not taxes:
                    continue
                for tax in taxes.compute_all(line.price_unit * (100.0 - line.discount) / 100.0, cur, line.qty)['taxes']:
                    insert_data('tax', {
                        'name': _('Tax') + ' ' + tax['name'],
                        'product_id': line.product_id.id,
                        'quantity': line.qty,
                        'account_id': tax['account_id'] or income_account,
                        'credit': ((tax['amount'] > 0) and tax['amount']) or 0.0,
                        'debit': ((tax['amount'] < 0) and -tax['amount']) or 0.0,
                        'tax_line_id': tax['id'],
                        'partner_id': partner_id
                    })

            # round tax lines per order
            if rounding_method == 'round_globally':
                for group_key, group_value in grouped_data.iteritems():
                    if group_key[0] == 'tax':
                        for line in group_value:
                            line['credit'] = cur.round(line['credit'])
                            line['debit'] = cur.round(line['debit'])

            # counterpart
            insert_data('counter_part', {
                'name': _("Trade Receivables"),  # order.name,
                'account_id': order_account,
                'credit': ((order.amount_total < 0) and -order.amount_total) or 0.0,
                'debit': ((order.amount_total > 0) and order.amount_total) or 0.0,
                'partner_id': partner_id
            })

            order.write({'state': 'done', 'account_move': move.id})

        all_lines = []
        for group_key, group_data in grouped_data.iteritems():
            for value in group_data:
                all_lines.append((0, 0, value),)
        if move:  # In case no order was changed
            move.sudo().write({'line_ids': all_lines})
            move.sudo().post()
        return True

    def _reconcile_payments(self):
        for order in self:
<<<<<<< HEAD
            aml = order.statement_ids.mapped('journal_entry_ids') | order.account_move.line_ids
            aml = aml.filtered(lambda r: not r.reconciled and r.account_id.internal_type == 'receivable' and r.partner_id == order.partner_id)
            try:
                aml.reconcile()
            except:
=======
            aml = order.statement_ids.mapped('journal_entry_ids') | order.account_move.line_ids | order.invoice_id.move_id.line_ids
            aml = aml.filtered(lambda r: not r.reconciled and r.account_id.internal_type == 'receivable' and r.partner_id == order.partner_id.commercial_partner_id)
            try:
                aml.reconcile()
            except Exception:
>>>>>>> bf23946e
                # There might be unexpected situations where the automatic reconciliation won't
                # work. We don't want the user to be blocked because of this, since the automatic
                # reconciliation is introduced for convenience, not for mandatory accounting
                # reasons.
<<<<<<< HEAD
=======
                _logger.error('Reconciliation did not work for order %s', order.name)
>>>>>>> bf23946e
                continue

    def _default_session(self):
        return self.env['pos.session'].search([('state', '=', 'opened'), ('user_id', '=', self.env.uid)], limit=1)

    def _default_pricelist(self):
        return self._default_session().config_id.pricelist_id

    name = fields.Char(string='Order Ref', required=True, readonly=True, copy=False, default='/')
    company_id = fields.Many2one('res.company', string='Company', required=True, readonly=True, default=lambda self: self.env.user.company_id)
    date_order = fields.Datetime(string='Order Date', readonly=True, index=True, default=fields.Datetime.now)
    user_id = fields.Many2one(
        comodel_name='res.users', string='Salesman',
        help="Person who uses the cash register. It can be a reliever, a student or an interim employee.",
        default=lambda self: self.env.uid,
        states={'done': [('readonly', True)], 'invoiced': [('readonly', True)]},
    )
    amount_tax = fields.Float(compute='_compute_amount_all', string='Taxes', digits=0)
    amount_total = fields.Float(compute='_compute_amount_all', string='Total', digits=0)
    amount_paid = fields.Float(compute='_compute_amount_all', string='Paid', states={'draft': [('readonly', False)]}, readonly=True, digits=0)
    amount_return = fields.Float(compute='_compute_amount_all', string='Returned', digits=0)
    lines = fields.One2many('pos.order.line', 'order_id', string='Order Lines', states={'draft': [('readonly', False)]}, readonly=True, copy=True)
    statement_ids = fields.One2many('account.bank.statement.line', 'pos_statement_id', string='Payments', states={'draft': [('readonly', False)]}, readonly=True)
    pricelist_id = fields.Many2one('product.pricelist', string='Pricelist', required=True, states={
                                   'draft': [('readonly', False)]}, readonly=True, default=_default_pricelist)
    partner_id = fields.Many2one('res.partner', string='Customer', change_default=True, index=True, states={'draft': [('readonly', False)], 'paid': [('readonly', False)]})
    sequence_number = fields.Integer(string='Sequence Number', help='A session-unique sequence number for the order', default=1)

    session_id = fields.Many2one(
        'pos.session', string='Session', required=True, index=True,
        domain="[('state', '=', 'opened')]", states={'draft': [('readonly', False)]},
        readonly=True, default=_default_session)
    config_id = fields.Many2one('pos.config', related='session_id.config_id', string="Point of Sale")
    state = fields.Selection(
        [('draft', 'New'), ('cancel', 'Cancelled'), ('paid', 'Paid'), ('done', 'Posted'), ('invoiced', 'Invoiced')],
        'Status', readonly=True, copy=False, default='draft')

    invoice_id = fields.Many2one('account.invoice', string='Invoice', copy=False)
    account_move = fields.Many2one('account.move', string='Journal Entry', readonly=True, copy=False)
    picking_id = fields.Many2one('stock.picking', string='Picking', readonly=True, copy=False)
    picking_type_id = fields.Many2one('stock.picking.type', related='session_id.config_id.picking_type_id', string="Operation Type")
    location_id = fields.Many2one(
        comodel_name='stock.location',
        related='session_id.config_id.stock_location_id',
        string="Location", store=True,
        readonly=True,
    )
    note = fields.Text(string='Internal Notes')
    nb_print = fields.Integer(string='Number of Print', readonly=True, copy=False, default=0)
    pos_reference = fields.Char(string='Receipt Ref', readonly=True, copy=False)
    sale_journal = fields.Many2one('account.journal', related='session_id.config_id.journal_id', string='Sales Journal', store=True, readonly=True)
    fiscal_position_id = fields.Many2one(
        comodel_name='account.fiscal.position', string='Fiscal Position',
        default=lambda self: self._default_session().config_id.default_fiscal_position_id,
        readonly=True,
        states={'draft': [('readonly', False)]},
    )

    @api.depends('statement_ids', 'lines.price_subtotal_incl', 'lines.discount')
    def _compute_amount_all(self):
        for order in self:
            order.amount_paid = order.amount_return = order.amount_tax = 0.0
            currency = order.pricelist_id.currency_id
            order.amount_paid = sum(payment.amount for payment in order.statement_ids)
            order.amount_return = sum(payment.amount < 0 and payment.amount or 0 for payment in order.statement_ids)
            order.amount_tax = currency.round(sum(self._amount_line_tax(line, order.fiscal_position_id) for line in order.lines))
            amount_untaxed = currency.round(sum(line.price_subtotal for line in order.lines))
            order.amount_total = order.amount_tax + amount_untaxed

    @api.onchange('partner_id')
    def _onchange_partner_id(self):
        if self.partner_id:
            self.pricelist = self.partner_id.property_product_pricelist.id

    @api.multi
    def write(self, vals):
        res = super(PosOrder, self).write(vals)
        Partner = self.env['res.partner']
        # If you change the partner of the PoS order, change also the partner of the associated bank statement lines
        if 'partner_id' in vals:
            for order in self:
                partner_id = False
                if order.invoice_id:
                    raise UserError(_("You cannot change the partner of a POS order for which an invoice has already been issued."))
                if vals['partner_id']:
                    partner = Partner.browse(vals['partner_id'])
                    partner_id = Partner._find_accounting_partner(partner).id
                order.statement_ids.write({'partner_id': partner_id})
        return res

    @api.multi
    def unlink(self):
        for pos_order in self.filtered(lambda pos_order: pos_order.state not in ['draft', 'cancel']):
            raise UserError(_('In order to delete a sale, it must be new or cancelled.'))
        return super(PosOrder, self).unlink()

    @api.model
    def create(self, values):
        if values.get('session_id'):
            # set name based on the sequence specified on the config
            session = self.env['pos.session'].browse(values['session_id'])
            values['name'] = session.config_id.sequence_id._next()
            values.setdefault('pricelist_id', session.config_id.pricelist_id.id)
        else:
            # fallback on any pos.order sequence
            values['name'] = self.env['ir.sequence'].next_by_code('pos.order')
        return super(PosOrder, self).create(values)

    @api.multi
    def action_view_invoice(self):
        return {
            'name': _('Customer Invoice'),
            'view_mode': 'form',
            'view_id': self.env.ref('account.invoice_form').id,
            'res_model': 'account.invoice',
            'context': "{'type':'out_invoice'}",
            'type': 'ir.actions.act_window',
            'res_id': self.invoice_id.id,
        }

    @api.multi
    def action_pos_order_paid(self):
        if not self.test_paid():
            raise UserError(_("Order is not paid."))
        self.write({'state': 'paid'})
        return self.create_picking()

    @api.multi
    def action_pos_order_invoice(self):
        Invoice = self.env['account.invoice']

        for order in self:
            # Force company for all SUPERUSER_ID action
            local_context = dict(self.env.context, force_company=order.company_id.id, company_id=order.company_id.id)
            if order.invoice_id:
                Invoice += order.invoice_id
                continue

            if not order.partner_id:
                raise UserError(_('Please provide a partner for the sale.'))

            invoice = Invoice.new(order._prepare_invoice())
            invoice._onchange_partner_id()
            invoice.fiscal_position_id = order.fiscal_position_id

            inv = invoice._convert_to_write({name: invoice[name] for name in invoice._cache})
            new_invoice = Invoice.with_context(local_context).sudo().create(inv)
            message = _("This invoice has been created from the point of sale session: <a href=# data-oe-model=pos.order data-oe-id=%d>%s</a>") % (order.id, order.name)
            new_invoice.message_post(body=message)
            order.write({'invoice_id': new_invoice.id, 'state': 'invoiced'})
            Invoice += new_invoice

            for line in order.lines:
                self.with_context(local_context)._action_create_invoice_line(line, new_invoice.id)

            new_invoice.with_context(local_context).sudo().compute_taxes()
            order.sudo().write({'state': 'invoiced'})

        if not Invoice:
            return {}

        return {
            'name': _('Customer Invoice'),
            'view_type': 'form',
            'view_mode': 'form',
            'view_id': self.env.ref('account.invoice_form').id,
            'res_model': 'account.invoice',
            'context': "{'type':'out_invoice'}",
            'type': 'ir.actions.act_window',
            'nodestroy': True,
            'target': 'current',
            'res_id': Invoice and Invoice.ids[0] or False,
        }

    # this method is unused, and so is the state 'cancel'
    @api.multi
    def action_pos_order_cancel(self):
        return self.write({'state': 'cancel'})

    @api.multi
    def action_pos_order_done(self):
        return self._create_account_move_line()

    @api.model
    def create_from_ui(self, orders):
        # Keep only new orders
        submitted_references = [o['data']['name'] for o in orders]
        pos_order = self.search([('pos_reference', 'in', submitted_references)])
        existing_orders = pos_order.read(['pos_reference'])
        existing_references = set([o['pos_reference'] for o in existing_orders])
        orders_to_save = [o for o in orders if o['data']['name'] not in existing_references]
        order_ids = []

        for tmp_order in orders_to_save:
            to_invoice = tmp_order['to_invoice']
            order = tmp_order['data']
            if to_invoice:
                self._match_payment_to_invoice(order)
            pos_order = self._process_order(order)
            order_ids.append(pos_order.id)

            try:
                pos_order.action_pos_order_paid()
            except psycopg2.OperationalError:
                # do not hide transactional errors, the order(s) won't be saved!
                raise
            except Exception as e:
                _logger.error('Could not fully process the POS Order: %s', tools.ustr(e))

            if to_invoice:
                pos_order.action_pos_order_invoice()
                pos_order.invoice_id.sudo().action_invoice_open()
                pos_order.account_move = pos_order.invoice_id.move_id
        return order_ids

    def test_paid(self):
        """A Point of Sale is paid when the sum
        @return: True
        """
        for order in self:
            if order.lines and not order.amount_total:
                continue
            if (not order.lines) or (not order.statement_ids) or (abs(order.amount_total - order.amount_paid) > 0.00001):
                return False
        return True

    def create_picking(self):
        """Create a picking for each order and validate it."""
        Picking = self.env['stock.picking']
        Move = self.env['stock.move']
        StockWarehouse = self.env['stock.warehouse']
        for order in self:
            if not order.lines.filtered(lambda l: l.product_id.type in ['product', 'consu']):
                continue
            address = order.partner_id.address_get(['delivery']) or {}
            picking_type = order.picking_type_id
            return_pick_type = order.picking_type_id.return_picking_type_id or order.picking_type_id
            order_picking = Picking
            return_picking = Picking
            moves = Move
            location_id = order.location_id.id
            if order.partner_id:
                destination_id = order.partner_id.property_stock_customer.id
            else:
                if (not picking_type) or (not picking_type.default_location_dest_id):
                    customerloc, supplierloc = StockWarehouse._get_partner_locations()
                    destination_id = customerloc.id
                else:
                    destination_id = picking_type.default_location_dest_id.id

            if picking_type:
                message = _("This transfer has been created from the point of sale session: <a href=# data-oe-model=pos.order data-oe-id=%d>%s</a>") % (order.id, order.name)
                picking_vals = {
                    'origin': order.name,
                    'partner_id': address.get('delivery', False),
                    'date_done': order.date_order,
                    'picking_type_id': picking_type.id,
                    'company_id': order.company_id.id,
                    'move_type': 'direct',
                    'note': order.note or "",
                    'location_id': location_id,
                    'location_dest_id': destination_id,
                }
                pos_qty = any([x.qty > 0 for x in order.lines])
                if pos_qty:
                    order_picking = Picking.create(picking_vals.copy())
                    order_picking.message_post(body=message)
                neg_qty = any([x.qty < 0 for x in order.lines])
                if neg_qty:
                    return_vals = picking_vals.copy()
                    return_vals.update({
                        'location_id': destination_id,
                        'location_dest_id': return_pick_type != picking_type and return_pick_type.default_location_dest_id.id or location_id,
                        'picking_type_id': return_pick_type.id
                    })
                    return_picking = Picking.create(return_vals)
                    return_picking.message_post(body=message)

            for line in order.lines.filtered(lambda l: l.product_id.type in ['product', 'consu']):
                moves |= Move.create({
                    'name': line.name,
                    'product_uom': line.product_id.uom_id.id,
                    'picking_id': order_picking.id if line.qty >= 0 else return_picking.id,
                    'picking_type_id': picking_type.id if line.qty >= 0 else return_pick_type.id,
                    'product_id': line.product_id.id,
                    'product_uom_qty': abs(line.qty),
                    'state': 'draft',
                    'location_id': location_id if line.qty >= 0 else destination_id,
                    'location_dest_id': destination_id if line.qty >= 0 else return_pick_type != picking_type and return_pick_type.default_location_dest_id.id or location_id,
                })

            # prefer associating the regular order picking, not the return
            order.write({'picking_id': order_picking.id or return_picking.id})

            if return_picking:
                order._force_picking_done(return_picking)
            if order_picking:
                order._force_picking_done(order_picking)

            # when the pos.config has no picking_type_id set only the moves will be created
            if moves and not return_picking and not order_picking:
                moves.action_assign()
                moves.filtered(lambda m: m.state in ['confirmed', 'waiting']).force_assign()
                moves.filtered(lambda m: m.product_id.tracking == 'none').action_done()

        return True

    def _force_picking_done(self, picking):
        """Force picking in order to be set as done."""
        self.ensure_one()
        picking.action_assign()
        picking.force_assign()
        self.set_pack_operation_lot(picking)
        if not any([(x.product_id.tracking != 'none') for x in picking.pack_operation_ids]):
            picking.action_done()

    def set_pack_operation_lot(self, picking=None):
        """Set Serial/Lot number in pack operations to mark the pack operation done."""

        StockProductionLot = self.env['stock.production.lot']
        PosPackOperationLot = self.env['pos.pack.operation.lot']

        for order in self:
            for pack_operation in (picking or self.picking_id).pack_operation_ids:
                qty = 0
                qty_done = 0
                pack_lots = []
                pos_pack_lots = PosPackOperationLot.search([('order_id', '=',  order.id), ('product_id', '=', pack_operation.product_id.id)])
                pack_lot_names = [pos_pack.lot_name for pos_pack in pos_pack_lots]

                if pack_lot_names:
                    for lot_name in list(set(pack_lot_names)):
                        stock_production_lot = StockProductionLot.search([('name', '=', lot_name), ('product_id', '=', pack_operation.product_id.id)])
                        if stock_production_lot:
                            if stock_production_lot.product_id.tracking == 'lot':
                                qty = pack_lot_names.count(lot_name)
                            else:
                                qty = 1.0
                            qty_done += qty
                            pack_lots.append({'lot_id': stock_production_lot.id, 'qty': qty})
                else:
                    qty_done = pack_operation.product_qty
                pack_operation.write({'pack_lot_ids': map(lambda x: (0, 0, x), pack_lots), 'qty_done': qty_done})

    def add_payment(self, data):
        """Create a new payment for the order"""
        args = {
            'amount': data['amount'],
            'date': data.get('payment_date', fields.Date.today()),
            'name': self.name + ': ' + (data.get('payment_name', '') or ''),
            'partner_id': self.env["res.partner"]._find_accounting_partner(self.partner_id).id or False,
        }

        journal_id = data.get('journal', False)
        statement_id = data.get('statement_id', False)
        assert journal_id or statement_id, "No statement_id or journal_id passed to the method!"

        journal = self.env['account.journal'].browse(journal_id)
        # use the company of the journal and not of the current user
        company_cxt = dict(self.env.context, force_company=journal.company_id.id)
        account_def = self.env['ir.property'].with_context(company_cxt).get('property_account_receivable_id', 'res.partner')
        args['account_id'] = (self.partner_id.property_account_receivable_id.id) or (account_def and account_def.id) or False

        if not args['account_id']:
            if not args['partner_id']:
                msg = _('There is no receivable account defined to make payment.')
            else:
                msg = _('There is no receivable account defined to make payment for the partner: "%s" (id:%d).') % (
                    self.partner_id.name, self.partner_id.id,)
            raise UserError(msg)

        context = dict(self.env.context)
        context.pop('pos_session_id', False)
        for statement in self.session_id.statement_ids:
            if statement.id == statement_id:
                journal_id = statement.journal_id.id
                break
            elif statement.journal_id.id == journal_id:
                statement_id = statement.id
                break
        if not statement_id:
            raise UserError(_('You have to open at least one cashbox.'))

        args.update({
            'statement_id': statement_id,
            'pos_statement_id': self.id,
            'journal_id': journal_id,
            'ref': self.session_id.name,
        })
        self.env['account.bank.statement.line'].with_context(context).create(args)
        return statement_id

    @api.multi
    def refund(self):
        """Create a copy of order  for refund order"""
        PosOrder = self.env['pos.order']
        current_session = self.env['pos.session'].search([('state', '!=', 'closed'), ('user_id', '=', self.env.uid)], limit=1)
        if not current_session:
            raise UserError(_('To return product(s), you need to open a session that will be used to register the refund.'))
        for order in self:
            clone = order.copy({
                # ot used, name forced by create
                'name': order.name + _(' REFUND'),
                'session_id': current_session.id,
                'date_order': fields.Datetime.now(),
                'pos_reference': order.pos_reference,
                'lines': False,
            })
            for line in order.lines:
                clone_line = line.copy({
                    # required=True, copy=False
                    'name': line.name + _(' REFUND'),
                    'order_id': clone.id,
                    'qty': -line.qty,
                })
            PosOrder += clone

        return {
            'name': _('Return Products'),
            'view_type': 'form',
            'view_mode': 'form',
            'res_model': 'pos.order',
            'res_id': PosOrder.ids[0],
            'view_id': False,
            'context': self.env.context,
            'type': 'ir.actions.act_window',
            'target': 'current',
        }


class PosOrderLine(models.Model):
    _name = "pos.order.line"
    _description = "Lines of Point of Sale Orders"
    _rec_name = "product_id"

    def _order_line_fields(self, line, session_id=None):
        if line and 'name' not in line[2]:
            session = self.env['pos.session'].browse(session_id).exists() if session_id else None
            if session and session.config_id.sequence_line_id:
                # set name based on the sequence specified on the config
                line[2]['name'] = session.config_id.sequence_line_id._next()
            else:
                # fallback on any pos.order.line sequence
                line[2]['name'] = self.env['ir.sequence'].next_by_code('pos.order.line')

        if line and 'tax_ids' not in line[2]:
            product = self.env['product.product'].browse(line[2]['product_id'])
            line[2]['tax_ids'] = [(6, 0, [x.id for x in product.taxes_id])]
        return line

    company_id = fields.Many2one('res.company', string='Company', required=True, default=lambda self: self.env.user.company_id)
    name = fields.Char(string='Line No', required=True, copy=False)
    notice = fields.Char(string='Discount Notice')
    product_id = fields.Many2one('product.product', string='Product', domain=[('sale_ok', '=', True)], required=True, change_default=True)
    price_unit = fields.Float(string='Unit Price', digits=0)
    qty = fields.Float('Quantity', digits=dp.get_precision('Product Unit of Measure'), default=1)
    price_subtotal = fields.Float(compute='_compute_amount_line_all', digits=0, string='Subtotal w/o Tax')
    price_subtotal_incl = fields.Float(compute='_compute_amount_line_all', digits=0, string='Subtotal')
    discount = fields.Float(string='Discount (%)', digits=0, default=0.0)
    order_id = fields.Many2one('pos.order', string='Order Ref', ondelete='cascade')
    create_date = fields.Datetime(string='Creation Date', readonly=True)
    tax_ids = fields.Many2many('account.tax', string='Taxes', readonly=True)
    tax_ids_after_fiscal_position = fields.Many2many('account.tax', compute='_get_tax_ids_after_fiscal_position', string='Taxes')
    pack_lot_ids = fields.One2many('pos.pack.operation.lot', 'pos_order_line_id', string='Lot/serial Number')

    @api.model
    def create(self, values):
        if values.get('order_id') and not values.get('name'):
            # set name based on the sequence specified on the config
            config_id = self.env['pos.order'].browse(values['order_id']).session_id.config_id.id
            # HACK: sequence created in the same transaction as the config
            # cf TODO master is pos.config create
            # remove me saas-15
            self.env.cr.execute("""
                SELECT s.id
                FROM ir_sequence s
                JOIN pos_config c
                  ON s.create_date=c.create_date
                WHERE c.id = %s
                  AND s.code = 'pos.order.line'
                LIMIT 1
                """, (config_id,))
            sequence = self.env.cr.fetchone()
            if sequence:
                values['name'] = self.env['ir.sequence'].browse(sequence[0])._next()
        if not values.get('name'):
            # fallback on any pos.order sequence
            values['name'] = self.env['ir.sequence'].next_by_code('pos.order.line')
        return super(PosOrderLine, self).create(values)

    @api.depends('price_unit', 'tax_ids', 'qty', 'discount', 'product_id')
    def _compute_amount_line_all(self):
        for line in self:
            currency = line.order_id.pricelist_id.currency_id
            taxes = line.tax_ids.filtered(lambda tax: tax.company_id.id == line.order_id.company_id.id)
            fiscal_position_id = line.order_id.fiscal_position_id
            if fiscal_position_id:
                taxes = fiscal_position_id.map_tax(taxes, line.product_id, line.order_id.partner_id)
            price = line.price_unit * (1 - (line.discount or 0.0) / 100.0)
            line.price_subtotal = line.price_subtotal_incl = price * line.qty
            if taxes:
                taxes = taxes.compute_all(price, currency, line.qty, product=line.product_id, partner=line.order_id.partner_id or False)
                line.price_subtotal = taxes['total_excluded']
                line.price_subtotal_incl = taxes['total_included']

            line.price_subtotal = currency.round(line.price_subtotal)
            line.price_subtotal_incl = currency.round(line.price_subtotal_incl)

    @api.onchange('product_id')
    def _onchange_product_id(self):
        if self.product_id:
            if not self.order_id.pricelist_id:
                raise UserError(
                    _('You have to select a pricelist in the sale form !\n'
                      'Please set one before choosing a product.'))
            price = self.order_id.pricelist_id.get_product_price(
                self.product_id, self.qty or 1.0, self.order_id.partner_id)
            self._onchange_qty()
            self.price_unit = price
            self.tax_ids = self.product_id.taxes_id

    @api.onchange('qty', 'discount', 'price_unit', 'tax_ids')
    def _onchange_qty(self):
        if self.product_id:
            if not self.order_id.pricelist_id:
                raise UserError(_('You have to select a pricelist in the sale form !'))
            price = self.price_unit * (1 - (self.discount or 0.0) / 100.0)
            self.price_subtotal = self.price_subtotal_incl = price * self.qty
            if (self.product_id.taxes_id):
                taxes = self.product_id.taxes_id.compute_all(price, self.order_id.pricelist_id.currency_id, self.qty, product=self.product_id, partner=False)
                self.price_subtotal = taxes['total_excluded']
                self.price_subtotal_incl = taxes['total_included']

    @api.multi
    def _get_tax_ids_after_fiscal_position(self):
        for line in self:
            line.tax_ids_after_fiscal_position = line.order_id.fiscal_position_id.map_tax(line.tax_ids, line.product_id, line.order_id.partner_id)


class PosOrderLineLot(models.Model):
    _name = "pos.pack.operation.lot"
    _description = "Specify product lot/serial number in pos order line"

    pos_order_line_id = fields.Many2one('pos.order.line')
    order_id = fields.Many2one('pos.order', related="pos_order_line_id.order_id")
    lot_name = fields.Char('Lot Name')
    product_id = fields.Many2one('product.product', related='pos_order_line_id.product_id')


class ReportSaleDetails(models.AbstractModel):

    _name = 'report.point_of_sale.report_saledetails'


    @api.model
    def get_sale_details(self, date_start=False, date_stop=False, configs=False):
        """ Serialise the orders of the day information

        params: date_start, date_stop string representing the datetime of order
        """
        if not configs:
            configs = self.env['pos.config'].search([])

        today = fields.Datetime.from_string(fields.Date.context_today(self))
        if date_start:
            date_start = fields.Datetime.from_string(date_start)
        else:
            # start by default today 00:00:00
            date_start = today

        if date_stop:
            # set time to 23:59:59
            date_stop = fields.Datetime.from_string(date_stop)
        else:
            # stop by default today 23:59:59
            date_stop = today + timedelta(days=1, seconds=-1)

        # avoid a date_stop smaller than date_start
        date_stop = max(date_stop, date_start)

        date_start = fields.Datetime.to_string(date_start)
        date_stop = fields.Datetime.to_string(date_stop)

        orders = self.env['pos.order'].search([
            ('date_order', '>=', date_start),
            ('date_order', '<=', date_stop),
            ('state', 'in', ['paid','invoiced','done']),
            ('config_id', 'in', configs.ids)])

        user_currency = self.env.user.company_id.currency_id

        total = 0.0
        products_sold = {}
        taxes = {}
        for order in orders:
            if user_currency != order.pricelist_id.currency_id:
                total += order.pricelist_id.currency_id.compute(order.amount_total, user_currency)
            else:
                total += order.amount_total
            currency = order.session_id.currency_id

            for line in order.lines:
                key = (line.product_id, line.price_unit, line.discount)
                products_sold.setdefault(key, 0.0)
                products_sold[key] += line.qty

                if line.tax_ids_after_fiscal_position:
                    line_taxes = line.tax_ids_after_fiscal_position.compute_all(line.price_unit * (1-(line.discount or 0.0)/100.0), currency, line.qty, product=line.product_id, partner=line.order_id.partner_id or False)
                    for tax in line_taxes['taxes']:
                        taxes.setdefault(tax['id'], {'name': tax['name'], 'tax_amount':0.0, 'base_amount':0.0})
                        taxes[tax['id']]['tax_amount'] += tax['amount']
                        taxes[tax['id']]['base_amount'] += line.price_subtotal

        st_line_ids = self.env["account.bank.statement.line"].search([('pos_statement_id', 'in', orders.ids)]).ids
        if st_line_ids:
            self.env.cr.execute("""
                SELECT aj.name, sum(amount) total
                FROM account_bank_statement_line AS absl,
                     account_bank_statement AS abs,
                     account_journal AS aj 
                WHERE absl.statement_id = abs.id
                    AND abs.journal_id = aj.id 
                    AND absl.id IN %s 
                GROUP BY aj.name
            """, (tuple(st_line_ids),))
            payments = self.env.cr.dictfetchall()
        else:
            payments = []

        return {
            'total_paid': user_currency.round(total),
            'payments': payments,
            'company_name': self.env.user.company_id.name,
            'taxes': taxes.values(),
            'products': sorted([{
                'product_id': product.id,
                'product_name': product.name,
                'code': product.default_code,
                'quantity': qty,
                'price_unit': price_unit,
                'discount': discount,
                'uom': product.uom_id.name
            } for (product, price_unit, discount), qty in products_sold.items()], key=lambda l: l['product_name'])
        }

    @api.multi
    def render_html(self, docids, data=None):
        data = dict(data or {})
        configs = self.env['pos.config'].browse(data['config_ids'])
        data.update(self.get_sale_details(data['date_start'], data['date_stop'], configs))
        return self.env['report'].render('point_of_sale.report_saledetails', data)<|MERGE_RESOLUTION|>--- conflicted
+++ resolved
@@ -334,27 +334,16 @@
 
     def _reconcile_payments(self):
         for order in self:
-<<<<<<< HEAD
-            aml = order.statement_ids.mapped('journal_entry_ids') | order.account_move.line_ids
-            aml = aml.filtered(lambda r: not r.reconciled and r.account_id.internal_type == 'receivable' and r.partner_id == order.partner_id)
-            try:
-                aml.reconcile()
-            except:
-=======
             aml = order.statement_ids.mapped('journal_entry_ids') | order.account_move.line_ids | order.invoice_id.move_id.line_ids
             aml = aml.filtered(lambda r: not r.reconciled and r.account_id.internal_type == 'receivable' and r.partner_id == order.partner_id.commercial_partner_id)
             try:
                 aml.reconcile()
             except Exception:
->>>>>>> bf23946e
                 # There might be unexpected situations where the automatic reconciliation won't
                 # work. We don't want the user to be blocked because of this, since the automatic
                 # reconciliation is introduced for convenience, not for mandatory accounting
                 # reasons.
-<<<<<<< HEAD
-=======
                 _logger.error('Reconciliation did not work for order %s', order.name)
->>>>>>> bf23946e
                 continue
 
     def _default_session(self):
