<?xml version="1.0" encoding="utf-8"?>
<openerp>
    <data>

        <record id="hr_contract_wage_type_period_view_form" model="ir.ui.view">
            <field name="name">hr.contract.wage.type.period.view.form</field>
            <field name="model">hr.contract.wage.type.period</field>
            <field name="type">form</field>
            <field name="arch" type="xml">
                <form string="Wage Period">
                    <field colspan="4" name="name"/>
                    <field name="factor_days"/>
                </form>
            </field>
        </record>

        <record id="hr_contract_wage_type_view_form" model="ir.ui.view">
            <field name="name">hr.contract.wage.type.view.form</field>
            <field name="model">hr.contract.wage.type</field>
            <field name="type">form</field>
            <field name="arch" type="xml">
                <form string="Wage Type">
                    <field colspan="4" name="name"/>
                    <field name="period_id" widget="selection"/>
                    <field name="type"/>
                    <separator colspan="4" string="Hourly cost computation"/>
                    <field name="factor_type"/>
                </form>
            </field>
        </record>

        <record id="hr_contract_wage_type_view_tree" model="ir.ui.view">
            <field name="name">hr.contract.wage.type.view.tree</field>
            <field name="model">hr.contract.wage.type</field>
            <field name="type">tree</field>
            <field name="arch" type="xml">
                <tree string="Wage Types">
                    <field name="name"/>
                    <field name="type"/>
                </tree>
            </field>
        </record>
        <record id="action_hr_contract_wage_type" model="ir.actions.act_window">
            <field name="name">Contract Wage Type</field>
            <field name="res_model">hr.contract.wage.type</field>
            <field name="view_type">form</field>
            <field name="view_mode">tree,form</field>
            <field name="domain">[]</field>
        </record>

        <menuitem id="next_id_56" name="Contract" parent="hr.menu_hr_configuration" sequence="5"/>

        <menuitem action="action_hr_contract_wage_type" id="hr_menu_contract_wage_type" parent="next_id_56"/>

        <record id="action_hr_contract_wage_type_period" model="ir.actions.act_window">
            <field name="name">Wage period</field>
            <field name="res_model">hr.contract.wage.type.period</field>
            <field name="view_type">form</field>
        </record>
        <menuitem
                action="action_hr_contract_wage_type_period"
                id="hr_menu_contract_wage_type_period"
                parent="hr_contract.next_id_56"/>


        <record id="hr_hr_employee_view_form2" model="ir.ui.view">
            <field name="name">hr.hr.employee.view.form2</field>
            <field name="model">hr.employee</field>
            <field name="inherit_id" ref="hr.view_employee_form"/>
            <field name="arch" type="xml">
                <notebook position="inside">
                    <page string="Contracts">
                        <field colspan="4" mode="form,tree" name="contract_ids" nolabel="1">
                            <tree string="Contracts">
                                <field name="name"/>
                                <field name="job_id"/>
                                <field name="date_start"/>
                                <field name="date_end"/>
                                <field name="working_hours"/>
                                <field name="wage_type_id"/>
                                <field name="wage"/>
                            </tree>
                            <form string="Contract">
                                <group colspan="3" col="6">
                                    <field name="name" select="1"/>
                                    <field name="job_id"/>
                                    <newline/>
                                    <field name="wage"/>
                                    <field name="wage_type_id" widget="selection"/>
                                    <field name="type_id" widget="selection"/>
                                </group>
                                <notebook>
                                <page string="Main Data">
                                    <group col="2" colspan="2">
                                        <separator colspan="2" string="Duration"/>
                                        <field name="date_start" select="1"/>
                                        <field name="date_end" select="1"/>
                                        <field name="working_hours"/>
                                    </group>
                                    <group col="2" colspan="2">
                                        <separator colspan="2" string="Advantages"/>
                                        <field name="advantages_net"/>
                                        <field name="advantages_gross"/>
                                        <field name="advantages" nolabel="1" colspan="2"/>
                                    </group>
                                    <separator colspan="4" string="Notes"/>
                                    <field colspan="4" name="notes" nolabel="1"/>
                                </page>
                                </notebook>
                            </form>
                        </field>
                    </page>
                    <page string="Miscelleanous">
                        <group colspan="2" col="2">
                            <separator string="Personal Info" colspan="2"/>
                            <field name="bank_account"/>
                            <field name="place_of_birth"/>
                            <field name="children"/>
                        </group>
                        <group colspan="2" col="2">
                            <separator string="Job Info" colspan="2"/>
                            <field name="manager" select="1"/>
                            <field name="vehicle" select="1"/>
                            <field name="vehicle_distance" select="1"/>
                            <field name="medic_exam" select="1"/>
                        </group>
                        <group colspan="2" col="2">
                            <separator string="Others Info" colspan="2"/>
                            <field name="medic_exam" select="1"/>
                        </group>
                    </page>
                </notebook>
            </field>
        </record>
<<<<<<< HEAD
        <record id="action_hr_marital_status" model="ir.actions.act_window">
            <field name="name">Marital Status</field>
            <field name="res_model">hr.employee.marital.status</field>
            <field name="view_type">form</field>
            <field name="view_mode">tree,form</field>
=======

		<record id="hr_contract_view_search" model="ir.ui.view">
            <field name="name">hr.contract.view.search</field>
            <field name="model">hr.contract</field>
            <field name="type">search</field>
            <field name="arch" type="xml">
                <search string="Search Contract">
                   <group col='15' colspan='4'>
                   		<field name="name"/>
                      	<field name="employee_id"/>
                      	<field name="department_id"/>
                       	<field name="date_start"/>
                       	<field name="date_end"/>
                   </group>
                   <newline/>
                   <group expand="1" string="Group By..." colspan="4" col="20">
                        <filter string="Department" icon="terp-project" domain="[]" context="{'group_by':'department_id'}"/>
                    </group>
               </search>
            </field>
>>>>>>> 6428a539
        </record>
        <menuitem action="action_hr_marital_status" id="hr_menu_marital_status" parent="hr.menu_hr_configuration"/>
        
        <record id="hr_contract_view_form" model="ir.ui.view">
            <field name="name">hr.contract.view.form</field>
            <field name="model">hr.contract</field>
            <field name="type">form</field>
            <field name="arch" type="xml">
                <form string="Contract">
                    <group colspan="3" col="6">
                        <field name="name" select="1"/>
                        <field name="employee_id" select="1"/>
                        <field name="job_id"/>
                        <field name="wage"/>
                        <field name="wage_type_id" widget="selection"/>
                        <field name="type_id" widget="selection"/>
                    </group>
                    <notebook>
                    <page string="Main Data">
                        <group col="2" colspan="2">
                            <separator colspan="2" string="Duration"/>
                            <field name="date_start" select="1"/>
                            <field name="date_end" select="1"/>
                            <field name="working_hours"/>
                        </group>
                        <group col="2" colspan="2">
                            <separator colspan="2" string="Advantages"/>
                            <field name="advantages_net"/>
                            <field name="advantages_gross"/>
                            <field name="advantages" nolabel="1" colspan="2"/>
                        </group>
                        <separator colspan="4" string="Notes"/>
                        <field colspan="4" name="notes" nolabel="1"/>
                    </page>
                    </notebook>
                </form>
            </field>
        </record>

        <record id="hr_contract_view_tree" model="ir.ui.view">
            <field name="name">hr.contract.view.tree</field>
            <field name="model">hr.contract</field>
            <field name="type">tree</field>
            <field name="arch" type="xml">
                <tree string="Contracts">
                    <field name="name"/>
                    <field name="employee_id"/>
                    <field name="job_id"/>
                    <field name="department_id"/>
                    <field name="date_start"/>
                    <field name="date_end"/>
                    <field name="working_hours"/>
                    <field name="wage_type_id"/>
                    <field name="wage"/>
                </tree>
            </field>
        </record>

        <record id="action_hr_contract" model="ir.actions.act_window">
            <field name="name">Contract</field>
            <field name="res_model">hr.contract</field>
            <field name="view_type">form</field>
            <field name="view_mode">tree,form</field>
            <field name="domain">[]</field>
            <field name="search_view_id" ref="hr_contract_view_search"/>
        </record>

		<record id="hr_contract_type_view_form" model="ir.ui.view">
            <field name="name">hr.contract.type.view.form</field>
            <field name="model">hr.contract.type</field>
            <field name="type">form</field>
            <field name="arch" type="xml">
                <form string="Contract Type">
                    <field colspan="4" name="name" select="1"/>
                </form>
            </field>
        </record>

		 <record id="hr_contract_type_view_tree" model="ir.ui.view">
            <field name="name">hr.contract.type.view.tree</field>
            <field name="model">hr.contract.type</field>
            <field name="type">tree</field>
            <field name="arch" type="xml">
                <tree string="Contract Type">
                    <field colspan="4" name="name"/>
                </tree>
            </field>
        </record>
        <record id="action_hr_contract_type" model="ir.actions.act_window">
            <field name="name">Contract Types</field>
            <field name="res_model">hr.contract.type</field>
            <field name="view_type">form</field>
            <field name="view_mode">tree,form</field>
        </record>
        <menuitem action="action_hr_contract_type" id="hr_menu_contract_type" parent="next_id_56"/>

        <!--<menuitem  id="hr_menu_contract_main" parent="hr.menu_hr_root" name="Contracts" sequence="3"/> -->
        <menuitem action="action_hr_contract" id="hr_menu_contract" parent="hr.menu_hr_root" name="Contracts" sequence="4"/>

        <!-- Contracts Button on Employee Form -->
		<act_window domain="[('employee_id', '=', active_id)]" id="act_hr_employee_2_hr_contract" name="Contracts" res_model="hr.contract" src_model="hr.employee"/>


    </data>
</openerp><|MERGE_RESOLUTION|>--- conflicted
+++ resolved
@@ -132,13 +132,6 @@
                 </notebook>
             </field>
         </record>
-<<<<<<< HEAD
-        <record id="action_hr_marital_status" model="ir.actions.act_window">
-            <field name="name">Marital Status</field>
-            <field name="res_model">hr.employee.marital.status</field>
-            <field name="view_type">form</field>
-            <field name="view_mode">tree,form</field>
-=======
 
 		<record id="hr_contract_view_search" model="ir.ui.view">
             <field name="name">hr.contract.view.search</field>
@@ -159,9 +152,7 @@
                     </group>
                </search>
             </field>
->>>>>>> 6428a539
-        </record>
-        <menuitem action="action_hr_marital_status" id="hr_menu_marital_status" parent="hr.menu_hr_configuration"/>
+        </record>
         
         <record id="hr_contract_view_form" model="ir.ui.view">
             <field name="name">hr.contract.view.form</field>
