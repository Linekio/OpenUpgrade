--- conflicted
+++ resolved
@@ -392,11 +392,7 @@
           <para style="terp_default_Bold_9">Basic Salary</para>
         </td>
         <td>
-<<<<<<< HEAD
-          <para style="terp_default_9">[[ formatLang(o.basic_before_leaves) ]] [[ o.company_id and o.company_id.currency_id.symbol or '' ]] </para>
-=======
           <para style="terp_default_9">[[ formatLang(o.basic_before_leaves, dp='Account') ]] [[ o.company_id.currency_id.symbol ]] </para>
->>>>>>> 4750ff6c
         </td>
         <td>
           <para style="terp_default_Bold_9">Leaved Deduction</para>
@@ -408,11 +404,7 @@
           <para style="terp_default_Bold_9">Basic Salary – Leaves</para>
         </td>
         <td>
-<<<<<<< HEAD
-          <para style="terp_default_9">[[ formatLang(o.basic) ]] [[ o.company_id and o.company_id.currency_id.symbol or '' ]] </para>
-=======
           <para style="terp_default_9">[[ formatLang(o.basic, dp='Account') ]] [[ o.company_id.currency_id.symbol ]]</para>
->>>>>>> 4750ff6c
         </td>
       </tr>
     </blockTable>
@@ -441,11 +433,7 @@
             <para style="terp_default_9">[[ ld.code ]]</para>
           </td>
           <td>
-<<<<<<< HEAD
-            <para style="terp_default_Right_9">[[ formatLang(ld.total) ]] [[ o.company_id and o.company_id.currency_id.symbol or '' ]] </para>
-=======
             <para style="terp_default_Right_9">[[ formatLang(ld.total, dp='Account') ]] [[ o.company_id.currency_id.symbol ]]</para>
->>>>>>> 4750ff6c
           </td>
         </tr>
       </blockTable>
@@ -475,11 +463,7 @@
                 <para style="terp_default_9">Basic Salary</para>
               </td>
               <td>
-<<<<<<< HEAD
-                <para style="terp_default_Right_9">[[ formatLang(o.basic) ]] [[ o.company_id and o.company_id.currency_id.symbol or '' ]]</para>
-=======
                 <para style="terp_default_Right_9">[[ formatLang(o.basic, dp='Account') ]] [[ o.company_id.currency_id.symbol ]]</para>
->>>>>>> 4750ff6c
               </td>
             </tr>
             <tr>
@@ -487,11 +471,7 @@
                 <para style="terp_default_9">[[repeatIn(get_earnings(o.line_ids),'a') ]] [[ a.code ]]</para>
               </td>
               <td>
-<<<<<<< HEAD
-                <para style="terp_default_Right_9">[[ formatLang(a.total) ]] [[ o.company_id and o.company_id.currency_id.symbol or '' ]] </para>
-=======
                 <para style="terp_default_Right_9">[[ formatLang(a.total, dp='Account') ]] [[ o.company_id.currency_id.symbol ]]</para>
->>>>>>> 4750ff6c
               </td>
             </tr>
           </blockTable>
@@ -508,11 +488,7 @@
                   <para style="terp_default_9">[[ b.code ]]</para>
                 </td>
                 <td>
-<<<<<<< HEAD
-                  <para style="terp_default_Right_9">[[ formatLang(b.total) ]] [[ o.company_id and o.company_id.currency_id.symbol or '' ]] </para>
-=======
                   <para style="terp_default_Right_9">[[ formatLang(b.total, dp='Account') ]] [[ o.company_id.currency_id.symbol ]]</para>
->>>>>>> 4750ff6c
                 </td>
               </tr>
             </blockTable>
@@ -532,21 +508,13 @@
           <para style="terp_tblheader_Details">Total Earnings<font face="Helvetica" size="7.0">([[ o.company_id and o.company_id.currency_id.symbol or '' ]])</font></para>
         </td>
         <td>
-<<<<<<< HEAD
-          <para style="terp_tblheader_Details_Right">[[ formatLang(o.allounce + o.basic) ]] [[ o.company_id and o.company_id.currency_id.symbol ]] </para>
-=======
           <para style="terp_tblheader_Details_Right">[[ formatLang(o.allounce + o.basic, dp='Account') ]] [[ o.company_id.currency_id.symbol ]] </para>
->>>>>>> 4750ff6c
         </td>
         <td>
           <para style="terp_tblheader_Details">Total Deductions<font face="Helvetica" size="7.0">([[ o.company_id and o.company_id.currency_id.symbol or '' ]])</font></para>
         </td>
         <td>
-<<<<<<< HEAD
-          <para style="terp_tblheader_Details_Right">[[ formatLang(o.deduction) ]] [[ o.company_id and o.company_id.currency_id.symbol or '' ]]</para>
-=======
           <para style="terp_tblheader_Details_Right">[[ formatLang(o.deduction, dp='Account') ]] [[ o.company_id.currency_id.symbol ]]</para>
->>>>>>> 4750ff6c
         </td>
       </tr>
     </blockTable>
@@ -574,17 +542,10 @@
             <para style="terp_default_9">[[ ol.code or '' ]]</para>
           </td>
           <td>
-<<<<<<< HEAD
-            <para style="terp_default_Right_9">[[ ol.type in ['advance','loan','otherpay'] and formatLang(ol.total) or '' ]] [[ ol.type in ['advance','loan','otherpay'] and o.company_id and o.company_id.currency_id.symbol or '' ]]</para>
+            <para style="terp_default_Right_9">[[ ol.type in ['advance','loan','otherpay'] and formatLang(ol.total, dp='Account') or '' ]] [[ ol.type in ['advance','loan','otherpay'] and o.company_id and o.company_id.currency_id.symbol or '' ]]</para>
           </td>
           <td>
-            <para style="terp_default_Right_9">[[ ol.type in ['otherdeduct','installment'] and formatLang(ol.total) or '' ]] [[ ol.type in ['otherdeduct','installment'] and o.company_id and o.company_id.currency_id.symbol or '' ]]</para>
-=======
-            <para style="terp_default_Right_9">[[ ol.type in ['advance','loan','otherpay'] and formatLang(ol.total, dp='Account') or '' ]] [[ ol.type in ['advance','loan','otherpay'] and o.company_id.currency_id.symbol or '' ]]</para>
-          </td>
-          <td>
-            <para style="terp_default_Right_9">[[ ol.type in ['otherdeduct','installment'] and formatLang(ol.total, dp='Account') or '' ]] [[ ol.type in ['advance','loan','otherpay'] and o.company_id.currency_id.symbol or '' ]]</para>
->>>>>>> 4750ff6c
+            <para style="terp_default_Right_9">[[ ol.type in ['otherdeduct','installment'] and formatLang(ol.total, dp='Account') or '' ]] [[ ol.type in ['otherdeduct','installment'] and o.company_id and o.company_id.currency_id.symbol or '' ]]</para>
           </td>
         </tr>
       </blockTable>
@@ -600,11 +561,7 @@
           <para style="terp_tblheader_Details">Net Amount<font face="Helvetica" size="7.0">([[ o.company_id and o.company_id.currency_id.symbol or '' ]])</font></para>
         </td>
         <td>
-<<<<<<< HEAD
-          <para style="terp_tblheader_Details_Right">[[ formatLang(o.net) ]] [[ o.company_id and o.company_id.currency_id.symbol or '' ]]</para>
-=======
           <para style="terp_tblheader_Details_Right">[[ formatLang(o.net, dp='Account') ]] [[ o.company_id.currency_id.symbol ]]</para>
->>>>>>> 4750ff6c
         </td>
       </tr>
     </blockTable>
