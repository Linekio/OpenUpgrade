# -*- coding: utf-8 -*-
##############################################################################
#
#    OpenERP, Open Source Management Solution
#    Copyright (C) 2004-2010 Tiny SPRL (<http://tiny.be>).
#
#    This program is free software: you can redistribute it and/or modify
#    it under the terms of the GNU Affero General Public License as
#    published by the Free Software Foundation, either version 3 of the
#    License, or (at your option) any later version.
#
#    This program is distributed in the hope that it will be useful,
#    but WITHOUT ANY WARRANTY; without even the implied warranty of
#    MERCHANTABILITY or FITNESS FOR A PARTICULAR PURPOSE.  See the
#    GNU Affero General Public License for more details.
#
#    You should have received a copy of the GNU Affero General Public License
#    along with this program.  If not, see <http://www.gnu.org/licenses/>.
#
##############################################################################

from datetime import datetime, timedelta
import time
import logging

import openerp
from openerp import SUPERUSER_ID
from openerp.osv import fields, osv
from openerp.tools import DEFAULT_SERVER_DATETIME_FORMAT

_logger = logging.getLogger(__name__)

DATE_RANGE_FUNCTION = {
    'minutes': lambda interval: timedelta(minutes=interval),
    'hour': lambda interval: timedelta(hours=interval),
    'day': lambda interval: timedelta(days=interval),
    'month': lambda interval: timedelta(months=interval),
    False: lambda interval: timedelta(0),
}

def get_datetime(date_str):
    '''Return a datetime from a date string or a datetime string'''
    # complete date time if date_str contains only a date
    if ' ' not in date_str:
        date_str = date_str + " 00:00:00"
    return datetime.strptime(date_str, DEFAULT_SERVER_DATETIME_FORMAT)


class base_action_rule(osv.osv):
    """ Base Action Rules """

    _name = 'base.action.rule'
    _description = 'Action Rules'
    _order = 'sequence'

    _columns = {
        'name':  fields.char('Rule Name', size=64, required=True),
        'model_id': fields.many2one('ir.model', 'Related Document Model',
            required=True, domain=[('osv_memory', '=', False)]),
        'model': fields.related('model_id', 'model', type="char", size=256, string='Model'),
        'create_date': fields.datetime('Create Date', readonly=1),
        'active': fields.boolean('Active',
            help="When unchecked, the rule is hidden and will not be executed."),
        'sequence': fields.integer('Sequence',
            help="Gives the sequence order when displaying a list of rules."),
        'kind': fields.selection(
            [('on_create', 'On Creation'),
             ('on_write', 'On Update'),
             ('on_create_or_write', 'On Creation & Update'),
             ('on_time', 'Based on Timed Condition')],
            string='When to Run'),
        'trg_date_id': fields.many2one('ir.model.fields', string='Trigger Date',
            help="When should the condition be triggered. If present, will be checked by the scheduler. If empty, will be checked at creation and update.",
            domain="[('model_id', '=', model_id), ('ttype', 'in', ('date', 'datetime'))]"),
        'trg_date_range': fields.integer('Delay after trigger date',
            help="Delay after the trigger date." \
            "You can put a negative number if you need a delay before the" \
            "trigger date, like sending a reminder 15 minutes before a meeting."),
        'trg_date_range_type': fields.selection([('minutes', 'Minutes'), ('hour', 'Hours'),
                                ('day', 'Days'), ('month', 'Months')], 'Delay type'),
        'trg_date_calendar_id': fields.many2one(
            'resource.calendar', 'Use Calendar',
            help='When calculating a day-based timed condition, it is possible to use a calendar to compute the date based on working days.',
            ondelete='set null',
        ),
        'act_user_id': fields.many2one('res.users', 'Set Responsible'),
        'act_followers': fields.many2many("res.partner", string="Add Followers"),
        'server_action_ids': fields.many2many('ir.actions.server', string='Server Actions',
            domain="[('model_id', '=', model_id)]",
            help="Examples: email reminders, call object service, etc."),
        'filter_pre_id': fields.many2one('ir.filters', string='Before Update Filter',
            ondelete='restrict',
            domain="[('model_id', '=', model_id.model)]",
            help="If present, this condition must be satisfied before the update of the record."),
        'filter_id': fields.many2one('ir.filters', string='Filter',
            ondelete='restrict',
            domain="[('model_id', '=', model_id.model)]",
            help="If present, this condition must be satisfied before executing the action rule."),
        'last_run': fields.datetime('Last Run', readonly=1),
    }

    _defaults = {
        'active': True,
        'trg_date_range_type': 'day',
    }

    def onchange_kind(self, cr, uid, ids, kind, context=None):
        clear_fields = []
        if kind in ['on_create', 'on_create_or_write']:
            clear_fields = ['filter_pre_id', 'trg_date_id', 'trg_date_range', 'trg_date_range_type']
        elif kind in ['on_write', 'on_create_or_write']:
            clear_fields = ['trg_date_id', 'trg_date_range', 'trg_date_range_type']
        elif kind == 'on_time':
            clear_fields = ['filter_pre_id']
        return {'value': dict.fromkeys(clear_fields, False)}

    def _filter(self, cr, uid, action, action_filter, record_ids, context=None):
        """ filter the list record_ids that satisfy the action filter """
        if record_ids and action_filter:
            assert action.model == action_filter.model_id, "Filter model different from action rule model"
            model = self.pool[action_filter.model_id]
            domain = [('id', 'in', record_ids)] + eval(action_filter.domain)
            ctx = dict(context or {})
            ctx.update(eval(action_filter.context))
            record_ids = model.search(cr, uid, domain, context=ctx)
        return record_ids

    def _process(self, cr, uid, action, record_ids, context=None):
        """ process the given action on the records """
        model = self.pool[action.model_id.model]

        # modify records
        values = {}
        if 'date_action_last' in model._all_columns:
            values['date_action_last'] = time.strftime(DEFAULT_SERVER_DATETIME_FORMAT)
        if action.act_user_id and 'user_id' in model._all_columns:
            values['user_id'] = action.act_user_id.id
        if values:
            model.write(cr, uid, record_ids, values, context=context)

        if action.act_followers and hasattr(model, 'message_subscribe'):
            follower_ids = map(int, action.act_followers)
            model.message_subscribe(cr, uid, record_ids, follower_ids, context=context)

        # execute server actions
        if action.server_action_ids:
            server_action_ids = map(int, action.server_action_ids)
            for record in model.browse(cr, uid, record_ids, context):
                action_server_obj = self.pool.get('ir.actions.server')
                ctx = dict(context, active_model=model._name, active_ids=[record.id], active_id=record.id)
                action_server_obj.run(cr, uid, server_action_ids, context=ctx)

        return True

    def _wrap_create(self, old_create, model):
        """ Return a wrapper around `old_create` calling both `old_create` and
            `_process`, in that order.
        """
        def create(cr, uid, vals, context=None):
            # avoid loops or cascading actions
            if context and context.get('action'):
                return old_create(cr, uid, vals, context=context)

            context = dict(context or {}, action=True)
            new_id = old_create(cr, uid, vals, context=context)

            # retrieve the action rules to run on creation
            action_dom = [('model', '=', model), ('kind', 'in', ['on_create', 'on_create_or_write'])]
            action_ids = self.search(cr, uid, action_dom, context=context)

            # check postconditions, and execute actions on the records that satisfy them
            for action in self.browse(cr, uid, action_ids, context=context):
                if self._filter(cr, uid, action, action.filter_id, [new_id], context=context):
                    self._process(cr, uid, action, [new_id], context=context)
            return new_id

        return create

    def _wrap_write(self, old_write, model):
        """ Return a wrapper around `old_write` calling both `old_write` and
            `_process`, in that order.
        """
        def write(cr, uid, ids, vals, context=None):
            # avoid loops or cascading actions
            if context and context.get('action'):
                return old_write(cr, uid, ids, vals, context=context)

            context = dict(context or {}, action=True)
            ids = [ids] if isinstance(ids, (int, long, str)) else ids

            # retrieve the action rules to run on update
            action_dom = [('model', '=', model), ('kind', 'in', ['on_write', 'on_create_or_write'])]
            action_ids = self.search(cr, uid, action_dom, context=context)
            actions = self.browse(cr, uid, action_ids, context=context)

            # check preconditions
            pre_ids = {}
            for action in actions:
                pre_ids[action] = self._filter(cr, uid, action, action.filter_pre_id, ids, context=context)

            # execute write
            old_write(cr, uid, ids, vals, context=context)

            # check postconditions, and execute actions on the records that satisfy them
            for action in actions:
                post_ids = self._filter(cr, uid, action, action.filter_id, pre_ids[action], context=context)
                if post_ids:
                    self._process(cr, uid, action, post_ids, context=context)
            return True

        return write

    def _register_hook(self, cr, ids=None):
        """ Wrap the methods `create` and `write` of the models specified by
            the rules given by `ids` (or all existing rules if `ids` is `None`.)
        """
        updated = False
        if ids is None:
            ids = self.search(cr, SUPERUSER_ID, [])
        for action_rule in self.browse(cr, SUPERUSER_ID, ids):
            model = action_rule.model_id.model
            model_obj = self.pool[model]
            if not hasattr(model_obj, 'base_action_ruled'):
                model_obj.create = self._wrap_create(model_obj.create, model)
                model_obj.write = self._wrap_write(model_obj.write, model)
                model_obj.base_action_ruled = True
                updated = True
        return updated

    def create(self, cr, uid, vals, context=None):
        res_id = super(base_action_rule, self).create(cr, uid, vals, context=context)
        if self._register_hook(cr, [res_id]):
            openerp.modules.registry.RegistryManager.signal_registry_change(cr.dbname)
        return res_id

    def write(self, cr, uid, ids, vals, context=None):
        if isinstance(ids, (int, long)):
            ids = [ids]
        super(base_action_rule, self).write(cr, uid, ids, vals, context=context)
        if self._register_hook(cr, ids):
            openerp.modules.registry.RegistryManager.signal_registry_change(cr.dbname)
        return True

    def onchange_model_id(self, cr, uid, ids, model_id, context=None):
        data = {'model': False, 'filter_pre_id': False, 'filter_id': False}
        if model_id:
            model = self.pool.get('ir.model').browse(cr, uid, model_id, context=context)
            data.update({'model': model.model})
        return {'value': data}

    def _check_delay(self, cr, uid, action, record, record_dt, context=None):
        if action.trg_date_calendar_id and action.trg_date_range_type == 'day':
            start_dt = get_datetime(record_dt)
            action_dt = self.pool['resource.calendar'].schedule_days_get_date(
                cr, uid, action.trg_date_calendar_id.id, action.trg_date_range,
                day_date=start_dt, compute_leaves=True, context=context
            )
        else:
            delay = DATE_RANGE_FUNCTION[action.trg_date_range_type](action.trg_date_range)
            action_dt = get_datetime(record_dt) + delay
        return action_dt

    def _check(self, cr, uid, automatic=False, use_new_cursor=False, context=None):
        """ This Function is called by scheduler. """
        context = context or {}
        # retrieve all the action rules to run based on a timed condition
        action_dom = [('kind', '=', 'on_time')]
        action_ids = self.search(cr, uid, action_dom, context=context)
        for action in self.browse(cr, uid, action_ids, context=context):
            now = datetime.now()
            if action.last_run:
                last_run = get_datetime(action.last_run)
            else:
                last_run = datetime.utcfromtimestamp(0)

            # retrieve all the records that satisfy the action's condition
            model = self.pool[action.model_id.model]
            domain = []
            ctx = dict(context)
            if action.filter_id:
                domain = eval(action.filter_id.domain)
                ctx.update(eval(action.filter_id.context))
                if 'lang' not in ctx:
                    # Filters might be language-sensitive, attempt to reuse creator lang
                    # as we are usually running this as super-user in background
                    [filter_meta] = action.filter_id.perm_read()
                    user_id = filter_meta['write_uid'] and filter_meta['write_uid'][0] or \
                                    filter_meta['create_uid'][0]
                    ctx['lang'] = self.pool['res.users'].browse(cr, uid, user_id).lang
            record_ids = model.search(cr, uid, domain, context=ctx)

            # determine when action should occur for the records
            date_field = action.trg_date_id.name
            if date_field == 'date_action_last' and 'create_date' in model._all_columns:
                get_record_dt = lambda record: record[date_field] or record.create_date
            else:
                get_record_dt = lambda record: record[date_field]

            # process action on the records that should be executed
            for record in model.browse(cr, uid, record_ids, context=context):
                record_dt = get_record_dt(record)
                if not record_dt:
                    continue
<<<<<<< HEAD
                action_dt = self._check_delay(cr, uid, action, record, record_dt, context=context)
                if last_run and (last_run <= action_dt < now) or (action_dt < now):
=======
                action_dt = get_datetime(record_dt) + delay
                if last_run <= action_dt < now:
>>>>>>> 4d3a5df0
                    try:
                        context = dict(context or {}, action=True)
                        self._process(cr, uid, action, [record.id], context=context)
                    except Exception:
                        import traceback
                        _logger.error(traceback.format_exc())

            action.write({'last_run': now.strftime(DEFAULT_SERVER_DATETIME_FORMAT)})

            if automatic:
                # auto-commit for batch processing
                cr.commit()<|MERGE_RESOLUTION|>--- conflicted
+++ resolved
@@ -301,13 +301,8 @@
                 record_dt = get_record_dt(record)
                 if not record_dt:
                     continue
-<<<<<<< HEAD
                 action_dt = self._check_delay(cr, uid, action, record, record_dt, context=context)
-                if last_run and (last_run <= action_dt < now) or (action_dt < now):
-=======
-                action_dt = get_datetime(record_dt) + delay
                 if last_run <= action_dt < now:
->>>>>>> 4d3a5df0
                     try:
                         context = dict(context or {}, action=True)
                         self._process(cr, uid, action, [record.id], context=context)
