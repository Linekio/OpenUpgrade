--- conflicted
+++ resolved
@@ -29,18 +29,11 @@
     )
     is_participating = fields.Boolean("Is Participating", compute="_compute_is_participating")
 
-<<<<<<< HEAD
     website_menu = fields.Boolean(
         'Dedicated Menu', compute='_compute_website_menu', inverse='_set_website_menu',
         help="Creates menus Introduction, Location and Register on the page "
              " of the event on the website.", store=True)
-    menu_id = fields.Many2one('website.menu', 'Event Menu')
-=======
-    show_menu = fields.Boolean('Dedicated Menu', compute='_get_show_menu', inverse='_set_show_menu',
-                               help="Creates menus Introduction, Location and Register on the page "
-                                    " of the event on the website.", store=True)
     menu_id = fields.Many2one('website.menu', 'Event Menu', copy=False)
->>>>>>> 0571362d
 
     def _compute_is_participating(self):
         # we don't allow public user to see participating label
