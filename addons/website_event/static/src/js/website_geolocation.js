--- conflicted
+++ resolved
@@ -3,9 +3,8 @@
 
 var sAnimation = require('website.content.snippets.animation');
 
-<<<<<<< HEAD
 sAnimation.registry.visitor = sAnimation.Class.extend({
-    selector: '.oe_country_events',
+    selector: ".oe_country_events, .country_events",
 
     /**
      * @override
@@ -16,15 +15,6 @@
         defs.push(this._rpc({route: '/event/get_country_event_list'}).then(function (data) {
             if (data) {
                 self.$('.country_events_list').replaceWith(data);
-=======
-animation.registry.visitor = animation.Class.extend({
-    selector: ".oe_country_events, .country_events",
-    start: function () {
-        var self = this;
-        $.get("/event/get_country_event_list").then(function( data ) {
-            if(data){
-                self.$(".country_events_list").replaceWith( data );
->>>>>>> 66efbf2b
             }
         }));
         return $.when.apply($, defs);
