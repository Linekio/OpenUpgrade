--- conflicted
+++ resolved
@@ -666,11 +666,8 @@
     }
 
     // restore range if range lost after clicking on non-editable area
-<<<<<<< HEAD
-    r = range.create();
-=======
     try {
-        var r = range.create();
+        r = range.create();
     } catch (e) {
         // If this code is running inside an iframe-editor and that the range
         // is outside of this iframe, this will fail as the iframe does not have
@@ -678,7 +675,6 @@
         // we simply ignore the exception as it is as if there was no range.
         return;
     }
->>>>>>> c9e7433c
     var editables = $(".o_editable[contenteditable], .note-editable[contenteditable]");
     var r_editable = editables.has((r||{}).sc);
     if (!r_editable.closest('.note-editor').is($editable) && !r_editable.filter('.o_editable').is(editables)) {
