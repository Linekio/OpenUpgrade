--- conflicted
+++ resolved
@@ -395,13 +395,9 @@
     core.bus.trigger('media_dialog_demand', {
         $editable: $editable,
         media: media,
-<<<<<<< HEAD
         options: {
             lastFilters: ['background'],
-=======
-        options : {
             onUpload: $editable.data('callbacks').onImageUpload,
->>>>>>> 8c64159b
         },
     });
     return new $.Deferred().reject();
