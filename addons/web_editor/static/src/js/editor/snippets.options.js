odoo.define('web_editor.snippets.options', function (require) {
'use strict';

var core = require('web.core');
var Dialog = require('web.Dialog');
var Widget = require('web.Widget');
var weContext = require('web_editor.context');
var weWidgets = require('web_editor.widget');

var qweb = core.qweb;
var _t = core._t;

/**
 * Handles a set of options for one snippet. The registry returned by this
 * module contains the names of the specialized SnippetOption which can be
 * referenced thanks to the data-js key in the web_editor options template.
 */
var SnippetOption = Widget.extend({
    events: {
        'mouseenter a': '_onLinkEnter',
        'click a': '_onLinkClick',
        'mouseleave': '_onMouseleave',
        'mouseleave ul': '_onMouseleave',
    },
    /**
     * When editing a snippet, its options are shown alongside the ones of its
     * parent snippets. The parent options are only shown if the following flag
     * is set to false (default).
     */
    preventChildPropagation: false,

    /**
     * The option `$el` is supposed to be the associated <li/> element in the
     * options dropdown. The option controls another DOM element: the snippet it
     * customizes, which can be found at `$target`. Access to the whole edition
     * overlay is possible with `$overlay` (this is not recommended though).
     *
     * @constructor
     */
    init: function (parent, $target, $overlay, data) {
        this._super.apply(this, arguments);
        this.$target = $target;
        this.$overlay = $overlay;
        this.data = data;
        this.__methodNames = [];
    },
    /**
     * Called when the option is initialized (i.e. the parent edition overlay is
     * shown for the first time).
     *
     * @override
     */
    start: function () {
        this._setActive();
        return this._super.apply(this, arguments);
    },
    /**
     * Called when the parent edition overlay is covering the associated snippet
     * (the first time, this follows the call to the @see start method).
     *
     * @abstract
     */
    onFocus : function () {},
    /**
     * Called when the parent edition overlay is covering the associated snippet
     * for the first time, when it is a new snippet dropped from the d&d snippet
     * menu. Note: this is called after the start and onFocus methods.
     *
     * @abstract
     */
    onBuilt: function () {},
    /**
     * Called when the parent edition overlay is removed from the associated
     * snippet (another snippet enters edition for example).
     *
     * @abstract
     */
    onBlur : function () {},
    /**
     * Called when the associated snippet is the result of the cloning of
     * another snippet (so `this.$target` is a cloned element).
     *
     * @abstract
     * @param {Object} options
     * @param {boolean} options.isCurrent
     *        true if the associated snippet is a clone of the main element that
     *        was cloned (so not a clone of a child of this main element that
     *        was cloned)
     */
    onClone: function (options) {},
    /**
     * Called when the associated snippet is moved to another DOM location.
     *
     * @abstract
     */
    onMove: function () {},
    /**
     * Called when the associated snippet is about to be removed from the DOM.
     *
     * @abstract
     */
    onRemove: function () {},
    /**
     * Called when the template which contains the associated snippet is about
     * to be saved.
     *
     * @abstract
     */
    cleanForSave: function () {},

    //--------------------------------------------------------------------------
    // Options
    //--------------------------------------------------------------------------

    /**
     * Default option method which allows to select one and only one class in
     * the option classes set and set it on the associated snippet. The common
     * case is having a subdropdown with each <li/> having a `data-select-class`
     * value allowing to choose the associated class.
     *
     * @param {boolean|string} previewMode
     *        - truthy if the option is enabled for preview or if leaving it (in
     *          that second case, the value is 'reset')
     *        - false if the option should be activated for good
     * @param {*} value - the class to activate ($li.data('selectClass'))
     * @param {jQuery} $li - the related DOMElement option
     */
    selectClass: function (previewMode, value, $li) {
        var $group = $li && $li.closest('.dropdown-submenu');
        if (!$group || !$group.length) {
            $group = this.$el;
        }
        var $lis = $group.find('[data-select-class]').addBack('[data-select-class]');
        var classes = $lis.map(function () {return $(this).data('selectClass');}).get().join(' ');

        this.$target.removeClass(classes);
        if (value) {
            this.$target.addClass(value);
        }
    },
    /**
     * Default option method which allows to select one or multiple classes in
     * the option classes set and set it on the associated snippet. The common
     * case is having a subdropdown with each <li/> having a `data-toggle-class`
     * value allowing to toggle the associated class.
     *
     * @see this.selectClass
     */
    toggleClass: function (previewMode, value, $li) {
        var $lis = this.$el.find('[data-toggle-class]').addBack('[data-toggle-class]');
        var classes = $lis.map(function () {return $(this).data('toggleClass');}).get().join(' ');
        var activeClasses = $lis.filter('.active, :has(.active)').map(function () {return $(this).data('toggleClass');}).get().join(' ');

        this.$target.removeClass(classes).addClass(activeClasses);
        if (value && previewMode !== 'reset') {
            this.$target.toggleClass(value);
        }
    },

    //--------------------------------------------------------------------------
    // Public
    //--------------------------------------------------------------------------

    /**
     * Override the helper method to search inside the $target element instead
     * of the dropdown <li/> element.
     *
     * @override
     */
    $: function () {
        return this.$target.find.apply(this.$target, arguments);
    },
    /**
     * Sometimes, options may need to notify other options, even in parent
     * editors. This can be done thanks to the 'option_update' event, which
     * will then be handled by this function.
     *
     * @param {string} name - an identifier for a type of update
     * @param {*} data
     */
    notify: function (name, data) {
        if (name === 'target') {
            this.setTarget(data);
        }
    },
    /**
     * Sometimes, an option is binded on an element but should in fact apply on
     * another one. For example, elements which contain slides: we want all the
     * per-slide options to be in the main menu of the whole snippet. This
     * function allows to set the option's target.
     *
     * @param {jQuery} $target - the new target element
     */
    setTarget: function ($target) {
        this.$target = $target;
        this._setActive();
        this.$target.trigger('snippet-option-change', [this]);
    },

    //--------------------------------------------------------------------------
    // Private
    //--------------------------------------------------------------------------

    /**
     * Reactivate the options that were activated before previews.
     */
    _reset: function () {
        var self = this;
        var $actives = this.$el.find('.active').addBack('.active');
        _.each($actives, function (activeElement) {
            var $activeElement = $(activeElement);
            self.__methodNames = _.without.apply(_, [self.__methodNames].concat(_.keys($activeElement.data())));
            self._select('reset', $activeElement);
        });
        _.each(this.__methodNames, function (methodName) {
            self[methodName]('reset');
        });
        this.__methodNames = [];
    },
    /**
     * Activates the option associated to the given DOM element.
     *
     * @private
     * @param {boolean|string} previewMode
     *        - truthy if the option is enabled for preview or if leaving it (in
     *          that second case, the value is 'reset')
     *        - false if the option should be activated for good
     * @param {jQuery} $li - the related DOMElement option
     */
    _select: function (previewMode, $li) {
        var self = this;

        // Options can say they respond to strong choice
        if (previewMode && ($li.data('noPreview') || $li.parent().data('noPreview'))) {
            return;
        }
        // If it is not preview mode, the user selected the option for good
        // (so record the action)
        if (!previewMode) {
            this._reset();
            this.trigger_up('request_history_undo_record', {$target: this.$target});
        }

        // Search for methods (data-...) (i.e. data-toggle-class) on the
        // selected (sub)option and its parents
        var el = $li[0];
        var methods = [];
        do {
            methods.push([el, el.dataset]);
            el = el.parentNode;
        } while (this.$el.parent().has(el).length);

        // Call the found method in the right order (parents -> child)
        _.each(methods.reverse(), function (data) {
            var $el = $(data[0]);
            var methods = data[1];

            _.each(methods, function (value, methodName) {
                if (self[methodName]) {
                    if (previewMode === true) {
                        self.__methodNames.push(methodName);
                    }
                    self[methodName](previewMode, value, $el);
                }
            });
        });
        this.__methodNames = _.uniq(this.__methodNames);

        if (!previewMode) {
            this._setActive();
        }
    },
    /**
     * Tweaks the option DOM elements to show the selected value according to
     * the state of the $target the option customizes.
     *
     * @todo should be extendable in a more easy way
     * @private
     */
    _setActive: function () {
        var self = this;
        this.$el.find('[data-toggle-class], [data-select-class]')
            .addBack('[data-toggle-class], [data-select-class]')
            .removeClass('active')
            .filter(function () {
                var $elem = $(this);
                var className = $elem.data('toggleClass') || $elem.data('selectClass');
                return self.$target.hasClass(className);
            })
            .addClass('active');
    },

    //--------------------------------------------------------------------------
    // Handlers
    //--------------------------------------------------------------------------

    /**
     * Called when a option link is entered -> activates the related option in
     * preview mode.
     *
     * @private
     * @param {Event} ev
     */
    _onLinkEnter: function (ev) {
        var $li = $(ev.currentTarget).parent();
        if ($li.is('.dropdown-submenu')) {
            var $menu = $li.children('.dropdown-menu');
            if ($menu.length) {
                var menuRightPosition = $li.offset().left + $li.outerWidth() + $menu.outerWidth();
                $menu.toggleClass('o_open_to_left', menuRightPosition > $(window).outerWidth());
            }
        }

        if (!$li.is(':hasData')) {
            return;
        }
        this.__click = false;
        this._select(true, $li);
        this.$target.trigger('snippet-option-preview', [this]);
    },
    /**
     * Called when an option link is clicked -> activates the related option.
     *
     * @private
     * @param {Event} ev
     */
    _onLinkClick: function (ev) {
        var $li = $(ev.currentTarget).parent(':hasData');
        if (!$li.length) {
            return;
        }
        ev.preventDefault();
        this.__click = true;
        this._select(false, $li);
        this.$target.trigger('snippet-option-change', [this]);
    },
    /**
     * Called when an option link/menu is left -> reactivate the options that
     * were activated before previews.
     *
     * @private
     */
    _onMouseleave: function () {
        if (this.__click) {
            return;
        }
        this._reset();
    },
});

//::::::::::::::::::::::::::::::::::::::::::::::::::::::::::::::::::::::::::::::

/**
 * The registry object contains the list of available options.
 */
var registry = {};

registry.sizing = SnippetOption.extend({
    preventChildPropagation: true,

    /**
     * @override
     */
    start: function () {
        var self = this;
        var def = this._super.apply(this, arguments);

        this.$handles = this.$overlay.find('.o_handle');
        var resizeValues = this._getSize();
        _.each(resizeValues, function (value, key) {
            self.$handles.filter('.' + key).toggleClass('readonly', !value);
        });

        this.$handles.on('mousedown', function (ev) {
            ev.preventDefault();

            var $handle = $(ev.currentTarget);

            var compass = false;
            var XY = false;
            if ($handle.hasClass('n')) {
                compass = 'n';
                XY = 'Y';
            } else if ($handle.hasClass('s')) {
                compass = 's';
                XY = 'Y';
            } else if ($handle.hasClass('e')) {
                compass = 'e';
                XY = 'X';
            } else if ($handle.hasClass('w')) {
                compass = 'w';
                XY = 'X';
            }

            var resize = resizeValues[compass];
            if (!resize) {
                return;
            }

            var current = 0;
            var cssProperty = resize[2];
            var cssPropertyValue = parseInt(self.$target.css(cssProperty));
            _.each(resize[0], function (val, key) {
                if (self.$target.hasClass(val)) {
                    current = key;
                } else if (resize[1][key] === cssPropertyValue) {
                    current = key;
                }
            });
            var begin = current;
            var beginClass = self.$target.attr('class');
            var regClass = new RegExp('\\s*' + resize[0][begin].replace(/[-]*[0-9]+/, '[-]*[0-9]+'), 'g');

            var cursor = $handle.css('cursor') + '-important';
            var $body = $(document.body);
            $body.addClass(cursor);

            var xy = ev['page' + XY];
            var body_mousemove = function (ev) {
                ev.preventDefault();

                var dd = ev['page' + XY] - xy + resize[1][begin];
                var next = current + (current+1 === resize[1].length ? 0 : 1);
                var prev = current ? (current-1) : 0;

                var change = false;
                if (dd > (2*resize[1][next] + resize[1][current])/3) {
                    self.$target.attr('class', (self.$target.attr('class')||'').replace(regClass, ''));
                    self.$target.addClass(resize[0][next]);
                    current = next;
                    change = true;
                }
                if (prev !== current && dd < (2*resize[1][prev] + resize[1][current])/3) {
                    self.$target.attr('class', (self.$target.attr('class')||'').replace(regClass, ''));
                    self.$target.addClass(resize[0][prev]);
                    current = prev;
                    change = true;
                }

                if (change) {
                    self._onResize(compass, beginClass, current);
                    self.trigger_up('cover_update');
                    $handle.addClass('o_active');
                }
            };
            var body_mouseup = function () {
                $body.off('mousemove', body_mousemove);
                $body.off('mouseup', body_mouseup);
                $body.removeClass(cursor);
                $handle.removeClass('o_active');

                // Highlights the previews for a while
                var $handlers = self.$overlay.find('.o_handle');
                $handlers.addClass('o_active').delay(300).queue(function () {
                    $handlers.removeClass('o_active').dequeue();
                });

                if (begin === current) {
                    return;
                }
                setTimeout(function () {
                    self.trigger_up('request_history_undo_record', {
                        $target: self.$target,
                        event: 'resize_' + XY,
                    });
                }, 0);
            };
            $body.on('mousemove', body_mousemove);
            $body.on('mouseup', body_mouseup);
        });

        return def;
    },
    /**
     * @override
     */
    onFocus: function () {
        this._onResize();
    },

    //--------------------------------------------------------------------------
    // Public
    //--------------------------------------------------------------------------

    /**
     * @override
     */
    setTarget: function () {
        this._super.apply(this, arguments);
        this._onResize();
    },

    //--------------------------------------------------------------------------
    // Private
    //--------------------------------------------------------------------------

    /**
     * Returns an object mapping one or several cardinal direction (n, e, s, w)
     * to an Array containing:
     * 1) A list of classes to toggle when using this cardinal direction
     * 2) A list of values these classes are supposed to set on a given CSS prop
     * 3) The mentioned CSS prop
     *
     * Note: this object must also be saved in this.grid before being returned.
     *
     * @abstract
     * @private
     * @returns {Object}
     */
    _getSize: function () {},
    /**
     * Called when the snippet is being resized and its classes changes.
     *
     * @private
     * @param {string} [compass] - resize direction ('n', 's', 'e' or 'w')
     * @param {string} [beginClass] - attributes class at the beginning
     * @param {integer} [current] - current increment in this.grid
     */
    _onResize: function (compass, beginClass, current) {
        var self = this;

        // Adapt the resize handles according to the classes and dimensions
        var resizeValues = this._getSize();
        var $handles = this.$overlay.find('.o_handle');
        _.each(resizeValues, function (resizeValue, direction) {
            var classes = resizeValue[0];
            var values = resizeValue[1];
            var cssProperty = resizeValue[2];

            var $handle = $handles.filter('.' + direction);

            var current = 0;
            var cssPropertyValue = parseInt(self.$target.css(cssProperty));
            _.each(classes, function (className, key) {
                if (self.$target.hasClass(className)) {
                    current = key;
                } else if (values[key] === cssPropertyValue) {
                    current = key;
                }
            });

            $handle.toggleClass('o_handle_start', current === 0);
            $handle.toggleClass('o_handle_end', current === classes.length - 1);
        });

        // Adapt the handles to fit the left, top and bottom sizes
        var ml = this.$target.css('margin-left');
        this.$overlay.find('.o_handle.w').css({
            width: ml,
            left: '-' + ml,
        });
        _.each(this.$overlay.find(".o_handle.n, .o_handle.s"), function (handle) {
            var $handle = $(handle);
            var direction = $handle.hasClass('n') ? 'top': 'bottom';
            $handle.height(self.$target.css('padding-' + direction));
        });
    },
});

/**
 * Handles the edition of padding-top and padding-bottom.
 */
registry.sizing_y = registry.sizing.extend({

    //--------------------------------------------------------------------------
    // Private
    //--------------------------------------------------------------------------

    /**
     * @override
     */
    _getSize: function () {
        var nClass = 'pt';
        var nProp = 'padding-top';
        var sClass = 'pb';
        var sProp = 'padding-bottom';
        if (this.$target.is('hr')) {
            nClass = 'mt';
            nProp = 'margin-top';
            sClass = 'mb';
            sProp = 'margin-bottom';
        }

        var grid = [];
        for (var i = 0 ; i <= 256/8 ; i++) {
            grid.push(i * 8);
        }
        grid.splice(1, 0, 4);
        this.grid = {
            n: [_.map(grid, function (v) { return nClass + v; }), grid, nProp],
            s: [_.map(grid, function (v) { return sClass + v; }), grid, sProp],
        };
        return this.grid;
    },
});

/**
 * Handles the edition of snippet's background color classes.
 */
registry.colorpicker = SnippetOption.extend({
    xmlDependencies: ['/web_editor/static/src/xml/snippets.xml'],
    events: _.extend({}, SnippetOption.prototype.events || {}, {
        'click .colorpicker button': '_onColorButtonClick',
        'mouseenter .colorpicker button': '_onColorButtonEnter',
        'mouseleave .colorpicker button': '_onColorButtonLeave',
        'click .note-color-reset': '_onColorResetButtonClick',
    }),
    colorPrefix: 'bg-',

    /**
     * @override
     */
    start: function () {
        var self = this;
        var res = this._super.apply(this, arguments);

        if (this.data.colorPrefix) {
            this.colorPrefix = this.data.colorPrefix;
        }

        if (!this.$el.find('.colorpicker').length) {
            var $pt = $(qweb.render('web_editor.snippet.option.colorpicker'));
            var $clpicker = $(qweb.render('web_editor.colorpicker'));

            // Retrieve excluded palettes list
            var excluded = [];
            if (this.data.paletteExclude) {
                excluded = this.data.paletteExclude.replace(/ /g, '').split(',');
            }
            // Apply a custom title if specified
            if (this.data.paletteTitle) {
                $pt.find('.note-palette-title').text(this.data.paletteTitle);
            }

            var $toggles = $pt.find('.o_colorpicker_section_menu');
            var $tabs = $pt.find('.o_colorpicker_section_tabs');

            // Remove excluded palettes
            _.each(excluded, function (exc) {
                $clpicker.find('[data-name="' + exc + '"]').remove();
            });

            var $sections = $clpicker.find('.o_colorpicker_section');

            if ($sections.length > 1) { // Multi-palette layout
                $sections.each(function () {
                    var $section = $(this);
                    var id = 'o_palette_' + $section.data('name') + _.uniqueId();

                    var $li = $('<li/>')
                                .append($('<a/>', {href: '#' + id})
                                    .append($('<i/>', {'class': $section.data('iconClass') || '', html: $section.data('iconContent') || ''})));
                    $toggles.append($li);

                    $tabs.append($section.addClass('tab-pane').attr('id', id));
                });

                // If a default palette is defined, make it active
                if (this.data.paletteDefault) {
                    var $palette_def = $tabs.find('div[data-name="' + self.data.paletteDefault + '"]');
                    var pos = $tabs.find('> div').index($palette_def);

                    $toggles.children('li').eq(pos).addClass('active');
                    $palette_def.addClass('active');
                } else {
                    $toggles.find('li').first().addClass('active');
                    $tabs.find('div').first().addClass('active');
                }

                $toggles.on('click mouseover', '> li > a', function (e) {
                    e.preventDefault();
                    e.stopPropagation();
                    $(this).tab('show');
                });
            } else if ($sections.length === 1) { // Unique palette layout
                $tabs.addClass('o_unique_palette').append($sections.addClass('tab-pane active'));
            } else {
                $toggles.parent().empty().append($clpicker);
            }

            this.$el.find('li').append($pt);
        }

        var classes = [];
        this.$el.find('.colorpicker button').each(function () {
            var $color = $(this);
            var color = $color.data('color');
            if (!color) {
                return;
            }

            $color.addClass('bg-' + color);
            var className = self.colorPrefix + color;
            if (self.$target.hasClass(className)) {
                $color.addClass('selected');
            }
            classes.push(className);
        });
        this.classes = classes.join(' ');

        return res;
    },

    //--------------------------------------------------------------------------
    // Private
    //--------------------------------------------------------------------------

    /**
     * Called when a color button is clicked -> confirm the preview.
     *
     * @private
     * @param {Event} ev
     */
    _onColorButtonClick: function (ev) {
        this.$el.find('.colorpicker button.selected').removeClass('selected');
        $(ev.currentTarget).addClass('selected');
        this.$target.closest('.o_editable').trigger('content_changed');
        this.$target.trigger('background-color-event', false);
    },
    /**
     * Called when a color button is entered -> preview the background color.
     *
     * @private
     * @param {Event} ev
     */
    _onColorButtonEnter: function (ev) {
        this.$target.removeClass(this.classes);
        var color = $(ev.currentTarget).data('color');
        if (color) {
            this.$target.addClass(this.colorPrefix + color);
        }
        this.$target.trigger('background-color-event', true);
    },
    /**
     * Called when a color button is left -> cancel the preview.
     *
     * @private
     * @param {Event} ev
     */
    _onColorButtonLeave: function (ev) {
        this.$target.removeClass(this.classes);
        var $selected = this.$el.find('.colorpicker button.selected');
        var color = $selected.length && $selected.data('color');
        if (color) {
            this.$target.addClass(this.colorPrefix + color);
        }
        this.$target.trigger('background-color-event', 'reset');
    },
    /**
     * Called when the color reset button is clicked -> remove all background
     * color classes.
     *
     * @private
     */
    _onColorResetButtonClick: function () {
        this.$target.removeClass(this.classes);
        this.$el.find('.colorpicker button.selected').removeClass('selected');
    },
});

/**
 * Handles the edition of snippet's background image.
 */
registry.background = SnippetOption.extend({
    /**
     * @override
     */
    start: function () {
        var res = this._super.apply(this, arguments);
        this.bindBackgroundEvents();
        this.__customImageSrc = this._getSrcFromCssValue();
        return res;
    },

    //--------------------------------------------------------------------------
    // Options
    //--------------------------------------------------------------------------

    /**
     * Handles a background change.
     *
     * @see this.selectClass for parameters
     */
    background: function (previewMode, value, $li) {
        if (previewMode === 'reset' && value === undefined) {
            // No background has been selected and we want to reset back to the
            // original custom image
            this._setCustomBackground(this.__customImageSrc);
            return;
        }

        if (value && value.length) {
            this.$target.css('background-image', 'url(\'' + value + '\')');
            this.$target.removeClass('oe_custom_bg').addClass('oe_img_bg');
        } else {
            this.$target.css('background-image', '');
            this.$target.removeClass('oe_img_bg oe_custom_bg');
        }
    },
    /**
     * @override
     */
    selectClass: function (previewMode, value, $li) {
        this.background(previewMode, '', $li);
        this._super(previewMode, value ? (value + ' oe_img_bg') : value, $li);
    },
    /**
     * Opens a media dialog to add a custom background image.
     *
     * @see this.selectClass for parameters
     */
    chooseImage: function (previewMode, value, $li) {
        // Put fake image in the DOM, edit it and use it as background-image
        var $image = $('<img/>', {class: 'hidden', src: value}).appendTo(this.$target);

<<<<<<< HEAD
        var _editor = new weWidgets.MediaDialog(this, {
            onlyImages: true,
            firstFilters: ['background'],
        }, null, $image[0]).open();
=======
        var $editable = this.$target.closest('.o_editable');
        var options = {
            res_model: $editable.data('oe-model'),
            res_id: $editable.data('oe-id'),
        };
        var _editor = new widget.MediaDialog(this, options, null, $image[0]).open();
        _editor.opened(function () {
            _editor.$('[href="#editor-media-video"], [href="#editor-media-icon"]').addClass('hidden');
        });
>>>>>>> c69d0015

        _editor.on('save', this, function () {
            this._setCustomBackground($image.attr('src'));
        });
        _editor.on('closed', this, function () {
            $image.remove();
        });
    },

    //--------------------------------------------------------------------------
    // Public
    //--------------------------------------------------------------------------

    /**
     * Attaches events so that when a background-color is set, the background
     * image is removed.
     */
    bindBackgroundEvents: function () {
        this.$target.off('.background-option')
            .on('background-color-event.background-option', (function (e, previewMode) {
                e.stopPropagation();
                if (e.currentTarget !== e.target) return;
                if (previewMode === false) {
                    this.__customImageSrc = undefined;
                }
                this.background(previewMode);
            }).bind(this));
    },
    /**
     * @override
     */
    setTarget: function () {
        this._super.apply(this, arguments);
        this.bindBackgroundEvents();
    },

    //--------------------------------------------------------------------------
    // Private
    //--------------------------------------------------------------------------

    /**
     * Returns the src value from a css value related to a background image
     * (e.g. "url('blabla')" => "blabla" / "none" => "").
     *
     * @private
     * @param {string} value
     * @returns {string}
     */
    _getSrcFromCssValue: function (value) {
        if (value === undefined) {
            value = this.$target.css('background-image');
        }
        return value.replace(/url\(['"]*|['"]*\)|^none$/g, '');
    },
    /**
     * @override
     */
    _setActive: function () {
        this._super.apply(this, arguments);

        var src = this._getSrcFromCssValue();
        this.$el.find('li[data-background]')
            .removeClass('active')
            .filter(function () {
                var bgOption = $(this).data('background');
                return (bgOption === '' && src === '' || bgOption !== '' && src.indexOf(bgOption) >= 0);
            })
            .addClass('active');

        this.$el.find('li[data-choose-image]').toggleClass('active', this.$target.hasClass('oe_custom_bg'));
    },
    /**
     * Sets the given value as custom background image.
     *
     * @private
     * @param {string} value
     */
    _setCustomBackground: function (value) {
        this.__customImageSrc = this._getSrcFromCssValue(value);
        this.background(false, this.__customImageSrc);
        this.$target.addClass('oe_custom_bg');
        this._setActive();
        this.$target.trigger('snippet-option-change', [this]);
    },
});

/**
 * Handles the edition of snippet's background image position.
 */
registry.background_position = SnippetOption.extend({
    xmlDependencies: ['/web_editor/static/src/xml/editor.xml'],

    /**
     * @override
     */
    start: function () {
        this._super.apply(this, arguments);
        var self = this;
        this.$target.on('snippet-option-change', function () {
            self.onFocus();
        });
    },
    /**
     * @override
     */
    onFocus: function () {
        this.$el.toggleClass('hidden', this.$target.css('background-image') === 'none');
    },

    //--------------------------------------------------------------------------
    // Options
    //--------------------------------------------------------------------------

    /**
     * Opens a Dialog to edit the snippet's backgroung image position.
     *
     * @see this.selectClass for parameters
     */
    backgroundPosition: function (previewMode, value, $li) {
        var self = this;

        this.previous_state = [this.$target.attr('class'), this.$target.css('background-size'), this.$target.css('background-position')];

        this.bg_pos = self.$target.css('background-position').split(' ');
        this.bg_siz = self.$target.css('background-size').split(' ');

        this.modal = new Dialog(null, {
            title: _t("Background Image Sizing"),
            $content: $(qweb.render('web_editor.dialog.background_position')),
            buttons: [
                {text: _t("Ok"), classes: 'btn-primary', close: true, click: _.bind(this._saveChanges, this)},
                {text: _t("Discard"), close: true, click: _.bind(this._discardChanges, this)},
            ],
        }).open();

        this.modal.opened().then(function () {
            // Fetch data form $target
            var value = ((self.$target.hasClass('o_bg_img_opt_contain'))? 'contain' : ((self.$target.hasClass('o_bg_img_opt_custom'))? 'custom' : 'cover'));
            self.modal.$('> label > input[value=' + value + ']').prop('checked', true);

            if (self.$target.hasClass('o_bg_img_opt_repeat')) {
                self.modal.$('#o_bg_img_opt_contain_repeat').prop('checked', true);
                self.modal.$('#o_bg_img_opt_custom_repeat').val('o_bg_img_opt_repeat');
            } else if (self.$target.hasClass('o_bg_img_opt_repeat_x')) {
                self.modal.$('#o_bg_img_opt_custom_repeat').val('o_bg_img_opt_repeat_x');
            } else if (self.$target.hasClass('o_bg_img_opt_repeat_y')) {
                self.modal.$('#o_bg_img_opt_custom_repeat').val('o_bg_img_opt_repeat_y');
            }

            if (self.bg_pos.length > 1) {
                self.bg_pos = {
                    x: self.bg_pos[0],
                    y: self.bg_pos[1],
                };
                self.modal.$('#o_bg_img_opt_custom_pos_x').val(self.bg_pos.x.replace('%', ''));
                self.modal.$('#o_bg_img_opt_custom_pos_y').val(self.bg_pos.y.replace('%', ''));
            }
            if (self.bg_siz.length > 1) {
                self.modal.$('#o_bg_img_opt_custom_size_x').val(self.bg_siz[0].replace('%', ''));
                self.modal.$('#o_bg_img_opt_custom_size_y').val(self.bg_siz[1].replace('%', ''));
            }

            // Focus Point
            self.$focus  = self.modal.$('.o_focus_point');
            self._updatePosInformation();

            var img_url = /\(['"]?([^'"]+)['"]?\)/g.exec(self.$target.css('background-image'));
            img_url = (img_url && img_url[1]) || '';
            var $img = $('<img/>', {class: 'img img-responsive', src: img_url});
            $img.on('load', function () {
                self._bindImageEvents($img);
            });
            $img.prependTo(self.modal.$('.o_bg_img_opt_object'));

            // Bind events
            self.modal.$el.on('change', '> label > input', function (e) {
                self.modal.$('> .o_bg_img_opt').addClass('o_hidden')
                                               .filter('[data-value=' + e.target.value + ']')
                                               .removeClass('o_hidden');
            });
            self.modal.$el.on('change', 'input, select', function (e) {
                self._saveChanges();
            });
            self.modal.$('> label > input:checked').trigger('change');
        });
    },

    //--------------------------------------------------------------------------
    // Private
    //--------------------------------------------------------------------------

    /**
     * Bind events on the given image so that the users can adapt the focus
     * point.
     *
     * @private
     * @param {jQuery} $img
     */
    _bindImageEvents: function ($img) {
        var self = this;

        var mousedown = false;
        $img.on('mousedown', function (e) {
            mousedown = true;
        });
        $img.on('mousemove', function (e) {
            if (mousedown) {
                _update(e);
            }
        });
        $img.on('mouseup', function (e) {
            self.$focus.addClass('o_with_transition');
            _update(e);
            setTimeout(function () {
                self.$focus.removeClass('o_with_transition');
            }, 200);
            mousedown = false;
        });

        function _update(e) {
            var posX = e.pageX - $(e.target).offset().left;
            var posY = e.pageY - $(e.target).offset().top;
            self.bg_pos = {
                x: clipValue(posX/$img.width()*100).toFixed(2) + '%',
                y: clipValue(posY/$img.height()*100).toFixed(2) + '%',
            };
            self._updatePosInformation();
            self._saveChanges();

            function clipValue(value) {
                return Math.max(0, Math.min(value, 100));
            }
        }
    },
    /**
     * Removes all option-related classes and style on the target element.
     *
     * @private
     */
    _clean: function () {
        this.$target.removeClass('o_bg_img_opt_contain o_bg_img_opt_custom o_bg_img_opt_repeat o_bg_img_opt_repeat_x o_bg_img_opt_repeat_y')
                    .css({
                        'background-size': '',
                        'background-position': '',
                    });
    },
    /**
     * Restores the target style before last edition made with the option.
     *
     * @private
     */
    _discardChanges: function () {
        this._clean();
        if (this.previous_state) {
            this.$target.addClass(this.previous_state[0]).css({
                'background-size': this.previous_state[1],
                'background-position': this.previous_state[2],
            });
        }
    },
    /**
     * Updates the visual representation of the chosen background position.
     *
     * @private
     */
    _updatePosInformation: function () {
        this.modal.$('.o_bg_img_opt_ui_info .o_x').text(this.bg_pos.x);
        this.modal.$('.o_bg_img_opt_ui_info .o_y').text(this.bg_pos.y);
        this.$focus.css({
            left: this.bg_pos.x,
            top: this.bg_pos.y,
        });
    },
    /**
     * Updates the target element to match the chosen options.
     *
     * @private
     */
    _saveChanges: function () {
        this._clean();

        var bg_img_size = this.modal.$('> :not(label):not(.o_hidden)').data('value') || 'cover';
        switch (bg_img_size) {
            case 'cover':
                this.$target.css('background-position', this.bg_pos.x + ' ' + this.bg_pos.y);
                break;
            case 'contain':
                this.$target.addClass('o_bg_img_opt_contain');
                this.$target.toggleClass('o_bg_img_opt_repeat', this.modal.$('#o_bg_img_opt_contain_repeat').prop('checked'));
                break;
            case 'custom':
                this.$target.addClass('o_bg_img_opt_custom');
                var sizeX = this.modal.$('#o_bg_img_opt_custom_size_x').val();
                var sizeY = this.modal.$('#o_bg_img_opt_custom_size_y').val();
                var posX = this.modal.$('#o_bg_img_opt_custom_pos_x').val();
                var posY = this.modal.$('#o_bg_img_opt_custom_pos_y').val();
                this.$target.addClass(this.modal.$('#o_bg_img_opt_custom_repeat').val())
                            .css({
                                'background-size': ((sizeX)? sizeX + '%' : 'auto') + ' ' + ((sizeY)? sizeY + '%' : 'auto'),
                                'background-position': ((posX)? posX + '%' : 'auto') + ' ' + ((posY)? posY + '%' : 'auto'),
                            });
                break;
        }
    },
});

/**
 * Allows to replace a text value with the name of a database record.
 * @todo replace this mechanism with real backend m2o field ?
 */
registry.many2one = SnippetOption.extend({
    xmlDependencies: ['/web_editor/static/src/xml/snippets.xml'],
    /**
     * @override
     */
    start: function () {
        var self = this;

        this.Model = this.$target.data('oe-many2one-model');
        this.ID = +this.$target.data('oe-many2one-id');

        // create search button and bind search bar
        this.$btn = $(qweb.render('web_editor.many2one.button'))
            .insertAfter(this.$overlay.find('.oe_options'));

        this.$ul = this.$btn.find('ul');
        this.$search = this.$ul.find('li:first');
        this.$search.find('input').on('mousedown click mouseup keyup keydown', function (e) {
            e.stopPropagation();
        });

        // move menu item
        setTimeout(function () {
            if (self.$overlay.find('.oe_options').hasClass('hidden')) {
                self.$btn.css('height', '0').find('> a').addClass('hidden');
                self.$ul.show().css({
                    'top': '-24px', 'margin': '0', 'padding': '2px 0', 'position': 'relative'
                });
            } else {
                self.$btn.find('a').on('click', function (e) {
                    self._clear();
                });
            }
        },0);

        // bind search input
        this.$search.find('input')
            .focus()
            .on('keyup', function (e) {
                self._findExisting($(this).val());
            });

        // bind result
        this.$ul.on('click', 'li:not(:first) a', function (e) {
            self._selectRecord($(e.currentTarget));
        });

        return this._super.apply(this, arguments);
    },
    /**
     * @override
     */
    onFocus: function () {
        this.$target.attr('contentEditable', 'false');
        this._clear();
    },

    //--------------------------------------------------------------------------
    // Private
    //--------------------------------------------------------------------------

    /**
     * Removes the input value and suggestions.
     *
     * @private
     */
    _clear: function () {
        var self = this;
        this.$search.siblings().remove();
        self.$search.find('input').val('');
        setTimeout(function () {
            self.$search.find('input').focus();
        }, 0);
    },
    /**
     * Find existing record with the given name and suggest them.
     *
     * @private
     * @param {string} name
     * @returns {Deferred}
     */
    _findExisting: function (name) {
        var self = this;
        var domain = [];
        if (!name || !name.length) {
            self.$search.siblings().remove();
            return;
        }
        if (isNaN(+name)) {
            if (this.Model !== 'res.partner') {
                domain.push(['name', 'ilike', name]);
            } else {
                domain.push('|', ['name', 'ilike', name], ['email', 'ilike', name]);
            }
        } else {
            domain.push(['id', '=', name]);
        }

        return this._rpc({
            model: this.Model,
            method: 'search_read',
            args: [domain, this.Model === 'res.partner' ? ['name', 'display_name', 'city', 'country_id'] : ['name', 'display_name']],
            kwargs: {
                order: 'name DESC',
                limit: 5,
                context: weContext.get(),
            },
        }).then(function (result) {
            self.$search.siblings().remove();
            self.$search.after(qweb.render('web_editor.many2one.search',{contacts:result}));
        });
    },
    /**
     * Selects the given suggestion and displays it the proper way.
     *
     * @private
     * @param {jQuery} $li
     */
    _selectRecord: function ($li) {
        var self = this;

        this.ID = +$li.data('id');
        this.$target.attr('data-oe-many2one-id', this.ID).data('oe-many2one-id', this.ID);

        this.trigger_up('request_history_undo_record', {$target: this.$target});
        this.$target.trigger('content_changed');

        if (self.$target.data('oe-type') === 'contact') {
            $('[data-oe-contact-options]')
                .filter('[data-oe-model="'+self.$target.data('oe-model')+'"]')
                .filter('[data-oe-id="'+self.$target.data('oe-id')+'"]')
                .filter('[data-oe-field="'+self.$target.data('oe-field')+'"]')
                .filter('[data-oe-contact-options!="'+self.$target.data('oe-contact-options')+'"]')
                .add(self.$target)
                .attr('data-oe-many2one-id', self.ID).data('oe-many2one-id', self.ID)
                .each(function () {
                    var $node = $(this);
                    var options = $node.data('oe-contact-options');
                    self._rpc({
                        model: 'ir.qweb.field.contact',
                        method: 'get_record_to_html',
                        args: [[self.ID]],
                        kwargs: {
                            options: options,
                            context: weContext.get(),
                        },
                    }).then(function (html) {
                        $node.html(html);
                    });
                });
        } else {
            self.$target.html($li.data('name'));
        }

        _.defer(function () {
            self.trigger_up('deactivate_snippet');
        });
    }
});

return {
    Class: SnippetOption,
    registry: registry,
};
});<|MERGE_RESOLUTION|>--- conflicted
+++ resolved
@@ -813,22 +813,13 @@
         // Put fake image in the DOM, edit it and use it as background-image
         var $image = $('<img/>', {class: 'hidden', src: value}).appendTo(this.$target);
 
-<<<<<<< HEAD
+        var $editable = this.$target.closest('.o_editable');
         var _editor = new weWidgets.MediaDialog(this, {
             onlyImages: true,
             firstFilters: ['background'],
+            res_model: $editable.data('oe-model'),
+            res_id: $editable.data('oe-id'),            
         }, null, $image[0]).open();
-=======
-        var $editable = this.$target.closest('.o_editable');
-        var options = {
-            res_model: $editable.data('oe-model'),
-            res_id: $editable.data('oe-id'),
-        };
-        var _editor = new widget.MediaDialog(this, options, null, $image[0]).open();
-        _editor.opened(function () {
-            _editor.$('[href="#editor-media-video"], [href="#editor-media-icon"]').addClass('hidden');
-        });
->>>>>>> c69d0015
 
         _editor.on('save', this, function () {
             this._setCustomBackground($image.attr('src'));
