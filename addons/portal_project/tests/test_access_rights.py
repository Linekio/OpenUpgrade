# -*- coding: utf-8 -*-
##############################################################################
#
#    OpenERP, Open Source Business Applications
#    Copyright (c) 2013-TODAY OpenERP S.A. <http://openerp.com>
#
#    This program is free software: you can redistribute it and/or modify
#    it under the terms of the GNU Affero General Public License as
#    published by the Free Software Foundation, either version 3 of the
#    License, or (at your option) any later version.
#
#    This program is distributed in the hope that it will be useful,
#    but WITHOUT ANY WARRANTY; without even the implied warranty of
#    MERCHANTABILITY or FITNESS FOR A PARTICULAR PURPOSE.  See the
#    GNU Affero General Public License for more details.
#
#    You should have received a copy of the GNU Affero General Public License
#    along with this program.  If not, see <http://www.gnu.org/licenses/>.
#
##############################################################################

from openerp.addons.project.tests.test_project_base import TestProjectBase
from openerp.osv.orm import except_orm
from openerp.tools import mute_logger


class TestPortalProjectBase(TestProjectBase):

    def setUp(self):
        super(TestPortalProjectBase, self).setUp()
        cr, uid = self.cr, self.uid

        # Find Portal group
        group_portal_ref = self.registry('ir.model.data').get_object_reference(cr, uid, 'portal', 'group_portal')
        self.group_portal_id = group_portal_ref and group_portal_ref[1] or False

        # Find Public group
        group_public_ref = self.registry('ir.model.data').get_object_reference(cr, uid, 'base', 'group_public')
        self.group_public_id = group_public_ref and group_public_ref[1] or False

<<<<<<< HEAD
        # Test users to use through the various tests
        self.user_alfred_id = self.res_users.create(cr, uid, {
                        'name': 'Alfred EmployeeUser',
                        'login': 'alfred',
                        'alias_name': 'alfred',
                        'groups_id': [(6, 0, [self.group_employee_id, self.group_project_user_id])]
                    })
        self.user_bert_id = self.res_users.create(cr, uid, {
                        'name': 'Bert Nobody',
                        'login': 'bert',
                        'alias_name': 'bert',
                        'groups_id': [(6, 0, [])]
                    })
        self.user_chell_id = self.res_users.create(cr, uid, {
                        'name': 'Chell Portal',
                        'login': 'chell',
                        'alias_name': 'chell',
                        'groups_id': [(6, 0, [self.group_portal_id])]
                    })
        self.user_donovan_id = self.res_users.create(cr, uid, {
                        'name': 'Donovan Public',
                        'login': 'donovan',
                        'alias_name': 'donovan',
                        'groups_id': [(6, 0, [self.group_public_id])]
                    })
        self.user_ernest_id = self.res_users.create(cr, uid, {
                        'name': 'Ernest Manager',
                        'login': 'ernest',
                        'alias_name': 'ernest',
                        'groups_id': [(6, 0, [self.group_project_manager_id])]
                    })
=======
        # # Test users to use through the various tests
        self.user_portal_id = self.res_users.create(cr, uid, {
            'name': 'Chell Portal',
            'login': 'chell',
            'alias_name': 'chell',
            'groups_id': [(6, 0, [self.group_portal_id])]
        })
        self.user_anonymous_id = self.res_users.create(cr, uid, {
            'name': 'Donovan Anonymous',
            'login': 'donovan',
            'alias_name': 'donovan',
            'groups_id': [(6, 0, [self.group_anonymous_id])]
        })
>>>>>>> 34c97e98

        # Test 'Pigs' project
        self.project_pigs_id = self.project_project.create(cr, uid, {
            'name': 'Pigs', 'privacy_visibility': 'public'}, {'mail_create_nolog': True})
        # Various test tasks
        self.task_1_id = self.project_task.create(cr, uid, {
            'name': 'Test1', 'user_id': False, 'project_id': self.project_pigs_id}, {'mail_create_nolog': True})
        self.task_2_id = self.project_task.create(cr, uid, {
            'name': 'Test2', 'user_id': False, 'project_id': self.project_pigs_id}, {'mail_create_nolog': True})
        self.task_3_id = self.project_task.create(cr, uid, {
            'name': 'Test3', 'user_id': False, 'project_id': self.project_pigs_id}, {'mail_create_nolog': True})
        self.task_4_id = self.project_task.create(cr, uid, {
            'name': 'Test4', 'user_id': self.user_projectuser_id, 'project_id': self.project_pigs_id}, {'mail_create_nolog': True})
        self.task_5_id = self.project_task.create(cr, uid, {
            'name': 'Test5', 'user_id': self.user_portal_id, 'project_id': self.project_pigs_id}, {'mail_create_nolog': True})
        self.task_6_id = self.project_task.create(cr, uid, {
            'name': 'Test6', 'user_id': self.user_anonymous_id, 'project_id': self.project_pigs_id}, {'mail_create_nolog': True})


class TestPortalProject(TestPortalProjectBase):
    @mute_logger('openerp.addons.base.ir.ir_model', 'openerp.osv.orm')
    def test_00_project_access_rights(self):
        """ Test basic project access rights, for project and portal_project """
        cr, uid, pigs_id = self.cr, self.uid, self.project_pigs_id

        # ----------------------------------------
        # CASE1: public project
        # ----------------------------------------

        # Do: Alfred reads project -> ok (employee ok public)
        self.project_project.read(cr, self.user_projectuser_id, pigs_id, ['name'])
        # Test: all project tasks visible
        task_ids = self.project_task.search(cr, self.user_projectuser_id, [('project_id', '=', pigs_id)])
        test_task_ids = set([self.task_1_id, self.task_2_id, self.task_3_id, self.task_4_id, self.task_5_id, self.task_6_id])
        self.assertEqual(set(task_ids), test_task_ids,
                         'access rights: project user cannot see all tasks of a public project')
        # Test: all project tasks readable
        self.project_task.read(cr, self.user_projectuser_id, task_ids, ['name'])
        # Test: all project tasks writable
        self.project_task.write(cr, self.user_projectuser_id, task_ids, {'description': 'TestDescription'})

        # Do: Bert reads project -> crash, no group
        self.assertRaises(except_orm, self.project_project.read, cr, self.user_none_id, pigs_id, ['name'])
        # Test: no project task visible
        self.assertRaises(except_orm, self.project_task.search, cr, self.user_none_id, [('project_id', '=', pigs_id)])
        # Test: no project task readable
        self.assertRaises(except_orm, self.project_task.read, cr, self.user_none_id, task_ids, ['name'])
        # Test: no project task writable
        self.assertRaises(except_orm, self.project_task.write, cr, self.user_none_id, task_ids, {'description': 'TestDescription'})

        # Do: Chell reads project -> ok (portal ok public)
        self.project_project.read(cr, self.user_portal_id, pigs_id, ['name'])
        # Test: all project tasks visible
        task_ids = self.project_task.search(cr, self.user_portal_id, [('project_id', '=', pigs_id)])
        self.assertEqual(set(task_ids), test_task_ids,
                         'access rights: project user cannot see all tasks of a public project')
        # Test: all project tasks readable
        self.project_task.read(cr, self.user_portal_id, task_ids, ['name'])
        # Test: no project task writable
        self.assertRaises(except_orm, self.project_task.write, cr, self.user_portal_id, task_ids, {'description': 'TestDescription'})

<<<<<<< HEAD
        # Do: Donovan reads project -> ok (public ok public)
        self.project_project.read(cr, self.user_donovan_id, pigs_id, ['name'])
=======
        # Do: Donovan reads project -> ok (anonymous ok public)
        self.project_project.read(cr, self.user_anonymous_id, pigs_id, ['name'])
>>>>>>> 34c97e98
        # Test: all project tasks visible
        task_ids = self.project_task.search(cr, self.user_anonymous_id, [('project_id', '=', pigs_id)])
        self.assertEqual(set(task_ids), test_task_ids,
<<<<<<< HEAD
                        'access rights: public user cannot see all tasks of a public project')
=======
                         'access rights: anonymous user cannot see all tasks of a public project')
>>>>>>> 34c97e98
        # Test: all project tasks readable
        self.project_task.read(cr, self.user_anonymous_id, task_ids, ['name'])
        # Test: no project task writable
        self.assertRaises(except_orm, self.project_task.write, cr, self.user_anonymous_id, task_ids, {'description': 'TestDescription'})

        # ----------------------------------------
        # CASE2: portal project
        # ----------------------------------------
        self.project_project.write(cr, uid, [pigs_id], {'privacy_visibility': 'portal'})

        # Do: Alfred reads project -> ok (employee ok public)
        self.project_project.read(cr, self.user_projectuser_id, pigs_id, ['name'])
        # Test: all project tasks visible
        task_ids = self.project_task.search(cr, self.user_projectuser_id, [('project_id', '=', pigs_id)])
        self.assertEqual(set(task_ids), test_task_ids,
                         'access rights: project user cannot see all tasks of a portal project')

        # Do: Bert reads project -> crash, no group
        self.assertRaises(except_orm, self.project_project.read, cr, self.user_none_id, pigs_id, ['name'])
        # Test: no project task searchable
        self.assertRaises(except_orm, self.project_task.search, cr, self.user_none_id, [('project_id', '=', pigs_id)])

        # Data: task follower
        self.project_task.message_subscribe_users(cr, self.user_projectuser_id, [self.task_1_id, self.task_3_id], [self.user_portal_id])

        # Do: Chell reads project -> ok (portal ok public)
        self.project_project.read(cr, self.user_portal_id, pigs_id, ['name'])
        # Test: only followed project tasks visible + assigned
        task_ids = self.project_task.search(cr, self.user_portal_id, [('project_id', '=', pigs_id)])
        test_task_ids = set([self.task_1_id, self.task_3_id, self.task_5_id])
        self.assertEqual(set(task_ids), test_task_ids,
                         'access rights: portal user should see the followed tasks of a portal project')

<<<<<<< HEAD
        # Do: Donovan reads project -> ko (public ko portal)
        self.assertRaises(except_orm, self.project_project.read,
            cr, self.user_donovan_id, pigs_id, ['name'])
        # Test: no project task visible
        task_ids = self.project_task.search(cr, self.user_donovan_id, [('project_id', '=', pigs_id)])
        self.assertFalse(task_ids, 'access rights: public user should not see tasks of a portal project')
=======
        # Do: Donovan reads project -> ko (anonymous ko portal)
        self.assertRaises(except_orm, self.project_project.read, cr, self.user_anonymous_id, pigs_id, ['name'])
        # Test: no project task visible
        task_ids = self.project_task.search(cr, self.user_anonymous_id, [('project_id', '=', pigs_id)])
        self.assertFalse(task_ids, 'access rights: anonymous user should not see tasks of a portal project')
>>>>>>> 34c97e98

        # Data: task follower cleaning
        self.project_task.message_unsubscribe_users(cr, self.user_projectuser_id, [self.task_1_id, self.task_3_id], [self.user_portal_id])

        # ----------------------------------------
        # CASE3: employee project
        # ----------------------------------------
        self.project_project.write(cr, uid, [pigs_id], {'privacy_visibility': 'employees'})

        # Do: Alfred reads project -> ok (employee ok employee)
        self.project_project.read(cr, self.user_projectuser_id, pigs_id, ['name'])
        # Test: all project tasks visible
        task_ids = self.project_task.search(cr, self.user_projectuser_id, [('project_id', '=', pigs_id)])
        test_task_ids = set([self.task_1_id, self.task_2_id, self.task_3_id, self.task_4_id, self.task_5_id, self.task_6_id])
        self.assertEqual(set(task_ids), test_task_ids,
                         'access rights: project user cannot see all tasks of an employees project')

        # Do: Bert reads project -> crash, no group
        self.assertRaises(except_orm, self.project_project.read, cr, self.user_none_id, pigs_id, ['name'])

        # Do: Chell reads project -> ko (portal ko employee)
        self.assertRaises(except_orm, self.project_project.read, cr, self.user_portal_id, pigs_id, ['name'])
        # Test: no project task visible + assigned
        task_ids = self.project_task.search(cr, self.user_portal_id, [('project_id', '=', pigs_id)])
        self.assertFalse(task_ids, 'access rights: portal user should not see tasks of an employees project, even if assigned')

<<<<<<< HEAD
        # Do: Donovan reads project -> ko (public ko employee)
        self.assertRaises(except_orm, self.project_project.read,
            cr, self.user_donovan_id, pigs_id, ['name'])
        # Test: no project task visible
        task_ids = self.project_task.search(cr, self.user_donovan_id, [('project_id', '=', pigs_id)])
        self.assertFalse(task_ids, 'access rights: public user should not see tasks of an employees project')
=======
        # Do: Donovan reads project -> ko (anonymous ko employee)
        self.assertRaises(except_orm, self.project_project.read, cr, self.user_anonymous_id, pigs_id, ['name'])
        # Test: no project task visible
        task_ids = self.project_task.search(cr, self.user_anonymous_id, [('project_id', '=', pigs_id)])
        self.assertFalse(task_ids, 'access rights: anonymous user should not see tasks of an employees project')
>>>>>>> 34c97e98

        # ----------------------------------------
        # CASE4: followers project
        # ----------------------------------------
        self.project_project.write(cr, uid, [pigs_id], {'privacy_visibility': 'followers'})

        # Do: Alfred reads project -> ko (employee ko followers)
        self.assertRaises(except_orm, self.project_project.read, cr, self.user_projectuser_id, pigs_id, ['name'])
        # Test: no project task visible
        task_ids = self.project_task.search(cr, self.user_projectuser_id, [('project_id', '=', pigs_id)])
        test_task_ids = set([self.task_4_id])
        self.assertEqual(set(task_ids), test_task_ids,
                         'access rights: employee user should not see tasks of a not-followed followers project, only assigned')

        # Do: Bert reads project -> crash, no group
        self.assertRaises(except_orm, self.project_project.read, cr, self.user_none_id, pigs_id, ['name'])

        # Do: Chell reads project -> ko (portal ko employee)
        self.assertRaises(except_orm, self.project_project.read, cr, self.user_portal_id, pigs_id, ['name'])
        # Test: no project task visible
        task_ids = self.project_task.search(cr, self.user_portal_id, [('project_id', '=', pigs_id)])
        test_task_ids = set([self.task_5_id])
        self.assertEqual(set(task_ids), test_task_ids,
                         'access rights: portal user should not see tasks of a not-followed followers project, only assigned')

<<<<<<< HEAD
        # Do: Donovan reads project -> ko (public ko employee)
        self.assertRaises(except_orm, self.project_project.read,
            cr, self.user_donovan_id, pigs_id, ['name'])
        # Test: no project task visible
        task_ids = self.project_task.search(cr, self.user_donovan_id, [('project_id', '=', pigs_id)])
        self.assertFalse(task_ids, 'access rights: public user should not see tasks of a followers project')
=======
        # Do: Donovan reads project -> ko (anonymous ko employee)
        self.assertRaises(except_orm, self.project_project.read, cr, self.user_anonymous_id, pigs_id, ['name'])
        # Test: no project task visible
        task_ids = self.project_task.search(cr, self.user_anonymous_id, [('project_id', '=', pigs_id)])
        self.assertFalse(task_ids, 'access rights: anonymous user should not see tasks of a followers project')
>>>>>>> 34c97e98

        # Data: subscribe Alfred, Chell and Donovan as follower
        self.project_project.message_subscribe_users(cr, uid, [pigs_id], [self.user_projectuser_id, self.user_portal_id, self.user_anonymous_id])
        self.project_task.message_subscribe_users(cr, self.user_projectuser_id, [self.task_1_id, self.task_3_id], [self.user_portal_id, self.user_projectuser_id])

        # Do: Alfred reads project -> ok (follower ok followers)
        self.project_project.read(cr, self.user_projectuser_id, pigs_id, ['name'])
        # Test: followed + assigned tasks visible
        task_ids = self.project_task.search(cr, self.user_projectuser_id, [('project_id', '=', pigs_id)])
        test_task_ids = set([self.task_1_id, self.task_3_id, self.task_4_id])
        self.assertEqual(set(task_ids), test_task_ids,
                         'access rights: employee user should not see followed + assigned tasks of a follower project')

        # Do: Chell reads project -> ok (follower ok follower)
        self.project_project.read(cr, self.user_portal_id, pigs_id, ['name'])
        # Test: followed + assigned tasks visible
        task_ids = self.project_task.search(cr, self.user_portal_id, [('project_id', '=', pigs_id)])
        test_task_ids = set([self.task_1_id, self.task_3_id, self.task_5_id])
        self.assertEqual(set(task_ids), test_task_ids,
                         'access rights: employee user should not see followed + assigned tasks of a follower project')

<<<<<<< HEAD
        # Do: Donovan reads project -> ko (public ko follower even if follower)
        self.assertRaises(except_orm, self.project_project.read,
            cr, self.user_donovan_id, pigs_id, ['name'])
=======
        # Do: Donovan reads project -> ko (anonymous ko follower even if follower)
        self.assertRaises(except_orm, self.project_project.read, cr, self.user_anonymous_id, pigs_id, ['name'])
>>>>>>> 34c97e98
<|MERGE_RESOLUTION|>--- conflicted
+++ resolved
@@ -38,39 +38,6 @@
         group_public_ref = self.registry('ir.model.data').get_object_reference(cr, uid, 'base', 'group_public')
         self.group_public_id = group_public_ref and group_public_ref[1] or False
 
-<<<<<<< HEAD
-        # Test users to use through the various tests
-        self.user_alfred_id = self.res_users.create(cr, uid, {
-                        'name': 'Alfred EmployeeUser',
-                        'login': 'alfred',
-                        'alias_name': 'alfred',
-                        'groups_id': [(6, 0, [self.group_employee_id, self.group_project_user_id])]
-                    })
-        self.user_bert_id = self.res_users.create(cr, uid, {
-                        'name': 'Bert Nobody',
-                        'login': 'bert',
-                        'alias_name': 'bert',
-                        'groups_id': [(6, 0, [])]
-                    })
-        self.user_chell_id = self.res_users.create(cr, uid, {
-                        'name': 'Chell Portal',
-                        'login': 'chell',
-                        'alias_name': 'chell',
-                        'groups_id': [(6, 0, [self.group_portal_id])]
-                    })
-        self.user_donovan_id = self.res_users.create(cr, uid, {
-                        'name': 'Donovan Public',
-                        'login': 'donovan',
-                        'alias_name': 'donovan',
-                        'groups_id': [(6, 0, [self.group_public_id])]
-                    })
-        self.user_ernest_id = self.res_users.create(cr, uid, {
-                        'name': 'Ernest Manager',
-                        'login': 'ernest',
-                        'alias_name': 'ernest',
-                        'groups_id': [(6, 0, [self.group_project_manager_id])]
-                    })
-=======
         # # Test users to use through the various tests
         self.user_portal_id = self.res_users.create(cr, uid, {
             'name': 'Chell Portal',
@@ -78,13 +45,12 @@
             'alias_name': 'chell',
             'groups_id': [(6, 0, [self.group_portal_id])]
         })
-        self.user_anonymous_id = self.res_users.create(cr, uid, {
-            'name': 'Donovan Anonymous',
+        self.user_public_id = self.res_users.create(cr, uid, {
+            'name': 'Donovan Public',
             'login': 'donovan',
             'alias_name': 'donovan',
-            'groups_id': [(6, 0, [self.group_anonymous_id])]
+            'groups_id': [(6, 0, [self.group_public_id])]
         })
->>>>>>> 34c97e98
 
         # Test 'Pigs' project
         self.project_pigs_id = self.project_project.create(cr, uid, {
@@ -101,7 +67,7 @@
         self.task_5_id = self.project_task.create(cr, uid, {
             'name': 'Test5', 'user_id': self.user_portal_id, 'project_id': self.project_pigs_id}, {'mail_create_nolog': True})
         self.task_6_id = self.project_task.create(cr, uid, {
-            'name': 'Test6', 'user_id': self.user_anonymous_id, 'project_id': self.project_pigs_id}, {'mail_create_nolog': True})
+            'name': 'Test6', 'user_id': self.user_public_id, 'project_id': self.project_pigs_id}, {'mail_create_nolog': True})
 
 
 class TestPortalProject(TestPortalProjectBase):
@@ -146,25 +112,16 @@
         # Test: no project task writable
         self.assertRaises(except_orm, self.project_task.write, cr, self.user_portal_id, task_ids, {'description': 'TestDescription'})
 
-<<<<<<< HEAD
-        # Do: Donovan reads project -> ok (public ok public)
-        self.project_project.read(cr, self.user_donovan_id, pigs_id, ['name'])
-=======
-        # Do: Donovan reads project -> ok (anonymous ok public)
-        self.project_project.read(cr, self.user_anonymous_id, pigs_id, ['name'])
->>>>>>> 34c97e98
-        # Test: all project tasks visible
-        task_ids = self.project_task.search(cr, self.user_anonymous_id, [('project_id', '=', pigs_id)])
-        self.assertEqual(set(task_ids), test_task_ids,
-<<<<<<< HEAD
-                        'access rights: public user cannot see all tasks of a public project')
-=======
-                         'access rights: anonymous user cannot see all tasks of a public project')
->>>>>>> 34c97e98
+        # Do: Donovan reads project -> ok (public)
+        self.project_project.read(cr, self.user_public_id, pigs_id, ['name'])
+        # Test: all project tasks visible
+        task_ids = self.project_task.search(cr, self.user_public_id, [('project_id', '=', pigs_id)])
+        self.assertEqual(set(task_ids), test_task_ids,
+                         'access rights: public user cannot see all tasks of a public project')
         # Test: all project tasks readable
-        self.project_task.read(cr, self.user_anonymous_id, task_ids, ['name'])
+        self.project_task.read(cr, self.user_public_id, task_ids, ['name'])
         # Test: no project task writable
-        self.assertRaises(except_orm, self.project_task.write, cr, self.user_anonymous_id, task_ids, {'description': 'TestDescription'})
+        self.assertRaises(except_orm, self.project_task.write, cr, self.user_public_id, task_ids, {'description': 'TestDescription'})
 
         # ----------------------------------------
         # CASE2: portal project
@@ -194,20 +151,11 @@
         self.assertEqual(set(task_ids), test_task_ids,
                          'access rights: portal user should see the followed tasks of a portal project')
 
-<<<<<<< HEAD
         # Do: Donovan reads project -> ko (public ko portal)
-        self.assertRaises(except_orm, self.project_project.read,
-            cr, self.user_donovan_id, pigs_id, ['name'])
-        # Test: no project task visible
-        task_ids = self.project_task.search(cr, self.user_donovan_id, [('project_id', '=', pigs_id)])
+        self.assertRaises(except_orm, self.project_project.read, cr, self.user_public_id, pigs_id, ['name'])
+        # Test: no project task visible
+        task_ids = self.project_task.search(cr, self.user_public_id, [('project_id', '=', pigs_id)])
         self.assertFalse(task_ids, 'access rights: public user should not see tasks of a portal project')
-=======
-        # Do: Donovan reads project -> ko (anonymous ko portal)
-        self.assertRaises(except_orm, self.project_project.read, cr, self.user_anonymous_id, pigs_id, ['name'])
-        # Test: no project task visible
-        task_ids = self.project_task.search(cr, self.user_anonymous_id, [('project_id', '=', pigs_id)])
-        self.assertFalse(task_ids, 'access rights: anonymous user should not see tasks of a portal project')
->>>>>>> 34c97e98
 
         # Data: task follower cleaning
         self.project_task.message_unsubscribe_users(cr, self.user_projectuser_id, [self.task_1_id, self.task_3_id], [self.user_portal_id])
@@ -234,20 +182,11 @@
         task_ids = self.project_task.search(cr, self.user_portal_id, [('project_id', '=', pigs_id)])
         self.assertFalse(task_ids, 'access rights: portal user should not see tasks of an employees project, even if assigned')
 
-<<<<<<< HEAD
         # Do: Donovan reads project -> ko (public ko employee)
-        self.assertRaises(except_orm, self.project_project.read,
-            cr, self.user_donovan_id, pigs_id, ['name'])
-        # Test: no project task visible
-        task_ids = self.project_task.search(cr, self.user_donovan_id, [('project_id', '=', pigs_id)])
+        self.assertRaises(except_orm, self.project_project.read, cr, self.user_public_id, pigs_id, ['name'])
+        # Test: no project task visible
+        task_ids = self.project_task.search(cr, self.user_public_id, [('project_id', '=', pigs_id)])
         self.assertFalse(task_ids, 'access rights: public user should not see tasks of an employees project')
-=======
-        # Do: Donovan reads project -> ko (anonymous ko employee)
-        self.assertRaises(except_orm, self.project_project.read, cr, self.user_anonymous_id, pigs_id, ['name'])
-        # Test: no project task visible
-        task_ids = self.project_task.search(cr, self.user_anonymous_id, [('project_id', '=', pigs_id)])
-        self.assertFalse(task_ids, 'access rights: anonymous user should not see tasks of an employees project')
->>>>>>> 34c97e98
 
         # ----------------------------------------
         # CASE4: followers project
@@ -273,23 +212,14 @@
         self.assertEqual(set(task_ids), test_task_ids,
                          'access rights: portal user should not see tasks of a not-followed followers project, only assigned')
 
-<<<<<<< HEAD
         # Do: Donovan reads project -> ko (public ko employee)
-        self.assertRaises(except_orm, self.project_project.read,
-            cr, self.user_donovan_id, pigs_id, ['name'])
-        # Test: no project task visible
-        task_ids = self.project_task.search(cr, self.user_donovan_id, [('project_id', '=', pigs_id)])
+        self.assertRaises(except_orm, self.project_project.read, cr, self.user_public_id, pigs_id, ['name'])
+        # Test: no project task visible
+        task_ids = self.project_task.search(cr, self.user_public_id, [('project_id', '=', pigs_id)])
         self.assertFalse(task_ids, 'access rights: public user should not see tasks of a followers project')
-=======
-        # Do: Donovan reads project -> ko (anonymous ko employee)
-        self.assertRaises(except_orm, self.project_project.read, cr, self.user_anonymous_id, pigs_id, ['name'])
-        # Test: no project task visible
-        task_ids = self.project_task.search(cr, self.user_anonymous_id, [('project_id', '=', pigs_id)])
-        self.assertFalse(task_ids, 'access rights: anonymous user should not see tasks of a followers project')
->>>>>>> 34c97e98
 
         # Data: subscribe Alfred, Chell and Donovan as follower
-        self.project_project.message_subscribe_users(cr, uid, [pigs_id], [self.user_projectuser_id, self.user_portal_id, self.user_anonymous_id])
+        self.project_project.message_subscribe_users(cr, uid, [pigs_id], [self.user_projectuser_id, self.user_portal_id, self.user_public_id])
         self.project_task.message_subscribe_users(cr, self.user_projectuser_id, [self.task_1_id, self.task_3_id], [self.user_portal_id, self.user_projectuser_id])
 
         # Do: Alfred reads project -> ok (follower ok followers)
@@ -308,11 +238,5 @@
         self.assertEqual(set(task_ids), test_task_ids,
                          'access rights: employee user should not see followed + assigned tasks of a follower project')
 
-<<<<<<< HEAD
         # Do: Donovan reads project -> ko (public ko follower even if follower)
-        self.assertRaises(except_orm, self.project_project.read,
-            cr, self.user_donovan_id, pigs_id, ['name'])
-=======
-        # Do: Donovan reads project -> ko (anonymous ko follower even if follower)
-        self.assertRaises(except_orm, self.project_project.read, cr, self.user_anonymous_id, pigs_id, ['name'])
->>>>>>> 34c97e98
+        self.assertRaises(except_orm, self.project_project.read, cr, self.user_public_id, pigs_id, ['name'])