--- conflicted
+++ resolved
@@ -6,23 +6,14 @@
 msgstr ""
 "Project-Id-Version: OpenERP Server 6.0dev\n"
 "Report-Msgid-Bugs-To: support@openerp.com\n"
-<<<<<<< HEAD
-"POT-Creation-Date: 2010-10-18 17:47+0000\n"
-"PO-Revision-Date: 2010-11-08 08:30+0000\n"
-=======
 "POT-Creation-Date: 2010-11-18 16:13+0000\n"
 "PO-Revision-Date: 2010-11-24 09:42+0000\n"
->>>>>>> cc7031ec
 "Last-Translator: OpenERP Administrators <Unknown>\n"
 "Language-Team: \n"
 "MIME-Version: 1.0\n"
 "Content-Type: text/plain; charset=UTF-8\n"
 "Content-Transfer-Encoding: 8bit\n"
-<<<<<<< HEAD
-"X-Launchpad-Export-Date: 2010-11-09 04:49+0000\n"
-=======
 "X-Launchpad-Export-Date: 2010-11-25 04:56+0000\n"
->>>>>>> cc7031ec
 "X-Generator: Launchpad (build Unknown)\n"
 
 #. module: warning
@@ -36,6 +27,8 @@
 msgid ""
 "The Object name must start with x_ and not contain any special character !"
 msgstr ""
+"Il nome dell'oggetto deve cominciare con \"x_\" e non deve contenere "
+"caratteri speciali!"
 
 #. module: warning
 #: field:product.product,sale_line_warn_msg:0
@@ -48,9 +41,14 @@
 msgstr "Messaggio per Riga Ordine di Acquisto"
 
 #. module: warning
+#: sql_constraint:ir.module.module:0
+msgid "The name of the module must be unique !"
+msgstr "Il nome del modulo deve essere univoco!"
+
+#. module: warning
 #: model:ir.model,name:warning.model_stock_picking
 msgid "Picking List"
-msgstr ""
+msgstr "Bolla di prelievo"
 
 #. module: warning
 #: model:ir.model,name:warning.model_sale_order_line
@@ -62,6 +60,11 @@
 #: view:product.product:0
 msgid "Warning when Purchasing this Product"
 msgstr "Avviso sull'acquisto di questo prodotto"
+
+#. module: warning
+#: sql_constraint:ir.module.module:0
+msgid "The certificate ID of the module must be unique !"
+msgstr "L'ID del certificato del modulo deve essere unico!"
 
 #. module: warning
 #: model:ir.model,name:warning.model_product_product
@@ -214,4 +217,9 @@
 #. module: warning
 #: model:ir.model,name:warning.model_res_partner
 msgid "Partner"
-msgstr ""+msgstr "Partner"
+
+#. module: warning
+#: sql_constraint:ir.model.fields:0
+msgid "Size of the field can never be less than 1 !"
+msgstr "La dimensione del campo non può mai essere inferiore ad 1!"