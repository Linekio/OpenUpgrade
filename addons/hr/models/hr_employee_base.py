--- conflicted
+++ resolved
@@ -25,8 +25,10 @@
     work_location = fields.Char('Work Location')
     user_id = fields.Many2one('res.users')
     resource_id = fields.Many2one('resource.resource')
-<<<<<<< HEAD
     resource_calendar_id = fields.Many2one('resource.calendar', domain="['|', ('company_id', '=', False), ('company_id', '=', company_id)]")
+    tz = fields.Selection(
+        string='Timezone', related='resource_id.tz', readonly=False,
+        help="This field is used in order to define in which timezone the resources will work.")
     hr_presence_state = fields.Selection([
         ('present', 'Present'),
         ('absent', 'Absent'),
@@ -69,10 +71,4 @@
                     employee.last_activity_time = False
             else:
                 employee.last_activity = False
-                employee.last_activity_time = False
-=======
-    resource_calendar_id = fields.Many2one('resource.calendar')
-    tz = fields.Selection(
-        string='Timezone', related='resource_id.tz', readonly=False,
-        help="This field is used in order to define in which timezone the resources will work.")
->>>>>>> f26de445
+                employee.last_activity_time = False