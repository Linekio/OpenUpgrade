# Chinese (Traditional) translation for openobject-addons
# Copyright (c) 2014 Rosetta Contributors and Canonical Ltd 2014
# This file is distributed under the same license as the openobject-addons package.
# FIRST AUTHOR <EMAIL@ADDRESS>, 2014.
#
msgid ""
msgstr ""
<<<<<<< HEAD
"Project-Id-Version: openobject-addons\n"
"Report-Msgid-Bugs-To: FULL NAME <EMAIL@ADDRESS>\n"
"POT-Creation-Date: 2014-08-14 13:08+0000\n"
"PO-Revision-Date: 2014-08-14 16:10+0000\n"
"Last-Translator: FULL NAME <EMAIL@ADDRESS>\n"
"Language-Team: Chinese (Traditional) <zh_TW@li.org>\n"
=======
"Project-Id-Version: Odoo 8.0\n"
"Report-Msgid-Bugs-To: \n"
"POT-Creation-Date: 2015-01-21 14:07+0000\n"
"PO-Revision-Date: 2015-12-04 06:06+0000\n"
"Last-Translator: Martin Trigaux\n"
"Language-Team: Chinese (Taiwan) (http://www.transifex.com/odoo/odoo-8/language/zh_TW/)\n"
>>>>>>> 83a4a582
"MIME-Version: 1.0\n"
"Content-Type: text/plain; charset=UTF-8\n"
"Content-Transfer-Encoding: 8bit\n"
"X-Launchpad-Export-Date: 2014-08-15 07:10+0000\n"
"X-Generator: Launchpad (build 17156)\n"

#. module: hr
#: code:addons/hr/hr.py:158
#, python-format
msgid "%s (copy)"
msgstr ""

#. module: hr
#: model:ir.actions.act_window,help:hr.open_view_employee_list_my
msgid ""
"<p class=\"oe_view_nocontent_create\">\n"
"                Click to add a new employee.\n"
"              </p><p>\n"
"                With just a quick glance on the Odoo employee screen, you\n"
"                can easily find all the information you need for each "
"person;\n"
"                contact data, job position, availability, etc.\n"
"              </p>\n"
"            "
msgstr ""

#. module: hr
#: model:ir.actions.act_window,help:hr.open_module_tree_department
msgid ""
"<p class=\"oe_view_nocontent_create\">\n"
"                Click to create a department.\n"
"              </p><p>\n"
"                Odoo's department structure is used to manage all documents\n"
"                related to employees by departments: expenses, timesheets,\n"
"                leaves and holidays, recruitments, etc.\n"
"              </p>\n"
"            "
msgstr ""

#. module: hr
#: model:ir.actions.act_window,help:hr.view_department_form_installer
msgid ""
"<p class=\"oe_view_nocontent_create\">\n"
"                Click to define a new department.\n"
"              </p><p>\n"
"                Your departments structure is used to manage all documents\n"
"                related to employees by departments: expenses and "
"timesheets,\n"
"                leaves and holidays, recruitments, etc.\n"
"              </p>\n"
"            "
msgstr ""

#. module: hr
#: model:ir.actions.act_window,help:hr.action_hr_job
msgid ""
"<p class=\"oe_view_nocontent_create\">\n"
"                Click to define a new job position.\n"
"              </p><p>\n"
"                Job Positions are used to define jobs and their "
"requirements.\n"
"                You can keep track of the number of employees you have per "
"job\n"
"                position and follow the evolution according to what you "
"planned\n"
"                for the future.\n"
"              </p><p>\n"
"                You can attach a survey to a job position. It will be used "
"in\n"
"                the recruitment process to evaluate the applicants for this "
"job\n"
"                position.\n"
"              </p>\n"
"            "
msgstr ""

#. module: hr
#: view:hr.employee:hr.view_employee_form
msgid "Active"
msgstr "活躍"

#. module: hr
#: view:hr.config.settings:hr.view_human_resources_configuration
msgid "Additional Features"
msgstr "額外的功能"

#. module: hr
#: field:hr.config.settings,module_account_analytic_analysis:0
msgid ""
"Allow invoicing based on timesheets (the sale application will be installed)"
msgstr ""

#. module: hr
#: field:hr.config.settings,module_hr_timesheet_sheet:0
msgid "Allow timesheets validation by managers"
msgstr "允許主管批准工時表"

#. module: hr
#: view:hr.config.settings:hr.view_human_resources_configuration
msgid "Apply"
msgstr ""

#. module: hr
#: model:ir.ui.menu,name:hr.menu_open_view_attendance_reason_new_config
msgid "Attendance"
msgstr "出勤"

#. module: hr
#: field:hr.employee,bank_account_id:0
msgid "Bank Account Number"
msgstr "銀行帳號"

#. module: hr
#: view:hr.employee:hr.view_employee_form
msgid "Birth"
msgstr "生日"

#. module: hr
#: help:hr.job,state:0
msgid ""
"By default 'Closed', set it to 'In Recruitment' if recruitment process is "
"going on for this job position."
msgstr ""

#. module: hr
#: view:hr.config.settings:hr.view_human_resources_configuration
msgid "Cancel"
msgstr ""

#. module: hr
#: field:hr.employee.category,child_ids:0
msgid "Child Categories"
msgstr "下級分類"

#. module: hr
#: field:hr.department,child_ids:0
msgid "Child Departments"
msgstr "下級部門"

#. module: hr
#: view:hr.employee:hr.view_employee_form
msgid "Citizenship & Other Info"
msgstr "公民與其他資訊"

#. module: hr
#: field:hr.employee,city:0
msgid "City"
msgstr ""

#. module: hr
#: view:hr.employee:hr.view_employee_filter
#: field:hr.employee,coach_id:0
msgid "Coach"
msgstr "指導者"

#. module: hr
#: field:hr.employee,color:0
msgid "Color Index"
msgstr "顏色索引"

#. module: hr
#: view:hr.department:hr.view_department_tree
msgid "Companies"
msgstr "公司"

#. module: hr
#: field:hr.department,company_id:0
#: view:hr.employee:hr.view_employee_filter
#: view:hr.job:hr.view_job_filter
#: field:hr.job,company_id:0
msgid "Company"
msgstr "公司"

#. module: hr
#: model:ir.ui.menu,name:hr.menu_hr_configuration
msgid "Configuration"
msgstr "組態設定"

#. module: hr
#: view:hr.config.settings:hr.view_human_resources_configuration
#: model:ir.actions.act_window,name:hr.action_human_resources_configuration
msgid "Configure Human Resources"
msgstr "設定人資"

#. module: hr
#: view:hr.employee:hr.view_employee_form
msgid "Contact Information"
msgstr "聯絡資料"

#. module: hr
#: view:hr.config.settings:hr.view_human_resources_configuration
msgid "Contracts"
msgstr "合約"

#. module: hr
#: model:ir.actions.act_window,name:hr.view_department_form_installer
msgid "Create Your Departments"
msgstr "建立您的部門"

#. module: hr
#: field:hr.config.settings,create_uid:0
#: field:hr.department,create_uid:0
#: field:hr.employee,create_uid:0
#: field:hr.employee.category,create_uid:0
#: field:hr.job,create_uid:0
msgid "Created by"
msgstr "建立者"

#. module: hr
#: field:hr.config.settings,create_date:0
#: field:hr.department,create_date:0
#: field:hr.employee,create_date:0
#: field:hr.employee.category,create_date:0
#: field:hr.job,create_date:0
msgid "Created on"
msgstr ""

#. module: hr
#: field:hr.job,no_of_employee:0
msgid "Current Number of Employees"
msgstr "現有員工數目"

#. module: hr
#: field:hr.employee,birthday:0
msgid "Date of Birth"
msgstr "出生日期"

#. module: hr
#: help:hr.employee,message_last_post:0
#: help:hr.job,message_last_post:0
msgid "Date of the last message posted on the record."
msgstr "釋出到記錄上的最後資訊的日期"

#. module: hr
#: view:hr.department:hr.view_department_filter
#: view:hr.employee:hr.view_employee_filter
#: field:hr.employee,department_id:0
#: view:hr.job:hr.view_job_filter
#: field:hr.job,department_id:0
msgid "Department"
msgstr "部門"

#. module: hr
#: field:hr.department,name:0
msgid "Department Name"
msgstr "部門名稱"

#. module: hr
#: view:hr.department:hr.view_department_filter
#: model:ir.actions.act_window,name:hr.open_module_tree_department
#: model:ir.ui.menu,name:hr.menu_hr_department_tree
msgid "Departments"
msgstr "部門"

#. module: hr
#: field:res.users,display_employees_suggestions:0
msgid "Display Employees Suggestions"
msgstr "顯示建議的的員工"

#. module: hr
#: selection:hr.employee,marital:0
msgid "Divorced"
msgstr "離婚"

#. module: hr
#: field:hr.config.settings,module_hr_gamification:0
msgid "Drive engagement with challenges and badges"
msgstr ""

#. module: hr
#: view:hr.employee:hr.view_employee_form
#: model:ir.model,name:hr.model_hr_employee
msgid "Employee"
msgstr "員工"

#. module: hr
#: view:hr.employee.category:hr.view_employee_category_form
#: model:ir.model,name:hr.model_hr_employee_category
msgid "Employee Category"
msgstr "員工分類"

#. module: hr
#: field:hr.employee.category,name:0
msgid "Employee Tag"
msgstr "員工標籤"

#. module: hr
#: model:ir.actions.act_window,name:hr.open_view_categ_form
#: model:ir.ui.menu,name:hr.menu_view_employee_category_form
msgid "Employee Tags"
msgstr "員工標籤"

#. module: hr
#: help:hr.employee,bank_account_id:0
msgid "Employee bank salary account"
msgstr "員工銀行支薪帳戶"

#. module: hr
#: view:hr.employee:hr.view_employee_filter
#: view:hr.employee:hr.view_employee_tree
#: view:hr.employee:hr.view_partner_tree2
#: field:hr.employee.category,employee_ids:0
#: field:hr.job,employee_ids:0
#: model:ir.actions.act_window,name:hr.hr_employee_normal_action_tree
#: model:ir.actions.act_window,name:hr.open_view_employee_list
#: model:ir.actions.act_window,name:hr.open_view_employee_list_my
#: model:ir.ui.menu,name:hr.menu_open_view_employee_list_my
msgid "Employees"
msgstr "員工"

#. module: hr
#: view:hr.employee.category:hr.view_employee_category_list
#: view:hr.employee.category:hr.view_employee_category_tree
msgid "Employees Categories"
msgstr "員工分類"

#. module: hr
#: model:ir.actions.act_window,name:hr.open_view_employee_tree
msgid "Employees Structure"
msgstr "員工架構"

#. module: hr
#: constraint:hr.employee.category:0
msgid "Error! You cannot create recursive Categories."
msgstr ""

#. module: hr
#: constraint:hr.department:0
msgid "Error! You cannot create recursive departments."
msgstr ""

#. module: hr
#: constraint:hr.employee:0
msgid "Error! You cannot create recursive hierarchy of Employee(s)."
msgstr ""

#. module: hr
#: field:hr.job,no_of_recruitment:0
msgid "Expected New Employees"
msgstr "即將報到的新員工"

#. module: hr
#: help:hr.job,expected_employees:0
msgid ""
"Expected number of employees for this job position after new recruitment."
msgstr "此職缺預備招募的人數"

#. module: hr
#: selection:hr.employee,gender:0
msgid "Female"
msgstr "女"

#. module: hr
#. openerp-web
#: code:addons/hr/static/src/xml/suggestions.xml:29
#: view:hr.employee:hr.hr_kanban_view_employees
#, python-format
msgid "Follow"
msgstr ""

#. module: hr
#: field:hr.employee,message_follower_ids:0
#: field:hr.job,message_follower_ids:0
msgid "Followers"
msgstr "關注者"

#. module: hr
#: view:hr.employee:hr.hr_kanban_view_employees
msgid "Following"
msgstr ""

#. module: hr
#: field:hr.employee,gender:0
msgid "Gender"
msgstr "性別"

#. module: hr
#: view:hr.employee:hr.view_employee_filter
#: view:hr.job:hr.view_job_filter
msgid "Group By"
msgstr ""

#. module: hr
#: view:hr.employee:hr.view_employee_form
msgid "HR Settings"
msgstr "人資設定"

#. module: hr
#: field:hr.job,no_of_hired_employee:0
msgid "Hired Employees"
msgstr "已錄取的員工"

#. module: hr
#: help:hr.employee,message_summary:0
#: help:hr.job,message_summary:0
msgid ""
"Holds the Chatter summary (number of messages, ...). This summary is "
"directly in html format in order to be inserted in kanban views."
msgstr "保留談話摘要(訊息數量等等)。為了放入看板檢視模式，此摘要直接存為HTML格式。"

#. module: hr
#: field:hr.employee,address_home_id:0
msgid "Home Address"
msgstr "住家地址"

#. module: hr
#: model:ir.ui.menu,name:hr.menu_hr_main
#: model:ir.ui.menu,name:hr.menu_hr_reporting
#: model:ir.ui.menu,name:hr.menu_hr_root
#: model:ir.ui.menu,name:hr.menu_human_resources_configuration
msgid "Human Resources"
msgstr "人力資源"

#. module: hr
#: view:hr.config.settings:hr.view_human_resources_configuration
msgid "Human Resources Management"
msgstr "人力資源管理"

#. module: hr
#: field:hr.config.settings,id:0
#: field:hr.department,id:0
#: field:hr.employee,id:0
#: field:hr.employee.category,id:0
#: field:hr.job,id:0
msgid "ID"
msgstr ""

#. module: hr
#: field:hr.employee,identification_id:0
msgid "Identification No"
msgstr "身份證號碼"

#. module: hr
#: help:hr.employee,message_unread:0
#: help:hr.job,message_unread:0
msgid "If checked new messages require your attention."
msgstr "當有新訊息時通知您。"

#. module: hr
#: view:hr.job:hr.view_job_filter
msgid "In Position"
msgstr ""

#. module: hr
#: view:hr.job:hr.view_job_filter
msgid "In Recruitment"
msgstr "正招聘"

#. module: hr
#: field:hr.config.settings,module_hr_attendance:0
msgid "Install attendances feature"
msgstr "安裝出勤管理功能"

#. module: hr
#: view:hr.config.settings:hr.view_human_resources_configuration
msgid "Install your country's payroll"
msgstr "安裝您國家的薪資模組"

#. module: hr
#: field:hr.employee,message_is_follower:0
#: field:hr.job,message_is_follower:0
msgid "Is a Follower"
msgstr "為關注者"

#. module: hr
#: view:hr.employee:hr.view_employee_filter
#: view:hr.job:hr.view_hr_job_form
#: view:hr.job:hr.view_hr_job_tree
#: view:hr.job:hr.view_job_filter
msgid "Job"
msgstr "工作"

#. module: hr
#: field:hr.job,description:0
msgid "Job Description"
msgstr "工作說明"

#. module: hr
#: field:hr.job,name:0
msgid "Job Name"
msgstr "工作名稱"

#. module: hr
#: model:ir.model,name:hr.model_hr_job
msgid "Job Position"
msgstr ""

#. module: hr
#: model:ir.actions.act_window,name:hr.action_hr_job
#: model:ir.ui.menu,name:hr.menu_hr_job_position
msgid "Job Positions"
msgstr "職位"

#. module: hr
#: field:hr.employee,job_id:0
msgid "Job Title"
msgstr "職稱"

#. module: hr
#: field:hr.department,jobs_ids:0
#: view:hr.job:hr.view_job_filter
msgid "Jobs"
msgstr "工作"

#. module: hr
#: field:hr.employee,message_last_post:0
#: field:hr.job,message_last_post:0
msgid "Last Message Date"
msgstr "最後訊息日期"

#. module: hr
#: field:hr.config.settings,write_uid:0
#: field:hr.department,write_uid:0
#: field:hr.employee,write_uid:0
#: field:hr.employee.category,write_uid:0
#: field:hr.job,write_uid:0
msgid "Last Updated by"
msgstr "最後更新："

#. module: hr
#: field:hr.config.settings,write_date:0
#: field:hr.department,write_date:0
#: field:hr.employee,write_date:0
#: field:hr.employee.category,write_date:0
msgid "Last Updated on"
msgstr "最後更新於"

#. module: hr
#: field:hr.employee,last_login:0
msgid "Latest Connection"
msgstr ""

#. module: hr
#: view:hr.job:hr.view_hr_job_form
msgid "Launch Recruitment"
msgstr ""

#. module: hr
#: model:ir.ui.menu,name:hr.menu_open_view_attendance_reason_config
msgid "Leaves"
msgstr "休假"

#. module: hr
#: field:hr.employee,login:0
msgid "Login"
msgstr ""

#. module: hr
#: selection:hr.employee,gender:0
msgid "Male"
msgstr "男"

#. module: hr
#: field:hr.config.settings,module_hr_expense:0
msgid "Manage employees expenses"
msgstr "管理員工費用報支"

#. module: hr
#: field:hr.config.settings,module_hr_holidays:0
msgid "Manage holidays, leaves and allocation requests"
msgstr "管理假日、請假及排假。"

#. module: hr
#: field:hr.config.settings,module_hr_payroll:0
msgid "Manage payroll"
msgstr ""

#. module: hr
#: field:hr.config.settings,module_hr_recruitment:0
msgid "Manage the recruitment process"
msgstr "管理招募流程"

#. module: hr
#: field:hr.config.settings,module_hr_timesheet:0
msgid "Manage timesheets"
msgstr ""

#. module: hr
#: field:hr.department,manager_id:0
#: view:hr.employee:hr.view_employee_filter
#: field:hr.employee,parent_id:0
msgid "Manager"
msgstr "經理"

#. module: hr
#: field:hr.employee,marital:0
msgid "Marital Status"
msgstr "婚姻狀況"

#. module: hr
#: selection:hr.employee,marital:0
msgid "Married"
msgstr "已婚"

#. module: hr
#: field:hr.employee,image_medium:0
msgid "Medium-sized photo"
msgstr "中等尺寸照片"

#. module: hr
#: help:hr.employee,image_medium:0
msgid ""
"Medium-sized photo of the employee. It is automatically resized as a "
"128x128px image, with aspect ratio preserved. Use this field in form views "
"or some kanban views."
msgstr ""

#. module: hr
#: field:hr.department,member_ids:0
msgid "Members"
msgstr "成員"

#. module: hr
#: field:hr.employee,message_ids:0
#: field:hr.job,message_ids:0
msgid "Messages"
msgstr "訊息"

#. module: hr
#: help:hr.employee,message_ids:0
#: help:hr.job,message_ids:0
msgid "Messages and communication history"
msgstr "訊息及聯絡紀錄"

#. module: hr
#: field:hr.department,complete_name:0
#: field:hr.employee,name_related:0
#: field:hr.employee.category,complete_name:0
msgid "Name"
msgstr "名稱"

#. module: hr
#: field:hr.employee,country_id:0
msgid "Nationality"
msgstr "國籍"

#. module: hr
#: field:hr.department,note:0
msgid "Note"
msgstr "備註"

#. module: hr
#: field:hr.employee,notes:0
msgid "Notes"
msgstr "備註"

#. module: hr
#: help:hr.job,no_of_employee:0
msgid "Number of employees currently occupying this job position."
msgstr "從事此職位的現有員工數量。"

#. module: hr
#: sql_constraint:hr.job:0
msgid ""
"Number of hired employee must be less than expected number of employee in "
"recruitment."
msgstr ""

#. module: hr
#: help:hr.job,no_of_hired_employee:0
msgid ""
"Number of hired employees for this job position during recruitment phase."
msgstr ""

#. module: hr
#: help:hr.job,no_of_recruitment:0
msgid "Number of new employees you expect to recruit."
msgstr "您期望聘雇的新員工數量。"

#. module: hr
#: field:hr.employee,work_location:0
msgid "Office Location"
msgstr "辦公室位置"

#. module: hr
#: model:ir.actions.client,name:hr.action_client_hr_menu
msgid "Open HR Menu"
msgstr "開啟人資選單"

#. module: hr
#: field:hr.config.settings,module_hr_evaluation:0
msgid "Organize employees periodic evaluation"
msgstr "安排員工定期考評"

#. module: hr
#: field:hr.employee,otherid:0
msgid "Other Id"
msgstr "其他ID"

#. module: hr
#: view:hr.employee:hr.view_employee_form
msgid "Other Information ..."
msgstr "其他資訊 ..."

#. module: hr
#: field:hr.department,parent_id:0
msgid "Parent Department"
msgstr "上級部門"

#. module: hr
#: field:hr.employee.category,parent_id:0
msgid "Parent Employee Tag"
msgstr ""

#. module: hr
#: field:hr.employee,passport_id:0
msgid "Passport No"
msgstr "護照號碼"

#. module: hr
#: model:ir.actions.act_window,name:hr.open_payroll_modules
msgid "Payroll"
msgstr "薪酬"

#. module: hr
#: view:hr.employee:hr.view_employee_form
msgid "Personal Information"
msgstr "個人資料"

#. module: hr
#: field:hr.employee,image:0
msgid "Photo"
msgstr "相片"

#. module: hr
#: view:hr.employee:hr.view_employee_form
msgid "Position"
msgstr "職位"

#. module: hr
#: view:hr.employee:hr.view_employee_form
msgid "Public Information"
msgstr "公開資訊"

#. module: hr
#: field:hr.config.settings,module_hr_contract:0
msgid "Record contracts per employee"
msgstr ""

#. module: hr
#: selection:hr.job,state:0
msgid "Recruitment Closed"
msgstr ""

#. module: hr
#: selection:hr.job,state:0
msgid "Recruitment in Progress"
msgstr ""

#. module: hr
#: view:hr.employee:hr.view_employee_form
msgid "Related User"
msgstr "相關使用者"

#. module: hr
#: field:res.users,employee_ids:0
msgid "Related employees"
msgstr "相關員工"

#. module: hr
#: model:ir.ui.menu,name:hr.menu_hr_reporting_timesheet
msgid "Reports"
msgstr ""

#. module: hr
#: field:hr.job,requirements:0
msgid "Requirements"
msgstr "要求"

#. module: hr
#: field:hr.employee,resource_id:0
msgid "Resource"
msgstr "資源"

#. module: hr
#: field:hr.employee,sinid:0
msgid "SIN No"
msgstr "社會保險號碼（加拿大）"

#. module: hr
#: field:hr.employee,ssnid:0
msgid "SSN No"
msgstr "社會保障號碼（美國）"

#. module: hr
#: selection:hr.employee,marital:0
msgid "Single"
msgstr "單身"

#. module: hr
#: field:hr.employee,image_small:0
msgid "Small-sized photo"
msgstr ""

#. module: hr
#: help:hr.employee,image_small:0
msgid ""
"Small-sized photo of the employee. It is automatically resized as a 64x64px "
"image, with aspect ratio preserved. Use this field anywhere a small image is "
"required."
msgstr ""

#. module: hr
#: help:hr.employee,sinid:0
msgid "Social Insurance Number"
msgstr "社會保險號碼（加拿大）"

#. module: hr
#: help:hr.employee,ssnid:0
msgid "Social Security Number"
msgstr "社會保障號碼（美國）"

#. module: hr
#: view:hr.employee:hr.view_employee_form
#: view:hr.job:hr.view_job_filter
#: field:hr.job,state:0
msgid "Status"
msgstr "狀況"

#. module: hr
#: view:hr.job:hr.view_hr_job_form
msgid "Stop Recruitment"
msgstr "停止招募"

#. module: hr
#: model:ir.actions.act_window,name:hr.action2
msgid "Subordinate Hierarchy"
msgstr ""

#. module: hr
#: field:hr.employee,child_ids:0
msgid "Subordinates"
msgstr "下屬"

#. module: hr
#. openerp-web
#: code:addons/hr/static/src/xml/suggestions.xml:15
#, python-format
msgid "Suggested Employees"
msgstr ""

#. module: hr
#: field:hr.employee,message_summary:0
#: field:hr.job,message_summary:0
msgid "Summary"
msgstr "摘要"

#. module: hr
#: field:hr.employee,category_ids:0
msgid "Tags"
msgstr "標籤"

#. module: hr
#: view:hr.config.settings:hr.view_human_resources_configuration
msgid "Talent Management"
msgstr "人才管理"

#. module: hr
#: sql_constraint:hr.job:0
msgid ""
"The name of the job position must be unique per department in company!"
msgstr ""

#. module: hr
#: help:hr.employee,image:0
msgid ""
"This field holds the image used as photo for the employee, limited to "
"1024x1024px."
msgstr "此欄位存放圖片作為員工照片，限制大小為 1024*1024 像素。"

#. module: hr
#: help:hr.config.settings,module_account_analytic_analysis:0
msgid ""
"This installs the module account_analytic_analysis, which will install sales "
"management too."
msgstr "此功能將安裝 account_analytic_analysis 模組，同時也安裝業務銷售管理模組。"

#. module: hr
#: help:hr.config.settings,module_hr_attendance:0
msgid "This installs the module hr_attendance."
msgstr "此功能將安裝 hr_attendance 模組。"

#. module: hr
#: help:hr.config.settings,module_hr_contract:0
msgid "This installs the module hr_contract."
msgstr "此功能將安裝 hr_contract 模組。"

#. module: hr
#: help:hr.config.settings,module_hr_evaluation:0
msgid "This installs the module hr_evaluation."
msgstr "此功能將安裝 hr_evaluation 模組。"

#. module: hr
#: help:hr.config.settings,module_hr_expense:0
msgid "This installs the module hr_expense."
msgstr ""

#. module: hr
#: help:hr.config.settings,module_hr_gamification:0
msgid "This installs the module hr_gamification."
msgstr ""

#. module: hr
#: help:hr.config.settings,module_hr_holidays:0
msgid "This installs the module hr_holidays."
msgstr "此功能將安裝 hr_holidays 模組。"

#. module: hr
#: help:hr.config.settings,module_hr_payroll:0
msgid "This installs the module hr_payroll."
msgstr ""

#. module: hr
#: help:hr.config.settings,module_hr_recruitment:0
msgid "This installs the module hr_recruitment."
msgstr "此功能將安裝 hr_recruitment 模組。"

#. module: hr
#: help:hr.config.settings,module_hr_timesheet:0
msgid "This installs the module hr_timesheet."
msgstr ""

#. module: hr
#: help:hr.config.settings,module_hr_timesheet_sheet:0
msgid "This installs the module hr_timesheet_sheet."
msgstr "此功能將安裝 hr_timesheet_sheet 模組。"

#. module: hr
#: view:hr.config.settings:hr.view_human_resources_configuration
msgid "Time Tracking"
msgstr "追蹤時間"

#. module: hr
#: field:hr.job,expected_employees:0
msgid "Total Forecasted Employees"
msgstr ""

#. module: hr
#: view:hr.employee:hr.hr_kanban_view_employees
msgid "Unfollow"
msgstr ""

#. module: hr
#: field:hr.employee,message_unread:0
#: field:hr.job,message_unread:0
msgid "Unread Messages"
msgstr "未讀訊息"

#. module: hr
#: field:hr.job,write_date:0
msgid "Update Date"
msgstr ""

#. module: hr
#: model:ir.model,name:hr.model_res_users
msgid "Users"
msgstr ""

#. module: hr
#: code:addons/hr/hr.py:273
#, python-format
msgid "Welcome to %s! Please help him/her take the first steps with Odoo!"
msgstr ""

#. module: hr
#: selection:hr.employee,marital:0
msgid "Widower"
msgstr "鰥寡"

#. module: hr
#: field:hr.employee,work_email:0
msgid "Work Email"
msgstr "工作電子郵件"

#. module: hr
#: field:hr.employee,mobile_phone:0
msgid "Work Mobile"
msgstr "工作手機"

#. module: hr
#: field:hr.employee,work_phone:0
msgid "Work Phone"
msgstr "辦公電話"

#. module: hr
#: field:hr.employee,address_id:0
msgid "Working Address"
msgstr "辦公地址"

#. module: hr
#: view:hr.department:hr.view_department_form
msgid "department"
msgstr "部門"

#. module: hr
#: view:hr.employee:hr.view_employee_form
msgid "e.g. Part Time"
msgstr "例如：兼差"

#. module: hr
#: view:hr.job:hr.view_hr_job_form
msgid "new employee(s) expected"
msgstr ""

#. module: hr
#: view:hr.job:hr.view_hr_job_form
msgid "no_of_recruitment"
msgstr ""<|MERGE_RESOLUTION|>--- conflicted
+++ resolved
@@ -1,36 +1,29 @@
-# Chinese (Traditional) translation for openobject-addons
-# Copyright (c) 2014 Rosetta Contributors and Canonical Ltd 2014
-# This file is distributed under the same license as the openobject-addons package.
-# FIRST AUTHOR <EMAIL@ADDRESS>, 2014.
-#
-msgid ""
-msgstr ""
-<<<<<<< HEAD
-"Project-Id-Version: openobject-addons\n"
-"Report-Msgid-Bugs-To: FULL NAME <EMAIL@ADDRESS>\n"
-"POT-Creation-Date: 2014-08-14 13:08+0000\n"
-"PO-Revision-Date: 2014-08-14 16:10+0000\n"
-"Last-Translator: FULL NAME <EMAIL@ADDRESS>\n"
-"Language-Team: Chinese (Traditional) <zh_TW@li.org>\n"
-=======
+# Translation of Odoo Server.
+# This file contains the translation of the following modules:
+# * hr
+# 
+# Translators:
+# FIRST AUTHOR <EMAIL@ADDRESS>, 2014
+# Kenny Kang <winterrise@gmail.com>, 2015
+msgid ""
+msgstr ""
 "Project-Id-Version: Odoo 8.0\n"
 "Report-Msgid-Bugs-To: \n"
 "POT-Creation-Date: 2015-01-21 14:07+0000\n"
 "PO-Revision-Date: 2015-12-04 06:06+0000\n"
 "Last-Translator: Martin Trigaux\n"
 "Language-Team: Chinese (Taiwan) (http://www.transifex.com/odoo/odoo-8/language/zh_TW/)\n"
->>>>>>> 83a4a582
 "MIME-Version: 1.0\n"
 "Content-Type: text/plain; charset=UTF-8\n"
-"Content-Transfer-Encoding: 8bit\n"
-"X-Launchpad-Export-Date: 2014-08-15 07:10+0000\n"
-"X-Generator: Launchpad (build 17156)\n"
+"Content-Transfer-Encoding: \n"
+"Language: zh_TW\n"
+"Plural-Forms: nplurals=1; plural=0;\n"
 
 #. module: hr
 #: code:addons/hr/hr.py:158
 #, python-format
 msgid "%s (copy)"
-msgstr ""
+msgstr "%s（副本）"
 
 #. module: hr
 #: model:ir.actions.act_window,help:hr.open_view_employee_list_my
@@ -39,8 +32,7 @@
 "                Click to add a new employee.\n"
 "              </p><p>\n"
 "                With just a quick glance on the Odoo employee screen, you\n"
-"                can easily find all the information you need for each "
-"person;\n"
+"                can easily find all the information you need for each person;\n"
 "                contact data, job position, availability, etc.\n"
 "              </p>\n"
 "            "
@@ -66,8 +58,7 @@
 "                Click to define a new department.\n"
 "              </p><p>\n"
 "                Your departments structure is used to manage all documents\n"
-"                related to employees by departments: expenses and "
-"timesheets,\n"
+"                related to employees by departments: expenses and timesheets,\n"
 "                leaves and holidays, recruitments, etc.\n"
 "              </p>\n"
 "            "
@@ -79,18 +70,13 @@
 "<p class=\"oe_view_nocontent_create\">\n"
 "                Click to define a new job position.\n"
 "              </p><p>\n"
-"                Job Positions are used to define jobs and their "
-"requirements.\n"
-"                You can keep track of the number of employees you have per "
-"job\n"
-"                position and follow the evolution according to what you "
-"planned\n"
+"                Job Positions are used to define jobs and their requirements.\n"
+"                You can keep track of the number of employees you have per job\n"
+"                position and follow the evolution according to what you planned\n"
 "                for the future.\n"
 "              </p><p>\n"
-"                You can attach a survey to a job position. It will be used "
-"in\n"
-"                the recruitment process to evaluate the applicants for this "
-"job\n"
+"                You can attach a survey to a job position. It will be used in\n"
+"                the recruitment process to evaluate the applicants for this job\n"
 "                position.\n"
 "              </p>\n"
 "            "
@@ -120,7 +106,7 @@
 #. module: hr
 #: view:hr.config.settings:hr.view_human_resources_configuration
 msgid "Apply"
-msgstr ""
+msgstr "套用"
 
 #. module: hr
 #: model:ir.ui.menu,name:hr.menu_open_view_attendance_reason_new_config
@@ -147,7 +133,7 @@
 #. module: hr
 #: view:hr.config.settings:hr.view_human_resources_configuration
 msgid "Cancel"
-msgstr ""
+msgstr "取消"
 
 #. module: hr
 #: field:hr.employee.category,child_ids:0
@@ -167,11 +153,10 @@
 #. module: hr
 #: field:hr.employee,city:0
 msgid "City"
-msgstr ""
-
-#. module: hr
-#: view:hr.employee:hr.view_employee_filter
-#: field:hr.employee,coach_id:0
+msgstr "城市"
+
+#. module: hr
+#: view:hr.employee:hr.view_employee_filter field:hr.employee,coach_id:0
 msgid "Coach"
 msgstr "指導者"
 
@@ -186,10 +171,8 @@
 msgstr "公司"
 
 #. module: hr
-#: field:hr.department,company_id:0
-#: view:hr.employee:hr.view_employee_filter
-#: view:hr.job:hr.view_job_filter
-#: field:hr.job,company_id:0
+#: field:hr.department,company_id:0 view:hr.employee:hr.view_employee_filter
+#: view:hr.job:hr.view_job_filter field:hr.job,company_id:0
 msgid "Company"
 msgstr "公司"
 
@@ -220,22 +203,18 @@
 msgstr "建立您的部門"
 
 #. module: hr
-#: field:hr.config.settings,create_uid:0
-#: field:hr.department,create_uid:0
-#: field:hr.employee,create_uid:0
-#: field:hr.employee.category,create_uid:0
+#: field:hr.config.settings,create_uid:0 field:hr.department,create_uid:0
+#: field:hr.employee,create_uid:0 field:hr.employee.category,create_uid:0
 #: field:hr.job,create_uid:0
 msgid "Created by"
 msgstr "建立者"
 
 #. module: hr
-#: field:hr.config.settings,create_date:0
-#: field:hr.department,create_date:0
-#: field:hr.employee,create_date:0
-#: field:hr.employee.category,create_date:0
+#: field:hr.config.settings,create_date:0 field:hr.department,create_date:0
+#: field:hr.employee,create_date:0 field:hr.employee.category,create_date:0
 #: field:hr.job,create_date:0
 msgid "Created on"
-msgstr ""
+msgstr "建立於"
 
 #. module: hr
 #: field:hr.job,no_of_employee:0
@@ -248,17 +227,14 @@
 msgstr "出生日期"
 
 #. module: hr
-#: help:hr.employee,message_last_post:0
-#: help:hr.job,message_last_post:0
+#: help:hr.employee,message_last_post:0 help:hr.job,message_last_post:0
 msgid "Date of the last message posted on the record."
 msgstr "釋出到記錄上的最後資訊的日期"
 
 #. module: hr
 #: view:hr.department:hr.view_department_filter
-#: view:hr.employee:hr.view_employee_filter
-#: field:hr.employee,department_id:0
-#: view:hr.job:hr.view_job_filter
-#: field:hr.job,department_id:0
+#: view:hr.employee:hr.view_employee_filter field:hr.employee,department_id:0
+#: view:hr.job:hr.view_job_filter field:hr.job,department_id:0
 msgid "Department"
 msgstr "部門"
 
@@ -321,8 +297,7 @@
 #: view:hr.employee:hr.view_employee_filter
 #: view:hr.employee:hr.view_employee_tree
 #: view:hr.employee:hr.view_partner_tree2
-#: field:hr.employee.category,employee_ids:0
-#: field:hr.job,employee_ids:0
+#: field:hr.employee.category,employee_ids:0 field:hr.job,employee_ids:0
 #: model:ir.actions.act_window,name:hr.hr_employee_normal_action_tree
 #: model:ir.actions.act_window,name:hr.open_view_employee_list
 #: model:ir.actions.act_window,name:hr.open_view_employee_list_my
@@ -378,7 +353,7 @@
 #: view:hr.employee:hr.hr_kanban_view_employees
 #, python-format
 msgid "Follow"
-msgstr ""
+msgstr "關注"
 
 #. module: hr
 #: field:hr.employee,message_follower_ids:0
@@ -389,7 +364,7 @@
 #. module: hr
 #: view:hr.employee:hr.hr_kanban_view_employees
 msgid "Following"
-msgstr ""
+msgstr "正在關注"
 
 #. module: hr
 #: field:hr.employee,gender:0
@@ -397,10 +372,9 @@
 msgstr "性別"
 
 #. module: hr
-#: view:hr.employee:hr.view_employee_filter
-#: view:hr.job:hr.view_job_filter
+#: view:hr.employee:hr.view_employee_filter view:hr.job:hr.view_job_filter
 msgid "Group By"
-msgstr ""
+msgstr "分組方式"
 
 #. module: hr
 #: view:hr.employee:hr.view_employee_form
@@ -413,8 +387,7 @@
 msgstr "已錄取的員工"
 
 #. module: hr
-#: help:hr.employee,message_summary:0
-#: help:hr.job,message_summary:0
+#: help:hr.employee,message_summary:0 help:hr.job,message_summary:0
 msgid ""
 "Holds the Chatter summary (number of messages, ...). This summary is "
 "directly in html format in order to be inserted in kanban views."
@@ -439,13 +412,10 @@
 msgstr "人力資源管理"
 
 #. module: hr
-#: field:hr.config.settings,id:0
-#: field:hr.department,id:0
-#: field:hr.employee,id:0
-#: field:hr.employee.category,id:0
-#: field:hr.job,id:0
+#: field:hr.config.settings,id:0 field:hr.department,id:0
+#: field:hr.employee,id:0 field:hr.employee.category,id:0 field:hr.job,id:0
 msgid "ID"
-msgstr ""
+msgstr "ID"
 
 #. module: hr
 #: field:hr.employee,identification_id:0
@@ -453,8 +423,7 @@
 msgstr "身份證號碼"
 
 #. module: hr
-#: help:hr.employee,message_unread:0
-#: help:hr.job,message_unread:0
+#: help:hr.employee,message_unread:0 help:hr.job,message_unread:0
 msgid "If checked new messages require your attention."
 msgstr "當有新訊息時通知您。"
 
@@ -479,16 +448,13 @@
 msgstr "安裝您國家的薪資模組"
 
 #. module: hr
-#: field:hr.employee,message_is_follower:0
-#: field:hr.job,message_is_follower:0
+#: field:hr.employee,message_is_follower:0 field:hr.job,message_is_follower:0
 msgid "Is a Follower"
 msgstr "為關注者"
 
 #. module: hr
-#: view:hr.employee:hr.view_employee_filter
-#: view:hr.job:hr.view_hr_job_form
-#: view:hr.job:hr.view_hr_job_tree
-#: view:hr.job:hr.view_job_filter
+#: view:hr.employee:hr.view_employee_filter view:hr.job:hr.view_hr_job_form
+#: view:hr.job:hr.view_hr_job_tree view:hr.job:hr.view_job_filter
 msgid "Job"
 msgstr "工作"
 
@@ -505,7 +471,7 @@
 #. module: hr
 #: model:ir.model,name:hr.model_hr_job
 msgid "Job Position"
-msgstr ""
+msgstr "職位"
 
 #. module: hr
 #: model:ir.actions.act_window,name:hr.action_hr_job
@@ -519,31 +485,25 @@
 msgstr "職稱"
 
 #. module: hr
-#: field:hr.department,jobs_ids:0
-#: view:hr.job:hr.view_job_filter
+#: field:hr.department,jobs_ids:0 view:hr.job:hr.view_job_filter
 msgid "Jobs"
 msgstr "工作"
 
 #. module: hr
-#: field:hr.employee,message_last_post:0
-#: field:hr.job,message_last_post:0
+#: field:hr.employee,message_last_post:0 field:hr.job,message_last_post:0
 msgid "Last Message Date"
 msgstr "最後訊息日期"
 
 #. module: hr
-#: field:hr.config.settings,write_uid:0
-#: field:hr.department,write_uid:0
-#: field:hr.employee,write_uid:0
-#: field:hr.employee.category,write_uid:0
+#: field:hr.config.settings,write_uid:0 field:hr.department,write_uid:0
+#: field:hr.employee,write_uid:0 field:hr.employee.category,write_uid:0
 #: field:hr.job,write_uid:0
 msgid "Last Updated by"
 msgstr "最後更新："
 
 #. module: hr
-#: field:hr.config.settings,write_date:0
-#: field:hr.department,write_date:0
-#: field:hr.employee,write_date:0
-#: field:hr.employee.category,write_date:0
+#: field:hr.config.settings,write_date:0 field:hr.department,write_date:0
+#: field:hr.employee,write_date:0 field:hr.employee.category,write_date:0
 msgid "Last Updated on"
 msgstr "最後更新於"
 
@@ -565,7 +525,7 @@
 #. module: hr
 #: field:hr.employee,login:0
 msgid "Login"
-msgstr ""
+msgstr "登入"
 
 #. module: hr
 #: selection:hr.employee,gender:0
@@ -598,8 +558,7 @@
 msgstr ""
 
 #. module: hr
-#: field:hr.department,manager_id:0
-#: view:hr.employee:hr.view_employee_filter
+#: field:hr.department,manager_id:0 view:hr.employee:hr.view_employee_filter
 #: field:hr.employee,parent_id:0
 msgid "Manager"
 msgstr "經理"
@@ -633,20 +592,17 @@
 msgstr "成員"
 
 #. module: hr
-#: field:hr.employee,message_ids:0
-#: field:hr.job,message_ids:0
+#: field:hr.employee,message_ids:0 field:hr.job,message_ids:0
 msgid "Messages"
 msgstr "訊息"
 
 #. module: hr
-#: help:hr.employee,message_ids:0
-#: help:hr.job,message_ids:0
+#: help:hr.employee,message_ids:0 help:hr.job,message_ids:0
 msgid "Messages and communication history"
 msgstr "訊息及聯絡紀錄"
 
 #. module: hr
-#: field:hr.department,complete_name:0
-#: field:hr.employee,name_related:0
+#: field:hr.department,complete_name:0 field:hr.employee,name_related:0
 #: field:hr.employee.category,complete_name:0
 msgid "Name"
 msgstr "名稱"
@@ -782,7 +738,7 @@
 #. module: hr
 #: model:ir.ui.menu,name:hr.menu_hr_reporting_timesheet
 msgid "Reports"
-msgstr ""
+msgstr "報表"
 
 #. module: hr
 #: field:hr.job,requirements:0
@@ -812,14 +768,14 @@
 #. module: hr
 #: field:hr.employee,image_small:0
 msgid "Small-sized photo"
-msgstr ""
+msgstr "小尺寸照片"
 
 #. module: hr
 #: help:hr.employee,image_small:0
 msgid ""
 "Small-sized photo of the employee. It is automatically resized as a 64x64px "
-"image, with aspect ratio preserved. Use this field anywhere a small image is "
-"required."
+"image, with aspect ratio preserved. Use this field anywhere a small image is"
+" required."
 msgstr ""
 
 #. module: hr
@@ -833,8 +789,7 @@
 msgstr "社會保障號碼（美國）"
 
 #. module: hr
-#: view:hr.employee:hr.view_employee_form
-#: view:hr.job:hr.view_job_filter
+#: view:hr.employee:hr.view_employee_form view:hr.job:hr.view_job_filter
 #: field:hr.job,state:0
 msgid "Status"
 msgstr "狀況"
@@ -862,8 +817,7 @@
 msgstr ""
 
 #. module: hr
-#: field:hr.employee,message_summary:0
-#: field:hr.job,message_summary:0
+#: field:hr.employee,message_summary:0 field:hr.job,message_summary:0
 msgid "Summary"
 msgstr "摘要"
 
@@ -879,8 +833,7 @@
 
 #. module: hr
 #: sql_constraint:hr.job:0
-msgid ""
-"The name of the job position must be unique per department in company!"
+msgid "The name of the job position must be unique per department in company!"
 msgstr ""
 
 #. module: hr
@@ -893,8 +846,8 @@
 #. module: hr
 #: help:hr.config.settings,module_account_analytic_analysis:0
 msgid ""
-"This installs the module account_analytic_analysis, which will install sales "
-"management too."
+"This installs the module account_analytic_analysis, which will install sales"
+" management too."
 msgstr "此功能將安裝 account_analytic_analysis 模組，同時也安裝業務銷售管理模組。"
 
 #. module: hr
@@ -960,23 +913,22 @@
 #. module: hr
 #: view:hr.employee:hr.hr_kanban_view_employees
 msgid "Unfollow"
-msgstr ""
-
-#. module: hr
-#: field:hr.employee,message_unread:0
-#: field:hr.job,message_unread:0
+msgstr "取消跟隨"
+
+#. module: hr
+#: field:hr.employee,message_unread:0 field:hr.job,message_unread:0
 msgid "Unread Messages"
 msgstr "未讀訊息"
 
 #. module: hr
 #: field:hr.job,write_date:0
 msgid "Update Date"
-msgstr ""
+msgstr "更新日期"
 
 #. module: hr
 #: model:ir.model,name:hr.model_res_users
 msgid "Users"
-msgstr ""
+msgstr "用戶"
 
 #. module: hr
 #: code:addons/hr/hr.py:273
@@ -1025,6 +977,6 @@
 msgstr ""
 
 #. module: hr
-#: view:hr.job:hr.view_hr_job_form
-msgid "no_of_recruitment"
-msgstr ""+#: view:hr.config.settings:hr.view_human_resources_configuration
+msgid "or"
+msgstr "或"