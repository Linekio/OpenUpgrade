# Translation of OpenERP Server.
# This file contains the translation of the following modules:
#	* hr
#
msgid ""
msgstr ""
"Project-Id-Version: OpenERP Server 6.0dev\n"
"Report-Msgid-Bugs-To: support@openerp.com\n"
"POT-Creation-Date: 2010-10-18 17:46+0000\n"
<<<<<<< HEAD
"PO-Revision-Date: 2010-10-29 09:38+0000\n"
=======
"PO-Revision-Date: 2010-11-02 07:16+0000\n"
>>>>>>> 945a1d16
"Last-Translator: OpenERP Administrators <Unknown>\n"
"Language-Team: \n"
"MIME-Version: 1.0\n"
"Content-Type: text/plain; charset=UTF-8\n"
"Content-Transfer-Encoding: 8bit\n"
<<<<<<< HEAD
"X-Launchpad-Export-Date: 2010-10-30 05:42+0000\n"
=======
"X-Launchpad-Export-Date: 2010-11-03 05:00+0000\n"
>>>>>>> 945a1d16
"X-Generator: Launchpad (build Unknown)\n"

#. module: hr
#: model:process.node,name:hr.process_node_openerpuser0
msgid "Openerp user"
msgstr "OpenERP gebruiker"

#. module: hr
#: view:hr.job:0
#: field:hr.job,requirements:0
msgid "Requirements"
msgstr "Functie-eisen"

#. module: hr
#: constraint:hr.department:0
msgid "Error! You can not create recursive departments."
msgstr "Fout! U kunt geen recursieve afdelingen aanmaken."

#. module: hr
#: model:process.transition,name:hr.process_transition_contactofemployee0
msgid "Link the employee to information"
msgstr "Koppel de medewerker met informatie"

#. module: hr
#: field:hr.employee,sinid:0
msgid "SIN No"
msgstr "BSN-nr"

#. module: hr
#: model:ir.module.module,shortdesc:hr.module_meta_information
#: model:ir.ui.menu,name:hr.menu_hr_deshboard
#: model:ir.ui.menu,name:hr.menu_hr_main
#: model:ir.ui.menu,name:hr.menu_hr_management
#: model:ir.ui.menu,name:hr.menu_hr_root
msgid "Human Resources"
msgstr "Personeel"

#. module: hr
#: view:hr.department:0
#: view:hr.employee:0
#: view:hr.job:0
msgid "Group By..."
msgstr "Groepeer op..."

#. module: hr
#: field:hr.employee,work_email:0
msgid "Work E-mail"
msgstr "Werk email"

#. module: hr
#: constraint:ir.actions.act_window:0
msgid "Invalid model name in the action definition."
msgstr "Ongeldige modelnaam in de actie-definitie."

#. module: hr
#: view:hr.employee:0
#: field:hr.employee,department_id:0
#: view:hr.job:0
#: field:hr.job,department_id:0
#: view:res.users:0
msgid "Department"
msgstr "Afdeling"

#. module: hr
#: help:hr.installer,hr_attendance:0
msgid "Simplifies the management of employee's attendances."
msgstr "Vereenvoudigt het beheer van medewerkers aanwezigheid."

#. module: hr
#: view:hr.job:0
msgid "Mark as Old"
msgstr "Markeer als oud"

#. module: hr
#: view:hr.job:0
msgid "Jobs"
msgstr "Functies"

#. module: hr
#: view:hr.job:0
msgid "In Recruitment"
msgstr "Wordt geworven"

#. module: hr
#: view:hr.installer:0
msgid "title"
msgstr "titel"

#. module: hr
#: field:hr.department,company_id:0
#: view:hr.employee:0
#: view:hr.job:0
#: field:hr.job,company_id:0
msgid "Company"
msgstr "Bedrijf"

#. module: hr
#: field:hr.job,no_of_recruitment:0
msgid "Expected in Recruitment"
msgstr "Werving verwacht"

#. module: hr
#: model:ir.ui.menu,name:hr.menu_open_view_attendance_reason_config
msgid "Holidays"
msgstr "Vakantie"

#. module: hr
#: help:hr.installer,hr_holidays:0
msgid "Tracks employee leaves, allocation requests and planning."
msgstr "Houdt medewerker verlof, vakanties en planning bij."

#. module: hr
#: model:ir.model,name:hr.model_hr_employee_marital_status
msgid "Employee Marital Status"
msgstr "Medewerker huwelijkse staat"

#. module: hr
#: help:hr.employee,partner_id:0
msgid ""
"Partner that is related to the current employee. Accounting transaction will "
"be written on this partner belongs to employee."
msgstr ""
"Relatie die is verbonden met de actuele medewerker. Boekingen worden gemaakt "
"op de relatie die verbonden is met de medewerker."

#. module: hr
#: model:process.transition,name:hr.process_transition_employeeuser0
msgid "Link a user to an employee"
msgstr "Koppel een gebruiker aan een medewerker"

#. module: hr
#: field:hr.installer,hr_contract:0
msgid "Employee's Contracts"
msgstr "Arbeidsovereenkomsten"

#. module: hr
#: help:hr.installer,hr_payroll:0
msgid "Generic Payroll system."
msgstr "Algemeen loonlijst systeem."

#. module: hr
#: view:hr.employee:0
msgid "My Departments Employee"
msgstr "Mijn afdeling medewerkers"

#. module: hr
#: constraint:hr.employee:0
msgid ""
"Error ! You cannot select a department for which the employee is the manager."
msgstr ""
"Fout ! U kunt geen afdeling selecteren waarvan de medewerker de beheerder is."

#. module: hr
#: help:hr.employee,passport_id:0
msgid "Employee Passport Information"
msgstr "Medewerker paspoort informatie"

#. module: hr
#: view:hr.employee:0
msgid "Position"
msgstr "Baan"

#. module: hr
#: model:ir.actions.act_window,name:hr.action2
msgid "Employee Hierarchy"
msgstr "Medewerkershierarchie"

#. module: hr
#: model:process.transition,note:hr.process_transition_employeeuser0
msgid ""
"The Related user field on the Employee form allows to link the OpenERP user "
"(and her rights) to the employee."
msgstr ""
"Het verbonden gebruiker veld op het medewerker formulier laat de OpenERP "
"gebruiker (en haar rechten) koppelen met de medewerker."

#. module: hr
#: view:hr.job:0
#: selection:hr.job,state:0
msgid "In Recruitement"
msgstr "Wordt geworven"

#. module: hr
#: field:hr.employee,identification_id:0
msgid "Identification No"
msgstr "Identificatienr."

#. module: hr
#: field:hr.job,no_of_employee:0
msgid "No of Employee"
msgstr "Aantal medewerkers"

#. module: hr
#: selection:hr.employee,gender:0
msgid "Female"
msgstr "Vrouw"

#. module: hr
#: help:hr.installer,hr_timesheet_sheet:0
msgid ""
"Tracks and helps employees encode and validate timesheets and attendances."
msgstr ""
"Helpt medewerkers hun urenstaten en aanwezigheid invullen en controleren."

#. module: hr
#: field:hr.installer,hr_evaluation:0
msgid "Periodic Evaluations"
msgstr "Periodieke evaluaties"

#. module: hr
#: field:hr.installer,hr_timesheet_sheet:0
msgid "Timesheets"
msgstr "Urenstaten"

#. module: hr
#: model:ir.actions.act_window,name:hr.open_view_employee_tree
msgid "Employees Structure"
msgstr "Organigram"

#. module: hr
#: view:hr.employee:0
msgid "Social IDs"
msgstr "BSN (SoFi) nummer"

#. module: hr
#: help:hr.job,no_of_employee:0
msgid "Number of employee with that job."
msgstr "Aantal medewerkers met deze functie."

#. module: hr
#: field:hr.employee,work_phone:0
msgid "Work Phone"
msgstr "Telefoon werk"

#. module: hr
#: field:hr.employee.category,child_ids:0
msgid "Child Categories"
msgstr "Subcategorieën"

#. module: hr
#: view:hr.job:0
#: field:hr.job,description:0
#: model:ir.model,name:hr.model_hr_job
msgid "Job Description"
msgstr "Functieomschrijving"

#. module: hr
#: field:hr.employee,work_location:0
msgid "Office Location"
msgstr "Locatie kantoor"

#. module: hr
#: field:hr.employee,passport_id:0
msgid "Passport"
msgstr "Paspoort"

#. module: hr
#: view:hr.employee:0
#: view:hr.job:0
#: model:ir.model,name:hr.model_hr_employee
#: model:process.node,name:hr.process_node_employee0
msgid "Employee"
msgstr "Medewerker"

#. module: hr
#: model:process.node,note:hr.process_node_employeecontact0
msgid "Other information"
msgstr "Overige informatie"

#. module: hr
#: field:hr.employee,address_id:0
msgid "Working Address"
msgstr "Werkadres"

#. module: hr
#: model:ir.actions.act_window,name:hr.action_hr_installer
msgid "Human Resources Application Configuration"
msgstr "Personeel applicatie configuratie"

#. module: hr
#: field:hr.employee,birthday:0
msgid "Date of Birth"
msgstr "Geboortedatum"

#. module: hr
#: model:ir.ui.menu,name:hr.menu_hr_reporting
msgid "Reporting"
msgstr "Overzichten"

#. module: hr
#: model:ir.model,name:hr.model_ir_actions_act_window
msgid "ir.actions.act_window"
msgstr "ir.actions.act_window"

#. module: hr
#: model:ir.actions.act_window,name:hr.open_board_hr
msgid "Human Resources Dashboard"
msgstr "Personeel dashboard"

#. module: hr
#: view:hr.employee:0
#: field:hr.employee,job_id:0
#: view:hr.job:0
msgid "Job"
msgstr "Functie"

#. module: hr
#: view:hr.department:0
#: field:hr.department,member_ids:0
msgid "Members"
msgstr "Leden"

#. module: hr
#: model:ir.ui.menu,name:hr.menu_hr_configuration
msgid "Configuration"
msgstr "Instellingen"

#. module: hr
#: view:hr.employee:0
msgid "Categories"
msgstr "Categorieën"

#. module: hr
#: field:hr.job,expected_employees:0
msgid "Expected Employees"
msgstr "Verwachte medewerkers"

#. module: hr
#: constraint:ir.ui.view:0
msgid "Invalid XML for View Architecture!"
msgstr "Ongeldige XML voor weergave!"

#. module: hr
#: help:hr.employee,sinid:0
msgid "Social Insurance Number"
msgstr "SOFI nummer"

#. module: hr
#: field:hr.employee.category,parent_id:0
msgid "Parent Category"
msgstr "Bovenliggende categorie"

#. module: hr
#: constraint:hr.employee.category:0
msgid "Error ! You cannot create recursive Categories."
msgstr "Fout ! U kunt geen recursieve categorieën maken."

#. module: hr
#: view:hr.department:0
#: model:ir.actions.act_window,name:hr.open_module_tree_department
#: model:ir.ui.menu,name:hr.menu_hr_department_tree
#: view:res.users:0
#: field:res.users,context_department_id:0
msgid "Departments"
msgstr "Afdelingen"

#. module: hr
#: model:process.node,name:hr.process_node_employeecontact0
msgid "Employee Contact"
msgstr "Contactpersoon medewerker"

#. module: hr
#: view:board.board:0
msgid "My Board"
msgstr "Mijn board"

#. module: hr
#: selection:hr.employee,gender:0
msgid "Male"
msgstr "Man"

#. module: hr
#: model:ir.actions.act_window,name:hr.open_view_categ_form
#: model:ir.ui.menu,name:hr.menu_view_employee_category_form
msgid "Categories of Employee"
msgstr "Categorieën medewerkers"

#. module: hr
#: view:hr.employee.category:0
#: model:ir.model,name:hr.model_hr_employee_category
msgid "Employee Category"
msgstr "Categorie medewerker"

#. module: hr
#: field:hr.installer,config_logo:0
msgid "Image"
msgstr "Afbeelding"

#. module: hr
#: model:process.process,name:hr.process_process_employeecontractprocess0
msgid "Employee Contract"
msgstr "Arbeidsovereenkomst"

#. module: hr
#: help:hr.installer,hr_evaluation:0
msgid ""
"Lets you create and manage the periodic evaluation and performance review of "
"employees."
msgstr ""
"Laat u de periodieke evaluaties en functioneringsgesprekken van medewerkers "
"maken en beheren"

#. module: hr
#: model:ir.model,name:hr.model_hr_department
msgid "hr.department"
msgstr "hr.department"

#. module: hr
#: help:hr.employee,parent_id:0
msgid "It is linked with manager of Department"
msgstr "Het is gekoppeld met de manager van de afdeling"

#. module: hr
#: field:hr.installer,hr_recruitment:0
msgid "Recruitment Process"
msgstr "Wervingsproces"

#. module: hr
#: field:hr.employee,category_ids:0
#: field:hr.employee.category,name:0
msgid "Category"
msgstr "Categorie"

#. module: hr
#: help:hr.employee,bank_account_id:0
msgid "Employee bank salary account"
msgstr "Medewerker salaris bankrekening"

#. module: hr
#: field:hr.department,note:0
msgid "Note"
msgstr "Opmerking"

#. module: hr
#: view:hr.employee:0
msgid "Contact Information"
msgstr "Contactgegevens"

#. module: hr
#: constraint:ir.ui.menu:0
msgid "Error ! You can not create recursive Menu."
msgstr "Fout ! U kunt geen recursief menu maken."

#. module: hr
#: model:ir.actions.act_window,name:hr.open_board_hr_manager
msgid "HR Manager Dashboard"
msgstr "HR manager dashboard"

#. module: hr
#: view:hr.employee:0
msgid "Status"
msgstr "Status"

#. module: hr
#: field:hr.installer,progress:0
msgid "Configuration Progress"
msgstr "Configuratievoortgang"

#. module: hr
#: model:ir.actions.act_window,name:hr.open_view_categ_tree
#: model:ir.ui.menu,name:hr.menu_view_employee_category_tree
msgid "Categories structure"
msgstr "Categoriestructuur"

#. module: hr
#: field:hr.employee,partner_id:0
msgid "unknown"
msgstr "onbekend"

#. module: hr
#: field:hr.installer,hr_holidays:0
msgid "Holidays / Leaves Management"
msgstr "Vakantie / verlofbeheer"

#. module: hr
#: field:hr.employee,ssnid:0
msgid "SSN No"
msgstr "BSN nummer"

#. module: hr
#: view:hr.employee:0
msgid "Active"
msgstr "Actief"

#. module: hr
#: constraint:hr.employee:0
msgid "Error ! You cannot create recursive Hierarchy of Employees."
msgstr "Fout ! U kunt geen recursieve hiërarchie van werknemers maken."

#. module: hr
#: view:hr.department:0
msgid "Companies"
msgstr "Bedrijven"

#. module: hr
#: model:process.transition,note:hr.process_transition_contactofemployee0
msgid ""
"In the Employee form, there are different kind of information like Contact "
"information."
msgstr ""
"In het medewerker formulier staan verschillende soorten informatie zoals "
"contactgegevens."

#. module: hr
#: help:hr.job,expected_employees:0
msgid "Required number of Employees in total for that job."
msgstr "Totaal aantal vereiste medewerkers voor deze functie."

#. module: hr
#: selection:hr.job,state:0
msgid "Old"
msgstr "Oud"

#. module: hr
#: field:hr.employee.marital.status,description:0
msgid "Status Description"
msgstr "Status omschrijving"

#. module: hr
#: view:hr.job:0
#: field:hr.job,state:0
msgid "State"
msgstr "Status"

#. module: hr
#: field:hr.employee,marital:0
#: view:hr.employee.marital.status:0
#: field:hr.employee.marital.status,name:0
#: model:ir.actions.act_window,name:hr.action_hr_marital_status
#: model:ir.ui.menu,name:hr.hr_menu_marital_status
msgid "Marital Status"
msgstr "Burgerlijke staat"

#. module: hr
#: help:hr.installer,hr_recruitment:0
msgid "Helps you manage and streamline your recruitment process."
msgstr "Helpt u bij het beheren en stroomlijnen van uw wervingsproces."

#. module: hr
#: model:process.node,note:hr.process_node_employee0
msgid "Employee form and structure"
msgstr "Medewerker formulier en structuur"

#. module: hr
#: field:hr.employee,photo:0
msgid "Photo"
msgstr "Foto"

#. module: hr
#: model:ir.model,name:hr.model_res_users
msgid "res.users"
msgstr "res.users"

#. module: hr
#: field:hr.installer,hr_payroll_account:0
msgid "Payroll Accounting"
msgstr "Loonadministratie"

#. module: hr
#: view:hr.employee:0
msgid "Personal Information"
msgstr "Persoonlijke gegevens"

#. module: hr
#: constraint:ir.model:0
msgid ""
"The Object name must start with x_ and not contain any special character !"
msgstr ""
"De objectnaam moet beginnen met x_ en mag geen speciale tekens bevatten !"

#. module: hr
#: view:res.users:0
msgid "Current Activity"
msgstr "Actuele activiteit"

#. module: hr
#: help:hr.installer,hr_expense:0
msgid ""
"Tracks and manages employee expenses, and can automatically re-invoice "
"clients if the expenses are project-related."
msgstr ""
"Beheert medewerker declaraties en kan automatisch doorberekenen aan klanten "
"als de uitgave project-gerelateerd is."

#. module: hr
#: view:hr.job:0
msgid "Current"
msgstr "Actueel"

#. module: hr
#: field:hr.department,parent_id:0
msgid "Parent Department"
msgstr "Hoofdafdeling"

#. module: hr
#: view:hr.employee.category:0
msgid "Employees Categories"
msgstr "Categorieën werknemers"

#. module: hr
#: field:hr.employee,address_home_id:0
msgid "Home Address"
msgstr "Privé-adres"

#. module: hr
#: field:hr.installer,hr_attendance:0
#: model:ir.ui.menu,name:hr.menu_open_view_attendance_reason_new_config
msgid "Attendances"
msgstr "Aanwezigheid"

#. module: hr
#: view:hr.employee.marital.status:0
#: view:hr.job:0
msgid "Description"
msgstr "Omschrijving"

#. module: hr
#: help:hr.installer,hr_contract:0
msgid "Extends employee profiles to help manage their contracts."
msgstr ""
"Verruimt medewerker profielen voor beheer van hun arbeidsovereenkomsten."

#. module: hr
#: field:hr.installer,hr_payroll:0
msgid "Payroll"
msgstr "Loonlijst"

#. module: hr
#: field:hr.job,name:0
msgid "Job Name"
msgstr "Functienaam"

#. module: hr
#: view:hr.job:0
#: selection:hr.job,state:0
msgid "In Position"
msgstr "Is vervuld"

#. module: hr
#: view:hr.department:0
msgid "department"
msgstr "afdeling"

#. module: hr
#: field:hr.employee,country_id:0
msgid "Nationality"
msgstr "Nationaliteit"

#. module: hr
#: view:hr.department:0
#: view:hr.employee:0
#: field:hr.employee,notes:0
msgid "Notes"
msgstr "Opmerkingen"

#. module: hr
#: model:ir.model,name:hr.model_hr_installer
msgid "hr.installer"
msgstr "hr.installer"

#. module: hr
#: view:board.board:0
msgid "HR Manager Board"
msgstr "HR manager board"

#. module: hr
#: field:hr.employee,resource_id:0
msgid "Resource"
msgstr "Resource"

#. module: hr
#: field:hr.department,complete_name:0
#: field:hr.employee.category,complete_name:0
msgid "Name"
msgstr "Naam"

#. module: hr
#: field:hr.employee,gender:0
msgid "Gender"
msgstr "Sexe"

#. module: hr
#: view:hr.employee:0
#: field:hr.job,employee_ids:0
#: model:ir.actions.act_window,name:hr.hr_employee_normal_action_tree
#: model:ir.actions.act_window,name:hr.open_view_employee_list
#: model:ir.actions.act_window,name:hr.open_view_employee_list_my
#: model:ir.ui.menu,name:hr.menu_open_view_employee_list_my
#: model:ir.ui.menu,name:hr.menu_view_employee_category_configuration_form
msgid "Employees"
msgstr "Medewerkers"

#. module: hr
#: field:hr.employee,bank_account_id:0
msgid "Bank Account"
msgstr "Bankrekening"

#. module: hr
#: field:hr.department,name:0
msgid "Department Name"
msgstr "Naam afdeling"

#. module: hr
#: help:hr.employee,ssnid:0
msgid "Social Security Number"
msgstr "SOFI nummer"

#. module: hr
#: model:process.node,note:hr.process_node_openerpuser0
msgid "Creation of a OpenERP user"
msgstr "OpenERP gebruiker aanmaken"

#. module: hr
#: field:hr.department,child_ids:0
msgid "Child Departments"
msgstr "Sub-afdelingen"

#. module: hr
#: model:ir.actions.act_window,name:hr.action_hr_job
#: model:ir.ui.menu,name:hr.menu_hr_job
msgid "Job Positions"
msgstr "Vacatures"

#. module: hr
#: view:hr.employee:0
#: field:hr.employee,coach_id:0
msgid "Coach"
msgstr "Coach"

#. module: hr
#: field:hr.installer,hr_expense:0
msgid "Expenses"
msgstr "Declaraties"

#. module: hr
#: view:hr.department:0
#: field:hr.department,manager_id:0
#: view:hr.employee:0
#: field:hr.employee,parent_id:0
msgid "Manager"
msgstr "Manager"

#. module: hr
#: help:hr.installer,hr_payroll_account:0
msgid "Generic Payroll system Integrated with Accountings."
msgstr "Algemeen loonlijst systeem met geïntegreerde boekhouding."

#. module: hr
#: field:hr.employee,child_ids:0
msgid "Subordinates"
msgstr "Ondergeschikten"

#~ msgid "Sunday"
#~ msgstr "Zondag"

#~ msgid "Work Email"
#~ msgstr "E-mail werk"

#~ msgid "Group name"
#~ msgstr "Groepsnaam"

#~ msgid "Friday"
#~ msgstr "Vrijdag"

#~ msgid "Work from"
#~ msgstr "Werkt van"

#~ msgid "Workgroup manager"
#~ msgstr "Manager"

#~ msgid "Fill up contact information"
#~ msgstr "Vul contactinformatie in"

#~ msgid "Divorced"
#~ msgstr "Gescheiden"

#~ msgid "Create openerp user"
#~ msgstr "Maak een OpenERP gebruiker aan"

#~ msgid "Tuesday"
#~ msgstr "Dinsdag"

#~ msgid "Related User"
#~ msgstr "Gekoppelde gebruiker"

#~ msgid "Monday"
#~ msgstr "Maandag"

#~ msgid "Wednesday"
#~ msgstr "Woensdag"

#~ msgid "Starting date"
#~ msgstr "Startdatum"

#~ msgid "Working Time"
#~ msgstr "Werktijd"

#~ msgid "Thursday"
#~ msgstr "Donderdag"

#~ msgid "Work to"
#~ msgstr "Werkt tot"

#~ msgid "Other"
#~ msgstr "Overig"

#~ msgid "Other ID"
#~ msgstr "Ander ID"

#~ msgid "Job Information"
#~ msgstr "Functieomschrijving"

#~ msgid "Saturday"
#~ msgstr "Zaterdag"

#~ msgid "New Employee"
#~ msgstr "Nieuwe werknemer"

#~ msgid "Parent Users"
#~ msgstr "Bovenliggende gebruikers"

#~ msgid "Parents"
#~ msgstr "Bovenliggende"

#~ msgid "Contact  of employee"
#~ msgstr "Contactpersoon werknemer"

#~ msgid "Working Time Categories"
#~ msgstr "Werktijdcategorieën"

#~ msgid "Unmaried"
#~ msgstr "Ongehuwd"

#~ msgid "Maried"
#~ msgstr "Gehuwd"

#~ msgid "Day of week"
#~ msgstr "Dag van de week"

#~ msgid "Employee Contract Process"
#~ msgstr "Contractproces werknemer"

#~ msgid "Timesheet Line"
#~ msgstr "Regel urenstaat"

#~ msgid "All Employees"
#~ msgstr "Alle werknemers"

#~ msgid "Fill up employee's contact information"
#~ msgstr "Vul de contactgegevens van de werknemer in"

#~ msgid "Employee Complete Form"
#~ msgstr "Maak werknemersformulier compleet"

#~ msgid "Working Time Category"
#~ msgstr "Werktijd categorie"

#~ msgid "Employee's timesheet group"
#~ msgstr "Werknemers urenstaatgroep"

#~ msgid "Create OpenERP User"
#~ msgstr "Maak een OpenERP gebruiker aan"

#~ msgid "Birthday"
#~ msgstr "Geboortedatum"<|MERGE_RESOLUTION|>--- conflicted
+++ resolved
@@ -7,21 +7,13 @@
 "Project-Id-Version: OpenERP Server 6.0dev\n"
 "Report-Msgid-Bugs-To: support@openerp.com\n"
 "POT-Creation-Date: 2010-10-18 17:46+0000\n"
-<<<<<<< HEAD
-"PO-Revision-Date: 2010-10-29 09:38+0000\n"
-=======
 "PO-Revision-Date: 2010-11-02 07:16+0000\n"
->>>>>>> 945a1d16
 "Last-Translator: OpenERP Administrators <Unknown>\n"
 "Language-Team: \n"
 "MIME-Version: 1.0\n"
 "Content-Type: text/plain; charset=UTF-8\n"
 "Content-Transfer-Encoding: 8bit\n"
-<<<<<<< HEAD
-"X-Launchpad-Export-Date: 2010-10-30 05:42+0000\n"
-=======
 "X-Launchpad-Export-Date: 2010-11-03 05:00+0000\n"
->>>>>>> 945a1d16
 "X-Generator: Launchpad (build Unknown)\n"
 
 #. module: hr
@@ -509,7 +501,7 @@
 #. module: hr
 #: constraint:hr.employee:0
 msgid "Error ! You cannot create recursive Hierarchy of Employees."
-msgstr "Fout ! U kunt geen recursieve hiërarchie van werknemers maken."
+msgstr "Fout ! U kunt geen recursieve hiërarchie van medewerkers maken."
 
 #. module: hr
 #: view:hr.department:0
@@ -619,7 +611,7 @@
 #. module: hr
 #: view:hr.employee.category:0
 msgid "Employees Categories"
-msgstr "Categorieën werknemers"
+msgstr "Categorieën medewerkers"
 
 #. module: hr
 #: field:hr.employee,address_home_id:0
