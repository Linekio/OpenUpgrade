--- conflicted
+++ resolved
@@ -39,38 +39,6 @@
                     </div>
                     <notebook>
                         <page string="Personal Information">
-<<<<<<< HEAD
-                            <group col="2" colspan="2" groups="base.group_hr_user">
-                                <separator colspan="2" string="Social IDs"/>
-                                <field name="identification_id"/>
-                                <field name="passport_id"/>
-                                <field name="otherid"/>
-                            </group>
-                            <group col="2" colspan="2" groups="base.group_hr_user">
-                                <separator string="Status" colspan="2"/>
-                                <field name="gender"/>
-                                <field name="marital"/>
-                                <field name="country_id"/>
-                                <field name="birthday"/>
-                            </group>
-                            <group col="2" colspan="2">
-                                <separator string="Contact Information" colspan="2"/>
-                                <field name="address_home_id" colspan="2"/>
-                                <field name="address_id" colspan="2" on_change="onchange_address_id(address_id)" />
-                                <field name="work_phone"/>
-                                <field name="mobile_phone"/>
-                                <field name="work_email" widget="email" />
-                                <field name="work_location"/>
-                            </group>
-                            <group col="2" colspan="2">
-                                <separator string="Job Information" colspan="2"/>
-                                <field name="job_id" domain="[('state','!=','old')]" context="{'form_view_ref':'hr.view_hr_job_employee_form'}"/>
-                                <field name="coach_id" />
-                            </group>
-                        </page>
-                        <page string="Categories" groups="base.group_hr_user">
-                            <field name="category_ids" colspan="4" nolabel="1" widget="many2many_tags"/>
-=======
                             <group>
                                 <group>
                                     <field name="user_id" on_change="onchange_user(user_id)"/>
@@ -78,8 +46,6 @@
                                     <field name="parent_id" />
                                 </group>
                                 <group groups="base.group_hr_user" string="Social IDs">
-                                    <field name="ssnid"/>
-                                    <field name="sinid"/>
                                     <field name="identification_id"/>
                                     <field name="passport_id"/>
                                     <field name="otherid"/>
@@ -105,8 +71,7 @@
                             </group>
                         </page>
                         <page string="Categories" groups="base.group_hr_user">
-                            <field name="category_ids"/>
->>>>>>> b2f173d4
+                            <field name="category_ids" colspan="4" nolabel="1" widget="many2many_tags"/>
                         </page>
                         <page string="Notes" groups="base.group_hr_user">
                             <field name="notes"/>
