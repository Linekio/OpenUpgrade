--- conflicted
+++ resolved
@@ -8,71 +8,14 @@
             groups="base.group_hr_manager,base.group_hr_user,base.group_user"/>
         <menuitem id="menu_hr_main" parent="menu_hr_root" name="Human Resources" sequence="0"/>
         <menuitem id="menu_hr_configuration" name="Configuration" parent="hr.menu_hr_root" groups="base.group_hr_manager" sequence="50"/>
-<<<<<<< HEAD
-        <menuitem id="menu_hr_management" name="Human Resources" parent="hr.menu_hr_configuration" sequence="25" groups="base.group_no_one"/>
-        <menuitem id="menu_view_employee_category_configuration_form" parent="hr.menu_hr_management" name="Employees" sequence="1"/>
-        <menuitem id="base.menu_hr_reports" parent="hr.menu_hr_root" sequence="40" name="Reporting"/>
-=======
         <menuitem id="menu_hr_management" name="Human Resources" parent="hr.menu_hr_configuration" sequence="25"/>
->>>>>>> 2b85a687
-
-        <!--
-        ==========
-        Employee
-        ==========
-        -->
+
+        <!--Employee form view -->
         <record id="view_employee_form" model="ir.ui.view">
             <field name="name">hr.employee.form</field>
             <field name="model">hr.employee</field>
             <field name="type">form</field>
             <field name="arch" type="xml">
-<<<<<<< HEAD
-                <form string="Employee">
-                    <group colspan="4" col="8">
-                        <group colspan="6" col="6">
-                        <field colspan="6" name="name"/>
-                        <field name="user_id" on_change="onchange_user(user_id)"/>
-                        <field name="company_id" widget="selection" groups="base.group_multi_company" on_change="onchange_company(company_id)"/>
-                        <field name="active"/>
-                        <newline/>
-                        <field name="department_id" on_change="onchange_department_id(department_id)"/>
-                        <field name="parent_id"/>
-                        </group>
-                        <group colspan="2" col="1">
-                          <field name="photo" widget='image' nolabel="1" on_change="onchange_photo(photo)"/>
-                        </group>
-                    </group>
-                    <notebook colspan="6">
-                        <page string="Personal Information">
-                            <group col="2" colspan="2" groups="base.group_hr_user">
-                                <separator colspan="2" string="Social IDs"/>
-                                <field name="ssnid"/>
-                                <field name="sinid"/>
-                                <field name="identification_id"/>
-                                <field name="passport_id"/>
-                                <field name="otherid"/>
-                            </group>
-                            <group col="2" colspan="2" groups="base.group_hr_user">
-                                <separator string="Status" colspan="2"/>
-                                <field name="gender"/>
-                                <field name="marital"/>
-                                <field name="country_id"/>
-                                <field name="birthday"/>
-                            </group>
-                            <group col="2" colspan="2">
-                                <separator string="Contact Information" colspan="2"/>
-                                <field name="address_home_id" colspan="2"/>
-                                <field name="address_id" colspan="2" on_change="onchange_address_id(address_id)"/>
-                                <field name="work_phone"/>
-                                <field name="mobile_phone"/>
-                                <field name="work_email" widget="email"/>
-                                <field name="work_location"/>
-                            </group>
-                            <group col="2" colspan="2">
-                                <separator string="Job Information" colspan="2"/>
-                                <field name="job_id" domain="[('state','!=','old')]"/>
-                                <field name="coach_id"/>
-=======
                 <form string="Employee" version="7.0">
                     <sheet>
                     <div class="oe_right oe_button_box">
@@ -95,7 +38,7 @@
                                 <group string="General">
                                     <field name="user_id" on_change="onchange_user(user_id)"/>
                                     <field name="active"/>
-                                    <field name="parent_id" />
+                                    <field name="parent_id"/>
                                 </group>
                                 <group groups="base.group_hr_user" string="Social IDs">
                                     <field name="identification_id"/>
@@ -110,17 +53,16 @@
                                 </group>
                                 <group string="Contact Information">
                                     <field name="address_home_id"/>
-                                    <field name="address_id" on_change="onchange_address_id(address_id)" />
+                                    <field name="address_id" on_change="onchange_address_id(address_id)"/>
                                     <field name="work_phone"/>
                                     <field name="mobile_phone"/>
-                                    <field name="work_email" widget="email" />
+                                    <field name="work_email" widget="email"/>
                                     <field name="work_location"/>
                                 </group>
                                 <group string="Job Information">
                                     <field name="job_id" domain="[('state','!=','old')]" context="{'form_view_ref': 'hr.view_hr_job_employee_form'}"/>
-                                    <field name="coach_id" />
+                                    <field name="coach_id"/>
                                 </group>
->>>>>>> 2b85a687
                             </group>
                         </page>
                         <page string="Categories" groups="base.group_hr_user">
@@ -331,19 +273,11 @@
             <field name="model">hr.employee.category</field>
             <field name="type">form</field>
             <field name="arch" type="xml">
-<<<<<<< HEAD
-                <form string="Employee Category">
-                    <field name="name"/>
-                    <field name="parent_id"/>
-                    <separator string="Employees" colspan="4"/>
-                    <field name="employee_ids" colspan="4" nolabel="1"/>
-=======
                 <form string="Employee Category" version="7.0">
                     <group>
-                        <field name="name" />
-                        <field name="parent_id" />
+                        <field name="name"/>
+                        <field name="parent_id"/>
                     </group>
->>>>>>> 2b85a687
                 </form>
             </field>
         </record>
@@ -414,51 +348,19 @@
             <field name="model">hr.job</field>
             <field name="type">form</field>
             <field name="arch" type="xml">
-<<<<<<< HEAD
-                <form layout="manual">
-                <header>
-                    <span groups="base.group_user">
-                        <button name="job_recruitement" string="In Recruitement" states="open" type="object"/>
-                        <button name="job_open" string="In Position" states="old,recruit" type="object"/>
-                        <button name="job_old" string="Mark as Old" states="open,recruit" type="object"/>
-                    </span>
-                    <field name="state" widget="statusbar" statusbar_visible="recruit,open"/>
-                </header>
-                <sheet string="Job" layout="auto">
-                    <group col="6" colspan="4">
-                    <field name="name"/>
-                    <field name="department_id"/>
-                    <field name="company_id" widget="selection" groups="base.group_multi_company"/>
-                    <newline/>
-                    <field name="no_of_recruitment" on_change="on_change_expected_employee(no_of_recruitment,no_of_employee)"/>
-                    <field name="no_of_employee"/>
-                    <field name="expected_employees"/>
-                    </group>
-                    <newline/>
-                    <notebook colspan="4">
-                        <page string="Description">
-                            <separator colspan="4" string="Job Description"/>
-                            <field name="description" colspan="4" nolabel="1"/>
-                            <separator colspan="4" string="Requirements"/>
-                            <field name="requirements" colspan="4" nolabel="1"/>
-                        </page>
-                        <page string="Employees" groups="base.group_user">
-                            <field name="employee_ids" colspan="4" nolabel="1" widget="many2many" mode="tree,form"/>
-                        </page>
-                    </notebook>
-                </sheet>
-=======
                 <form string="Job" version="7.0">
                     <header>
-                        <button name="job_recruitement" string="In Recruitement" states="open" type="object"/>
-                        <button name="job_open" string="Recruitment Done" states="recruit" type="object"/>
+                        <span groups="base.group_user">
+                            <button name="job_recruitement" string="In Recruitement" states="open" type="object"/>
+                            <button name="job_open" string="Recruitment Done" states="recruit" type="object"/>
+                        </span>
                         <field name="state" widget="statusbar" statusbar_visible="recruit,open"/>
                     </header>
                     <sheet>
                         <group>
                             <group>
-                                <field name="name" />
-                                <field name="department_id" />
+                                <field name="name"/>
+                                <field name="department_id"/>
                                 <field name="company_id" widget="selection" groups="base.group_multi_company"/>
                             </group>
                             <group>
@@ -474,12 +376,11 @@
                                 <label for="requirements"/>
                                 <field name="requirements"/>
                             </page>
-                            <page string="Employees">
+                            <page string="Employees" groups="base.group_user">
                                 <field name="employee_ids" widget="many2many" mode="tree,form"/>
                             </page>
                         </notebook>
                     </sheet>
->>>>>>> 2b85a687
                 </form>
             </field>
         </record>
@@ -535,8 +436,8 @@
             <field name="arch" type="xml">
                 <form string="Job" version="7.0">
                     <group col="4">
-                        <field name="name" />
-                        <field name="department_id" />
+                        <field name="name"/>
+                        <field name="department_id"/>
                     </group>
                     <label for="description"/>
                     <field name="description"/>
