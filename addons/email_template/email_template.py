# -*- coding: utf-8 -*-
##############################################################################
#
#    OpenERP, Open Source Management Solution
#    Copyright (C) 2009 Sharoon Thomas
#    Copyright (C) 2010-2010 OpenERP SA (<http://www.openerp.com>)
#
#    This program is free software: you can redistribute it and/or modify
#    it under the terms of the GNU General Public License as published by
#    the Free Software Foundation, either version 3 of the License, or
#    (at your option) any later version.
#
#    This program is distributed in the hope that it will be useful,
#    but WITHOUT ANY WARRANTY; without even the implied warranty of
#    MERCHANTABILITY or FITNESS FOR A PARTICULAR PURPOSE.  See the
#    GNU General Public License for more details.
#
#    You should have received a copy of the GNU General Public License
#    along with this program.  If not, see <http://www.gnu.org/licenses/>
#
##############################################################################

import base64
import random
import netsvc
import re

LOGGER = netsvc.Logger()

TEMPLATE_ENGINES = []

from osv import osv, fields
from tools.translate import _

try:
    from mako.template import Template as MakoTemplate
    TEMPLATE_ENGINES.append(('mako', 'Mako Templates'))
except:
    LOGGER.notifyChannel(
         _("Email Template"),
         netsvc.LOG_WARNING,
         _("Mako templates not installed")
    )
try:
    from django.template import Context, Template as DjangoTemplate
    #Workaround for bug:
    #http://code.google.com/p/django-tagging/issues/detail?id=110
    from django.conf import settings
    settings.configure()
    #Workaround ends
    TEMPLATE_ENGINES.append(('django', 'Django Template'))
except:
    LOGGER.notifyChannel(
         _("Email Template"),
         netsvc.LOG_WARNING,
         _("Django templates not installed")
    )

import tools
import pooler
import logging

def get_value(cursor, user, recid, message=None, template=None, context=None):
    """
    Evaluates an expression and returns its value
    @param cursor: Database Cursor
    @param user: ID of current user
    @param recid: ID of the target record under evaluation
    @param message: The expression to be evaluated
    @param template: BrowseRecord object of the current template
    @param context: OpenERP Context
    @return: Computed message (unicode) or u""
    """
    pool = pooler.get_pool(cursor.dbname)
    if message is None:
        message = {}
    #Returns the computed expression
    if message:
        try:
            message = tools.ustr(message)
            object = pool.get(template.model_int_name).browse(cursor, user, recid, context)
            env = {
                'user':pool.get('res.users').browse(cursor, user, user, context),
                'db':cursor.dbname
                   }
            if template.template_language == 'mako':
                templ = MakoTemplate(message, input_encoding='utf-8')
                reply = MakoTemplate(message).render_unicode(object=object,
                                                             peobject=object,
                                                             env=env,
                                                             format_exceptions=True)
            elif template.template_language == 'django':
                templ = DjangoTemplate(message)
                env['object'] = object
                env['peobject'] = object
                reply = templ.render(Context(env))
            return reply or False
        except Exception:
            logging.exception("can't render %r", message)
            return u""
    else:
        return message

class email_template(osv.osv):
    "Templates for sending Email"

    _name = "email.template"
    _description = 'Email Templates for Models'

    def change_model(self, cursor, user, ids, object_name, context=None):
        if object_name:
            mod_name = self.pool.get('ir.model').read(
                                              cursor,
                                              user,
                                              object_name,
                                              ['model'], context)['model']
        else:
            mod_name = False
        return {
                'value':{'model_int_name':mod_name}
                }

    _columns = {
        'name' : fields.char('Name', size=100, required=True),
        'object_name':fields.many2one('ir.model', 'Resource'),
        'model_int_name':fields.char('Model Internal Name', size=200,),
        'from_account':fields.many2one(
                   'email_template.account',
                   string="Email Account",
                   help="Emails will be sent from this approved account."),
        'def_to':fields.char(
                 'Recipient (To)',
                 size=250,
                 help="The Recipient of email. "
                 "Placeholders can be used here. "
                 "e.g. ${object.email_to}"),
        'def_cc':fields.char(
                 'CC',
                 size=250,
                 help="Carbon Copy address(es), comma-separated."
                    " Placeholders can be used here. "
                    "e.g. ${object.email_cc}"),
        'def_bcc':fields.char(
                  'BCC',
                  size=250,
                  help="Blind Carbon Copy address(es), comma-separated."
                    " Placeholders can be used here. "
                    "e.g. ${object.email_bcc}"),
        'reply_to':fields.char('Reply-To',
                    size=250,
                    help="The address recipients should reply to,"
                    " if different from the From address."
                    " Placeholders can be used here. "
                    "e.g. ${object.email_reply_to}"),
        'message_id':fields.char('Message-ID',
                    size=250,
                    help="Specify the Message-ID SMTP header to use in outgoing emails. Please note that this overrides the Resource tracking option! Placeholders can be used here."),
        'track_campaign_item':fields.boolean('Resource Tracking',
                                help="Enable this is you wish to include a special \
tracking marker in outgoing emails so you can identify replies and link \
them back to the corresponding resource record. \
This is useful for CRM leads for example"),
        'lang':fields.char(
                   'Language',
                   size=250,
                   help="The default language for the email."
                   " Placeholders can be used here. "
                   "eg. ${object.partner_id.lang}"),
        'def_subject':fields.char(
                  'Subject',
                  size=200,
                  help="The subject of email."
                  " Placeholders can be used here.",
                  translate=True),
        'def_body_text':fields.text(
                    'Standard Body (Text)',
                    help="The text version of the mail",
                    translate=True),
        'def_body_html':fields.text(
                    'Body (Text-Web Client Only)',
                    help="The text version of the mail",
                    translate=True),
        'use_sign':fields.boolean(
                  'Signature',
                  help="the signature from the User details"
                  " will be appended to the mail"),
        'file_name':fields.char(
                'Report Filename',
                size=200,
                help="Name of the generated report file. Placeholders can be used in the filename. eg: 2009_SO003.pdf",
                translate=True),
        'report_template':fields.many2one(
                  'ir.actions.report.xml',
                  'Report to send'),
        'attachment_ids': fields.many2many(
                    'ir.attachment',
                    'email_template_attachment_rel',
                    'email_template_id',
                    'attachment_id',
                    'Attached Files',
                    help="You may attach existing files to this template, "
                         "so they will be added in all emails created from this template"),
        'ref_ir_act_window':fields.many2one(
                    'ir.actions.act_window',
                    'Window Action',
                    help="Action that will open this email template on Resource records",
                    readonly=True),
        'ref_ir_value':fields.many2one(
                   'ir.values',
                   'Wizard Button',
                   help="Button in the side bar of the form view of this Resource that will invoke the Window Action",
                   readonly=True),
        'allowed_groups':fields.many2many(
                  'res.groups',
                  'template_group_rel',
                  'templ_id', 'group_id',
                  string="Allowed User Groups",
                  help="Only users from these groups will be"
                  " allowed to send mails from this Template"),
        'model_object_field':fields.many2one(
                 'ir.model.fields',
                 string="Field",
                 help="Select the field from the model you want to use."
                 "\nIf it is a relationship field you will be able to "
                 "choose the nested values in the box below\n(Note:If "
                 "there are no values make sure you have selected the"
                 " correct model)",
                 store=False),
        'sub_object':fields.many2one(
                 'ir.model',
                 'Sub-model',
                 help='When a relation field is used this field'
                 ' will show you the type of field you have selected',
                 store=False),
        'sub_model_object_field':fields.many2one(
                 'ir.model.fields',
                 'Sub Field',
                 help="When you choose relationship fields "
                 "this field will specify the sub value you can use.",
                 store=False),
        'null_value':fields.char(
                 'Null Value',
                 help="This Value is used if the field is empty",
                 size=50, store=False),
        'copyvalue':fields.char(
                'Expression',
                size=100,
                help="Copy and paste the value in the "
                "location you want to use a system value.",
                store=False),
        'table_html':fields.text(
             'HTML code',
             help="Copy this html code to your HTML message"
             " body for displaying the info in your mail.",
             store=False),
        #Template language(engine eg.Mako) specifics
        'template_language':fields.selection(
                TEMPLATE_ENGINES,
                'Templating Language',
                required=True
                )
    }

    _defaults = {
        'template_language' : lambda *a:'mako',

    }

    _sql_constraints = [
        ('name', 'unique (name)', _('The template name must be unique !'))
    ]

    def create_action(self, cr, uid, ids, context):
        vals = {}
        template_obj = self.browse(cr, uid, ids)[0]
        src_obj = template_obj.object_name.model
        vals['ref_ir_act_window'] = self.pool.get('ir.actions.act_window').create(cr, uid, {
             'name': template_obj.name,
             'type': 'ir.actions.act_window',
             'res_model': 'email_template.send.wizard',
             'src_model': src_obj,
             'view_type': 'form',
             'context': "{'src_model':'%s','template_id':'%d','src_rec_id':active_id,'src_rec_ids':active_ids}" % (src_obj, template_obj.id),
             'view_mode':'form,tree',
             'view_id': self.pool.get('ir.ui.view').search(cr, uid, [('name', '=', 'email_template.send.wizard.form')], context=context)[0],
             'target': 'new',
             'auto_refresh':1
        }, context)
        vals['ref_ir_value'] = self.pool.get('ir.values').create(cr, uid, {
             'name': _('Send Mail (%s)') % template_obj.name,
             'model': src_obj,
             'key2': 'client_action_multi',
             'value': "ir.actions.act_window," + str(vals['ref_ir_act_window']),
             'object': True,
         }, context)
        self.write(cr, uid, ids, {
            'ref_ir_act_window': vals['ref_ir_act_window'],
            'ref_ir_value': vals['ref_ir_value'],
        }, context)
        return True

    def unlink_action(self, cr, uid, ids, context):
        for template in self.browse(cr, uid, ids, context):
            try:
                if template.ref_ir_act_window:
                    self.pool.get('ir.actions.act_window').unlink(cr, uid, template.ref_ir_act_window.id, context)
                if template.ref_ir_value:
                    self.pool.get('ir.values').unlink(cr, uid, template.ref_ir_value.id, context)
            except:
                raise osv.except_osv(_("Warning"), _("Deletion of Record failed"))

    def delete_action(self, cr, uid, ids, context):
        self.unlink_action(cr, uid, ids, context)
        return True

    def unlink(self, cr, uid, ids, context=None):
        self.unlink_action(cr, uid, ids, context)
        return super(email_template, self).unlink(cr, uid, ids, context)

    def copy(self, cr, uid, id, default=None, context=None):
        if default is None:
            default = {}
        default = default.copy()
        old = self.read(cr, uid, id, ['name'], context=context)
        new_name = _("Copy of template ") + old.get('name', 'No Name')
        check = self.search(cr, uid, [('name', '=', new_name)], context=context)
        if check:
            new_name = new_name + '_' + random.choice('abcdefghij') + random.choice('lmnopqrs') + random.choice('tuvwzyz')
        default.update({'name':new_name})
        return super(email_template, self).copy(cr, uid, id, default, context)

    def build_expression(self, field_name, sub_field_name, null_value, template_language='mako'):
        """
        Returns a template expression based on data provided
        @param field_name: field name
        @param sub_field_name: sub field name (M2O)
        @param null_value: default value if the target value is empty
        @param template_language: name of template engine
        @return: computed expression
        """

        expression = ''
        if template_language == 'mako':
            if field_name:
                expression = "${object." + field_name
                if sub_field_name:
                    expression += "." + sub_field_name
                if null_value:
                    expression += " or '''%s'''" % null_value
                expression += "}"
        elif template_language == 'django':
            if field_name:
                expression = "{{object." + field_name
                if sub_field_name:
                    expression += "." + sub_field_name
                if null_value:
                    expression += "|default: '''%s'''" % null_value
                expression += "}}"
        return expression

    def onchange_model_object_field(self, cr, uid, ids, model_object_field, template_language, context=None):
        if not model_object_field:
            return {}
        result = {}
        field_obj = self.pool.get('ir.model.fields').browse(cr, uid, model_object_field, context)
        #Check if field is relational
        if field_obj.ttype in ['many2one', 'one2many', 'many2many']:
            res_ids = self.pool.get('ir.model').search(cr, uid, [('model', '=', field_obj.relation)], context=context)
            if res_ids:
                result['sub_object'] = res_ids[0]
                result['copyvalue'] = self.build_expression(False,
                                                      False,
                                                      False,
                                                      template_language)
                result['sub_model_object_field'] = False
                result['null_value'] = False
        else:
            #Its a simple field... just compute placeholder
            result['sub_object'] = False
            result['copyvalue'] = self.build_expression(field_obj.name,
                                                  False,
                                                  False,
                                                  template_language
                                                  )
            result['sub_model_object_field'] = False
            result['null_value'] = False
        return {'value':result}

    def onchange_sub_model_object_field(self, cr, uid, ids, model_object_field, sub_model_object_field, template_language, context=None):
        if not model_object_field or not sub_model_object_field:
            return {}
        result = {}
        field_obj = self.pool.get('ir.model.fields').browse(cr, uid, model_object_field, context)
        if field_obj.ttype in ['many2one', 'one2many', 'many2many']:
            res_ids = self.pool.get('ir.model').search(cr, uid, [('model', '=', field_obj.relation)], context=context)
            sub_field_obj = self.pool.get('ir.model.fields').browse(cr, uid, sub_model_object_field, context)
            if res_ids:
                result['sub_object'] = res_ids[0]
                result['copyvalue'] = self.build_expression(field_obj.name,
                                                      sub_field_obj.name,
                                                      False,
                                                      template_language
                                                      )
                result['sub_model_object_field'] = sub_model_object_field
                result['null_value'] = False
        else:
            #Its a simple field... just compute placeholder
            result['sub_object'] = False
            result['copyvalue'] = self.build_expression(field_obj.name,
                                                  False,
                                                  False,
                                                  template_language
                                                  )
            result['sub_model_object_field'] = False
            result['null_value'] = False
        return {'value':result}

    def onchange_null_value(self, cr, uid, ids, model_object_field, sub_model_object_field, null_value, template_language, context=None):
        if not model_object_field and not null_value:
            return {}
        result = {}
        field_obj = self.pool.get('ir.model.fields').browse(cr, uid, model_object_field, context)
        if field_obj.ttype in ['many2one', 'one2many', 'many2many']:
            res_ids = self.pool.get('ir.model').search(cr, uid, [('model', '=', field_obj.relation)], context=context)
            sub_field_obj = self.pool.get('ir.model.fields').browse(cr, uid, sub_model_object_field, context)
            if res_ids:
                result['sub_object'] = res_ids[0]
                result['copyvalue'] = self.build_expression(field_obj.name,
                                                      sub_field_obj.name,
                                                      null_value,
                                                      template_language
                                                      )
                result['sub_model_object_field'] = sub_model_object_field
                result['null_value'] = null_value
        else:
            #Its a simple field... just compute placeholder
            result['sub_object'] = False
            result['copyvalue'] = self.build_expression(field_obj.name,
                                                  False,
                                                  null_value,
                                                  template_language
                                                  )
            result['sub_model_object_field'] = False
            result['null_value'] = null_value
        return {'value':result}

    def _add_attachment(self, cursor, user, mailbox_id, name, data, filename, context=None):
        """
        Add an attachment to a given mailbox entry.

        :param data: base64 encoded attachment data to store
        """
        attachment_obj = self.pool.get('ir.attachment')
        attachment_data = {
            'name':  (name or '') + _(' (Email Attachment)'),
            'datas': data,
            'datas_fname': filename,
            'description': name or _('No Description'),
            'res_model':'email_template.mailbox',
            'res_id': mailbox_id,
        }
        attachment_id = attachment_obj.create(cursor,
                                              user,
                                              attachment_data,
                                              context)
        if attachment_id:
            self.pool.get('email_template.mailbox').write(
                              cursor,
                              user,
                              mailbox_id,
                              {
                               'attachments_ids':[(4, attachment_id)],
                               'mail_type':'multipart/mixed'
                              },
                              context)

    def generate_attach_reports(self,
                                 cursor,
                                 user,
                                 template,
                                 record_id,
                                 mail,
                                 context=None):
        """
        Generate report to be attached and attach it
        to the email, and add any directly attached files as well.

        @param cursor: Database Cursor
        @param user: ID of User
        @param template: Browse record of
                         template
        @param record_id: ID of the target model
                          for which this mail has
                          to be generated
        @param mail: Browse record of email object
        @return: True
        """
        if template.report_template:
            reportname = 'report.' + \
                self.pool.get('ir.actions.report.xml').read(
                                             cursor,
                                             user,
                                             template.report_template.id,
                                             ['report_name'],
                                             context)['report_name']
            service = netsvc.LocalService(reportname)
            data = {}
            data['model'] = template.model_int_name
            (result, format) = service.create(cursor,
                                              user,
                                              [record_id],
                                              data,
                                              context)
            fname = tools.ustr(get_value(cursor, user, record_id,
                                         template.file_name, template, context)
                               or 'Report')
            ext = '.' + format
            if not fname.endswith(ext):
                fname += ext
            self._add_attachment(cursor, user, mail.id, mail.subject, base64.b64encode(result), fname, context)

        if template.attachment_ids:
            for attachment in template.attachment_ids:
                self._add_attachment(cursor, user, mail.id, attachment.name, attachment.datas, attachment.datas_fname, context)

        return True

    def _generate_mailbox_item_from_template(self,
                                      cursor,
                                      user,
                                      template,
                                      record_id,
                                      context=None):
        """
        Generates an email from the template for
        record record_id of target object

        @param cursor: Database Cursor
        @param user: ID of User
        @param template: Browse record of
                         template
        @param record_id: ID of the target model
                          for which this mail has
                          to be generated
        @return: ID of created object
        """
        if context is None:
            context = {}
        #If account to send from is in context select it, else use enforced account
        if 'account_id' in context.keys():
            from_account = self.pool.get('email_template.account').read(
                                                    cursor,
                                                    user,
                                                    context.get('account_id'),
                                                    ['name', 'email_id'],
                                                    context
                                                    )
        else:
            from_account = {
                            'id':template.from_account.id,
                            'name':template.from_account.name,
                            'email_id':template.from_account.email_id
                            }
        lang = get_value(cursor,
                         user,
                         record_id,
                         template.lang,
                         template,
                         context)
        if lang:
            ctx = context.copy()
            ctx.update({'lang':lang})
            template = self.browse(cursor, user, template.id, context=ctx)

        # determine name of sender, either it is specified in email_id or we
        # use the account name
        email_id = from_account['email_id'].strip()
        email_from = re.findall(r'([^ ,<@]+@[^> ,]+)', email_id)[0]
        if email_from != email_id:
            # we should keep it all, name is probably specified in the address
            email_from = from_account['email_id']
        else:
            email_from = tools.ustr(from_account['name']) + "<" + tools.ustr('email_id') + ">",

        # FIXME: should do this in a loop and rename template fields to the corresponding
        # mailbox fields. (makes no sense to have different names I think.
        mailbox_values = {
            'email_from': email_from,
            'email_to':get_value(cursor,
                               user,
                               record_id,
                               template.def_to,
                               template,
                               context),
            'email_cc':get_value(cursor,
                               user,
                               record_id,
                               template.def_cc,
                               template,
                               context),
            'email_bcc':get_value(cursor,
                                user,
                                record_id,
                                template.def_bcc,
                                template,
                                context),
            'reply_to':get_value(cursor,
                                user,
                                record_id,
                                template.reply_to,
                                template,
                                context),
            'subject':get_value(cursor,
                                    user,
                                    record_id,
                                    template.def_subject,
                                    template,
                                    context),
            'body_text':get_value(cursor,
                                      user,
                                      record_id,
                                      template.def_body_text,
                                      template,
                                      context),
            'body_html':get_value(cursor,
                                      user,
                                      record_id,
                                      template.def_body_html,
                                      template,
                                      context),
            'account_id' :from_account['id'],
            #This is a mandatory field when automatic emails are sent
            'state':'na',
            'folder':'drafts',
            'mail_type':'multipart/alternative',
        }

        if template['message_id']:
            # use provided message_id with placeholders
            mailbox_values.update({'message_id': get_value(cursor, user, record_id, template['message_id'], template, context)})

        elif template['track_campaign_item']:
            # get appropriate message-id
            mailbox_values.update({'message_id': tools.misc.generate_tracking_message_id(record_id)})

        if not mailbox_values['account_id']:
            raise Exception("Unable to send the mail. No account linked to the template.")
        #Use signatures if allowed
        if template.use_sign:
            sign = self.pool.get('res.users').read(cursor,
                                                   user,
                                                   user,
                                                   ['signature'],
                                                   context)['signature']
            if mailbox_values['body_text']:
                mailbox_values['body_text'] += sign
            if mailbox_values['body_html']:
                mailbox_values['body_html'] += sign
        mailbox_id = self.pool.get('email_template.mailbox').create(
                                                             cursor,
                                                             user,
                                                             mailbox_values,
                                                             context)
        return mailbox_id
<<<<<<< HEAD
        
=======


>>>>>>> 15e29993
    def generate_mail(self,
                      cursor,
                      user,
                      template_id,
                      record_ids,
                      context=None):
        if context is None:
            context = {}
        template = self.browse(cursor, user, template_id, context=context)
        if not template:
            raise Exception("The requested template could not be loaded")
        result = True
        mailbox_obj = self.pool.get('email_template.mailbox')
        for record_id in record_ids:
            mailbox_id = self._generate_mailbox_item_from_template(
                                                                cursor,
                                                                user,
                                                                template,
                                                                record_id,
                                                                context)
            mail = mailbox_obj.browse(
                                        cursor,
                                        user,
                                        mailbox_id,
                                        context=context
                                              )
            if template.report_template or template.attachment_ids:
                self.generate_attach_reports(
                                              cursor,
                                              user,
                                              template,
                                              record_id,
                                              mail,
                                              context
                                              )

            self.pool.get('email_template.mailbox').write(
                                                cursor,
                                                user,
                                                mailbox_id,
                                                {'folder':'outbox'},
                                                context=context
            )
            # TODO : manage return value of all the records
            result = self.pool.get('email_template.mailbox').send_this_mail(cursor, user, [mailbox_id], context)
        return result

email_template()


## FIXME: this class duplicates a lot of features of the email template send wizard,
##        one of the 2 should inherit from the other!

class email_template_preview(osv.osv_memory):
    _name = "email_template.preview"
    _description = "Email Template Preview"

    def _get_model_recs(self, cr, uid, context=None):
        if context is None:
            context = {}
            #Fills up the selection box which allows records from the selected object to be displayed
        self.context = context
        if 'template_id' in context:
            ref_obj_id = self.pool.get('email.template').read(cr, uid, context['template_id'], ['object_name'], context)
            ref_obj_name = self.pool.get('ir.model').read(cr, uid, ref_obj_id['object_name'][0], ['model'], context)['model']
            model_obj = self.pool.get(ref_obj_name)
            ref_obj_ids = model_obj.search(cr, uid, [], 0, 20, 'id desc', context=context)

            # also add the default one if requested, otherwise it won't be available for selection:
            default_id = context.get('default_rel_model_ref')
            if default_id and default_id not in ref_obj_ids:
                ref_obj_ids.insert(0, default_id)
            return model_obj.name_get(cr, uid, ref_obj_ids, context)
        return []

    def default_get(self, cr, uid, fields, context=None):
        if context is None:
            context = {}
        result = super(email_template_preview, self).default_get(cr, uid, fields, context=context)
        if (not fields or 'rel_model_ref' in fields) and 'template_id' in context \
           and not result.get('rel_model_ref'):
            selectables = self._get_model_recs(cr, uid, context=context)
            result['rel_model_ref'] = selectables and selectables[0][0] or False
        return result

    def _default_model(self, cursor, user, context=None):
        """
        Returns the default value for model field
        @param cursor: Database Cursor
        @param user: ID of current user
        @param context: OpenERP Context
        """
        return self.pool.get('email.template').read(
                                                   cursor,
                                                   user,
                                                   context['template_id'],
                                                   ['object_name'],
                                                   context)['object_name']

    _columns = {
        'ref_template':fields.many2one(
                                       'email.template',
                                       'Template', readonly=True),
        'rel_model':fields.many2one('ir.model', 'Model', readonly=True),
        'rel_model_ref':fields.selection(_get_model_recs, 'Referred Document'),
        'to':fields.char('To', size=250, readonly=True),
        'cc':fields.char('CC', size=250, readonly=True),
        'bcc':fields.char('BCC', size=250, readonly=True),
        'reply_to':fields.char('Reply-To',
                    size=250,
                    help="The address recipients should reply to,"
                         " if different from the From address."
                         " Placeholders can be used here."),
        'message_id':fields.char('Message-ID',
                    size=250,
                    help="The Message-ID header value, if you need to"
                         "specify it, for example to automatically recognize the replies later."
                        " Placeholders can be used here."),
        'subject':fields.char('Subject', size=200, readonly=True),
        'body_text':fields.text('Body', readonly=True),
        'body_html':fields.text('Body', readonly=True),
        'report':fields.char('Report Name', size=100, readonly=True),
    }
    _defaults = {
        'ref_template': lambda self, cr, uid, ctx:ctx['template_id'],
        'rel_model': _default_model,
    }
    def on_change_ref(self, cr, uid, ids, rel_model_ref, context=None):
        if context is None:
            context = {}
        if not rel_model_ref:
            return {}
        vals = {}
        if context == {}:
            context = self.context
        template = self.pool.get('email.template').browse(cr, uid, context['template_id'], context)
        #Search translated template
        lang = get_value(cr, uid, rel_model_ref, template.lang, template, context)
        if lang:
            ctx = context.copy()
            ctx.update({'lang':lang})
            template = self.pool.get('email.template').browse(cr, uid, context['template_id'], ctx)
        vals['to'] = get_value(cr, uid, rel_model_ref, template.def_to, template, context)
        vals['cc'] = get_value(cr, uid, rel_model_ref, template.def_cc, template, context)
        vals['bcc'] = get_value(cr, uid, rel_model_ref, template.def_bcc, template, context)
        vals['reply_to'] = get_value(cr, uid, rel_model_ref, template.reply_to, template, context)
        if template.message_id:
            vals['message_id'] = get_value(cr, uid, rel_model_ref, template.message_id, template, context)
        elif template.track_campaign_item:
            vals['message_id'] = tools.misc.generate_tracking_message_id(rel_model_ref)
        vals['subject'] = get_value(cr, uid, rel_model_ref, template.def_subject, template, context)
        vals['body_text'] = get_value(cr, uid, rel_model_ref, template.def_body_text, template, context)
        vals['body_html'] = get_value(cr, uid, rel_model_ref, template.def_body_html, template, context)
        vals['report'] = get_value(cr, uid, rel_model_ref, template.file_name, template, context)
        return {'value':vals}

email_template_preview()

# vim:expandtab:smartindent:tabstop=4:softtabstop=4:shiftwidth=4:<|MERGE_RESOLUTION|>--- conflicted
+++ resolved
@@ -662,12 +662,8 @@
                                                              mailbox_values,
                                                              context)
         return mailbox_id
-<<<<<<< HEAD
-        
-=======
-
-
->>>>>>> 15e29993
+
+
     def generate_mail(self,
                       cursor,
                       user,
