--- conflicted
+++ resolved
@@ -410,15 +410,9 @@
 
         # create a mail_mail based on values, without attachments
         values = self.generate_email(cr, uid, template_id, res_id, context=context)
-<<<<<<< HEAD
-        assert values.get('email_from'), 'email_from is missing or empty after template rendering, send_mail() cannot proceed'
-
-        # process partner_to field that is a comma separated list of partner_ids -> recipient_ids
-=======
         if not values.get('email_from'):
             raise osv.except_osv(_('Warning!'),_("Sender email is missing or empty after template rendering. Specify one to deliver your message"))
-        # process email_recipients field that is a comma separated list of partner_ids -> recipient_ids
->>>>>>> 83677ed6
+        # process partner_to field that is a comma separated list of partner_ids -> recipient_ids
         # NOTE: only usable if force_send is True, because otherwise the value is
         # not stored on the mail_mail, and therefore lost -> fixed in v8
         values['recipient_ids'] = []
