--- conflicted
+++ resolved
@@ -75,15 +75,9 @@
             for i in range(5)[::-1]:
                 stop = start - RelativeDateTime(days=period_length)
                 res[str(i)] = {
-<<<<<<< HEAD
-                    'name' : (i!=0 and (str((5-(i+1)) * period_length) + '-' + str((5-i) * period_length)) or ('+'+str(4 * period_length))),
-                    'stop': start.strftime('%Y-%m-%d'),
-                    'start' : (i!=0 and stop.strftime('%Y-%m-%d') or time.strftime('01-01-1900')),
-=======
                     'name': (i!=0 and (str((5-(i+1)) * period_length) + '-' + str((5-i) * period_length)) or ('+'+str(4 * period_length))),
                     'stop': start.strftime('%Y-%m-%d'),
                     'start': (i!=0 and stop.strftime('%Y-%m-%d') or None),
->>>>>>> 5ea8f5c3
                     }
                 start = stop - RelativeDateTime(days=1)
         else:
