--- conflicted
+++ resolved
@@ -19,22 +19,15 @@
 # hed shefetr <hed@laylinetech.com>, 2019
 # דודי מלכה <Dudimalka6@gmail.com>, 2019
 # ZVI BLONDER <ZVIBLONDER@gmail.com>, 2019
-<<<<<<< HEAD
-=======
 # Amit Spilman <amit@laylinetech.com>, 2019
->>>>>>> 921f5ffd
-# 
+#
 msgid ""
 msgstr ""
 "Project-Id-Version: Odoo Server 10.0\n"
 "Report-Msgid-Bugs-To: \n"
 "POT-Creation-Date: 2017-05-26 08:44+0000\n"
 "PO-Revision-Date: 2016-09-07 09:15+0000\n"
-<<<<<<< HEAD
-"Last-Translator: ZVI BLONDER <ZVIBLONDER@gmail.com>, 2019\n"
-=======
 "Last-Translator: Amit Spilman <amit@laylinetech.com>, 2019\n"
->>>>>>> 921f5ffd
 "Language-Team: Hebrew (https://www.transifex.com/odoo/teams/41243/he/)\n"
 "MIME-Version: 1.0\n"
 "Content-Type: text/plain; charset=UTF-8\n"
@@ -195,7 +188,7 @@
 #. module: account
 #: model:ir.ui.view,arch_db:account.account_planner
 msgid ", if accounting or purchase is installed"
-msgstr ", אם הנהלת חשבונות או רכש מותקנים "
+msgstr ", אם הנהלת חשבונות או רכש מותקנים "
 
 #. module: account
 #: model:ir.ui.view,arch_db:account.view_account_form
@@ -10426,7 +10419,7 @@
 "תוכל לערוך ולאמת הערת אשראי זו\n"
 "                                 ישירות או להשאיר אותה כטיוטה,\n"
 "                            מחכה המסמך יונפקו על ידי\n"
-"                                 הספק שלך / הלקוח."
+"                                 הספק שלך / הלקוח."
 
 #. module: account
 #: model:ir.ui.view,arch_db:account.account_planner
