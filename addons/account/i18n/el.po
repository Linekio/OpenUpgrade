--- conflicted
+++ resolved
@@ -8,30 +8,20 @@
 "Project-Id-Version: openobject-addons\n"
 "Report-Msgid-Bugs-To: FULL NAME <EMAIL@ADDRESS>\n"
 "POT-Creation-Date: 2012-02-08 00:35+0000\n"
-<<<<<<< HEAD
-"PO-Revision-Date: 2011-01-24 20:02+0000\n"
-"Last-Translator: Dimitris Andavoglou <dimitrisand@gmail.com>\n"
-=======
 "PO-Revision-Date: 2012-03-21 21:33+0000\n"
 "Last-Translator: Christos Ververidis <Unknown>\n"
->>>>>>> f98c4689
 "Language-Team: Greek <el@li.org>\n"
 "MIME-Version: 1.0\n"
 "Content-Type: text/plain; charset=UTF-8\n"
 "Content-Transfer-Encoding: 8bit\n"
-<<<<<<< HEAD
-"X-Launchpad-Export-Date: 2012-02-09 06:19+0000\n"
-"X-Generator: Launchpad (build 14763)\n"
-=======
 "X-Launchpad-Export-Date: 2012-03-22 04:57+0000\n"
 "X-Generator: Launchpad (build 14981)\n"
->>>>>>> f98c4689
 
 #. module: account
 #: view:account.invoice.report:0
 #: view:analytic.entries.report:0
 msgid "last month"
-msgstr ""
+msgstr "τελευταίος μήνας"
 
 #. module: account
 #: model:process.transition,name:account.process_transition_supplierreconcilepaid0
@@ -49,6 +39,8 @@
 "Determine the display order in the report 'Accounting \\ Reporting \\ "
 "Generic Reporting \\ Taxes \\ Taxes Report'"
 msgstr ""
+"Καθορίστε την σειρά προβολής στην αναφορά 'Λογιστικά \\ Αναφορές \\ Γενικές "
+"Αναφορές \\ Φόροι \\ Φορολογικές Αναφορές'"
 
 #. module: account
 #: view:account.move.reconcile:0
@@ -92,7 +84,7 @@
 #: code:addons/account/account_bank_statement.py:302
 #, python-format
 msgid "Journal item \"%s\" is not valid."
-msgstr ""
+msgstr "Το αντικείμενο \"%s\" στο ημερολόγιο δεν είναι έγκυρο."
 
 #. module: account
 #: model:ir.model,name:account.model_report_aged_receivable
@@ -127,6 +119,8 @@
 "Configuration error! The currency chosen should be shared by the default "
 "accounts too."
 msgstr ""
+"Σφάλμα διαμόρφωσης! Το επιλεγμένο νόμισμα θα πρέπει να συμφωνεί με το "
+"νόμισμα των προεπιλεγμένων λογαριασμών."
 
 #. module: account
 #: report:account.invoice:0
@@ -177,7 +171,7 @@
 #: code:addons/account/account.py:3112
 #, python-format
 msgid "Miscellaneous Journal"
-msgstr ""
+msgstr "Ημερολόγιο διαφόρων συμβάντων"
 
 #. module: account
 #: field:account.fiscal.position.account,account_src_id:0
@@ -198,7 +192,7 @@
 #. module: account
 #: field:accounting.report,label_filter:0
 msgid "Column Label"
-msgstr ""
+msgstr "Ετικέτα Στήλης"
 
 #. module: account
 #: code:addons/account/wizard/account_move_journal.py:95
@@ -213,6 +207,9 @@
 "invoice) to create analytic entries, OpenERP will look for a matching "
 "journal of the same type."
 msgstr ""
+"Δίνει τον τύπο του αναλυτικού ημερολογίου. Όταν χρειαστεί σε ένα έγγραφο (πχ "
+"σε ένα τιμολόγιο) να δημιουργηθούν αναλυτικές εγγραφές, το OpenERP θα "
+"αναζητήσει αυτόματα ένα ημερολόγιο ίδιου τύπου."
 
 #. module: account
 #: model:ir.actions.act_window,name:account.action_account_tax_template_form
@@ -271,6 +268,9 @@
 "legal reports, and set the rules to close a fiscal year and generate opening "
 "entries."
 msgstr ""
+"Ο Τύπος Λογαριασμού έχει πληροφοριακή χρησιμότητα. Παράγει νομικές αναφορές "
+"εξειδικευμένες για την χώρα, θέτει τους κανόνες για το κλείσιμο ενός "
+"οικονομικού έτους και επίσης παράγει εναρκτήριες εγγραφές."
 
 #. module: account
 #: report:account.overdue:0
