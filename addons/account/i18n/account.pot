--- conflicted
+++ resolved
@@ -9472,17 +9472,13 @@
 msgstr ""
 
 #. module: account
-<<<<<<< HEAD
+#: code:addons/account/models/company.py:118
+#, python-format
+msgid "You cannot change the currency of the company since some journal items already exist"
+msgstr ""
+
+#. module: account
 #: code:addons/account/models/account.py:138
-=======
-#: code:addons/account/models/company.py:118
-#, python-format
-msgid "You cannot change the currency of the company since some journal items already exist"
-msgstr ""
-
-#. module: account
-#: code:addons/account/models/account.py:180
->>>>>>> 5e6bb745
 #, python-format
 msgid "You cannot change the owner company of an account that already contains journal items."
 msgstr ""
