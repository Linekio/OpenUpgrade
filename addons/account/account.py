# -*- encoding: utf-8 -*-
##############################################################################
#
# Copyright (c) 2004-2008 TINY SPRL. (http://tiny.be) All Rights Reserved.
#
# $Id$
#
# WARNING: This program as such is intended to be used by professional
# programmers who take the whole responsability of assessing all potential
# consequences resulting from its eventual inadequacies and bugs
# End users who are looking for a ready-to-use solution with commercial
# garantees and support are strongly adviced to contract a Free Software
# Service Company
#
# This program is Free Software; you can redistribute it and/or
# modify it under the terms of the GNU General Public License
# as published by the Free Software Foundation; either version 2
# of the License, or (at your option) any later version.
#
# This program is distributed in the hope that it will be useful,
# but WITHOUT ANY WARRANTY; without even the implied warranty of
# MERCHANTABILITY or FITNESS FOR A PARTICULAR PURPOSE.  See the
# GNU General Public License for more details.
#
# You should have received a copy of the GNU General Public License
# along with this program; if not, write to the Free Software
# Foundation, Inc., 59 Temple Place - Suite 330, Boston, MA  02111-1307, USA.
#
##############################################################################
import time
import netsvc
from osv import fields, osv

from tools.misc import currency
from tools.translate import _

import mx.DateTime
from mx.DateTime import RelativeDateTime, now, DateTime, localtime


class account_payment_term(osv.osv):
    _name = "account.payment.term"
    _description = "Payment Term"
    _columns = {
        'name': fields.char('Payment Term', size=32, translate=True),
        'active': fields.boolean('Active'),
        'note': fields.text('Description', translate=True),
        'line_ids': fields.one2many('account.payment.term.line', 'payment_id', 'Terms'),
    }
    _defaults = {
        'active': lambda *a: 1,
    }
    _order = "name"
    def compute(self, cr, uid, id, value, date_ref=False, context={}):
        if not date_ref:
            date_ref = now().strftime('%Y-%m-%d')
        pt = self.browse(cr, uid, id, context)
        amount = value
        result = []
        for line in pt.line_ids:
            if line.value=='fixed':
                amt = round(line.value_amount, 2)
            elif line.value=='procent':
                amt = round(value * line.value_amount, 2)
            elif line.value=='balance':
                amt = round(amount, 2)
            if amt:
                next_date = mx.DateTime.strptime(date_ref, '%Y-%m-%d') + RelativeDateTime(days=line.days)
                if line.condition == 'end of month':
                    next_date += RelativeDateTime(day=-1)
                result.append( (next_date.strftime('%Y-%m-%d'), amt) )
                amount -= amt
        return result

account_payment_term()

class account_payment_term_line(osv.osv):
    _name = "account.payment.term.line"
    _description = "Payment Term Line"
    _columns = {
        'name': fields.char('Line Name', size=32,required=True),
        'sequence': fields.integer('Sequence', required=True, help="The sequence field is used to order the payment term lines from the lowest sequences to the higher ones"),
        'value': fields.selection([('procent','Percent'),('balance','Balance'),('fixed','Fixed Amount')], 'Value',required=True),
        'value_amount': fields.float('Value Amount'),
        'days': fields.integer('Number of Days',required=True),
        'condition': fields.selection([('net days','Net Days'),('end of month','End of Month')], 'Condition', required=True, help="The payment delay condition id a number of days expressed in 2 ways: net days or end of the month. The 'net days' condition implies that the paiment arrive after 'Number of Days' calendar days. The 'end of the month' condition requires that the paiement arrives before the end of the month that is that is after 'Number of Days' calendar days."),
        'payment_id': fields.many2one('account.payment.term','Payment Term', required=True, select=True),
    }
    _defaults = {
        'value': lambda *a: 'balance',
        'sequence': lambda *a: 5,
        'condition': lambda *a: 'net days',
    }
    _order = "sequence"
account_payment_term_line()


class account_account_type(osv.osv):
    _name = "account.account.type"
    _description = "Account Type"
    _columns = {
        'name': fields.char('Acc. Type Name', size=64, required=True, translate=True),
        'code': fields.char('Code', size=32, required=True),
        'sequence': fields.integer('Sequence', help="Gives the sequence order when displaying a list of account types."),
        'code_from': fields.char('Code From', size=10, help="Gives the range of account code available for this type of account. These fields are given for information and are not used in any constraint."),
        'code_to': fields.char('Code To', size=10, help="Gives the range of account code available for this type of account. These fields are just given for information and are not used in any constraint."),
        'partner_account': fields.boolean('Partner account'),
        'close_method': fields.selection([('none','None'), ('balance','Balance'), ('detail','Detail'),('unreconciled','Unreconciled')], 'Deferral Method', required=True),
    }
    _defaults = {
        'close_method': lambda *a: 'none',
        'sequence': lambda *a: 5,
    }
    _order = "sequence"
account_account_type()

def _code_get(self, cr, uid, context={}):
    acc_type_obj = self.pool.get('account.account.type')
    ids = acc_type_obj.search(cr, uid, [])
    res = acc_type_obj.read(cr, uid, ids, ['code', 'name'], context)
    return [(r['code'], r['name']) for r in res]

#----------------------------------------------------------
# Accounts
#----------------------------------------------------------

class account_tax(osv.osv):
    _name = 'account.tax'
account_tax()

class account_account(osv.osv):
    _order = "code"
    _name = "account.account"
    _description = "Account"

    def search(self, cr, uid, args, offset=0, limit=None, order=None,
            context=None, count=False):
        if context is None:
            context = {}
        pos = 0
        while pos<len(args):
            if args[pos][0]=='journal_id':
                if not args[pos][2]:
                    del args[pos]
                    continue
                jour = self.pool.get('account.journal').browse(cr, uid, args[pos][2])
                if (not (jour.account_control_ids or jour.type_control_ids)) or not args[pos][2]:
                    del args[pos]
                    continue
                ids3 = map(lambda x: x.code, jour.type_control_ids)
                ids1 = super(account_account,self).search(cr, uid, [('type','in',ids3)])
                ids1 += map(lambda x: x.id, jour.account_control_ids)
                args[pos] = ('id','in',ids1)
            pos+=1
        return super(account_account,self).search(cr, uid, args, offset, limit,
                order, context=context, count=count)

    def _credit(self, cr, uid, ids, field_name, arg, context={}):
        acc_set = ",".join(map(str, ids))
        query = self.pool.get('account.move.line')._query_get(cr, uid, context=context)
        cr.execute(("SELECT a.id, " \
                    "SUM(COALESCE(l.credit * a.sign, 0)) " \
                "FROM account_account a " \
                    "LEFT JOIN account_move_line l " \
                    "ON (a.id = l.account_id) " \
                "WHERE a.type != 'view' " \
                    "AND a.id IN (%s) " \
                    "AND " + query + " " \
                    "AND a.active " \
                "GROUP BY a.id") % (acc_set, ))
        res2 = cr.fetchall()
        res = {}
        for id in ids:
            res[id] = 0.0
        for account_id, sum in res2:
            res[account_id] += sum
        return res

    def _debit(self, cr, uid, ids, field_name, arg, context={}):
        acc_set = ",".join(map(str, ids))
        query = self.pool.get('account.move.line')._query_get(cr, uid, context=context)
        cr.execute(("SELECT a.id, " \
                    "SUM(COALESCE(l.debit * a.sign, 0)) " \
                "FROM account_account a " \
                    "LEFT JOIN account_move_line l " \
                    "ON (a.id = l.account_id) " \
                "WHERE a.type != 'view' " \
                    "AND a.id IN (%s) " \
                    "AND " + query + " " \
                    "AND a.active " \
                "GROUP BY a.id") % (acc_set, ))
        res2 = cr.fetchall()
        res = {}
        for id in ids:
            res[id] = 0.0
        for account_id, sum in res2:
            res[account_id] += sum
        return res

    def _balance(self, cr, uid, ids, field_name, arg, context={}):
        ids2 = self.search(cr, uid, [('parent_id', 'child_of', ids)])
        ids2 = {}.fromkeys(ids + ids2).keys()
        acc_set = ",".join(map(str, ids2))
        query = self.pool.get('account.move.line')._query_get(cr, uid,
                context=context)
        cr.execute(("SELECT a.id, " \
                    "SUM((COALESCE(l.debit, 0) - COALESCE(l.credit, 0))) " \
                "FROM account_account a " \
                    "LEFT JOIN account_move_line l " \
                    "ON (a.id=l.account_id) " \
                "WHERE a.type != 'view' " \
                    "AND a.id IN (%s) " \
                    "AND " + query + " " \
                    "AND a.active " \
                "GROUP BY a.id") % (acc_set, ))
        res = {}
        for account_id, sum in cr.fetchall():
            res[account_id] = round(sum,2)
        cr.execute("SELECT a.id, a.company_id " \
                "FROM account_account a " \
                "WHERE id IN (%s)" % acc_set)
        resc = dict(cr.fetchall())
        cr.execute("SELECT id, currency_id FROM res_company")
        rescur = dict(cr.fetchall())

        for id in ids:
            ids3 = self.search(cr, uid, [('parent_id', 'child_of', [id])])
            to_currency_id = rescur[resc[id]]
            for idx in ids3:
                if idx <> id:
                    res.setdefault(id, 0.0)
                    if resc[idx]<>resc[id] and resc[idx] and resc[id]:
                        from_currency_id = rescur[resc[idx]]
                        res[id] += self.pool.get('res.currency').compute(cr,
                                uid, from_currency_id, to_currency_id,
                                res.get(idx, 0.0), context=context)
                    else:
                        res[id] += res.get(idx, 0.0)
        for id in ids:
            res[id] = round(res.get(id,0.0), 2)
        return res

    def _get_company_currency(self, cr, uid, ids, field_name, arg, context={}):
        result = {}
        for rec in self.browse(cr, uid, ids, context):
            result[rec.id] = (rec.company_id.currency_id.id,rec.company_id.currency_id.code)
        return result

    _columns = {
        'name': fields.char('Name', size=128, required=True, select=True),
        'sign': fields.selection([(-1, 'Negative'), (1, 'Positive')], 'Sign', required=True, help='Allows to change the displayed amount of the balance to see positive results instead of negative ones in expenses accounts'),
        'currency_id': fields.many2one('res.currency', 'Secondary Currency', help="Force all moves for this account to have this secondary currency."),
        'code': fields.char('Code', size=64),
        'type': fields.selection(_code_get, 'Account Type', required=True),
        'parent_id': fields.many2many('account.account', 'account_account_rel', 'child_id', 'parent_id', 'Parents'),
        'child_id': fields.many2many('account.account', 'account_account_rel', 'parent_id', 'child_id', 'Children'),
        'balance': fields.function(_balance, digits=(16,2), method=True, string='Balance'),
        'credit': fields.function(_credit, digits=(16,2), method=True, string='Credit'),
        'debit': fields.function(_debit, digits=(16,2), method=True, string='Debit'),
        'reconcile': fields.boolean('Reconcile', help="Check this account if the user can make a reconciliation of the entries in this account."),
        'shortcut': fields.char('Shortcut', size=12),
        'close_method': fields.selection([('none','None'), ('balance','Balance'), ('detail','Detail'),('unreconciled','Unreconciled')], 'Deferral Method', required=True, help="Tell Tiny ERP how to process the entries of this account when you close a fiscal year. None removes all entries to start with an empty account for the new fiscal year. Balance creates only one entry to keep the balance for the new fiscal year. Detail keeps the detail of all entries of the preceeding years. Unreconciled keeps the detail of unreconciled entries only."),
        'tax_ids': fields.many2many('account.tax', 'account_account_tax_default_rel',
            'account_id','tax_id', 'Default Taxes'),
        'note': fields.text('Note'),
        'company_currency_id': fields.function(_get_company_currency, method=True, type='many2one', relation='res.currency', string='Company Currency'),
        'company_id': fields.many2one('res.company', 'Company', required=True),
        'active': fields.boolean('Active', select=2),
    }

    def _default_company(self, cr, uid, context={}):
        user = self.pool.get('res.users').browse(cr, uid, uid, context=context)
        if user.company_id:
            return user.company_id.id
        return self.pool.get('res.company').search(cr, uid, [('parent_id', '=', False)])[0]

    _defaults = {
        'sign': lambda *a: 1,
        'type' : lambda *a :'view',
        'reconcile': lambda *a: False,
        'close_method': lambda *a: 'balance',
        'company_id': _default_company,
        'active': lambda *a: True,
    }

    def _check_recursion(self, cr, uid, ids):
        level = 100
        while len(ids):
            cr.execute('select distinct parent_id from account_account_rel where child_id in ('+','.join(map(str,ids))+')')
            ids = filter(None, map(lambda x:x[0], cr.fetchall()))
            if not level:
                return False
            level -= 1
        return True

    _constraints = [
        (_check_recursion, 'Error ! You can not create recursive accounts.', ['parent_id'])
    ]
    def name_search(self, cr, user, name, args=None, operator='ilike', context=None, limit=80):
        if not args:
            args=[]
        if not context:
            context = {}
        args = args[:]
        ids = []
        try:
            if name and str(name).startswith('partner:'):
                part_id = int(name.split(':')[1])
                part = self.pool.get('res.partner').browse(cr, user, part_id, context)
                args += [('id','in', (part.property_account_payable.id, part.property_account_receivable.id))]
                name = False
            if name and str(name).startswith('type:'):
                type = name.split(':')[1]
                args += [('type','=', type)]
                name = False
        except:
            pass
        if name:
            ids = self.search(cr, user, [('code','=like',name+"%")]+ args, limit=limit)
            if not ids:
                ids = self.search(cr, user, [('shortcut','=',name)]+ args, limit=limit)
            if not ids:
                ids = self.search(cr, user, [('name',operator,name)]+ args, limit=limit)
        else:
            ids = self.search(cr, user, args, context=context, limit=limit)
        return self.name_get(cr, user, ids, context=context)

    def name_get(self, cr, uid, ids, context={}):
        if not len(ids):
            return []
        reads = self.read(cr, uid, ids, ['name','code'], context)
        res = []
        for record in reads:
            name = record['name']
            if record['code']:
                name = record['code']+' - '+name
            res.append((record['id'],name ))
        return res

    def copy(self, cr, uid, id, default=None, context={}):
        account = self.browse(cr, uid, id, context=context)
        new_child_ids = []
        default['parent_id'] = False
        if account:
            for child in account.child_id:
                new_child_ids.append(self.copy(cr, uid, child.id, default, context=context))
            default['child_id'] = [(6, 0, new_child_ids)]
        else:
            default['child_id'] = False
        return super(account_account, self).copy(cr, uid, id, default, context=context)

    def write(self, cr, uid, ids, vals, context=None):
        if not context:
            context={}
        if 'active' in vals and not vals['active']:
            line_obj = self.pool.get('account.move.line')
            account_ids = self.search(cr, uid, [('parent_id', 'child_of', ids)])
            if line_obj.search(cr, uid, [('account_id', 'in', account_ids)]):
                vals=vals.copy()
                del vals['active']
        return super(account_account, self).write(cr, uid, ids, vals, context=context)
account_account()

class account_journal_view(osv.osv):
    _name = "account.journal.view"
    _description = "Journal View"
    _columns = {
        'name': fields.char('Journal View', size=64, required=True),
        'columns_id': fields.one2many('account.journal.column', 'view_id', 'Columns')
    }
    _order = "name"
account_journal_view()


class account_journal_column(osv.osv):
    def _col_get(self, cr, user, context={}):
        result = []
        cols = self.pool.get('account.move.line')._columns
        for col in cols:
            result.append( (col, cols[col].string) )
        result.sort()
        return result
    _name = "account.journal.column"
    _description = "Journal Column"
    _columns = {
        'name': fields.char('Column Name', size=64, required=True),
        'field': fields.selection(_col_get, 'Field Name', method=True, required=True, size=32),
        'view_id': fields.many2one('account.journal.view', 'Journal View', select=True),
        'sequence': fields.integer('Sequence'),
        'required': fields.boolean('Required'),
        'readonly': fields.boolean('Readonly'),
    }
    _order = "sequence"
account_journal_column()

class account_journal(osv.osv):
    _name = "account.journal"
    _description = "Journal"
    _columns = {
        'name': fields.char('Journal Name', size=64, required=True, translate=True),
        'code': fields.char('Code', size=16),
        'type': fields.selection([('sale','Sale'), ('purchase','Purchase'), ('cash','Cash'), ('general','General'), ('situation','Situation')], 'Type', size=32, required=True),

        'type_control_ids': fields.many2many('account.account.type', 'account_journal_type_rel', 'journal_id','type_id', 'Type Controls', domain=[('code','<>','view'), ('code', '<>', 'closed')]),
        'account_control_ids': fields.many2many('account.account', 'account_account_type_rel', 'journal_id','account_id', 'Account', domain=[('type','<>','view'), ('type', '<>', 'closed')]),

        'active': fields.boolean('Active'),
        'view_id': fields.many2one('account.journal.view', 'View', required=True, help="Gives the view used when writing or browsing entries in this journal. The view tell Tiny ERP which fields should be visible, required or readonly and in which order. You can create your own view for a faster encoding in each journal."),
        'default_credit_account_id': fields.many2one('account.account', 'Default Credit Account'),
        'default_debit_account_id': fields.many2one('account.account', 'Default Debit Account'),
        'centralisation': fields.boolean('Centralised counterpart', help="Check this box if you want that each entry doesn't create a counterpart but share the same counterpart for each entry of this journal."),
        'update_posted': fields.boolean('Allow Cancelling Entries'),
        'sequence_id': fields.many2one('ir.sequence', 'Entry Sequence', help="The sequence gives the display order for a list of journals", required=True),
        'user_id': fields.many2one('res.users', 'User', help="The responsible user of this journal"),
        'groups_id': fields.many2many('res.groups', 'account_journal_group_rel', 'journal_id', 'group_id', 'Groups'),
        'currency': fields.many2one('res.currency', 'Currency', help='The currency used to enter statement'),
    }
    _defaults = {
        'active': lambda *a: 1,
        'user_id': lambda self,cr,uid,context: uid,
    }
    def create(self, cr, uid, vals, context={}):
        journal_id = super(osv.osv, self).create(cr, uid, vals, context)
#       journal_name = self.browse(cr, uid, [journal_id])[0].code
#       periods = self.pool.get('account.period')
#       ids = periods.search(cr, uid, [('date_stop','>=',time.strftime('%Y-%m-%d'))])
#       for period in periods.browse(cr, uid, ids):
#           self.pool.get('account.journal.period').create(cr, uid, {
#               'name': (journal_name or '')+':'+(period.code or ''),
#               'journal_id': journal_id,
#               'period_id': period.id
#           })
        return journal_id
    def name_search(self, cr, user, name, args=None, operator='ilike', context=None, limit=80):
        if not args:
            args=[]
        if not context:
            context={}
        ids = []
        if name:
            ids = self.search(cr, user, [('code','ilike',name)]+ args, limit=limit)
        if not ids:
            ids = self.search(cr, user, [('name',operator,name)]+ args, limit=limit)
        return self.name_get(cr, user, ids, context=context)
account_journal()

class account_fiscalyear(osv.osv):
    _name = "account.fiscalyear"
    _description = "Fiscal Year"
    _columns = {
        'name': fields.char('Fiscal Year', size=64, required=True),
        'code': fields.char('Code', size=6, required=True),
        'date_start': fields.date('Start date', required=True),
        'date_stop': fields.date('End date', required=True),
        'period_ids': fields.one2many('account.period', 'fiscalyear_id', 'Periods'),
        'state': fields.selection([('draft','Draft'), ('done','Done')], 'State', redonly=True),
    }

    _defaults = {
        'state': lambda *a: 'draft',
    }
    _order = "date_start"
    def create_period3(self,cr, uid, ids, context={}):
        return self.create_period(cr, uid, ids, context, 3)

    def create_period(self,cr, uid, ids, context={}, interval=1):
        for fy in self.browse(cr, uid, ids, context):
            dt = fy.date_start
            ds = mx.DateTime.strptime(fy.date_start, '%Y-%m-%d')
            while ds.strftime('%Y-%m-%d')<fy.date_stop:
                de = ds + RelativeDateTime(months=interval, days=-1)
                self.pool.get('account.period').create(cr, uid, {
                    'name': ds.strftime('%d/%m') + ' - '+de.strftime('%d/%m'),
                    'code': ds.strftime('%d/%m') + '-'+de.strftime('%d/%m'),
                    'date_start': ds.strftime('%Y-%m-%d'),
                    'date_stop': de.strftime('%Y-%m-%d'),
                    'fiscalyear_id': fy.id,
                })
                ds = ds + RelativeDateTime(months=interval)
        return True

    def find(self, cr, uid, dt=None, exception=True, context={}):
        if not dt:
            dt = time.strftime('%Y-%m-%d')
        ids = self.search(cr, uid, [('date_start', '<=', dt), ('date_stop', '>=', dt)])
        if not ids:
            if exception:
                raise osv.except_osv(_('Error !'), _('No fiscal year defined for this date !\nPlease create one.'))
            else:
                return False
        return ids[0]
account_fiscalyear()

class account_period(osv.osv):
    _name = "account.period"
    _description = "Account period"
    _columns = {
        'name': fields.char('Period Name', size=64, required=True),
        'code': fields.char('Code', size=12),
        'date_start': fields.date('Start of period', required=True, states={'done':[('readonly',True)]}),
        'date_stop': fields.date('End of period', required=True, states={'done':[('readonly',True)]}),
        'fiscalyear_id': fields.many2one('account.fiscalyear', 'Fiscal Year', required=True, states={'done':[('readonly',True)]}, select=True),
        'state': fields.selection([('draft','Draft'), ('done','Done')], 'State', readonly=True)
    }
    _defaults = {
        'state': lambda *a: 'draft',
    }
    _order = "date_start"
    def next(self, cr, uid, period, step, context={}):
        ids = self.search(cr, uid, [('date_start','>',period.date_start)])
        if len(ids)>=step:
            return ids[step-1]
        return False

    def find(self, cr, uid, dt=None, context={}):
        if not dt:
            dt = time.strftime('%Y-%m-%d')
#CHECKME: shouldn't we check the state of the period?
        ids = self.search(cr, uid, [('date_start','<=',dt),('date_stop','>=',dt)])
        if not ids:
            raise osv.except_osv(_('Error !'), _('No period defined for this date !\nPlease create a fiscal year.'))
        return ids
account_period()

class account_journal_period(osv.osv):
    _name = "account.journal.period"
    _description = "Journal - Period"

    def _icon_get(self, cr, uid, ids, field_name, arg=None, context={}):
        result = {}.fromkeys(ids, 'STOCK_NEW')
        for r in self.read(cr, uid, ids, ['state']):
            result[r['id']] = {
                'draft': 'STOCK_NEW',
                'printed': 'STOCK_PRINT_PREVIEW',
                'done': 'STOCK_DIALOG_AUTHENTICATION',
            }.get(r['state'], 'STOCK_NEW')
        return result

    _columns = {
        'name': fields.char('Journal-Period Name', size=64, required=True),
        'journal_id': fields.many2one('account.journal', 'Journal', required=True, ondelete="cascade"),
        'period_id': fields.many2one('account.period', 'Period', required=True, ondelete="cascade"),
        'icon': fields.function(_icon_get, method=True, string='Icon', type='string'),
        'active': fields.boolean('Active', required=True),
        'state': fields.selection([('draft','Draft'), ('printed','Printed'), ('done','Done')], 'State', required=True, readonly=True)
    }

    def _check(self, cr, uid, ids, context={}):
        for obj in self.browse(cr, uid, ids, context):
            cr.execute('select * from account_move_line where journal_id=%d and period_id=%d limit 1', (obj.journal_id.id, obj.period_id.id))
            res = cr.fetchall()
            if res:
                raise osv.except_osv(_('Error !'), _('You can not modify/delete a journal with entries for this period !'))
        return True

    def write(self, cr, uid, ids, vals, context={}):
        self._check(cr, uid, ids, context)
        return super(account_journal_period, self).write(cr, uid, ids, vals, context)

    def create(self, cr, uid, vals, context={}):
        period_id=vals.get('period_id',False)
        if period_id:
            period = self.pool.get('account.period').browse(cr, uid,period_id)
            vals['state']=period.state
        return super(account_journal_period, self).create(cr, uid, vals, context)

    def unlink(self, cr, uid, ids, context={}):
        self._check(cr, uid, ids, context)
        return super(account_journal_period, self).unlink(cr, uid, ids, context)

    _defaults = {
        'state': lambda *a: 'draft',
        'active': lambda *a: True,
    }
    _order = "period_id"

account_journal_period()

class account_fiscalyear(osv.osv):
    _inherit = "account.fiscalyear"
    _description = "Fiscal Year"
    _columns = {
        'start_journal_period_id':fields.many2one('account.journal.period','New Entries Journal'),
        'end_journal_period_id':fields.many2one('account.journal.period','End of Year Entries Journal', readonly=True),
    }

account_fiscalyear()
#----------------------------------------------------------
# Entries
#----------------------------------------------------------
class account_move(osv.osv):
    _name = "account.move"
    _description = "Account Entry"

    def name_get(self, cursor, user, ids, context=None):
        if not len(ids):
            return []
        res=[]
        data_move = self.pool.get('account.move').browse(cursor,user,ids)
        for move in data_move:
            if move.state=='draft':
                name = '*' + move.name
            else:
                name = move.name
            res.append((move.id, name))
        return res


    def _get_period(self, cr, uid, context):
        periods = self.pool.get('account.period').find(cr, uid)
        if periods:
            return periods[0]
        else:
            return False
    _columns = {
        'name': fields.char('Entry Name', size=64, required=True),
        'ref': fields.char('Ref', size=64),
        'period_id': fields.many2one('account.period', 'Period', required=True, states={'posted':[('readonly',True)]}),
        'journal_id': fields.many2one('account.journal', 'Journal', required=True, states={'posted':[('readonly',True)]}),
        'state': fields.selection([('draft','Draft'), ('posted','Posted')], 'State', required=True, readonly=True),
        'line_id': fields.one2many('account.move.line', 'move_id', 'Entries', states={'posted':[('readonly',True)]}),
    }
    _defaults = {
        'state': lambda *a: 'draft',
        'period_id': _get_period,
    }

    def _check_centralisation(self, cursor, user, ids):
        for move in self.browse(cursor, user, ids):
            if move.journal_id.centralisation:
                move_ids = self.search(cursor, user, [
                    ('period_id', '=', move.period_id.id),
                    ('journal_id', '=', move.journal_id.id),
                    ])
                if len(move_ids) > 1:
                    return False
        return True

    def _check_period_journal(self, cursor, user, ids):
        for move in self.browse(cursor, user, ids):
            for line in move.line_id:
                if line.period_id.id != move.period_id.id:
                    return False
                if line.journal_id.id != move.journal_id.id:
                    return False
        return True

    _constraints = [
        (_check_centralisation,
            'You can not create more than one move per period on centralized journal',
            ['journal_id']),
        (_check_period_journal,
            'You can not create entries on different period/journal in the same move',
            ['line_id']),
    ]
    def post(self, cr, uid, ids, context=None):
        if self.validate(cr, uid, ids, context) and len(ids):
            cr.execute('update account_move set state=%s where id in ('+','.join(map(str,ids))+')', ('posted',))
        else:
            raise osv.except_osv(_('Integrity Error !'), _('You can not validate a non balanced entry !'))
        return True

    def button_validate(self, cursor, user, ids, context=None):
        return self.post(cursor, user, ids, context=context)

    def button_cancel(self, cr, uid, ids, context={}):
        for line in self.browse(cr, uid, ids, context):
            if not line.journal_id.update_posted:
                raise osv.except_osv(_('Error !'), _('You can not modify a posted entry of this journal !'))
        if len(ids):
            cr.execute('update account_move set state=%s where id in ('+','.join(map(str,ids))+')', ('draft',))
        return True

    def write(self, cr, uid, ids, vals, context={}):
        c = context.copy()
        c['novalidate'] = True
        result = super(osv.osv, self).write(cr, uid, ids, vals, c)
        self.validate(cr, uid, ids, context)
        return result

    #
    # TODO: Check if period is closed !
    #
    def create(self, cr, uid, vals, context={}):
        if 'line_id' in vals:
            if 'journal_id' in vals:
                for l in vals['line_id']:
                    if not l[0]:
                        l[2]['journal_id'] = vals['journal_id']
                context['journal_id'] = vals['journal_id']
            if 'period_id' in vals:
                for l in vals['line_id']:
                    if not l[0]:
                        l[2]['period_id'] = vals['period_id']
                context['period_id'] = vals['period_id']
            else:
                default_period = self._get_period(cr, uid, context)
                for l in vals['line_id']:
                    if not l[0]:
                        l[2]['period_id'] = default_period
                context['period_id'] = default_period

        if not 'name' in vals:
            journal = self.pool.get('account.journal').browse(cr, uid, context.get('journal_id', vals.get('journal_id', False)))
            if journal.sequence_id:
                vals['name'] = self.pool.get('ir.sequence').get_id(cr, uid, journal.sequence_id.id)
            else:
                raise osv.except_osv(_('Error'), _('No sequence defined in the journal !'))
        if 'line_id' in vals:
            c = context.copy()
            c['novalidate'] = True
            result = super(account_move, self).create(cr, uid, vals, c)
            self.validate(cr, uid, [result], context)
        else:
            result = super(account_move, self).create(cr, uid, vals, context)
        return result

    def unlink(self, cr, uid, ids, context={}, check=True):
        toremove = []
        for move in self.browse(cr, uid, ids, context):
            if move['state'] <> 'draft':
                raise osv.except_osv(_('UserError'),
                        _('You can not delete posted movement: "%s"!') % \
                                move['name'])
            line_ids = map(lambda x: x.id, move.line_id)
            context['journal_id'] = move.journal_id.id
            context['period_id'] = move.period_id.id
            self.pool.get('account.move.line')._update_check(cr, uid, line_ids, context)
            toremove.append(move.id)
        result = super(account_move, self).unlink(cr, uid, toremove, context)
        return result

    def _compute_balance(self, cr, uid, id, context={}):
        move = self.browse(cr, uid, [id])[0]
        amount = 0
        for line in move.line_id:
            amount+= (line.debit - line.credit)
        return amount

    def _centralise(self, cr, uid, move, mode):
        if mode=='credit':
            account_id = move.journal_id.default_debit_account_id.id
            mode2 = 'debit'
            if not account_id:
                raise osv.except_osv(_('UserError'),
                        _('There is no default default debit account defined \n' \
                                'on journal "%s"') % move.journal_id.name)
        else:
            account_id = move.journal_id.default_credit_account_id.id
            mode2 = 'credit'
            if not account_id:
                raise osv.except_osv(_('UserError'),
                        _('There is no default default credit account defined \n' \
                                'on journal "%s"') % move.journal_id.name)

        # find the first line of this move with the current mode
        # or create it if it doesn't exist
        cr.execute('select id from account_move_line where move_id=%d and centralisation=%s limit 1', (move.id, mode))
        res = cr.fetchone()
        if res:
            line_id = res[0]
        else:
            line_id = self.pool.get('account.move.line').create(cr, uid, {
                'name': 'Centralisation '+mode,
                'centralisation': mode,
                'account_id': account_id,
                'move_id': move.id,
                'journal_id': move.journal_id.id,
                'period_id': move.period_id.id,
                'date': move.period_id.date_stop,
                'debit': 0.0,
                'credit': 0.0,
            }, {'journal_id': move.journal_id.id, 'period_id': move.period_id.id})

        # find the first line of this move with the other mode
        # so that we can exclude it from our calculation
        cr.execute('select id from account_move_line where move_id=%d and centralisation=%s limit 1', (move.id, mode2))
        res = cr.fetchone()
        if res:
            line_id2 = res[0]
        else:
            line_id2 = 0

        cr.execute('select sum('+mode+') from account_move_line where move_id=%d and id<>%d', (move.id, line_id2))
        result = cr.fetchone()[0] or 0.0
        cr.execute('update account_move_line set '+mode2+'=%f where id=%d', (result, line_id))
        return True

    #
    # Validate a balanced move. If it is a centralised journal, create a move.
    #
    def validate(self, cr, uid, ids, context={}):
        ok = True
        for move in self.browse(cr, uid, ids, context):
            journal = move.journal_id
            amount = 0
            line_ids = []
            line_draft_ids = []
            company_id=None
            for line in move.line_id:
                amount += line.debit - line.credit
                line_ids.append(line.id)
                if line.state=='draft':
                    line_draft_ids.append(line.id)

                if not company_id:
                    company_id = line.account_id.company_id.id
                if not company_id == line.account_id.company_id.id:
                    raise osv.except_osv(_('Error'), _('Couldn\'t create move between different companies'))

                if line.account_id.currency_id:
                    if line.account_id.currency_id.id != line.currency_id.id and (line.account_id.currency_id.id != line.account_id.company_id.currency_id.id or line.currency_id):
                            raise osv.except_osv(_('Error'), _('Couldn\'t create move with currency different than the secondary currency of the account'))

            if abs(amount) < 0.0001:
                if not len(line_draft_ids):
                    continue
                self.pool.get('account.move.line').write(cr, uid, line_draft_ids, {
                    'journal_id': move.journal_id.id,
                    'period_id': move.period_id.id,
                    'state': 'valid'
                }, context, check=False)
                todo = []
                account = {}
                account2 = {}
                if journal.type not in ('purchase','sale'):
                    continue

                for line in move.line_id:
                    if move.journal_id.type == 'sale':
                        if line.debit:
                            field_base = 'ref_'
                            key = 'account_paid_id'
                        else:
                            field_base = ''
                            key = 'account_collected_id'
                    else:
                        if line.debit:
                            field_base = ''
                            key = 'account_collected_id'
                        else:
                            field_base = 'ref_'
                            key = 'account_paid_id'
                    if line.account_id.tax_ids:
                        code = amount = False
                        for tax in line.account_id.tax_ids:
                            if tax.tax_code_id:
                                acc = getattr(tax, key).id
                                account[acc] = (getattr(tax,
                                    field_base + 'tax_code_id').id,
                                    getattr(tax, field_base + 'tax_sign'))
                                account2[(acc,getattr(tax,
                                    field_base + 'tax_code_id').id)] = (getattr(tax,
                                        field_base + 'tax_code_id').id,
                                        getattr(tax, field_base + 'tax_sign'))
                                code = getattr(tax, field_base + 'base_code_id').id
                                amount = getattr(tax, field_base+'base_sign') * \
                                        (line.debit + line.credit)
                                break
                        if code and not (line.tax_code_id or line.tax_amount):
                            self.pool.get('account.move.line').write(cr, uid,
                                    [line.id], {
                                'tax_code_id': code,
                                'tax_amount': amount
                            }, context=context, check=False)
                    else:
                        todo.append(line)
                for line in todo:
                    code = amount = 0
                    key = (line.account_id.id, line.tax_code_id.id)
                    if key in account2:
                        code = account2[key][0]
                        amount = account2[key][1] * (line.debit + line.credit)
                    elif line.account_id.id in account:
                        code = account[line.account_id.id][0]
                        amount = account[line.account_id.id][1] * (line.debit + line.credit)
                    if (code or amount) and not (line.tax_code_id or line.tax_amount):
                        self.pool.get('account.move.line').write(cr, uid, [line.id], {
                            'tax_code_id': code,
                            'tax_amount': amount
                        }, context, check=False)
                #
                # Compute VAT
                #
                continue
            if journal.centralisation:
                self._centralise(cr, uid, move, 'debit')
                self._centralise(cr, uid, move, 'credit')
                self.pool.get('account.move.line').write(cr, uid, line_draft_ids, {
                    'state': 'valid'
                }, context, check=False)
                continue
            else:
                self.pool.get('account.move.line').write(cr, uid, line_ids, {
                    'journal_id': move.journal_id.id,
                    'period_id': move.period_id.id,
                    #'tax_code_id': False,
                    #'tax_amount': False,
                    'state': 'draft'
                }, context, check=False)
                ok = False
        return ok
account_move()

class account_move_reconcile(osv.osv):
    _name = "account.move.reconcile"
    _description = "Account Reconciliation"
    _columns = {
        'name': fields.char('Name', size=64, required=True),
        'type': fields.char('Type', size=16, required=True),
        'line_id': fields.one2many('account.move.line', 'reconcile_id', 'Entry lines'),
        'line_partial_ids': fields.one2many('account.move.line', 'reconcile_partial_id', 'Partial Entry lines'),
        'create_date': fields.date('Creation date', readonly=True),
    }
    _defaults = {
        'name': lambda self,cr,uid,ctx={}: self.pool.get('ir.sequence').get(cr, uid, 'account.reconcile') or '/',
    }
    def reconcile_partial_check(self, cr, uid, ids, type='auto', context={}):
        for rec in self.pool.get('account.move.reconcile').browse(cr, uid, ids):
            total = 0.0
            for line in rec.line_partial_ids:
                total += (line.debit or 0.0) - (line.credit or 0.0)
            if not total:
                self.write(cr,uid, map(lambda x: x.id, rec.line_partial_ids), {'reconcile_id': rec.id })
                for line in rec.line_partial_ids:
                    total += (line.debit or 0.0) - (line.credit or 0.0)
        return True
    def name_get(self, cr, uid, ids, context=None):
        result = {}
        for r in self.browse(cr, uid, ids, context):
            total = reduce(lambda y,t: (t.debit or 0.0) - (t.credit or 0.0) + y, r.line_partial_ids, 0.0)
            if total:
                result[r.id] = '%s (%.2f)' % (r.name, total)
            else:
                result[r.id] = r.name
        return result
account_move_reconcile()

#----------------------------------------------------------
# Tax
#----------------------------------------------------------
"""
a documenter
child_depend: la taxe depend des taxes filles
"""
class account_tax_code(osv.osv):
    """
    A code for the tax object.

    This code is used for some tax declarations.
    """
    def _sum(self, cr, uid, ids, name, args, context, where =''):
        ids2 = self.search(cr, uid, [('parent_id', 'child_of', ids)])
        acc_set = ",".join(map(str, ids2))
        if context.get('based_on', 'invoices') == 'payments':
            cr.execute('SELECT line.tax_code_id, sum(line.tax_amount) \
                    FROM account_move_line AS line, \
                        account_move AS move \
                        LEFT JOIN account_invoice invoice ON \
                            (invoice.move_id = move.id) \
                    WHERE line.tax_code_id in ('+acc_set+') '+where+' \
                        AND move.id = line.move_id \
                        AND ((invoice.state = \'paid\') \
                            OR (invoice.id IS NULL)) \
                    GROUP BY line.tax_code_id')
        else:
            cr.execute('SELECT line.tax_code_id, sum(line.tax_amount) \
                    FROM account_move_line AS line \
                    WHERE line.tax_code_id in ('+acc_set+') '+where+' \
                    GROUP BY line.tax_code_id')
        res=dict(cr.fetchall())
        for record in self.browse(cr, uid, ids, context):
            def _rec_get(record):
                amount = res.get(record.id, 0.0)
                for rec in record.child_ids:
                    amount += _rec_get(rec) * rec.sign
                return amount
            res[record.id] = round(_rec_get(record), 2)
        return res

    def _sum_period(self, cr, uid, ids, name, args, context):
        if not 'period_id' in context:
            period_id = self.pool.get('account.period').find(cr, uid)
            if not len(period_id):
                return dict.fromkeys(ids, 0.0)
            period_id = period_id[0]
        else:
            period_id = context['period_id']
        return self._sum(cr, uid, ids, name, args, context,
                where=' and line.period_id='+str(period_id))

    _name = 'account.tax.code'
    _description = 'Tax Code'
    _columns = {
        'name': fields.char('Tax Case Name', size=64, required=True),
        'code': fields.char('Case Code', size=16),
        'info': fields.text('Description'),
        'sum': fields.function(_sum, method=True, string="Year Sum"),
        'sum_period': fields.function(_sum_period, method=True, string="Period Sum"),
        'parent_id': fields.many2one('account.tax.code', 'Parent Code', select=True),
        'child_ids': fields.one2many('account.tax.code', 'parent_id', 'Childs Codes'),
        'line_ids': fields.one2many('account.move.line', 'tax_code_id', 'Lines'),
        'company_id': fields.many2one('res.company', 'Company', required=True),
        'sign': fields.float('Sign for parent', required=True),
    }

    def name_get(self, cr, uid, ids, context=None):
        if not len(ids):
            return []
        if isinstance(ids, (int, long)):
            ids = [ids]
        reads = self.read(cr, uid, ids, ['name','code'], context, load='_classic_write')
        return [(x['id'], (x['code'] and x['code'] + ' - ' or '') + x['name']) \
                for x in reads]

    def _default_company(self, cr, uid, context={}):
        user = self.pool.get('res.users').browse(cr, uid, uid, context=context)
        if user.company_id:
            return user.company_id.id
        return self.pool.get('res.company').search(cr, uid, [('parent_id', '=', False)])[0]
    _defaults = {
        'company_id': _default_company,
        'sign': lambda *args: 1.0,
    }
    def _check_recursion(self, cr, uid, ids):
        level = 100
        while len(ids):
            cr.execute('select distinct parent_id from account_tax_code where id in ('+','.join(map(str,ids))+')')
            ids = filter(None, map(lambda x:x[0], cr.fetchall()))
            if not level:
                return False
            level -= 1
        return True

    _constraints = [
        (_check_recursion, 'Error ! You can not create recursive accounts.', ['parent_id'])
    ]
    _order = 'code,name'
account_tax_code()

class account_tax(osv.osv):
    """
    A tax object.

    Type: percent, fixed, none, code
        PERCENT: tax = price * amount
        FIXED: tax = price + amount
        NONE: no tax line
        CODE: execute python code. localcontext = {'price_unit':pu, 'address':address_object}
            return result in the context
            Ex: result=round(price_unit*0.21,4)
    """
    _name = 'account.tax'
    _description = 'Tax'
    _columns = {
        'name': fields.char('Tax Name', size=64, required=True, help="This name will be used to be displayed on reports"),
        'sequence': fields.integer('Sequence', required=True, help="The sequence field is used to order the taxes lines from the lowest sequences to the higher ones. The order is important if you have a tax that have several tax childs. In this case, the evaluation order is important."),
        'amount': fields.float('Amount', required=True, digits=(14,4)),
        'active': fields.boolean('Active'),
        'type': fields.selection( [('percent','Percent'), ('fixed','Fixed'), ('none','None'), ('code','Python Code')], 'Tax Type', required=True),
        'applicable_type': fields.selection( [('true','True'), ('code','Python Code')], 'Applicable Type', required=True),
        'domain':fields.char('Domain', size=32, help="This field is only used if you develop your own module allowing developpers to create specific taxes in a custom domain."),
        'account_collected_id':fields.many2one('account.account', 'Invoice Tax Account'),
        'account_paid_id':fields.many2one('account.account', 'Refund Tax Account'),
        'parent_id':fields.many2one('account.tax', 'Parent Tax Account', select=True),
        'child_ids':fields.one2many('account.tax', 'parent_id', 'Childs Tax Account'),
        'child_depend':fields.boolean('Tax on Childs', help="Indicate if the tax computation is based on the value computed for the computation of child taxes or based on the total amount."),
        'python_compute':fields.text('Python Code'),
        'python_compute_inv':fields.text('Python Code (reverse)'),
        'python_applicable':fields.text('Python Code'),
        'tax_group': fields.selection([('vat','VAT'),('other','Other')], 'Tax Group', help="If a default tax if given in the partner it only override taxes from account (or product) of the same group."),

        #
        # Fields used for the VAT declaration
        #
        'base_code_id': fields.many2one('account.tax.code', 'Base Code', help="Use this code for the VAT declaration."),
        'tax_code_id': fields.many2one('account.tax.code', 'Tax Code', help="Use this code for the VAT declaration."),
        'base_sign': fields.float('Base Code Sign', help="Usualy 1 or -1."),
        'tax_sign': fields.float('Tax Code Sign', help="Usualy 1 or -1."),

        # Same fields for refund invoices

        'ref_base_code_id': fields.many2one('account.tax.code', 'Base Code', help="Use this code for the VAT declaration."),
        'ref_tax_code_id': fields.many2one('account.tax.code', 'Tax Code', help="Use this code for the VAT declaration."),
        'ref_base_sign': fields.float('Base Code Sign', help="Usualy 1 or -1."),
        'ref_tax_sign': fields.float('Tax Code Sign', help="Usualy 1 or -1."),
        'include_base_amount': fields.boolean('Include in base amount', help="Indicate if the amount of tax must be included in the base amount for the computation of the next taxes"),
        'company_id': fields.many2one('res.company', 'Company', required=True),
        'description': fields.char('Internal Name', 32),
    }

    def name_get(self, cr, uid, ids, context={}):
        if not len(ids):
            return []
        res = []
        for record in self.read(cr, uid, ids, ['description','name'], context):
            name = record['description'] and record['description'] or record['name']
            res.append((record['id'],name ))
        return res

    def _default_company(self, cr, uid, context={}):
        user = self.pool.get('res.users').browse(cr, uid, uid, context=context)
        if user.company_id:
            return user.company_id.id
        return self.pool.get('res.company').search(cr, uid, [('parent_id', '=', False)])[0]
    _defaults = {
        'python_compute': lambda *a: '''# price_unit\n# address : res.partner.address object or False\n# product : product.product object or None\n# partner : res.partner object or None\n\nresult = price_unit * 0.10''',
        'python_compute_inv': lambda *a: '''# price_unit\n# address : res.partner.address object or False\n# product : product.product object or False\n\nresult = price_unit * 0.10''',
        'applicable_type': lambda *a: 'true',
        'type': lambda *a: 'percent',
        'amount': lambda *a: 0,
        'active': lambda *a: 1,
        'sequence': lambda *a: 1,
        'tax_group': lambda *a: 'vat',
        'ref_tax_sign': lambda *a: 1,
        'ref_base_sign': lambda *a: 1,
        'tax_sign': lambda *a: 1,
        'base_sign': lambda *a: 1,
        'include_base_amount': lambda *a: False,
        'company_id': _default_company,
    }
    _order = 'sequence'

    def _applicable(self, cr, uid, taxes, price_unit, address_id=None, product=None, partner=None):
        res = []
        for tax in taxes:
            if tax.applicable_type=='code':
                localdict = {'price_unit':price_unit, 'address':self.pool.get('res.partner.address').browse(cr, uid, address_id), 'product':product, 'partner':partner}
                exec tax.python_applicable in localdict
                if localdict.get('result', False):
                    res.append(tax)
            else:
                res.append(tax)
        return res

    def _unit_compute(self, cr, uid, taxes, price_unit, address_id=None, product=None, partner=None):
        taxes = self._applicable(cr, uid, taxes, price_unit, address_id, product, partner)

        res = []
        cur_price_unit=price_unit
        for tax in taxes:
            # we compute the amount for the current tax object and append it to the result

            if tax.type=='percent':
                amount = cur_price_unit * tax.amount
                res.append({'id':tax.id,
                            'name':tax.name,
                            'amount':amount,
                            'account_collected_id':tax.account_collected_id.id,
                            'account_paid_id':tax.account_paid_id.id,
                            'base_code_id': tax.base_code_id.id,
                            'ref_base_code_id': tax.ref_base_code_id.id,
                            'sequence': tax.sequence,
                            'base_sign': tax.base_sign,
                            'tax_sign': tax.tax_sign,
                            'ref_base_sign': tax.ref_base_sign,
                            'ref_tax_sign': tax.ref_tax_sign,
                            'price_unit': cur_price_unit,
                            'tax_code_id': tax.tax_code_id.id,
                            'ref_tax_code_id': tax.ref_tax_code_id.id,
                            })

            elif tax.type=='fixed':
                res.append({'id':tax.id,
                            'name':tax.name,
                            'amount':tax.amount,
                            'account_collected_id':tax.account_collected_id.id,
                            'account_paid_id':tax.account_paid_id.id,
                            'base_code_id': tax.base_code_id.id,
                            'ref_base_code_id': tax.ref_base_code_id.id,
                            'sequence': tax.sequence,
                            'base_sign': tax.base_sign,
                            'tax_sign': tax.tax_sign,
                            'ref_base_sign': tax.ref_base_sign,
                            'ref_tax_sign': tax.ref_tax_sign,
                            'price_unit': 1,
                            'tax_code_id': tax.tax_code_id.id,
                            'ref_tax_code_id': tax.ref_tax_code_id.id,})
            elif tax.type=='code':
                address = address_id and self.pool.get('res.partner.address').browse(cr, uid, address_id) or None
                localdict = {'price_unit':cur_price_unit, 'address':address, 'product':product, 'partner':partner}
                exec tax.python_compute in localdict
                amount = localdict['result']
                res.append({
                    'id': tax.id,
                    'name': tax.name,
                    'amount': amount,
                    'account_collected_id': tax.account_collected_id.id,
                    'account_paid_id': tax.account_paid_id.id,
                    'base_code_id': tax.base_code_id.id,
                    'ref_base_code_id': tax.ref_base_code_id.id,
                    'sequence': tax.sequence,
                    'base_sign': tax.base_sign,
                    'tax_sign': tax.tax_sign,
                    'ref_base_sign': tax.ref_base_sign,
                    'ref_tax_sign': tax.ref_tax_sign,
                    'price_unit': cur_price_unit,
                    'tax_code_id': tax.tax_code_id.id,
                    'ref_tax_code_id': tax.ref_tax_code_id.id,
                })
            amount2 = res[-1]['amount']
            if len(tax.child_ids):
                if tax.child_depend:
                    del res[-1]
                amount = amount2
                child_tax = self._unit_compute(cr, uid, tax.child_ids, amount, address_id, product, partner)
                res.extend(child_tax)
            if tax.include_base_amount:
                cur_price_unit+=amount2
        return res

    def compute(self, cr, uid, taxes, price_unit, quantity, address_id=None, product=None, partner=None):

        """
        Compute tax values for given PRICE_UNIT, QUANTITY and a buyer/seller ADDRESS_ID.

        RETURN:
            [ tax ]
            tax = {'name':'', 'amount':0.0, 'account_collected_id':1, 'account_paid_id':2}
            one tax for each tax id in IDS and their childs
        """
        res = self._unit_compute(cr, uid, taxes, price_unit, address_id, product, partner)
        for r in res:
            r['amount'] *= quantity
        return res

    def _unit_compute_inv(self, cr, uid, taxes, price_unit, address_id=None, product=None, partner=None):
        taxes = self._applicable(cr, uid, taxes, price_unit, address_id, product, partner)

        res = []
        taxes.reverse()
        cur_price_unit=price_unit
        for tax in taxes:
            # we compute the amount for the current tax object and append it to the result

            if tax.type=='percent':
                amount = cur_price_unit - (cur_price_unit / (1 + tax.amount))
                res.append({'id':tax.id,
                            'name':tax.name,
                            'amount':amount,
                            'account_collected_id':tax.account_collected_id.id,
                            'account_paid_id':tax.account_paid_id.id,
                            'base_code_id': tax.base_code_id.id,
                            'ref_base_code_id': tax.ref_base_code_id.id,
                            'sequence': tax.sequence,
                            'base_sign': tax.base_sign,
                            'tax_sign': tax.tax_sign,
                            'ref_base_sign': tax.ref_base_sign,
                            'ref_tax_sign': tax.ref_tax_sign,
                            'price_unit': cur_price_unit - amount,
                            'tax_code_id': tax.tax_code_id.id,
                            'ref_tax_code_id': tax.ref_tax_code_id.id,})

            elif tax.type=='fixed':
                res.append({'id':tax.id,
                            'name':tax.name,
                            'amount':tax.amount,
                            'account_collected_id':tax.account_collected_id.id,
                            'account_paid_id':tax.account_paid_id.id,
                            'base_code_id': tax.base_code_id.id,
                            'ref_base_code_id': tax.ref_base_code_id.id,
                            'sequence': tax.sequence,
                            'base_sign': tax.base_sign,
                            'tax_sign': tax.tax_sign,
                            'ref_base_sign': tax.ref_base_sign,
                            'ref_tax_sign': tax.ref_tax_sign,
                            'price_unit': 1,
                            'tax_code_id': tax.tax_code_id.id,
                            'ref_tax_code_id': tax.ref_tax_code_id.id,})

            elif tax.type=='code':
                address = address_id and self.pool.get('res.partner.address').browse(cr, uid, address_id) or None
                localdict = {'price_unit':cur_price_unit, 'address':address, 'product':product, 'partner':partner}
                exec tax.python_compute_inv in localdict
                amount = localdict['result']
                res.append({
                    'id': tax.id,
                    'name': tax.name,
                    'amount': amount,
                    'account_collected_id': tax.account_collected_id.id,
                    'account_paid_id': tax.account_paid_id.id,
                    'base_code_id': tax.base_code_id.id,
                    'ref_base_code_id': tax.ref_base_code_id.id,
                    'sequence': tax.sequence,
                    'base_sign': tax.base_sign,
                    'tax_sign': tax.tax_sign,
                    'ref_base_sign': tax.ref_base_sign,
                    'ref_tax_sign': tax.ref_tax_sign,
                    'price_unit': cur_price_unit - amount,
                    'tax_code_id': tax.tax_code_id.id,
                    'ref_tax_code_id': tax.ref_tax_code_id.id,
                })

            amount2 = res[-1]['amount']
            if len(tax.child_ids):
                if tax.child_depend:
                    del res[-1]
                    amount = price_unit
                else:
                    amount = amount2
            for t in tax.child_ids:
                parent_tax = self._unit_compute_inv(cr, uid, [t], amount, address_id, product, partner)
                res.extend(parent_tax)
            if tax.include_base_amount:
                cur_price_unit-=amount
        taxes.reverse()
        return res

    def compute_inv(self, cr, uid, taxes, price_unit, quantity, address_id=None, product=None, partner=None):
        """
        Compute tax values for given PRICE_UNIT, QUANTITY and a buyer/seller ADDRESS_ID.
        Price Unit is a VAT included price

        RETURN:
            [ tax ]
            tax = {'name':'', 'amount':0.0, 'account_collected_id':1, 'account_paid_id':2}
            one tax for each tax id in IDS and their childs
        """
        res = self._unit_compute_inv(cr, uid, taxes, price_unit, address_id, product, partner=None)
        for r in res:
            r['amount'] *= quantity
        return res
account_tax()

# ---------------------------------------------------------
# Budgets
# ---------------------------------------------------------

class account_budget_post(osv.osv):
    _name = 'account.budget.post'
    _description = 'Budget item'
    _columns = {
        'code': fields.char('Code', size=64, required=True),
        'name': fields.char('Name', size=256, required=True),
        'dotation_ids': fields.one2many('account.budget.post.dotation', 'post_id', 'Expenses'),
        'account_ids': fields.many2many('account.account', 'account_budget_rel', 'budget_id', 'account_id', 'Accounts'),
    }
    _defaults = {
    }

    def spread(self, cr, uid, ids, fiscalyear_id=False, amount=0.0):
        dobj = self.pool.get('account.budget.post.dotation')
        for o in self.browse(cr, uid, ids):
            # delete dotations for this post
            dobj.unlink(cr, uid, dobj.search(cr, uid, [('post_id','=',o.id)]))

            # create one dotation per period in the fiscal year, and spread the total amount/quantity over those dotations
            fy = self.pool.get('account.fiscalyear').browse(cr, uid, [fiscalyear_id])[0]
            num = len(fy.period_ids)
            for p in fy.period_ids:
                dobj.create(cr, uid, {'post_id': o.id, 'period_id': p.id, 'amount': amount/num})
        return True
account_budget_post()

class account_budget_post_dotation(osv.osv):
    _name = 'account.budget.post.dotation'
    _description = "Budget item endowment"
    _columns = {
        'name': fields.char('Name', size=64),
        'post_id': fields.many2one('account.budget.post', 'Item', select=True),
        'period_id': fields.many2one('account.period', 'Period'),
#       'quantity': fields.float('Quantity', digits=(16,2)),
        'amount': fields.float('Amount', digits=(16,2)),
    }
account_budget_post_dotation()


# ---------------------------------------------------------
# Account Entries Models
# ---------------------------------------------------------

class account_model(osv.osv):
    _name = "account.model"
    _description = "Account Model"
    _columns = {
        'name': fields.char('Model Name', size=64, required=True, help="This is a model for recurring accounting entries"),
        'ref': fields.char('Ref', size=64),
        'journal_id': fields.many2one('account.journal', 'Journal', required=True),
        'lines_id': fields.one2many('account.model.line', 'model_id', 'Model Entries'),
        'legend' :fields.text('Legend',readonly=True,size=100),
    }

    _defaults = {
        'legend':lambda *a:'''You can specify year, month and date in the name of the model using the following labels:\n\n%(year)s : To Specify Year \n%(month)s : To Specify Month \n%(date)s : Current Date\n\ne.g. My model on %(date)s''',
    }

account_model()

class account_model_line(osv.osv):
    _name = "account.model.line"
    _description = "Account Model Entries"
    _columns = {
        'name': fields.char('Name', size=64, required=True),
        'sequence': fields.integer('Sequence', required=True, help="The sequence field is used to order the resources from the lowest sequences to the higher ones"),
        'quantity': fields.float('Quantity', digits=(16,2), help="The optionnal quantity on entries"),
        'debit': fields.float('Debit', digits=(16,2)),
        'credit': fields.float('Credit', digits=(16,2)),

        'account_id': fields.many2one('account.account', 'Account', required=True, ondelete="cascade"),

        'model_id': fields.many2one('account.model', 'Model', required=True, ondelete="cascade", select=True),

        'ref': fields.char('Ref.', size=16),

        'amount_currency': fields.float('Amount Currency', help="The amount expressed in an optionnal other currency."),
        'currency_id': fields.many2one('res.currency', 'Currency'),

        'partner_id': fields.many2one('res.partner', 'Partner Ref.'),
        'date_maturity': fields.selection([('today','Date of the day'), ('partner','Partner Payment Term')], 'Maturity date', help="The maturity date of the generated entries for this model. You can chosse between the date of the creation action or the the date of the creation of the entries plus the partner payment terms."),
        'date': fields.selection([('today','Date of the day'), ('partner','Partner Payment Term')], 'Current Date', required=True, help="The date of the generated entries"),
    }
    _defaults = {
        'date': lambda *a: 'today'
    }
    _order = 'sequence'
    _sql_constraints = [
        ('credit_debit1', 'CHECK (credit*debit=0)',  'Wrong credit or debit value in model !'),
        ('credit_debit2', 'CHECK (credit+debit>=0)', 'Wrong credit or debit value in model !'),
    ]
account_model_line()

# ---------------------------------------------------------
# Account Subscription
# ---------------------------------------------------------


class account_subscription(osv.osv):
    _name = "account.subscription"
    _description = "Account Subscription"
    _columns = {
        'name': fields.char('Name', size=64, required=True),
        'ref': fields.char('Ref.', size=16),
        'model_id': fields.many2one('account.model', 'Model', required=True),

        'date_start': fields.date('Starting date', required=True),
        'period_total': fields.integer('Number of period', required=True),
        'period_nbr': fields.integer('Period', required=True),
        'period_type': fields.selection([('day','days'),('month','month'),('year','year')], 'Period Type', required=True),
        'state': fields.selection([('draft','Draft'),('running','Running'),('done','Done')], 'State', required=True, readonly=True),

        'lines_id': fields.one2many('account.subscription.line', 'subscription_id', 'Subscription Lines')
    }
    _defaults = {
        'date_start': lambda *a: time.strftime('%Y-%m-%d'),
        'period_type': lambda *a: 'month',
        'period_total': lambda *a: 12,
        'period_nbr': lambda *a: 1,
        'state': lambda *a: 'draft',
    }
    def state_draft(self, cr, uid, ids, context={}):
        self.write(cr, uid, ids, {'state':'draft'})
        return False

    def check(self, cr, uid, ids, context={}):
        todone = []
        for sub in self.browse(cr, uid, ids, context):
            ok = True
            for line in sub.lines_id:
                if not line.move_id.id:
                    ok = False
                    break
            if ok:
                todone.append(sub.id)
        if len(todone):
            self.write(cr, uid, todone, {'state':'done'})
        return False

    def remove_line(self, cr, uid, ids, context={}):
        toremove = []
        for sub in self.browse(cr, uid, ids, context):
            for line in sub.lines_id:
                if not line.move_id.id:
                    toremove.append(line.id)
        if len(toremove):
            self.pool.get('account.subscription.line').unlink(cr, uid, toremove)
        self.write(cr, uid, ids, {'state':'draft'})
        return False

    def compute(self, cr, uid, ids, context={}):
        for sub in self.browse(cr, uid, ids, context):
            ds = sub.date_start
            for i in range(sub.period_total):
                self.pool.get('account.subscription.line').create(cr, uid, {
                    'date': ds,
                    'subscription_id': sub.id,
                })
                if sub.period_type=='day':
                    ds = (mx.DateTime.strptime(ds, '%Y-%m-%d') + RelativeDateTime(days=sub.period_nbr)).strftime('%Y-%m-%d')
                if sub.period_type=='month':
                    ds = (mx.DateTime.strptime(ds, '%Y-%m-%d') + RelativeDateTime(months=sub.period_nbr)).strftime('%Y-%m-%d')
                if sub.period_type=='year':
                    ds = (mx.DateTime.strptime(ds, '%Y-%m-%d') + RelativeDateTime(years=sub.period_nbr)).strftime('%Y-%m-%d')
        self.write(cr, uid, ids, {'state':'running'})
        return True
account_subscription()

class account_subscription_line(osv.osv):
    _name = "account.subscription.line"
    _description = "Account Subscription Line"
    _columns = {
        'subscription_id': fields.many2one('account.subscription', 'Subscription', required=True, select=True),
        'date': fields.date('Date', required=True),
        'move_id': fields.many2one('account.move', 'Entry'),
    }
    _defaults = {
    }
    def move_create(self, cr, uid, ids, context={}):
        tocheck = {}
        for line in self.browse(cr, uid, ids, context):
            datas = {
                'date': line.date,
            }
            ids = self.pool.get('account.model').generate(cr, uid, [line.subscription_id.model_id.id], datas, context)
            tocheck[line.subscription_id.id] = True
            self.write(cr, uid, [line.id], {'move_id':ids[0]})
        if tocheck:
            self.pool.get('account.subscription').check(cr, uid, tocheck.keys(), context)
        return True
    _rec_name = 'date'
account_subscription_line()


class account_config_fiscalyear(osv.osv_memory):
<<<<<<< HEAD
    _name = 'account.config.fiscalyear'
    _columns = {
        'name':fields.char('Name', required=True,size=64),
        'code':fields.char('Code', required=True,size=64),
        'date1': fields.date('Starting Date', required=True),
        'date2': fields.date('Ending Date', required=True),
    }
    _defaults = {
        'code': lambda *a: time.strftime('%Y'),
        'date1': lambda *a: time.strftime('%Y-01-01'),
        'date2': lambda *a: time.strftime('%Y-12-31'),
    }
    def action_cancel(self,cr,uid,ids,conect=None):
        return {
                'view_type': 'form',
                "view_mode": 'form',
                'res_model': 'ir.module.module.configuration.wizard',
                'type': 'ir.actions.act_window',
                'target':'new',
        }
    def action_create(self, cr, uid,ids, context=None):
        res=self.read(cr,uid,ids)[0]
        if 'date1' in res and 'date2' in res:
            res_obj = self.pool.get('account.fiscalyear')
            start_date=res['date1']
            end_date=res['date2']
            name=res['name']#DateTime.strptime(start_date, '%Y-%m-%d').strftime('%m.%Y') + '-' + DateTime.strptime(end_date, '%Y-%m-%d').strftime('%m.%Y')
            vals={
                'name':name,
                'code':name,
                'date_start':start_date,
                'date_stop':end_date,
            }
            new_id=res_obj.create(cr, uid, vals, context=context)
        return {
                'view_type': 'form',
                "view_mode": 'form',
                'res_model': 'ir.module.module.configuration.wizard',
                'type': 'ir.actions.act_window',
                'target':'new',
        }
=======
	_name = 'account.config.fiscalyear'
	_columns = {
		'name':fields.char('Name', required=True,size=64),
		'code':fields.char('Code', required=True,size=64),
		'date1': fields.date('Starting Date', required=True),
		'date2': fields.date('Ending Date', required=True),
	}
	_defaults = {
		'code': lambda *a: time.strftime('%Y'),
		'date1': lambda *a: time.strftime('%Y-01-01'),
		'date2': lambda *a: time.strftime('%Y-12-31'),
	}
	def action_cancel(self,cr,uid,ids,conect=None):
		return {
				'view_type': 'form',
				"view_mode": 'form',
				'res_model': 'ir.module.module.configuration.wizard',
				'type': 'ir.actions.act_window',
				'target':'new',
		}
	def action_create(self, cr, uid,ids, context=None):
		res=self.read(cr,uid,ids)[0]
		if 'date1' in res and 'date2' in res:
			res_obj = self.pool.get('account.fiscalyear')
			start_date=res['date1']
			end_date=res['date2']
			name=res['name']#DateTime.strptime(start_date, '%Y-%m-%d').strftime('%m.%Y') + '-' + DateTime.strptime(end_date, '%Y-%m-%d').strftime('%m.%Y')
			vals={
				'name':name,
				'code':name,
				'date_start':start_date,
				'date_stop':end_date,
			}
			new_id=res_obj.create(cr, uid, vals, context=context)
			res_obj.create_period(cr,uid,[new_id])
		return {
				'view_type': 'form',
				"view_mode": 'form',
				'res_model': 'ir.module.module.configuration.wizard',
				'type': 'ir.actions.act_window',
				'target':'new',
		}
>>>>>>> 459dba84

account_config_fiscalyear()



class account_config_journal_bank_accounts(osv.osv_memory):
    _name='account.config.journal.bank.account'
    _columns = {
        'name':fields.char('Journal Name', size=64),
        'lines_id': fields.one2many('account.config.journal.bank.account.line', 'journal_id', 'Journal Lines'),
    }

    def action_cancel(self,cr,uid,ids,conect=None):
        return {
                'view_type': 'form',
                "view_mode": 'form',
                'res_model': 'ir.module.module.configuration.wizard',
                'type': 'ir.actions.act_window',
                'target':'new',
        }

    def action_create(self, cr, uid, ids, context=None):
        config_res=self.read(cr,uid,ids)[0]
        res_obj = self.pool.get('account.journal')
        line_obj=self.pool.get('account.config.journal.bank.account.line')
        if 'lines_id' in config_res and config_res['lines_id']:
            lines=line_obj.read(cr,uid,config_res['lines_id'])
            for res in lines:
                sequence_ids=self.pool.get('ir.sequence').search(cr,uid,[('name','=','Account Journal')])
                if 'name' in res and 'bank_account_id' in res and 'view_id'  in res and sequence_ids and len(sequence_ids):
                    vals={
                          'name':res['name'],
                          'type':'cash',
                          'view_id':res['view_id'],
                          'default_credit_account_id':res['bank_account_id'],
                          'default_debit_account_id':res['bank_account_id'],
                          'sequence_id':sequence_ids[0]
                          }
                    res_obj.create(cr, uid, vals, context=context)
        return {
                'view_type': 'form',
                "view_mode": 'form',
                'res_model': 'ir.module.module.configuration.wizard',
                'type': 'ir.actions.act_window',
                'target':'new',
            }

account_config_journal_bank_accounts()

class account_config_journal_bank_accounts_line(osv.osv_memory):
    _name='account.config.journal.bank.account.line'
    def _journal_view_get(self, cr, uid, context={}):
        journal_obj = self.pool.get('account.journal.view')
        ids = journal_obj.search(cr, uid, [])
        res = journal_obj.read(cr, uid, ids, ['id', 'name'], context)
        return [(r['id'], r['name']) for r in res]
    _columns = {
        'name':fields.char('Journal Name', size=64,required=True),
        'bank_account_id':fields.many2one('account.account', 'Bank Account', required=True, domain=[('type','=','cash')]),
        'view_id':fields.selection(_journal_view_get, 'Journal View', required=True),
        'journal_id':fields.many2one('account.config.journal.bank.account', 'Journal', required=True),
    }
account_config_journal_bank_accounts_line()

#  ----------------------------------------------
#   Account Templates : Account, Tax and charts.
#  ----------------------------------------------

class account_tax_template(osv.osv):
    _name = 'account.tax.template'
account_tax()

class account_account_template(osv.osv):
    _name='account.account.template'
    _description ='Templates for Accounts'
    _order = "code"
    _columns = {
        'name': fields.char('Name', size=128, required=True, select=True),
        'sign': fields.selection([(-1, 'Negative'), (1, 'Positive')], 'Sign', required=True, help='Allows to change the displayed amount of the balance to see positive results instead of negative ones in expenses accounts.'),
        'currency_id': fields.many2one('res.currency', 'Secondary Currency', help="Force all moves for this account to have this secondary currency."),
        'code': fields.char('Code', size=64),
        'type': fields.selection(_code_get, 'Account Type', required=True),
        'reconcile': fields.boolean('Reconcile', help="Check this option if the user can make a reconciliation of the entries in this account."),
        'shortcut': fields.char('Shortcut', size=12),
        'note': fields.text('Note'),
    }

    _defaults = {
        'sign': lambda *a: 1,
        'reconcile': lambda *a: False,
        'type' : lambda *a :'view',
    }

    def _check_recursion(self, cr, uid, ids):
        level = 100
        while len(ids):
            cr.execute('select distinct parent_id from account_account_template_rel where child_id in ('+','.join(map(str,ids))+')')
            ids = filter(None, map(lambda x:x[0], cr.fetchall()))
            if not level:
                return False
            level -= 1
        return True

    _constraints = [
        (_check_recursion, 'Error ! You can not create recursive accounts.', ['parent_id'])
    ]


    def name_get(self, cr, uid, ids, context={}):
        if not len(ids):
            return []
        reads = self.read(cr, uid, ids, ['name','code'], context)
        res = []
        for record in reads:
            name = record['name']
            if record['code']:
                name = record['code']+' - '+name
            res.append((record['id'],name ))
        return res


account_account_template()

class account_tax_template(osv.osv):

    _name = 'account.tax.template'
    _description = 'Templates for Taxes'

    _columns = {
        'name': fields.char('Tax Name', size=64, required=True),
        'sequence': fields.integer('Sequence', required=True, help="The sequence field is used to order the taxes lines from the lowest sequences to the higher ones. The order is important if you have a tax that have several tax children. In this case, the evaluation order is important."),
#       'amount': fields.float('Amount', required=True, digits=(14,4)),
#       'type': fields.selection( [('percent','Percent'), ('fixed','Fixed'), ('none','None'), ('code','Python Code')], 'Tax Type', required=True),
        'type': fields.selection( [('percent','Percent'), ('fixed','Fixed'), ('none','None')],'Tax Type', required=True),
#       'applicable_type': fields.selection( [('true','True'), ('code','Python Code')], 'Applicable Type', required=True),
        'domain':fields.char('Domain', size=32, help="This field is only used if you develop your own module allowing developers to create specific taxes in a custom domain."),
#       'account_collected_id':fields.many2one('account.account.template', 'Invoice Tax Account'),
#       'account_paid_id':fields.many2one('account.account.template', 'Refund Tax Account'),
#       'parent_id':fields.many2one('account.tax.template', 'Parent Tax Account', select=True),
#       'child_ids':fields.one2many('account.tax.template', 'parent_id', 'Childs Tax Account'),
#       'child_depend':fields.boolean('Tax on Childs', help="Indicate if the tax computation is based on the value computed for the computation of child taxes or based on the total amount."),
#       'python_compute':fields.text('Python Code'),
#       'python_compute_inv':fields.text('Python Code (reverse)'),
#       'python_applicable':fields.text('Python Code'),
        'tax_group': fields.selection([('vat','VAT'),('other','Other')], 'Tax Group', help="If a default tax if given in the partner it only override taxes from account (or product) of the same group."),

        #
        # Fields used for the VAT declaration
        #
#       'base_code_id': fields.many2one('account.tax.code', 'Base Code', help="Use this code for the VAT declaration."),
#       'tax_code_id': fields.many2one('account.tax.code', 'Tax Code', help="Use this code for the VAT declaration."),
#       'base_sign': fields.float('Base Code Sign', help="Usually 1 or -1."),
#       'tax_sign': fields.float('Tax Code Sign', help="Usually 1 or -1."),

        # Same fields for refund invoices

#       'ref_base_code_id': fields.many2one('account.tax.code', 'Base Code', help="Use this code for the VAT declaration."),
#       'ref_tax_code_id': fields.many2one('account.tax.code', 'Tax Code', help="Use this code for the VAT declaration."),
#       'ref_base_sign': fields.float('Base Code Sign', help="Usually 1 or -1."),
#       'ref_tax_sign': fields.float('Tax Code Sign', help="Usually 1 or -1."),
#       'include_base_amount': fields.boolean('Include in base amount', help="Indicate if the amount of tax must be included in the base amount for the computation of the next taxes."),
        'description': fields.char('Internal Name', size=32),
    }

    def name_get(self, cr, uid, ids, context={}):
        if not len(ids):
            return []
        res = []
        for record in self.read(cr, uid, ids, ['description','name'], context):
            name = record['description'] and record['description'] or record['name']
            res.append((record['id'],name ))
        return res

    _defaults = {
#       'python_compute': lambda *a: '''# price_unit\n# address : res.partner.address object or False\n# product : product.product object or None\n# partner : res.partner object or None\n\nresult = price_unit * 0.10''',
#       'python_compute_inv': lambda *a: '''# price_unit\n# address : res.partner.address object or False\n# product : product.product object or False\n\nresult = price_unit * 0.10''',
#       'applicable_type': lambda *a: 'true',
        'type': lambda *a: 'percent',
#       'amount': lambda *a: 0,
        'sequence': lambda *a: 1,
        'tax_group': lambda *a: 'vat',
#       'ref_tax_sign': lambda *a: 1,
#       'ref_base_sign': lambda *a: 1,
#       'tax_sign': lambda *a: 1,
#       'base_sign': lambda *a: 1,
#       'include_base_amount': lambda *a: False,
#       'company_id': _default_company,
    }
    _order = 'sequence'


account_tax_template()

class account_chart_template(osv.osv):
    _name="account.chart.template"
    _description= "Templates for Account Chart"

    _columns={
        'name': fields.char('Name', size=64, required=True),
        'account_root_id': fields.many2one('account.account.template','Root Account',required=True),
        'bank_account_view_id': fields.many2one('account.account.template','Bank Account',required=True),
        'property_receivable_id': fields.many2one('account.account.template','Receivable Account'),
        'property_payable_id': fields.many2one('account.account.template','Payable Account'),
        'property_account_expense_categ_id': fields.many2one('account.account.template','Expense Category Account'),
        'property_account_income_categ_id': fields.many2one('account.account.template','Income Category Account'),
    }

account_chart_template()

# vim:expandtab:smartindent:tabstop=4:softtabstop=4:shiftwidth=4:
<|MERGE_RESOLUTION|>--- conflicted
+++ resolved
@@ -1521,7 +1521,6 @@
 
 
 class account_config_fiscalyear(osv.osv_memory):
-<<<<<<< HEAD
     _name = 'account.config.fiscalyear'
     _columns = {
         'name':fields.char('Name', required=True,size=64),
@@ -1556,6 +1555,7 @@
                 'date_stop':end_date,
             }
             new_id=res_obj.create(cr, uid, vals, context=context)
+            res_obj.create_period(cr,uid,[new_id])
         return {
                 'view_type': 'form',
                 "view_mode": 'form',
@@ -1563,50 +1563,6 @@
                 'type': 'ir.actions.act_window',
                 'target':'new',
         }
-=======
-	_name = 'account.config.fiscalyear'
-	_columns = {
-		'name':fields.char('Name', required=True,size=64),
-		'code':fields.char('Code', required=True,size=64),
-		'date1': fields.date('Starting Date', required=True),
-		'date2': fields.date('Ending Date', required=True),
-	}
-	_defaults = {
-		'code': lambda *a: time.strftime('%Y'),
-		'date1': lambda *a: time.strftime('%Y-01-01'),
-		'date2': lambda *a: time.strftime('%Y-12-31'),
-	}
-	def action_cancel(self,cr,uid,ids,conect=None):
-		return {
-				'view_type': 'form',
-				"view_mode": 'form',
-				'res_model': 'ir.module.module.configuration.wizard',
-				'type': 'ir.actions.act_window',
-				'target':'new',
-		}
-	def action_create(self, cr, uid,ids, context=None):
-		res=self.read(cr,uid,ids)[0]
-		if 'date1' in res and 'date2' in res:
-			res_obj = self.pool.get('account.fiscalyear')
-			start_date=res['date1']
-			end_date=res['date2']
-			name=res['name']#DateTime.strptime(start_date, '%Y-%m-%d').strftime('%m.%Y') + '-' + DateTime.strptime(end_date, '%Y-%m-%d').strftime('%m.%Y')
-			vals={
-				'name':name,
-				'code':name,
-				'date_start':start_date,
-				'date_stop':end_date,
-			}
-			new_id=res_obj.create(cr, uid, vals, context=context)
-			res_obj.create_period(cr,uid,[new_id])
-		return {
-				'view_type': 'form',
-				"view_mode": 'form',
-				'res_model': 'ir.module.module.configuration.wizard',
-				'type': 'ir.actions.act_window',
-				'target':'new',
-		}
->>>>>>> 459dba84
 
 account_config_fiscalyear()
 
