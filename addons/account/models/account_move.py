--- conflicted
+++ resolved
@@ -2146,18 +2146,12 @@
         help="The bank statement used for bank reconciliation")
 
     # ==== Tax fields ====
-<<<<<<< HEAD
-    tax_ids = fields.Many2many('account.tax', string='Taxes')
+    tax_ids = fields.Many2many('account.tax', string='Taxes', help="Taxes that apply on the base amount")
     tax_line_id = fields.Many2one('account.tax', string='Originator Tax', ondelete='restrict', store=True,
-        compute='_compute_tax_line_id')
+        compute='_compute_tax_line_id', help="Indicates that this journal item is a tax line")
     tax_group_id = fields.Many2one(related='tax_line_id.tax_group_id', string='Originator tax group',
         readonly=True, store=True,
         help='technical field for widget tax-group-custom-field')
-=======
-    tax_ids = fields.Many2many('account.tax', string='Taxes', help="Taxes that apply on the base amount")
-    tax_line_id = fields.Many2one('account.tax', string='Originator tax', ondelete='restrict', store=True,
-        compute='_compute_tax_line_id', help="Indicates that this journal item is a tax line")
->>>>>>> f26de445
     tax_base_amount = fields.Monetary(string="Base Amount", store=True,
         currency_field='company_currency_id')
     tax_exigible = fields.Boolean(string='Appears in VAT report', default=True,
