--- conflicted
+++ resolved
@@ -366,40 +366,6 @@
             'context': action_context,
         }
 
-<<<<<<< HEAD
-=======
-    def _compute_journal_domain_and_types(self):
-        journal_type = ['bank', 'cash']
-        domain = []
-        if self.currency_id.is_zero(self.amount) and self.has_invoices:
-            # In case of payment with 0 amount, allow to select a journal of type 'general' like
-            # 'Miscellaneous Operations' and set this journal by default.
-            journal_type = ['general']
-            self.payment_difference_handling = 'reconcile'
-        else:
-            if self.payment_type == 'inbound':
-                domain.append(('at_least_one_inbound', '=', True))
-            elif self.payment_type == 'outbound':
-                domain.append(('at_least_one_outbound', '=', True))
-        return {'domain': domain, 'journal_types': set(journal_type)}
-
-    @api.onchange('amount', 'currency_id')
-    def _onchange_amount(self):
-        jrnl_filters = self._compute_journal_domain_and_types()
-        journal_types = jrnl_filters['journal_types']
-        domain_on_types = [('type', 'in', list(journal_types))]
-
-        journal_domain = jrnl_filters['domain'] + domain_on_types
-        default_journal_id = self.env.context.get('default_journal_id')
-        if not default_journal_id:
-            if self.journal_id.type not in journal_types:
-                self.journal_id = self.env['account.journal'].search(domain_on_types, limit=1)
-        else:
-            journal_domain = journal_domain.append(('id', '=', default_journal_id))
-
-        return {'domain': {'journal_id': journal_domain}}
-
->>>>>>> 90f8f17f
     @api.one
     @api.depends('invoice_ids', 'payment_type', 'partner_type', 'partner_id')
     def _compute_destination_account_id(self):
