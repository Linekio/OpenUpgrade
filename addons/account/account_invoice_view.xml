<?xml version="1.0" encoding="utf-8"?>
<openerp>
    <data>
        <!--
        Invoices
        -->
        <record id="view_invoice_line_calendar" model="ir.ui.view">
            <field name="name">account.invoice.calendar</field>
            <field name="model">account.invoice</field>
            <field name="type">calendar</field>
            <field name="arch" type="xml">
                <calendar string="Invoices" color="journal_id" date_start="date_invoice">
                    <field name="partner_id"/>
                    <field name="amount_total"/>
                </calendar>
            </field>
        </record>

        <record model="ir.ui.view" id="view_invoice_graph">
            <field name="name">account.invoice.graph</field>
            <field name="model">account.invoice</field>
            <field name="type">graph</field>
            <field name="arch" type="xml">
                <graph string="Invoices" type="bar">
                    <field name="partner_id"/>
                    <field name="amount_total" operator="+"/>
                </graph>
            </field>
        </record>

        <record id="view_invoice_line_tree" model="ir.ui.view">
            <field name="name">account.invoice.line.tree</field>
            <field name="model">account.invoice.line</field>
            <field name="type">tree</field>
            <field name="arch" type="xml">
                <tree string="Invoice Line">
                    <field name="name"/>
                    <field name="account_id" groups="account.group_account_user"/>
                    <field name="quantity"/>
                    <field name="uos_id" groups="product.group_uom"/>
                    <field name="price_unit"/>
                    <field name="discount"/>
                    <field name="price_subtotal"/>
                </tree>
            </field>
        </record>

        <record id="view_invoice_line_form" model="ir.ui.view">
            <field name="name">account.invoice.line.form</field>
            <field name="model">account.invoice.line</field>
            <field name="type">form</field>
            <field name="arch" type="xml">
<<<<<<< HEAD
                <form string="Invoice Line" version="7.0">
                    <group col="4">
                        <field name="product_id" on_change="product_id_change(product_id, uos_id, quantity, name, parent.type, parent.partner_id, parent.fiscal_position, price_unit, parent.currency_id, context, parent.company_id)"/>
                        <field name="name"/>
                        <label string="Quantity" for="quantity" align="1.0"/>
                        <div>
                            <field name="quantity" class="oe_form_inline"/>
                            <field name="uos_id" class="oe_form_inline"
                              on_change="uos_id_change(product_id, uos_id, quantity, name, parent.type, parent.partner_id, parent.fiscal_position, price_unit, parent.currency_id, context, parent.company_id)"/>
                        </div>
                        <field name="price_unit"/>
                        <field domain="[('company_id', '=', parent.company_id), ('journal_id', '=', parent.journal_id), ('type', '&lt;&gt;', 'view')]" name="account_id" on_change="onchange_account_id(product_id, parent.partner_id, parent.type, parent.fiscal_position,account_id)"/>
                        <field name="discount"/>
                        <field name="invoice_line_tax_id" context="{'type':parent.type}" domain="[('parent_id','=',False),('company_id', '=', parent.company_id)]" widget="many2many_tags"/>
                        <field domain="[('type','&lt;&gt;','view'), ('company_id', '=', parent.company_id), ('parent_id', '!=', False)]" name="account_analytic_id" groups="analytic.group_analytic_accounting"/>
                        <field name="company_id" groups="base.group_multi_company" readonly="1"/>
                    </group>
                    <separator string="Notes"/>
                    <field name="note"/>
=======
                <form string="Invoice Line">
                    <field name="product_id" on_change="product_id_change(product_id, uos_id, quantity, name, parent.type, parent.partner_id, parent.fiscal_position, price_unit, parent.currency_id, context, parent.company_id)"/>
                    <field colspan="2" name="name"/>
                    <label string="Quantity" for="quantity" align="1.0"/>
                    <group colspan="1" col="2">
                        <field name="quantity" nolabel="1"/>
                        <field name="uos_id" on_change="uos_id_change(product_id, uos_id, quantity, name, parent.type, parent.partner_id, parent.fiscal_position, price_unit, parent.currency_id, context, parent.company_id)" nolabel="1" groups="product.group_uom"/>
                    </group>
                    <field name="price_unit"/>
                    <field domain="[('company_id', '=', parent.company_id), ('journal_id', '=', parent.journal_id), ('type', '&lt;&gt;', 'view')]" name="account_id" on_change="onchange_account_id(product_id, parent.partner_id, parent.type, parent.fiscal_position,account_id)" groups="account.group_account_user"/>
                    <field name="discount"/>
                    <field domain="[('type','&lt;&gt;','view'), ('company_id', '=', parent.company_id), ('parent_id', '!=', False)]" name="account_analytic_id" groups="analytic.group_analytic_accounting"/>
                    <field name="company_id" groups="base.group_multi_company" readonly="1"/>
                    <separator string="Notes" colspan="4"/>
                    <field colspan="4" name="note" nolabel="1"/>
                    <separator colspan="4" string="Taxes"/>
                    <field colspan="4" name="invoice_line_tax_id" context="{'type':parent.type}" domain="[('parent_id','=',False),('company_id', '=', parent.company_id)]" nolabel="1"/>
>>>>>>> c95b6d26
                </form>
            </field>
        </record>

        <record id="view_invoice_tax_tree" model="ir.ui.view">
            <field name="name">account.invoice.tax.tree</field>
            <field name="model">account.invoice.tax</field>
            <field name="type">tree</field>
            <field name="arch" type="xml">
                <tree string="Manual Invoice Taxes">
                    <field name="sequence"/>
                    <field name="manual"/>
                    <field name="name"/>
                    <field name="account_id" groups="base.group_account_user"/>
                    <field name="base"/>
                    <field name="amount"/>
                </tree>
            </field>
        </record>

        <record id="view_invoice_tax_form" model="ir.ui.view">
            <field name="name">account.invoice.tax.form</field>
            <field name="model">account.invoice.tax</field>
            <field name="type">form</field>
            <field name="arch" type="xml">
                <form string="Manual Invoice Taxes" version="7.0">
                    <group col="4">
                        <field name="name"/>
                        <field name="sequence"/>
                        <field name="account_id"/>
                        <field name="manual"/>
                        <field name="amount"/>
                        <field name="base" readonly="0"/>
                        <separator colspan="4" string="Tax Codes"/>
                        <field name="base_code_id"/>
                        <field name="base_amount"/>
                        <field name="tax_code_id"/>
                        <field name="tax_amount"/>
                        <field name="factor_base" invisible="True"/>
                        <field name="factor_tax" invisible="True"/>
                    </group>
                </form>
            </field>
        </record>

        <record id="invoice_tree" model="ir.ui.view">
            <field name="name">account.invoice.tree</field>
            <field name="model">account.invoice</field>
            <field name="type">tree</field>
            <field name="arch" type="xml">
                <tree colors="blue:state == 'draft';black:state in ('proforma','proforma2','open');gray:state == 'cancel'" string="Invoice">
                    <field name="date_invoice"/>
                    <field name="number"/>
                    <field name="partner_id" groups="base.group_user"/>
                    <field name="reference" invisible="1"/>
                    <field name="name" invisible="1"/>
                    <field name="journal_id" invisible="1"/>
                    <field name="period_id" invisible="1" groups="account.group_account_user"/>
                    <field name="company_id" groups="base.group_multi_company" widget="selection"/>
                    <field name="user_id"/>
                    <field name="date_due"/>
                    <field name="origin"/>
                    <field name="currency_id"/>
                    <field name="residual" sum="Residual Amount"/>
                    <field name="amount_untaxed" sum="Untaxed Amount"/>
                    <field name="amount_total" sum="Total Amount"/>
                    <field name="state"/>
                </tree>
            </field>
        </record>

        <record id="invoice_supplier_form" model="ir.ui.view">
            <field name="name">account.invoice.supplier.form</field>
            <field name="model">account.invoice</field>
            <field name="type">form</field>
            <field name="priority">2</field>
            <field name="arch" type="xml">
                <form>
                <header>
                    <button name="invoice_open" states="draft,proforma2" string="Validate"/>
                    <button name="%(action_account_invoice_refund)d" type='action' string='Ask Refund' states='open,paid'/>
                    <button name="invoice_cancel" states="draft,proforma2,sale,open" string="Cancel" groups="base.group_no_one"/>
                    <button name="action_cancel_draft" states="cancel" string="Set to Draft" type="object"/>
                    <button name='%(action_account_state_open)d' type='action' string='Re-Open' groups="account.group_account_invoice" attrs="{'invisible':['|', ('state','&lt;&gt;','paid'), ('reconciled', '=', True)]}" help="This button only appears when the state of the invoice is 'paid' (showing that it has been fully reconciled) and auto-computed boolean 'reconciled' is False (depicting that it's not the case anymore). In other words, the invoice has been dereconciled and it does not fit anymore the 'paid' state. You should press this button to re-open it and let it continue its normal process after having resolved the eventual exceptions it may have created."/>
                    <field name="state" widget="statusbar" statusbar_visible="draft,open,paid" statusbar_colors='{"proforma":"blue","proforma2":"blue"}'/>
                </header>
                <sheet string="Supplier Invoice">
                    <h1>
                        <field name="state" class="oe_form_inline"/>
                        <field name="number"/>
                    </h1>
                    <group>
                        <group>
                            <field string="Supplier" name="partner_id"
                              on_change="onchange_partner_id(type,partner_id,date_invoice,payment_term, partner_bank_id,company_id)"
                              context="{'default_customer': 0, 'search_default_supplier': 1, 'default_supplier': 1}"
                              domain="[('supplier', '=', True)]"/>
                            <label string="Address"/>
                            <div>
                                <p>Put multi-line address function field here</p>
                            </div>
                            <field name="fiscal_position" widget="selection"/>
                        </group>
                        <group>
                            <field name="date_invoice"/>
                            <field name="period_id" domain="[('state', '=', 'draft')]"
                                groups="account.group_account_user" widget="selection"/>
                            <field name="journal_id" on_change="onchange_journal_id(journal_id)" widget="selection"
                                groups="account.group_account_user"/>
                            <field domain="[('company_id', '=', company_id), ('type', '=', 'payable')]"
                                name="account_id" groups="account.group_account_user"/>
                            <field name="currency_id"/>
                            <field name="type" invisible="1"/>
                        </group>
                        <group>
                            <label for="reference"/>
                            <div>
                                <field name="reference_type"/>
                                <field name="reference" placeholder="Payment Reference"/>
                            </div>
                            <field name="date_due"/>
                        </group>
                    </group>
                    <notebook>
                        <page string="Invoice">
                            <field context="{'partner_id': partner_id, 'price_type': 'price_type' in dir() and price_type or False, 'type': type}" name="invoice_line">
                                <tree string="Invoice lines">
                                    <field name="product_id" on_change="product_id_change(product_id, uos_id, quantity, name, parent.type, parent.partner_id, parent.fiscal_position, price_unit, parent.currency_id, context, parent.company_id)"/>
                                    <field domain="[('company_id', '=', parent.company_id), ('journal_id', '=', parent.journal_id), ('type', '&lt;&gt;', 'view')]" name="account_id" on_change="onchange_account_id(product_id,parent.partner_id,parent.type,parent.fiscal_position,account_id)"/>
                                    <field name="invoice_line_tax_id" view_mode="2" context="{'type':parent.type}" domain="[('parent_id','=',False)]"/>
                                    <field domain="[('type','&lt;&gt;','view'), ('company_id', '=', parent.company_id), ('parent_id', '!=', False)]" name="account_analytic_id" groups="analytic.group_analytic_accounting"/>
                                    <field name="quantity"/>
                                    <field name="price_unit"/>
                                     <!-- Removed if subtotal is set -->
                                    <field name="price_subtotal"/>
                                    <field invisible="True" name="name"/>
                                    <field invisible="True" name="uos_id"/>
                                </tree>
                            </field>
                            <group>
                                <group>
                                    <field name="tax_line">
                                        <tree editable="bottom" string="Taxes">
                                            <field name="name"/>
                                            <field name="account_id" groups="account.group_account_invoice"/>
                                            <field name="base" on_change="base_change(base,parent.currency_id,parent.company_id,parent.date_invoice)" readonly="1"/>
                                            <field name="amount" on_change="amount_change(amount,parent.currency_id,parent.company_id,parent.date_invoice)"/>

                                            <field invisible="True" name="base_amount"/>
                                            <field invisible="True" name="tax_amount"/>
                                            <field name="factor_base" invisible="True"/>
                                            <field name="factor_tax" invisible="True"/>
                                        </tree>
                                    </field>
                                    <button name="button_reset_taxes" states="draft" string="Compute Taxes" type="object" icon="terp-stock_format-scientific" help="This action will erase taxes"/>
                                </group>
                                <group class="oe_form_subtotal_footer">
                                    <field name="amount_untaxed"/>
                                    <field name="amount_tax"/>
                                    <field name="amount_total" class="oe_form_subtotal_footer_separator"/>

                                    <field name="residual" style="margin-top: 10px"/>
                                    <field name="reconciled" invisible="1"/>
                                </group>
                            </group>
                            <label for="comment" string="Terms and Conditions"/>
                            <field name="comment"/>
                        </page>
                        <page string="Other Info">
                            <group col="4">
                                <field domain="[('partner_id', '=', partner_id)]" name="partner_bank_id" on_change="onchange_partner_bank(partner_bank_id)"/>
                                <field name="company_id" on_change="onchange_company_id(company_id,partner_id,type,invoice_line,currency_id)" widget="selection" groups="base.group_multi_company"/>
                                <newline/>
                                <field name="payment_term" widget="selection"/>
                                <field name="name"/>
                                <newline/>
                                <field name="origin" placeholder="PO0025"/>
                                <field name="user_id"/>
                                <field name="move_id" groups="account.group_account_user"/>
                            </group>
                        </page>
                        <page string="Payments">
                            <field name="payment_ids">
                                <tree string="Payments">
                                    <field name="date" string="Payment Date"/>
                                    <field name="move_id"/>
                                    <field name="ref"/>
                                    <field name="name"/>
                                    <field name="journal_id"/>
                                    <field name="debit"/>
                                    <field name="credit"/>
                                    <field name="amount_currency"/>
                                    <field name="currency_id"/>
                                </tree>
                            </field>
                        </page>
                    </notebook>
                </sheet>
                <footer>
                    <field name="message_ids" widget="ThreadView"/>
                </footer>
                </form>
            </field>
        </record>

        <record id="invoice_form" model="ir.ui.view">
            <field name="name">account.invoice.form</field>
            <field name="model">account.invoice</field>
            <field name="type">form</field>
            <field name="arch" type="xml">
                <form>
                <header>
                    <button name="action_invoice_sent" type="object" string="Send by Email" states="open" attrs="{'invisible':['|',('sent','=',True), ('state', '=', 'draft')]}"/>
                    <button name="invoice_print" string="Print Invoice" type="object" states="open" attrs="{'invisible':['|',('sent','=',True), ('state', '=', 'draft')]}"/>
                    <button name="invoice_open" states="draft,proforma2" string="Validate"/>
                    <button name="invoice_proforma2" states="draft" string="PRO-FORMA" groups="account.group_proforma_invoices"/>
                    <button name="%(action_account_invoice_refund)d" type='action' string='Refund Invoice' states='paid'/>
                    <button name="invoice_cancel" states="draft,proforma2,sale,open" string="Cancel" groups="base.group_no_one"/>
                    <button name="action_cancel_draft" states="cancel" string="Reset to Draft" type="object"/>
                    <button name='%(action_account_state_open)d' type='action' string='Re-Open' groups="account.group_account_invoice" attrs="{'invisible':['|', ('state','&lt;&gt;','paid'), ('reconciled', '=', True)]}" help="This button only appears when the state of the invoice is 'paid' (showing that it has been fully reconciled) and auto-computed boolean 'reconciled' is False (depicting that it's not the case anymore). In other words, the invoice has been dereconciled and it does not fit anymore the 'paid' state. You should press this button to re-open it and let it continue its normal process after having resolved the eventual exceptions it may have created."/>
                    <!--button name="%(account_invoices)d" string="Print Invoice" type="action" states="open,paid,proforma,sale,proforma2"/-->
                    <field name="state" widget="statusbar" nolabel="1" statusbar_visible="draft,open,paid" statusbar_colors='{"proforma":"blue","proforma2":"blue"}'/>
                </header>
<<<<<<< HEAD
                <sheet string="Invoice">
                    <h1>
                        <field name="state" class="oe_form_inline"/>
                        <field name="number"/>
                    </h1>
                    <label string="Concerns" for="name" class="oe_form_readonly_hidden"/>
                    <h2>
                        <field name="name" placeholder="Project XYZ"/>
                    </h2>
                    <field name="type" invisible="1"/>
                    <group>
                        <group>

                            <field string="Customer" name="partner_id"
                                on_change="onchange_partner_id(type,partner_id,date_invoice,payment_term, partner_bank_id,company_id)"
                                groups="base.group_user" context="{'search_default_customer': 1}"
                                domain="[('customer', '=', True)]"/>

                            <label string="Address"/>
                            <div>
                                <p>Put multi-line address function field here</p>
                            </div>
                            <field name="fiscal_position" widget="selection" options='{"quick_create": false}'/>
                            <field name="payment_term" widget="selection"/>

                        </group>
                        <group>

                            <field name="date_invoice"/>
                            <field name="period_id" domain="[('state', '=', 'draft')]"
                                groups="account.group_account_user" widget="selection"/>
                            <field name="journal_id" groups="account.group_account_user"
                                on_change="onchange_journal_id(journal_id, context)" widget="selection"/>

                            <field domain="[('company_id', '=', company_id),('type','=', 'receivable')]"
                                name="account_id" groups="account.group_account_user"/>

                            <label for="currency_id"/>
                            <div>
                                <field name="currency_id" class="oe_form_inline"/>
                                <button name="%(action_account_change_currency)d" type="action"
                                  icon="terp-stock_effects-object-colorize"
                                  attrs="{'invisible':[('state','!=','draft')]}"
                                  groups="account.group_account_user"/>
                            </div>
                        </group>
=======
                <sheet string="Invoice" layout="auto">
                    <group colspan="4" col="8" class="oe_form_header">
                    <field name="journal_id" groups="account.group_account_user" on_change="onchange_journal_id(journal_id, context)" widget="selection"/>
                    <field name="number"/>
                    <field name="type" invisible="1"/>
                    <field name="currency_id" width="50" groups="base.group_multi_company"/>
                    <button name="%(action_account_change_currency)d" type="action" icon="terp-stock_effects-object-colorize" string="Change" attrs="{'invisible':[('state','!=','draft')]}" groups="account.group_account_user"/>
                    <newline/>
                    <field string="Customer" name="partner_id" on_change="onchange_partner_id(type,partner_id,date_invoice,payment_term, partner_bank_id,company_id)" groups="base.group_user" context="{'search_default_customer': 1}" options='{"quick_create": false}' domain="[('customer', '=', True)]"/>
                    <field name="fiscal_position" widget="selection" options='{"quick_create": false}'/>
                    <newline/>
                    <field name="date_invoice"/>
                    <field name="period_id" domain="[('state', '=', 'draft')]" groups="account.group_account_user" widget="selection"/>
                    <field name="payment_term" widget="selection"/>
                    <newline/>
                    <field domain="[('company_id', '=', company_id),('type','=', 'receivable')]" name="account_id" groups="account.group_account_user"/>
                    <field name="name" placeholder="Project XYZ"/>
                    <field name="sent"/>
>>>>>>> c95b6d26
                    </group>
                    <field name="sent" invisible="1"/>

                    <notebook colspan="4">
                        <page string="Invoice">
                            <field colspan="4" name="invoice_line" nolabel="1" widget="one2many_list" context="{'type': type}"/>
                            <group>
                                <group>
                                    <field name="tax_line">
                                        <tree editable="bottom" string="Taxes">
                                            <field name="name"/>
                                            <field name="account_id" groups="account.group_account_invoice"/>
                                            <field name="base" on_change="base_change(base,parent.currency_id,parent.company_id,parent.date_invoice)" readonly="1"/>
                                            <field name="amount" on_change="amount_change(amount,parent.currency_id,parent.company_id,parent.date_invoice)"/>
                                            <field invisible="True" name="base_amount"/>
                                            <field invisible="True" name="tax_amount"/>
                                            <field name="factor_base" invisible="True"/>
                                            <field name="factor_tax" invisible="True"/>
                                        </tree>
                                    </field>
                                    <button name="button_reset_taxes" states="draft,proforma2" string="Compute Taxes"
                                        type="object" groups="account.group_account_user" icon="terp-stock_format-scientific"
                                        help="This action will erase taxes"/>
                                </group>
                                <group class="oe_form_subtotal_footer">
                                    <field name="amount_untaxed"/>
                                    <field name="amount_tax"/>
                                    <field name="amount_total" class="oe_form_subtotal_footer_separator"/>

                                    <field name="residual" style="margin-top: 10px"/>
                                    <field name="reconciled" invisible="1"/>
                                </group>
<<<<<<< HEAD
=======
                                <field name="amount_untaxed"/>
                                <label string="" colspan="2"/>
                                <field name="amount_tax"/>
                                <field name="reconciled" groups="base.group_no_one"/>
                                <field name="amount_total"/>
                                <field name="residual" groups="account.group_account_user"/>
>>>>>>> c95b6d26
                            </group>
                        </page>
                        <page string="Other Info">
                            <group col="4">
                                <field name="company_id" on_change="onchange_company_id(company_id,partner_id,type,invoice_line,currency_id)" widget="selection" groups="base.group_multi_company"/>
                                <newline/>
                                <field name="date_due"/>
                                <field name="user_id"/>
                                <newline/>
                                <field domain="[('partner_id.ref_companies', 'in', [company_id])]" name="partner_bank_id"/>
                                <field name="origin" placeholder="SO0032"/>
                                <field name="move_id" groups="account.group_account_user"/>
                            </group>
                            <separator string="Additional Information"/>
                            <field name="comment"/>
                        </page>
                        <page string="Payments">
                            <field name="payment_ids">
                                <tree string="Payments">
                                    <field name="date"/>
                                    <field name="move_id"/>
                                    <field name="ref"/>
                                    <field name="name"/>
                                    <field name="journal_id" groups="base.group_user"/>
                                    <field name="debit"/>
                                    <field name="credit"/>
                                    <field name="amount_currency"/>
                                    <field name="currency_id"/>
                                </tree>
                            </field>
                        </page>
                    </notebook>
                </sheet>
                <footer>
                    <field name="message_ids" colspan="4" widget="ThreadView" nolabel="1"/>
                </footer>
                </form>
            </field>
        </record>

        <record id="view_account_invoice_filter" model="ir.ui.view">
            <field name="name">account.invoice.select</field>
            <field name="model">account.invoice</field>
            <field name="type">search</field>
            <field name="arch" type="xml">
                <search string="Search Invoice">
                   <group>
                        <filter name="draft" icon="terp-document-new" string="Draft" domain="[('state','=','draft')]" help="Draft Invoices"/>
                        <filter name="proforma" icon="terp-gtk-media-pause" string="Proforma" domain="[('state','=','proforma2')]" help="Proforma Invoices" groups="account.group_proforma_invoices"/>
                        <filter name="invoices" icon="terp-dolar" string="Invoices" domain="[('state','not in',['draft','cancel'])]" help="Proforma/Open/Paid Invoices"/>
                        <separator orientation="vertical"/>
                        <filter name="unpaid" icon="terp-dolar_ok!" string="Unpaid" domain="[('state','=','open')]" help="Unpaid Invoices"/>
                        <separator orientation="vertical"/>
                        <field name="number"
                            string="Reference"
                            filter_domain="['|', ('number','ilike',self),('origin','ilike',self)]"/>
                        <field name="partner_id"/>
                        <field name="user_id" widget="selection" string="Salesperson">
                            <filter domain="[('user_id','=',uid)]" help="My invoices" icon="terp-personal" />
                        </field>
                    </group>
                    <newline/>
                    <group>
                        <field name="journal_id" widget="selection"/>
                        <field name="period_id" string="Period"/>
                    </group>
                    <newline/>
                    <group expand="0" string="Group By...">
                        <filter string="Partner" icon="terp-partner" domain="[]" context="{'group_by':'partner_id'}"/>
                        <filter string="Responsible" icon="terp-personal" domain="[]"  context="{'group_by':'user_id'}"/>
                        <separator orientation="vertical"/>
                        <filter string="Journal" icon="terp-folder-orange" domain="[]" context="{'group_by':'journal_id'}"/>
                        <filter string="Status" icon="terp-stock_effects-object-colorize" domain="[]"  context="{'group_by':'state'}"/>
                        <separator orientation="vertical"/>
                        <filter string="Period" icon="terp-go-month" domain="[]" context="{'group_by':'period_id'}"/>
                        <filter string="Invoice Date" icon="terp-go-month" domain="[]"  context="{'group_by':'date_invoice'}"/>
                        <filter string="Due Date" icon="terp-go-month" domain="[]"  context="{'group_by':'date_due'}"/>
                    </group>
               </search>
            </field>
        </record>

        <record id="action_invoice_tree" model="ir.actions.act_window">
            <field name="name">Invoices</field>
            <field name="res_model">account.invoice</field>
            <field name="view_type">form</field>
            <field name="view_mode">tree,form,calendar,graph</field>
            <field name="view_id" ref="invoice_tree"/>
            <field name="context">{'type':'out_invoice'}</field>
            <field name="search_view_id" ref="view_account_invoice_filter"/>
        </record>

        <record id="action_invoice_tree_pending_invoice" model="ir.actions.act_window">
            <field name="name">Pending Invoice</field>
            <field name="res_model">account.invoice</field>
            <field name="view_type">form</field>
            <field name="view_mode">tree,form,calendar,graph</field>
            <field name="view_id" ref="invoice_tree"/>
            <field name="context">{'type':'out_invoice'}</field>
            <field name="domain">[('state','=','draft')]</field>
           <!-- <field name="search_view_id" ref="view_account_invoice_filter"/>-->
        </record>

        <record id="action_invoice_tree_view1" model="ir.actions.act_window.view">
            <field eval="1" name="sequence"/>
            <field name="view_mode">tree</field>
            <field name="act_window_id" ref="action_invoice_tree"/>
        </record>

        <record id="action_invoice_tree_view2" model="ir.actions.act_window.view">
            <field eval="2" name="sequence"/>
            <field name="view_mode">form</field>
            <field name="view_id" ref="invoice_form"/>
            <field name="act_window_id" ref="action_invoice_tree"/>
        </record>

        <record id="action_invoice_tree1" model="ir.actions.act_window">
            <field name="name">Customer Invoices</field>
            <field name="res_model">account.invoice</field>
            <field name="view_type">form</field>
            <field name="view_mode">tree,form,calendar,graph</field>
            <field eval="False" name="view_id"/>
            <field name="domain">[('type','=','out_invoice')]</field>
            <field name="context">{'default_type':'out_invoice', 'type':'out_invoice', 'journal_type': 'sale'}</field>
            <field name="search_view_id" ref="view_account_invoice_filter"/>
            <field name="help">With Customer Invoices you can create and manage sales invoices issued to your customers. OpenERP can also generate draft invoices automatically from sales orders or deliveries. You should only confirm them before sending them to your customers.</field>
        </record>


        <record id="action_invoice_tree1_view1" model="ir.actions.act_window.view">
            <field eval="1" name="sequence"/>
            <field name="view_mode">tree</field>
            <field name="act_window_id" ref="action_invoice_tree1"/>
        </record>

        <record id="action_invoice_tree1_view2" model="ir.actions.act_window.view">
            <field eval="2" name="sequence"/>
            <field name="view_mode">form</field>
            <field name="view_id" ref="invoice_form"/>
            <field name="act_window_id" ref="action_invoice_tree1"/>
        </record>

        <menuitem action="action_invoice_tree1" id="menu_action_invoice_tree1" parent="menu_finance_receivables"/>

        <record id="action_invoice_tree2" model="ir.actions.act_window">
            <field name="name">Supplier Invoices</field>
            <field name="res_model">account.invoice</field>
            <field name="view_type">form</field>
            <field name="view_mode">tree,form,calendar,graph</field>
            <field eval="False" name="view_id"/>
            <field name="domain">[('type','=','in_invoice')]</field>
            <field name="context">{'default_type': 'in_invoice', 'type': 'in_invoice', 'journal_type': 'purchase'}</field>
            <field name="search_view_id" ref="view_account_invoice_filter"/>
            <field name="help">With Supplier Invoices you can enter and manage invoices issued by your suppliers. OpenERP can also generate draft invoices automatically from purchase orders or receipts. This way, you can control the invoice from your supplier according to what you purchased or received.</field>
        </record>
        <menuitem action="action_invoice_tree2" id="menu_action_invoice_tree2" parent="menu_finance_payables"/>

        <record id="action_invoice_tree3" model="ir.actions.act_window">
            <field name="name">Customer Refunds</field>
            <field name="res_model">account.invoice</field>
            <field name="view_type">form</field>
            <field name="view_mode">tree,form,calendar,graph</field>
            <field eval="False" name="view_id"/>
            <field name="domain">[('type','=','out_refund')]</field>
            <field name="context">{'default_type':'out_refund', 'type':'out_refund', 'journal_type': 'sale_refund'}</field>
            <field name="search_view_id" ref="view_account_invoice_filter"/>
            <field name="help">With Customer Refunds you can manage the credit notes for your customers. A refund is a document that credits an invoice completely or partially. You can easily generate refunds and reconcile them directly from the invoice form.</field>
        </record>

        <record id="action_invoice_tree3_view1" model="ir.actions.act_window.view">
            <field eval="1" name="sequence"/>
            <field name="view_mode">tree</field>
            <field name="act_window_id" ref="action_invoice_tree3"/>
        </record>

        <record id="action_invoice_tree3_view2" model="ir.actions.act_window.view">
            <field eval="2" name="sequence"/>
            <field name="view_mode">form</field>
            <field name="view_id" ref="invoice_form"/>
            <field name="act_window_id" ref="action_invoice_tree3"/>
        </record>
        <menuitem action="action_invoice_tree3" id="menu_action_invoice_tree3" parent="menu_finance_receivables"/>

        <record id="action_invoice_tree4" model="ir.actions.act_window">
            <field name="name">Supplier Refunds</field>
            <field name="res_model">account.invoice</field>
            <field name="view_type">form</field>
            <field name="view_mode">tree,form,calendar,graph</field>
            <field eval="False" name="view_id"/>
            <field name="domain">[('type','=','in_refund')]</field>
            <field name="context">{'default_type': 'in_refund', 'type': 'in_refund', 'journal_type': 'purchase_refund'}</field>
            <field name="search_view_id" ref="view_account_invoice_filter"/>
            <field name="help">With Supplier Refunds you can manage the credit notes you receive from your suppliers. A refund is a document that credits an invoice completely or partially. You can easily generate refunds and reconcile them directly from the invoice form.</field>
        </record>
        <menuitem action="action_invoice_tree4" id="menu_action_invoice_tree4" parent="menu_finance_payables"/>

        <act_window context="{'search_default_partner_id':[active_id], 'default_partner_id': active_id}" id="act_res_partner_2_account_invoice_opened" name="Invoices" res_model="account.invoice" src_model="res.partner"/>

        <act_window
           id="act_account_journal_2_account_invoice_opened"
           name="Unpaid Invoices"
           context="{'search_default_journal_id': [active_id], 'search_default_unpaid':1, 'default_journal_id': active_id}"
           res_model="account.invoice"
           src_model="account.journal"/>

    </data>
</openerp><|MERGE_RESOLUTION|>--- conflicted
+++ resolved
@@ -50,7 +50,6 @@
             <field name="model">account.invoice.line</field>
             <field name="type">form</field>
             <field name="arch" type="xml">
-<<<<<<< HEAD
                 <form string="Invoice Line" version="7.0">
                     <group col="4">
                         <field name="product_id" on_change="product_id_change(product_id, uos_id, quantity, name, parent.type, parent.partner_id, parent.fiscal_position, price_unit, parent.currency_id, context, parent.company_id)"/>
@@ -70,25 +69,6 @@
                     </group>
                     <separator string="Notes"/>
                     <field name="note"/>
-=======
-                <form string="Invoice Line">
-                    <field name="product_id" on_change="product_id_change(product_id, uos_id, quantity, name, parent.type, parent.partner_id, parent.fiscal_position, price_unit, parent.currency_id, context, parent.company_id)"/>
-                    <field colspan="2" name="name"/>
-                    <label string="Quantity" for="quantity" align="1.0"/>
-                    <group colspan="1" col="2">
-                        <field name="quantity" nolabel="1"/>
-                        <field name="uos_id" on_change="uos_id_change(product_id, uos_id, quantity, name, parent.type, parent.partner_id, parent.fiscal_position, price_unit, parent.currency_id, context, parent.company_id)" nolabel="1" groups="product.group_uom"/>
-                    </group>
-                    <field name="price_unit"/>
-                    <field domain="[('company_id', '=', parent.company_id), ('journal_id', '=', parent.journal_id), ('type', '&lt;&gt;', 'view')]" name="account_id" on_change="onchange_account_id(product_id, parent.partner_id, parent.type, parent.fiscal_position,account_id)" groups="account.group_account_user"/>
-                    <field name="discount"/>
-                    <field domain="[('type','&lt;&gt;','view'), ('company_id', '=', parent.company_id), ('parent_id', '!=', False)]" name="account_analytic_id" groups="analytic.group_analytic_accounting"/>
-                    <field name="company_id" groups="base.group_multi_company" readonly="1"/>
-                    <separator string="Notes" colspan="4"/>
-                    <field colspan="4" name="note" nolabel="1"/>
-                    <separator colspan="4" string="Taxes"/>
-                    <field colspan="4" name="invoice_line_tax_id" context="{'type':parent.type}" domain="[('parent_id','=',False),('company_id', '=', parent.company_id)]" nolabel="1"/>
->>>>>>> c95b6d26
                 </form>
             </field>
         </record>
@@ -312,7 +292,6 @@
                     <!--button name="%(account_invoices)d" string="Print Invoice" type="action" states="open,paid,proforma,sale,proforma2"/-->
                     <field name="state" widget="statusbar" nolabel="1" statusbar_visible="draft,open,paid" statusbar_colors='{"proforma":"blue","proforma2":"blue"}'/>
                 </header>
-<<<<<<< HEAD
                 <sheet string="Invoice">
                     <h1>
                         <field name="state" class="oe_form_inline"/>
@@ -359,26 +338,6 @@
                                   groups="account.group_account_user"/>
                             </div>
                         </group>
-=======
-                <sheet string="Invoice" layout="auto">
-                    <group colspan="4" col="8" class="oe_form_header">
-                    <field name="journal_id" groups="account.group_account_user" on_change="onchange_journal_id(journal_id, context)" widget="selection"/>
-                    <field name="number"/>
-                    <field name="type" invisible="1"/>
-                    <field name="currency_id" width="50" groups="base.group_multi_company"/>
-                    <button name="%(action_account_change_currency)d" type="action" icon="terp-stock_effects-object-colorize" string="Change" attrs="{'invisible':[('state','!=','draft')]}" groups="account.group_account_user"/>
-                    <newline/>
-                    <field string="Customer" name="partner_id" on_change="onchange_partner_id(type,partner_id,date_invoice,payment_term, partner_bank_id,company_id)" groups="base.group_user" context="{'search_default_customer': 1}" options='{"quick_create": false}' domain="[('customer', '=', True)]"/>
-                    <field name="fiscal_position" widget="selection" options='{"quick_create": false}'/>
-                    <newline/>
-                    <field name="date_invoice"/>
-                    <field name="period_id" domain="[('state', '=', 'draft')]" groups="account.group_account_user" widget="selection"/>
-                    <field name="payment_term" widget="selection"/>
-                    <newline/>
-                    <field domain="[('company_id', '=', company_id),('type','=', 'receivable')]" name="account_id" groups="account.group_account_user"/>
-                    <field name="name" placeholder="Project XYZ"/>
-                    <field name="sent"/>
->>>>>>> c95b6d26
                     </group>
                     <field name="sent" invisible="1"/>
 
@@ -411,15 +370,6 @@
                                     <field name="residual" style="margin-top: 10px"/>
                                     <field name="reconciled" invisible="1"/>
                                 </group>
-<<<<<<< HEAD
-=======
-                                <field name="amount_untaxed"/>
-                                <label string="" colspan="2"/>
-                                <field name="amount_tax"/>
-                                <field name="reconciled" groups="base.group_no_one"/>
-                                <field name="amount_total"/>
-                                <field name="residual" groups="account.group_account_user"/>
->>>>>>> c95b6d26
                             </group>
                         </page>
                         <page string="Other Info">
