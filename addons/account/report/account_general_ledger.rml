--- conflicted
+++ resolved
@@ -353,11 +353,7 @@
           <para style="terp_tblheader_General_Centre">Journals</para>
         </td>
         <td>
-<<<<<<< HEAD
-          <para style="terp_tblheader_General_Centre">Filter By [[ get_filter(data)!='No Filter' and get_filter(data) ]]</para>
-=======
-          <para style="terp_tblheader_General_Centre">Filters By [[ data['form']['filter']!='filter_no' and get_filter(data) ]]</para>
->>>>>>> fa585c28
+          <para style="terp_tblheader_General_Centre">Filter By [[ data['form']['filter']!='filter_no' and get_filter(data) ]]</para>
         </td>
         <td>
           <para style="terp_tblheader_General_Centre">Target Moves</para>
