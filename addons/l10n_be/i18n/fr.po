# French translation for openobject-addons
# Copyright (c) 2014 Rosetta Contributors and Canonical Ltd 2014
# This file is distributed under the same license as the openobject-addons package.
# FIRST AUTHOR <EMAIL@ADDRESS>, 2014.
#
msgid ""
msgstr ""
"Project-Id-Version: openobject-addons\n"
"Report-Msgid-Bugs-To: FULL NAME <EMAIL@ADDRESS>\n"
"POT-Creation-Date: 2012-11-24 02:53+0000\n"
<<<<<<< HEAD
"PO-Revision-Date: 2014-08-14 16:10+0000\n"
"Last-Translator: FULL NAME <EMAIL@ADDRESS>\n"
"Language-Team: French <fr@li.org>\n"
=======
"PO-Revision-Date: 2016-05-18 14:22+0000\n"
"Last-Translator: Florian Hatat\n"
"Language-Team: French (http://www.transifex.com/odoo/odoo-8/language/fr/)\n"
>>>>>>> 0af32f3f
"MIME-Version: 1.0\n"
"Content-Type: text/plain; charset=UTF-8\n"
"Content-Transfer-Encoding: 8bit\n"
"X-Launchpad-Export-Date: 2014-08-15 07:18+0000\n"
"X-Generator: Launchpad (build 17156)\n"

#. module: l10n_be
#: model:account.financial.report,name:l10n_be.account_financial_report_appro_mbsd3
msgid "Approvisionnements, marchandises, services et biens divers"
msgstr "Approvisionnements, marchandises, services et biens divers"

#. module: l10n_be
#: field:vat.listing.clients,turnover:0
msgid "Base Amount"
msgstr "Montant de base"

#. module: l10n_be
#: model:account.financial.report,name:l10n_be.account_financial_report_rmunrationschargessocialesetpensions2
msgid "Rémunérations, charges sociales et pensions"
msgstr "Rémunérations, charges sociales et pensions"

#. module: l10n_be
#: model:account.financial.report,name:l10n_be.account_financial_report_locationfinancementetdroitssimilaires2
msgid "Location-financement et droits similaires"
msgstr "Location-financement et droits similaires"

#. module: l10n_be
#: field:l1on_be.vat.declaration,tax_code_id:0
msgid "Tax Code"
msgstr "Code de taxe"

#. module: l10n_be
#: model:account.financial.report,name:l10n_be.account_financial_report_produitsetchargesdexploitation1
msgid "Produits et charges d'exploitation"
msgstr "Produits et charges d'exploitation"

#. module: l10n_be
#: model:account.financial.report,name:l10n_be.account_financial_report_chargesfinancires1
msgid "Charges financières"
msgstr "Charges financières"

#. module: l10n_be
#: view:l1on_be.vat.declaration:0
#: field:l1on_be.vat.declaration,comments:0
#: view:partner.vat.intra:0
#: field:partner.vat.intra,comments:0
#: view:partner.vat.list:0
#: field:partner.vat.list,comments:0
msgid "Comments"
msgstr "Commentaires"

#. module: l10n_be
#: model:account.financial.report,name:l10n_be.account_financial_report_primesdmission2
msgid "Primes d'émission"
msgstr "Primes d'émission"

#. module: l10n_be
#: model:ir.actions.act_window,name:l10n_be.action_account_report_be_pl
msgid "Comptes de Charges"
msgstr "Comptes de Charges"

#. module: l10n_be
#: help:l1on_be.vat.declaration,ask_payment:0
msgid "It indicates whether a payment is to make or not?"
msgstr ""

#. module: l10n_be
#: model:ir.model,name:l10n_be.model_vat_listing_clients
msgid "vat.listing.clients"
msgstr "vat.listing.clients"

#. module: l10n_be
#: model:ir.model,name:l10n_be.model_partner_vat_intra
#: model:ir.ui.menu,name:l10n_be.l10_be_vat_intra
msgid "Partner VAT Intra"
msgstr "Numéro de TVA Intra du Partenaire"

#. module: l10n_be
#: model:account.financial.report,name:l10n_be.account_financial_report_ammo2
msgid ""
"Amortissements et réductions de valeur sur frais d'établissement, sur "
"immobilisations incorporelles et corporelles"
msgstr "Amortissements et réductions de valeur sur frais d'établissement, sur immobilisations incorporelles et corporelles"

#. module: l10n_be
#: model:account.financial.report,name:l10n_be.account_financial_report_prlvementssurlesimptsdiffrs1
msgid "Prélèvements sur les impôts différés"
msgstr "Prélèvements sur les impôts différés"

#. module: l10n_be
#: model:ir.ui.menu,name:l10n_be.menu_account_report_be_bs
msgid "Balance Sheet"
msgstr ""

#. module: l10n_be
#: view:l1on_be.vat.declaration:0
#: view:partner.vat.intra:0
#: field:partner.vat.intra,tax_code_id:0
msgid "Company"
msgstr "Société"

#. module: l10n_be
#: model:account.financial.report,name:l10n_be.account_financial_report_immobilisationsincorporelles1
msgid "Immobilisations incorporelles"
msgstr "Immobilisations incorporelles"

#. module: l10n_be
#: model:account.financial.report,name:l10n_be.account_financial_report_rservesimmunises3
msgid "Réserves immunisées"
msgstr "Réserves immunisées"

#. module: l10n_be
#: code:addons/l10n_be/wizard/l10n_be_partner_vat_listing.py:317
#, python-format
msgid "No record to print."
msgstr ""

#. module: l10n_be
#: model:account.financial.report,name:l10n_be.account_financial_report_rserves2
msgid "Réserves"
msgstr ""

#. module: l10n_be
#: help:partner.vat.intra,mand_id:0
msgid "Reference given by the Representative of the sending company."
msgstr "Référence donnée par le représentant de la société émettrice."

#. module: l10n_be
#: model:account.financial.report,name:l10n_be.account_financial_report_installationsmachinesetoutillage2
msgid "Installations, machines et outillage"
msgstr ""

#. module: l10n_be
#: help:l1on_be.vat.declaration,client_nihil:0
msgid ""
"Tick this case only if it concerns only the last statement on the civil or "
"cessation of activity: no clients to be included in the client listing."
msgstr "Cochez cette case seulement si cela concerne uniquemement le dernier rapport de l'année civile ou une cessation d'activité: aucun client à inclure dans le listing client."

#. module: l10n_be
#: view:partner.vat.intra:0
msgid "Save XML"
msgstr "Sauvegarder XML"

#. module: l10n_be
#: model:account.financial.report,name:l10n_be.account_financial_report_placementsdetrsorerie1
msgid "Placements de trésorerie"
msgstr ""

#. module: l10n_be
#: model:account.financial.report,name:l10n_be.account_financial_report_autresdettes6
#: model:account.financial.report,name:l10n_be.account_financial_report_autresdettes8
msgid "Autres dettes"
msgstr ""

#. module: l10n_be
#: view:partner.vat.intra:0
msgid "Create _XML"
msgstr "Créer _XML"

#. module: l10n_be
#: code:addons/l10n_be/wizard/l10n_be_account_vat_declaration.py:87
#: code:addons/l10n_be/wizard/l10n_be_partner_vat_listing.py:64
#: code:addons/l10n_be/wizard/l10n_be_partner_vat_listing.py:94
#: code:addons/l10n_be/wizard/l10n_be_vat_intra.py:111
#, python-format
msgid "insufficient data!"
msgstr ""

#. module: l10n_be
#: code:addons/l10n_be/wizard/l10n_be_partner_vat_listing.py:317
#: code:addons/l10n_be/wizard/l10n_be_vat_intra.py:116
#, python-format
msgid "Error!"
msgstr ""

#. module: l10n_be
#: code:addons/l10n_be/wizard/l10n_be_account_vat_declaration.py:112
#: code:addons/l10n_be/wizard/l10n_be_account_vat_declaration.py:114
#: code:addons/l10n_be/wizard/l10n_be_partner_vat_listing.py:184
#: code:addons/l10n_be/wizard/l10n_be_partner_vat_listing.py:214
#: code:addons/l10n_be/wizard/l10n_be_partner_vat_listing.py:216
#: code:addons/l10n_be/wizard/l10n_be_vat_intra.py:119
#: code:addons/l10n_be/wizard/l10n_be_vat_intra.py:123
#: code:addons/l10n_be/wizard/l10n_be_vat_intra.py:147
#: code:addons/l10n_be/wizard/l10n_be_vat_intra.py:149
#: code:addons/l10n_be/wizard/l10n_be_vat_intra.py:246
#, python-format
msgid "Insufficient Data!"
msgstr ""

#. module: l10n_be
#: model:account.financial.report,name:l10n_be.account_financial_report_effetspayer4
msgid "Effets à payer"
msgstr ""

#. module: l10n_be
#: view:l1on_be.vat.declaration:0
msgid "Is Last Declaration"
msgstr "Est la dernière déclaration"

#. module: l10n_be
#: model:account.financial.report,name:l10n_be.account_financial_report_imptsdiffrs2
msgid "Impôts différés"
msgstr ""

#. module: l10n_be
#: model:account.financial.report,name:l10n_be.account_financial_report_produitsfinanciers1
msgid "Produits financiers"
msgstr ""

#. module: l10n_be
#: field:vat.listing.clients,vat:0
msgid "VAT"
msgstr "TVA"

#. module: l10n_be
#: model:account.financial.report,name:l10n_be.account_financial_report_transfertauximptsdiffrs1
msgid "Transfert aux impôts différés"
msgstr ""

#. module: l10n_be
#: help:partner.vat.intra,period_ids:0
msgid ""
"Select here the period(s) you want to include in your intracom declaration"
msgstr ""
"Sélectionnez ici la/les période(s) que vous souhaitez inclure dans votre "
"déclaration de TVA Intracommunautaire."

#. module: l10n_be
#: model:account.financial.report,name:l10n_be.account_financial_report_stocketcommandesencoursdexcution1
msgid "Stock et commandes en cours d'exécution"
msgstr ""

#. module: l10n_be
#: field:partner.vat.intra,mand_id:0
msgid "Reference"
msgstr ""

#. module: l10n_be
#: help:partner.vat.intra,period_code:0
msgid ""
"This is where you have to set the period code for the intracom declaration "
"using the format: ppyyyy\n"
"      PP can stand for a month: from '01' to '12'.\n"
"      PP can stand for a trimester: '31','32','33','34'\n"
"          The first figure means that it is a trimester,\n"
"          The second figure identify the trimester.\n"
"      PP can stand for a complete fiscal year: '00'.\n"
"      YYYY stands for the year (4 positions).\n"
"    "
msgstr ""
"C'est ici que vous devez saisir le code de la période pour la déclaration de "
"TVA intracommunautaire en utilisant le format : ppyyyy\n"
"      PP peut indiquer le mois : de \"01\" à \"12\".\n"
"      PP peut indiquer un trimestre : \"31\", \"32\", \"33\", \"34\"\n"
"          Où le premier chiffre (3) indique qu'il s'agit d'un trimestre,\n"
"          Et le second chiffre (1 à 4) indique le numéro de trimestre.\n"
"      PP pour un exercice complet : '00'.\n"
"      YYYY indique l'année (codée sur 4 chiffres).\n"
"    "

#. module: l10n_be
#: model:account.financial.report,name:l10n_be.account_financial_report_dettesunanauplus2
msgid "Dettes à un an au plus"
msgstr ""

#. module: l10n_be
#: model:account.financial.report,name:l10n_be.account_financial_report_imptssurlersultat1
msgid "Impôts sur le résultat"
msgstr ""

#. module: l10n_be
#: field:partner.vat.intra,period_code:0
msgid "Period Code"
msgstr "Code de la période"

#. module: l10n_be
#: model:account.financial.report,name:l10n_be.account_financial_report_dettescommerciales5
#: model:account.financial.report,name:l10n_be.account_financial_report_dettescommerciales7
msgid "Dettes commerciales"
msgstr ""

#. module: l10n_be
#: field:partner.vat.intra,period_ids:0
msgid "Period (s)"
msgstr "Période(s)"

#. module: l10n_be
#: code:addons/l10n_be/wizard/l10n_be_partner_vat_listing.py:94
#, python-format
msgid "No data found for the selected year."
msgstr ""

#. module: l10n_be
#: model:account.financial.report,name:l10n_be.account_financial_report_actifsimmobilises0
msgid "ACTIFS IMMOBILISES"
msgstr ""

#. module: l10n_be
#: model:account.account.type,name:l10n_be.user_type_stock
msgid "Stock et Encours"
msgstr "Stock et Encours"

#. module: l10n_be
#: model:account.financial.report,name:l10n_be.account_financial_report_autrescrances3
#: model:account.financial.report,name:l10n_be.account_financial_report_autrescrances5
msgid "Autres créances"
msgstr ""

#. module: l10n_be
#: model:account.financial.report,name:l10n_be.account_financial_report_fraisdtablissements1
msgid "Frais d'établissements"
msgstr ""

#. module: l10n_be
#: model:account.financial.report,name:l10n_be.account_financial_report_immobilisationsencoursetacomptesverss2
msgid "Immobilisations en cours et acomptes versés"
msgstr ""

#. module: l10n_be
#: model:account.account.type,name:l10n_be.user_type_view
msgid "Vue"
msgstr "Vue"

#. module: l10n_be
#: code:addons/l10n_be/wizard/l10n_be_partner_vat_listing.py:265
#, python-format
msgid "Data Insufficient!"
msgstr "Données insuffisantes !"

#. module: l10n_be
#: help:partner.vat.list,partner_ids:0
msgid ""
"You can remove clients/partners which you do not want to show in xml file"
msgstr ""
"Vous pouvez enlever les clients/partenaires que vous ne voulez pas afficher "
"dans le fichier xml"

#. module: l10n_be
#: model:account.financial.report,name:l10n_be.account_financial_report_bnficepertedelexcercice1
msgid "Bénéfice (Perte) de l'excercice"
msgstr "Bénéfice (Perte) de l'exercice"

#. module: l10n_be
#: field:l1on_be.vat.declaration,client_nihil:0
msgid "Last Declaration, no clients in client listing"
msgstr "Dernière déclaration, pas de clients dans la liste des clients"

#. module: l10n_be
#: code:addons/l10n_be/wizard/l10n_be_vat_intra.py:258
#, python-format
msgid "Save"
msgstr "Sauvegarder"

#. module: l10n_be
#: model:account.financial.report,name:l10n_be.account_financial_report_reduc_cmd_encours2g
msgid ""
"Réductions de valeur sur stocks, sur commandes en cours d'exécution et sur "
"créances commerciales: dotations (reprises)"
msgstr "Réductions de valeur sur stocks, sur commandes en cours d'exécution et sur créances commerciales: dotations (reprises)"

#. module: l10n_be
#: code:addons/l10n_be/wizard/l10n_be_vat_intra.py:116
#, python-format
msgid "Period code is not valid."
msgstr "Le code de la période n'est pas valide."

#. module: l10n_be
#: help:partner.vat.intra,no_vat:0
msgid ""
"The Partner whose VAT number is not defined  and they are not included in "
"XML File."
msgstr "Les partenaires sans numéro TVA ne sont pas inclus dans le fichier XML."

#. module: l10n_be
#: field:partner.vat.intra,no_vat:0
msgid "Partner With No VAT"
msgstr "Partenaire sans numéro de TVA"

#. module: l10n_be
#: model:account.financial.report,name:l10n_be.account_financial_report_acomptesreussurcommandes6
#: model:account.financial.report,name:l10n_be.account_financial_report_acomptesreussurcommandes8
msgid "Acomptes reçus sur commandes"
msgstr "Acomptes reçus sur commandes"

#. module: l10n_be
#: code:addons/l10n_be/wizard/l10n_be_vat_intra.py:123
#, python-format
msgid "No partner has a VAT number asociated with him."
msgstr "Aucun partenaire n'a de numéro de TVA associé."

#. module: l10n_be
#: model:account.financial.report,name:l10n_be.account_financial_report_provisionspourrisquesetcharges2
msgid "Provisions pour risques et charges"
msgstr "Provisions pour risques et charges"

#. module: l10n_be
#: model:ir.actions.act_window,name:l10n_be.action_account_report_be_bs
msgid "Bilan"
msgstr "Bilan"

#. module: l10n_be
#: field:l1on_be.vat.declaration,file_save:0
#: field:partner.vat.intra,file_save:0
#: field:partner.vat.list,file_save:0
msgid "Save File"
msgstr "Sauvegarder le Fichier"

#. module: l10n_be
#: model:account.financial.report,name:l10n_be.account_financial_report_rservesimmunises3_A
msgid "Pour actions propres"
msgstr "Pour actions propres"

#. module: l10n_be
#: help:l1on_be.vat.declaration,ask_restitution:0
msgid "It indicates whether a restitution is to make or not?"
msgstr "Indique si une restitution est à faire ou non."

#. module: l10n_be
#: code:addons/l10n_be/wizard/l10n_be_vat_intra.py:119
#, python-format
msgid "Please select at least one Period."
msgstr "Sélectionnez au moins une période."

#. module: l10n_be
#: code:addons/l10n_be/wizard/l10n_be_account_vat_declaration.py:201
#, python-format
msgid "Save XML For Vat declaration"
msgstr "Sauvegarder le XML pour la déclaration de TVA"

#. module: l10n_be
#: help:partner.vat.intra,test_xml:0
msgid "Sets the XML output as test file"
msgstr "Enregistre la sortie XML comme fichier de test"

#. module: l10n_be
#: view:partner.vat.intra:0
msgid "Intracom VAT Declaration"
msgstr "Déclaration TVA Intracommunautaire"

#. module: l10n_be
#: model:account.financial.report,name:l10n_be.account_financial_report_bnficeperteencours0
msgid "Bénéfice (Perte) en cours, non affecté(e)"
msgstr "Bénéfice (Perte) en cours, non affecté(e)"

#. module: l10n_be
#: view:partner.vat.intra:0
msgid "_Preview"
msgstr "_Prévisualisation"

#. module: l10n_be
#: model:account.financial.report,name:l10n_be.account_financial_report_dettesfinancires5
#: model:account.financial.report,name:l10n_be.account_financial_report_dettesfinancires7
msgid "Dettes financières"
msgstr "Dettes financières"

#. module: l10n_be
#: model:account.financial.report,name:l10n_be.account_financial_report_bnficereporte0
msgid "Bénéfice reporté"
msgstr "Bénéfice reporté"

#. module: l10n_be
#: help:partner.vat.intra,tax_code_id:0
msgid "Keep empty to use the user's company"
msgstr "Laisser vide pour utiliser la compagnie de l'utilisateur"

#. module: l10n_be
#: model:account.financial.report,name:l10n_be.account_financial_report_actif
msgid "ACTIF"
msgstr ""

#. module: l10n_be
#: field:partner.vat.intra,test_xml:0
msgid "Test XML file"
msgstr "Tester le Fichier XML"

#. module: l10n_be
#: model:account.financial.report,name:l10n_be.account_financial_report_dettes1
msgid "DETTES"
msgstr "DETTES"

#. module: l10n_be
#: view:l1on_be.vat.declaration:0
msgid "Save xml"
msgstr "Sauvegarder le xml"

#. module: l10n_be
#: code:addons/l10n_be/wizard/l10n_be_account_vat_declaration.py:114
#: code:addons/l10n_be/wizard/l10n_be_partner_vat_listing.py:216
#: code:addons/l10n_be/wizard/l10n_be_vat_intra.py:149
#, python-format
msgid "No phone associated with the company."
msgstr ""

#. module: l10n_be
#: model:account.financial.report,name:l10n_be.account_financial_report_dettesplusdunan2
msgid "Dettes à plus d'un an"
msgstr "Dettes à plus d'un an"

#. module: l10n_be
#: code:addons/l10n_be/wizard/l10n_be_account_vat_declaration.py:87
#: code:addons/l10n_be/wizard/l10n_be_vat_intra.py:111
#, python-format
msgid "No VAT number associated with your company."
msgstr ""

#. module: l10n_be
#: model:account.financial.report,name:l10n_be.account_financial_report_rservesimmunises3_B
msgid "Autres"
msgstr "Autres"

#. module: l10n_be
#: model:account.financial.report,name:l10n_be.account_financial_report_crancesplusdunan1
msgid "Créances à plus d'un an"
msgstr "Créances à plus d'un an"

#. module: l10n_be
#: model:account.financial.report,name:l10n_be.account_financial_report_bnficepertedelexcerciceavantimpts1
msgid "Bénéfice (Perte) de l'excercice avant impôts"
msgstr "Bénéfice (Perte) de l'exercice avant impôts"

#. module: l10n_be
#: view:partner.vat.intra:0
#: field:partner.vat.intra,country_ids:0
msgid "European Countries"
msgstr "Pays Européens"

#. module: l10n_be
#: view:l1on_be.vat.declaration:0
#: view:partner.vat:0
#: view:partner.vat.intra:0
#: view:partner.vat.list:0
msgid "or"
msgstr ""

#. module: l10n_be
#: view:partner.vat.intra:0
msgid "Partner VAT intra"
msgstr "Numéro de TVA Intra du Partenaire"

#. module: l10n_be
#: model:account.financial.report,name:l10n_be.account_financial_report_comptesdergularisation1
#: model:account.financial.report,name:l10n_be.account_financial_report_comptesdergularisation2
msgid "Comptes de régularisation"
msgstr "Comptes de régularisation"

#. module: l10n_be
#: model:account.financial.report,name:l10n_be.account_financial_report_immobilisationscorporelles1
msgid "Immobilisations corporelles"
msgstr "Immobilisations corporelles"

#. module: l10n_be
#: field:vat.listing.clients,vat_amount:0
msgid "VAT Amount"
msgstr ""

#. module: l10n_be
#: code:addons/l10n_be/wizard/l10n_be_vat_intra.py:246
#, python-format
msgid "No vat number defined for %s."
msgstr ""

#. module: l10n_be
#: model:account.financial.report,name:l10n_be.account_financial_report_bnficepertereporte2
msgid "Bénéfice (Perte) reporté(e)"
msgstr "Bénéfice (Perte) reporté(e)"

#. module: l10n_be
#: model:account.financial.report,name:l10n_be.account_financial_report_plusvaluesdervaluation2
msgid "Plus-values de réévaluation"
msgstr "Plus-values de réévaluation"

#. module: l10n_be
#: model:ir.model,name:l10n_be.model_partner_vat_list
msgid "partner.vat.list"
msgstr "partner.vat.list"

#. module: l10n_be
#: model:account.financial.report,name:l10n_be.account_financial_report_rservelgale3
msgid "Réserve légale"
msgstr "Réserve légale"

#. module: l10n_be
#: model:account.financial.report,name:l10n_be.account_financial_report_capitauxpropres1
msgid "CAPITAUX PROPRES"
msgstr "CAPITAUX PROPRES"

#. module: l10n_be
#: code:addons/l10n_be/wizard/l10n_be_partner_vat_listing.py:69
#, python-format
msgid "No belgian contact with a VAT number in your database."
msgstr "Pas de contact belge avec un numéro de TVA dans votre base de données."

#. module: l10n_be
#: field:l1on_be.vat.declaration,msg:0
#: field:partner.vat.intra,msg:0
msgid "File created"
msgstr "Fichier crée"

#. module: l10n_be
#: view:partner.vat.list:0
msgid "Customers"
msgstr ""

#. module: l10n_be
#: model:account.financial.report,name:l10n_be.account_financial_report_chargesexceptionnelles1
msgid "Charges exceptionnelles"
msgstr "Charges exceptionnelles"

#. module: l10n_be
#: model:account.financial.report,name:l10n_be.account_financial_report_chiffredaffaires3
msgid "Chiffre d'affaires"
msgstr "Chiffre d'affaires"

#. module: l10n_be
#: model:account.financial.report,name:l10n_be.account_financial_report_autreschargesdexploitation2
msgid "Autres charges d'exploitation"
msgstr "Autres charges d'exploitation"

#. module: l10n_be
#: code:addons/l10n_be/wizard/l10n_be_partner_vat_listing.py:296
#, python-format
msgid "XML File has been Created"
msgstr "Le fichier XML a été créé"

#. module: l10n_be
#: model:account.financial.report,name:l10n_be.account_financial_report_belgium_bs
msgid "Belgium Balance Sheet"
msgstr "Bilan Belgique"

#. module: l10n_be
#: field:l1on_be.vat.declaration,ask_restitution:0
msgid "Ask Restitution"
msgstr "Demander une restitution"

#. module: l10n_be
#: model:account.financial.report,name:l10n_be.account_financial_report_prov_pr_chargesetdotations2
msgid ""
"Provisions pour riques et charges: dotations (utilisations et reprises)"
msgstr "Provisions pour riques et charges: dotations (utilisations et reprises)"

#. module: l10n_be
#: view:l1on_be.vat.declaration:0
msgid "Advanced Options"
msgstr ""

#. module: l10n_be
#: model:account.financial.report,name:l10n_be.account_financial_report_produitsexceptionnels1
msgid "Produits exceptionnels"
msgstr "Produits exceptionnels"

#. module: l10n_be
#: view:vat.listing.clients:0
msgid "VAT listing"
msgstr "Listing TVA"

#. module: l10n_be
#: field:partner.vat.list,partner_ids:0
msgid "Clients"
msgstr "Clients"

#. module: l10n_be
#: model:account.financial.report,name:l10n_be.account_financial_report_margebrutedexploitation2
msgid "Marge brute d'exploitation"
msgstr "Marge brute d'exploitation"

#. module: l10n_be
#: code:addons/l10n_be/wizard/l10n_be_partner_vat_listing.py:265
#, python-format
msgid "No data available for the client."
msgstr "Pas de données disponibles pour ce client."

#. module: l10n_be
#: model:account.financial.report,name:l10n_be.account_financial_report_etablissementsdecrdit4
msgid "Etablissements de crédit"
msgstr "Établissements de crédit"

#. module: l10n_be
#: model:account.financial.report,name:l10n_be.account_financial_report_terrainsetconstructions2
msgid "Terrains et constructions"
msgstr "Terrains et constructions"

#. module: l10n_be
#: code:addons/l10n_be/wizard/l10n_be_partner_vat_listing.py:69
#, python-format
msgid "Error"
msgstr ""

#. module: l10n_be
#: model:account.financial.report,name:l10n_be.account_financial_report_capitalsouscrit3
msgid "Capital souscrit"
msgstr "Capital souscrit"

#. module: l10n_be
#: model:ir.actions.act_window,name:l10n_be.action_vat_intra
msgid "Partner Vat Intra"
msgstr "Déclaration de TVA Intracommunautaire par Partenaire"

#. module: l10n_be
#: model:account.financial.report,name:l10n_be.account_financial_report_stocks2
msgid "Stocks"
msgstr ""

#. module: l10n_be
#: model:account.financial.report,name:l10n_be.account_financial_report_valeursdisponibles1
msgid "Valeurs disponibles"
msgstr "Valeurs disponibles"

#. module: l10n_be
#: field:l1on_be.vat.declaration,period_id:0
msgid "Period"
msgstr "Période"

#. module: l10n_be
#: model:ir.actions.act_window,name:l10n_be.action_vat_declaration
#: model:ir.model,name:l10n_be.model_l1on_be_vat_declaration
msgid "Vat Declaration"
msgstr "Déclaration de TVA"

#. module: l10n_be
#: model:ir.actions.act_window,name:l10n_be.action_partner_vat_listing
#: view:partner.vat:0
msgid "Partner VAT Listing"
msgstr "Liste de la TVA par partenaire"

#. module: l10n_be
#: view:partner.vat.intra:0
msgid "General Information"
msgstr "Information Générale"

#. module: l10n_be
#: model:account.financial.report,name:l10n_be.account_financial_report_immobilisationsfinancires1
msgid "Immobilisations financières"
msgstr "Immobilisations financières"

#. module: l10n_be
#: view:partner.vat.intra:0
msgid "Periods"
msgstr "Périodes"

#. module: l10n_be
#: view:partner.vat:0
msgid ""
"This wizard will create an XML file for VAT details and total invoiced "
"amounts per partner."
msgstr "Cet assistant va créer un fichier XML contenant les détails de TVA et les montants totaux facturés par partenaire."

#. module: l10n_be
#: view:l1on_be.vat.declaration:0
#: view:partner.vat:0
#: view:partner.vat.intra:0
#: view:partner.vat.list:0
msgid "Cancel"
msgstr "Annuler"

#. module: l10n_be
#: code:addons/l10n_be/wizard/l10n_be_account_vat_declaration.py:112
#: code:addons/l10n_be/wizard/l10n_be_partner_vat_listing.py:214
#: code:addons/l10n_be/wizard/l10n_be_vat_intra.py:147
#, python-format
msgid "No email address associated with the company."
msgstr ""

#. module: l10n_be
#: view:l1on_be.vat.declaration:0
#: view:partner.vat.list:0
msgid "Create XML"
msgstr "Créer le fichier XML"

#. module: l10n_be
#: model:account.financial.report,name:l10n_be.account_financial_report_pertereporte0
msgid "Perte reportée"
msgstr "Perte reportée"

#. module: l10n_be
#: field:vat.listing.clients,name:0
msgid "Client Name"
msgstr "Nom du client"

#. module: l10n_be
#: view:partner.vat.list:0
msgid "XML File has been Created."
msgstr "Le Fichier XML a été créé."

#. module: l10n_be
#: view:partner.vat:0
msgid "View Customers"
msgstr "Voir les clients"

#. module: l10n_be
#: model:account.financial.report,name:l10n_be.account_financial_report_autresemprunts6
#: model:account.financial.report,name:l10n_be.account_financial_report_autresemprunts9
msgid "Autres emprunts"
msgstr "Autres emprunts"

#. module: l10n_be
#: model:ir.ui.menu,name:l10n_be.menu_account_report_be_pl
msgid "Profit And Loss"
msgstr ""

#. module: l10n_be
#: model:account.financial.report,name:l10n_be.account_financial_report_passif0
msgid "PASSIF"
msgstr ""

#. module: l10n_be
#: view:partner.vat.list:0
msgid "Print"
msgstr ""

#. module: l10n_be
#: model:account.financial.report,name:l10n_be.account_financial_report_fournisseurs4
msgid "Fournisseurs"
msgstr "Fournisseurs"

#. module: l10n_be
#: model:account.financial.report,name:l10n_be.account_financial_report_commandesencoursdexcution2
msgid "Commandes en cours d'exécution"
msgstr "Commandes en cours d'exécution"

#. module: l10n_be
#: model:account.financial.report,name:l10n_be.account_financial_report_actifscirculants0
msgid "ACTIFS CIRCULANTS"
msgstr "ACTIFS CIRCULANTS"

#. module: l10n_be
#: model:account.financial.report,name:l10n_be.account_financial_report_capital2
msgid "Capital"
msgstr "Capital"

#. module: l10n_be
#: view:l1on_be.vat.declaration:0
#: view:partner.vat.intra:0
#: view:partner.vat.list:0
msgid "Save the File with '.xml' extension."
msgstr "Sauvegarder le fichier avec l'extension \".xml\""

#. module: l10n_be
#: model:account.financial.report,name:l10n_be.account_financial_report_dettesfiscalessalarialesetsociales3
msgid "Dettes fiscales, salariales et sociales"
msgstr "Dettes fiscales, salariales et sociales"

#. module: l10n_be
#: model:account.financial.report,name:l10n_be.account_financial_report_autresimmobilisationscorporelles2
msgid "Autres immobilisations corporelles"
msgstr "Autres immobilisations corporelles"

#. module: l10n_be
#: model:account.financial.report,name:l10n_be.account_financial_report_crancesunanauplus1
msgid "Créances à un an au plus"
msgstr "Créances à un an au plus"

#. module: l10n_be
#: model:account.financial.report,name:l10n_be.account_financial_report_impts4
msgid "Impôts"
msgstr "Impôts"

#. module: l10n_be
#: model:account.financial.report,name:l10n_be.account_financial_report_charges_expl_pr_restruct2
msgid ""
<<<<<<< HEAD
"Charges d'exploitation portées à l'actif au titre de frais de restructuration"
msgstr ""
=======
"Charges d'exploitation portées à l'actif au titre de frais de "
"restructuration"
msgstr "Charges d'exploitation portées à l'actif au titre de frais de restructuration"
>>>>>>> 0af32f3f

#. module: l10n_be
#: model:account.financial.report,name:l10n_be.account_financial_report_rmunrationsetchargessociales4
msgid "Rémunérations et charges sociales"
msgstr "Rémunérations et charges sociales"

#. module: l10n_be
#: model:ir.ui.menu,name:l10n_be.partner_vat_listing
msgid "Annual Listing Of VAT-Subjected Customers"
msgstr "Listing annuel des clients assujettis à la TVA"

#. module: l10n_be
#: model:account.financial.report,name:l10n_be.account_financial_report_bnficepertecouranteavantimpts1
msgid "Bénéfice (Perte) courant(e) avant impôts"
msgstr "Bénéfice (Perte) courant(e) avant impôts"

#. module: l10n_be
#: view:partner.vat.intra:0
msgid "Note: "
msgstr "Note : "

#. module: l10n_be
#: code:addons/l10n_be/wizard/l10n_be_partner_vat_listing.py:99
#, python-format
msgid "Vat Listing"
msgstr "Listing TVA"

#. module: l10n_be
#: model:ir.ui.menu,name:l10n_be.l10_be_vat_declaration
#: view:l1on_be.vat.declaration:0
msgid "Periodical VAT Declaration"
msgstr "Déclaration de TVA Périodique"

#. module: l10n_be
#: code:addons/l10n_be/wizard/l10n_be_partner_vat_listing.py:64
#, python-format
msgid "No data for the selected year."
msgstr "Pas de données pour l'année sélectionnée"

#. module: l10n_be
#: field:partner.vat,limit_amount:0
msgid "Limit Amount"
msgstr "Montant Limite"

#. module: l10n_be
#: model:account.financial.report,name:l10n_be.account_financial_report_provisionsetimpotsdifferes1
msgid "PROVISIONS ET IMPOTS DIFFERES"
msgstr "PROVISIONS ET IMPOTS DIFFERES"

#. module: l10n_be
#: model:account.financial.report,name:l10n_be.account_financial_report_subsidesencapital2
msgid "Subsides en capital"
msgstr "Subsides en capital"

#. module: l10n_be
#: view:partner.vat.list:0
msgid "Customer List"
msgstr "Liste de clients"

#. module: l10n_be
#: view:partner.vat.list:0
msgid "Annual Listing of VAT-Subjected Customers"
msgstr "Liste Annuelle des clients assujettis à la TVA"

#. module: l10n_be
#: model:account.financial.report,name:l10n_be.account_financial_report_mobilieretmatrielroulant2
msgid "Mobilier et matériel roulant"
msgstr "Mobilier et matériel roulant"

#. module: l10n_be
#: model:account.financial.report,name:l10n_be.account_financial_report_capitalnonappel3
msgid "Capital non appelé"
msgstr "Capital non appelé"

#. module: l10n_be
#: model:ir.ui.menu,name:l10n_be.menu_finance_belgian_statement
msgid "Belgium Statements"
msgstr "Déclarations Belges"

#. module: l10n_be
#: model:account.financial.report,name:l10n_be.account_financial_report_belgiumpl0
msgid "Belgium P&L"
msgstr "Pertes&Profits Belgique"

#. module: l10n_be
#: model:account.financial.report,name:l10n_be.account_financial_report_crancescommerciales3
#: model:account.financial.report,name:l10n_be.account_financial_report_crancescommerciales5
msgid "Créances commerciales"
msgstr "Créances commerciales"

#. module: l10n_be
#: model:account.financial.report,name:l10n_be.account_financial_report_bnficepertedexploitation1
msgid "Bénéfice (Perte) d'exploitation"
msgstr "Bénéfice (Perte) d'exploitation"

#. module: l10n_be
#: view:l1on_be.vat.declaration:0
msgid "Declare Periodical VAT"
msgstr "Déclaration périodique de TVA"

#. module: l10n_be
#: model:ir.model,name:l10n_be.model_partner_vat
msgid "partner.vat"
msgstr "partner.vat"

#. module: l10n_be
#: model:account.financial.report,name:l10n_be.account_financial_report_dettesplusdunanchantdanslanne3
msgid "Dettes à plus d'un an échéant dans l'année"
msgstr "Dettes à plus d'un an échéant dans l'année"

#. module: l10n_be
#: code:addons/l10n_be/wizard/l10n_be_partner_vat_listing.py:184
#, python-format
msgid "No VAT number associated with the company."
msgstr "Pas de numéro de TVA associé à la compagnie."

#. module: l10n_be
#: field:l1on_be.vat.declaration,name:0
#: field:partner.vat.intra,name:0
#: field:partner.vat.list,name:0
msgid "File Name"
msgstr "Nom du fichier"

#. module: l10n_be
#: model:account.financial.report,name:l10n_be.account_financial_report_etablissementcredits4
msgid "Etablissements de crédit, dettes de location-financement et assimilés"
msgstr "Etablissements de crédit, dettes de location-financement et assimilés"

#. module: l10n_be
#: field:l1on_be.vat.declaration,ask_payment:0
msgid "Ask Payment"
msgstr "Demander le paiement"

#. module: l10n_be
#: field:partner.vat,year:0
msgid "Year"
msgstr ""

#. module: l10n_be
#: model:account.financial.report,name:l10n_be.account_financial_report_rservesindisponibles3
msgid "Réserves indisponibles"
msgstr "Réserves indisponibles"

#. module: l10n_be
#: view:partner.vat.list:0
msgid "Free Comments to be Added to the Declaration"
msgstr "Commentaires libres à ajouter à la déclaration"

#. module: l10n_be
#: model:account.financial.report,name:l10n_be.account_financial_report_rservesdisponibles3
msgid "Réserves disponibles"
msgstr "Réserves disponibles"<|MERGE_RESOLUTION|>--- conflicted
+++ resolved
@@ -1,27 +1,24 @@
-# French translation for openobject-addons
-# Copyright (c) 2014 Rosetta Contributors and Canonical Ltd 2014
-# This file is distributed under the same license as the openobject-addons package.
-# FIRST AUTHOR <EMAIL@ADDRESS>, 2014.
-#
+# Translation of OpenERP Server.
+# This file contains the translation of the following modules:
+# * l10n_be
+# 
+# Translators:
+# FIRST AUTHOR <EMAIL@ADDRESS>, 2014
+# Florian Hatat, 2015
+# Richard Mathot <rim@odoo.com>, 2015
 msgid ""
 msgstr ""
-"Project-Id-Version: openobject-addons\n"
-"Report-Msgid-Bugs-To: FULL NAME <EMAIL@ADDRESS>\n"
+"Project-Id-Version: Odoo 8.0\n"
+"Report-Msgid-Bugs-To: \n"
 "POT-Creation-Date: 2012-11-24 02:53+0000\n"
-<<<<<<< HEAD
-"PO-Revision-Date: 2014-08-14 16:10+0000\n"
-"Last-Translator: FULL NAME <EMAIL@ADDRESS>\n"
-"Language-Team: French <fr@li.org>\n"
-=======
 "PO-Revision-Date: 2016-05-18 14:22+0000\n"
 "Last-Translator: Florian Hatat\n"
 "Language-Team: French (http://www.transifex.com/odoo/odoo-8/language/fr/)\n"
->>>>>>> 0af32f3f
 "MIME-Version: 1.0\n"
 "Content-Type: text/plain; charset=UTF-8\n"
-"Content-Transfer-Encoding: 8bit\n"
-"X-Launchpad-Export-Date: 2014-08-15 07:18+0000\n"
-"X-Generator: Launchpad (build 17156)\n"
+"Content-Transfer-Encoding: \n"
+"Language: fr\n"
+"Plural-Forms: nplurals=2; plural=(n > 1);\n"
 
 #. module: l10n_be
 #: model:account.financial.report,name:l10n_be.account_financial_report_appro_mbsd3
@@ -59,12 +56,9 @@
 msgstr "Charges financières"
 
 #. module: l10n_be
-#: view:l1on_be.vat.declaration:0
-#: field:l1on_be.vat.declaration,comments:0
-#: view:partner.vat.intra:0
-#: field:partner.vat.intra,comments:0
-#: view:partner.vat.list:0
-#: field:partner.vat.list,comments:0
+#: view:l1on_be.vat.declaration:0 field:l1on_be.vat.declaration,comments:0
+#: view:partner.vat.intra:0 field:partner.vat.intra,comments:0
+#: view:partner.vat.list:0 field:partner.vat.list,comments:0
 msgid "Comments"
 msgstr "Commentaires"
 
@@ -81,7 +75,7 @@
 #. module: l10n_be
 #: help:l1on_be.vat.declaration,ask_payment:0
 msgid "It indicates whether a payment is to make or not?"
-msgstr ""
+msgstr "Indique si un paiement est à effectuer ou non."
 
 #. module: l10n_be
 #: model:ir.model,name:l10n_be.model_vat_listing_clients
@@ -109,11 +103,10 @@
 #. module: l10n_be
 #: model:ir.ui.menu,name:l10n_be.menu_account_report_be_bs
 msgid "Balance Sheet"
-msgstr ""
-
-#. module: l10n_be
-#: view:l1on_be.vat.declaration:0
-#: view:partner.vat.intra:0
+msgstr "Bilan"
+
+#. module: l10n_be
+#: view:l1on_be.vat.declaration:0 view:partner.vat.intra:0
 #: field:partner.vat.intra,tax_code_id:0
 msgid "Company"
 msgstr "Société"
@@ -132,7 +125,7 @@
 #: code:addons/l10n_be/wizard/l10n_be_partner_vat_listing.py:317
 #, python-format
 msgid "No record to print."
-msgstr ""
+msgstr "Aucun enregistrement à imprimer."
 
 #. module: l10n_be
 #: model:account.financial.report,name:l10n_be.account_financial_report_rserves2
@@ -184,14 +177,14 @@
 #: code:addons/l10n_be/wizard/l10n_be_vat_intra.py:111
 #, python-format
 msgid "insufficient data!"
-msgstr ""
+msgstr "Données insuffisantes !"
 
 #. module: l10n_be
 #: code:addons/l10n_be/wizard/l10n_be_partner_vat_listing.py:317
 #: code:addons/l10n_be/wizard/l10n_be_vat_intra.py:116
 #, python-format
 msgid "Error!"
-msgstr ""
+msgstr "Erreur!"
 
 #. module: l10n_be
 #: code:addons/l10n_be/wizard/l10n_be_account_vat_declaration.py:112
@@ -206,7 +199,7 @@
 #: code:addons/l10n_be/wizard/l10n_be_vat_intra.py:246
 #, python-format
 msgid "Insufficient Data!"
-msgstr ""
+msgstr "Données insuffisantes !"
 
 #. module: l10n_be
 #: model:account.financial.report,name:l10n_be.account_financial_report_effetspayer4
@@ -242,9 +235,7 @@
 #: help:partner.vat.intra,period_ids:0
 msgid ""
 "Select here the period(s) you want to include in your intracom declaration"
-msgstr ""
-"Sélectionnez ici la/les période(s) que vous souhaitez inclure dans votre "
-"déclaration de TVA Intracommunautaire."
+msgstr "Sélectionnez ici la/les période(s) que vous souhaitez inclure dans votre déclaration de TVA Intracommunautaire."
 
 #. module: l10n_be
 #: model:account.financial.report,name:l10n_be.account_financial_report_stocketcommandesencoursdexcution1
@@ -254,13 +245,12 @@
 #. module: l10n_be
 #: field:partner.vat.intra,mand_id:0
 msgid "Reference"
-msgstr ""
+msgstr "Référence"
 
 #. module: l10n_be
 #: help:partner.vat.intra,period_code:0
 msgid ""
-"This is where you have to set the period code for the intracom declaration "
-"using the format: ppyyyy\n"
+"This is where you have to set the period code for the intracom declaration using the format: ppyyyy\n"
 "      PP can stand for a month: from '01' to '12'.\n"
 "      PP can stand for a trimester: '31','32','33','34'\n"
 "          The first figure means that it is a trimester,\n"
@@ -268,16 +258,7 @@
 "      PP can stand for a complete fiscal year: '00'.\n"
 "      YYYY stands for the year (4 positions).\n"
 "    "
-msgstr ""
-"C'est ici que vous devez saisir le code de la période pour la déclaration de "
-"TVA intracommunautaire en utilisant le format : ppyyyy\n"
-"      PP peut indiquer le mois : de \"01\" à \"12\".\n"
-"      PP peut indiquer un trimestre : \"31\", \"32\", \"33\", \"34\"\n"
-"          Où le premier chiffre (3) indique qu'il s'agit d'un trimestre,\n"
-"          Et le second chiffre (1 à 4) indique le numéro de trimestre.\n"
-"      PP pour un exercice complet : '00'.\n"
-"      YYYY indique l'année (codée sur 4 chiffres).\n"
-"    "
+msgstr "C'est ici que vous devez saisir le code de la période pour la déclaration de TVA intracommunautaire en utilisant le format : ppyyyy\n      PP peut indiquer le mois : de \"01\" à \"12\".\n      PP peut indiquer un trimestre : \"31\", \"32\", \"33\", \"34\"\n          Où le premier chiffre (3) indique qu'il s'agit d'un trimestre,\n          Et le second chiffre (1 à 4) indique le numéro de trimestre.\n      PP pour un exercice complet : '00'.\n      YYYY indique l'année (codée sur 4 chiffres).\n    "
 
 #. module: l10n_be
 #: model:account.financial.report,name:l10n_be.account_financial_report_dettesunanauplus2
@@ -309,7 +290,7 @@
 #: code:addons/l10n_be/wizard/l10n_be_partner_vat_listing.py:94
 #, python-format
 msgid "No data found for the selected year."
-msgstr ""
+msgstr "Aucune donnée trouvée pour l'année choisie."
 
 #. module: l10n_be
 #: model:account.financial.report,name:l10n_be.account_financial_report_actifsimmobilises0
@@ -352,9 +333,7 @@
 #: help:partner.vat.list,partner_ids:0
 msgid ""
 "You can remove clients/partners which you do not want to show in xml file"
-msgstr ""
-"Vous pouvez enlever les clients/partenaires que vous ne voulez pas afficher "
-"dans le fichier xml"
+msgstr "Vous pouvez enlever les clients/partenaires que vous ne voulez pas afficher dans le fichier xml"
 
 #. module: l10n_be
 #: model:account.financial.report,name:l10n_be.account_financial_report_bnficepertedelexcercice1
@@ -421,8 +400,7 @@
 
 #. module: l10n_be
 #: field:l1on_be.vat.declaration,file_save:0
-#: field:partner.vat.intra,file_save:0
-#: field:partner.vat.list,file_save:0
+#: field:partner.vat.intra,file_save:0 field:partner.vat.list,file_save:0
 msgid "Save File"
 msgstr "Sauvegarder le Fichier"
 
@@ -487,7 +465,7 @@
 #. module: l10n_be
 #: model:account.financial.report,name:l10n_be.account_financial_report_actif
 msgid "ACTIF"
-msgstr ""
+msgstr "ACTIF"
 
 #. module: l10n_be
 #: field:partner.vat.intra,test_xml:0
@@ -510,7 +488,7 @@
 #: code:addons/l10n_be/wizard/l10n_be_vat_intra.py:149
 #, python-format
 msgid "No phone associated with the company."
-msgstr ""
+msgstr "Aucun numéro de téléphone associé à l'entreprise"
 
 #. module: l10n_be
 #: model:account.financial.report,name:l10n_be.account_financial_report_dettesplusdunan2
@@ -522,7 +500,7 @@
 #: code:addons/l10n_be/wizard/l10n_be_vat_intra.py:111
 #, python-format
 msgid "No VAT number associated with your company."
-msgstr ""
+msgstr "Aucun numéro de TVA associé avec votre société."
 
 #. module: l10n_be
 #: model:account.financial.report,name:l10n_be.account_financial_report_rservesimmunises3_B
@@ -540,18 +518,15 @@
 msgstr "Bénéfice (Perte) de l'exercice avant impôts"
 
 #. module: l10n_be
-#: view:partner.vat.intra:0
-#: field:partner.vat.intra,country_ids:0
+#: view:partner.vat.intra:0 field:partner.vat.intra,country_ids:0
 msgid "European Countries"
 msgstr "Pays Européens"
 
 #. module: l10n_be
-#: view:l1on_be.vat.declaration:0
-#: view:partner.vat:0
-#: view:partner.vat.intra:0
+#: view:l1on_be.vat.declaration:0 view:partner.vat:0 view:partner.vat.intra:0
 #: view:partner.vat.list:0
 msgid "or"
-msgstr ""
+msgstr "ou"
 
 #. module: l10n_be
 #: view:partner.vat.intra:0
@@ -572,13 +547,13 @@
 #. module: l10n_be
 #: field:vat.listing.clients,vat_amount:0
 msgid "VAT Amount"
-msgstr ""
+msgstr "Montant de la  TVA"
 
 #. module: l10n_be
 #: code:addons/l10n_be/wizard/l10n_be_vat_intra.py:246
 #, python-format
 msgid "No vat number defined for %s."
-msgstr ""
+msgstr "Aucun numéro de TVA défini pour %."
 
 #. module: l10n_be
 #: model:account.financial.report,name:l10n_be.account_financial_report_bnficepertereporte2
@@ -612,15 +587,14 @@
 msgstr "Pas de contact belge avec un numéro de TVA dans votre base de données."
 
 #. module: l10n_be
-#: field:l1on_be.vat.declaration,msg:0
-#: field:partner.vat.intra,msg:0
+#: field:l1on_be.vat.declaration,msg:0 field:partner.vat.intra,msg:0
 msgid "File created"
 msgstr "Fichier crée"
 
 #. module: l10n_be
 #: view:partner.vat.list:0
 msgid "Customers"
-msgstr ""
+msgstr "Clients"
 
 #. module: l10n_be
 #: model:account.financial.report,name:l10n_be.account_financial_report_chargesexceptionnelles1
@@ -662,7 +636,7 @@
 #. module: l10n_be
 #: view:l1on_be.vat.declaration:0
 msgid "Advanced Options"
-msgstr ""
+msgstr "Options avancées"
 
 #. module: l10n_be
 #: model:account.financial.report,name:l10n_be.account_financial_report_produitsexceptionnels1
@@ -704,7 +678,7 @@
 #: code:addons/l10n_be/wizard/l10n_be_partner_vat_listing.py:69
 #, python-format
 msgid "Error"
-msgstr ""
+msgstr "Erreur"
 
 #. module: l10n_be
 #: model:account.financial.report,name:l10n_be.account_financial_report_capitalsouscrit3
@@ -719,7 +693,7 @@
 #. module: l10n_be
 #: model:account.financial.report,name:l10n_be.account_financial_report_stocks2
 msgid "Stocks"
-msgstr ""
+msgstr "Stocks"
 
 #. module: l10n_be
 #: model:account.financial.report,name:l10n_be.account_financial_report_valeursdisponibles1
@@ -766,9 +740,7 @@
 msgstr "Cet assistant va créer un fichier XML contenant les détails de TVA et les montants totaux facturés par partenaire."
 
 #. module: l10n_be
-#: view:l1on_be.vat.declaration:0
-#: view:partner.vat:0
-#: view:partner.vat.intra:0
+#: view:l1on_be.vat.declaration:0 view:partner.vat:0 view:partner.vat.intra:0
 #: view:partner.vat.list:0
 msgid "Cancel"
 msgstr "Annuler"
@@ -779,11 +751,10 @@
 #: code:addons/l10n_be/wizard/l10n_be_vat_intra.py:147
 #, python-format
 msgid "No email address associated with the company."
-msgstr ""
-
-#. module: l10n_be
-#: view:l1on_be.vat.declaration:0
-#: view:partner.vat.list:0
+msgstr "Aucun numéro de TVA associé avec la société"
+
+#. module: l10n_be
+#: view:l1on_be.vat.declaration:0 view:partner.vat.list:0
 msgid "Create XML"
 msgstr "Créer le fichier XML"
 
@@ -816,17 +787,17 @@
 #. module: l10n_be
 #: model:ir.ui.menu,name:l10n_be.menu_account_report_be_pl
 msgid "Profit And Loss"
-msgstr ""
+msgstr "Compte de résultat"
 
 #. module: l10n_be
 #: model:account.financial.report,name:l10n_be.account_financial_report_passif0
 msgid "PASSIF"
-msgstr ""
+msgstr "PASSIF"
 
 #. module: l10n_be
 #: view:partner.vat.list:0
 msgid "Print"
-msgstr ""
+msgstr "Imprimer"
 
 #. module: l10n_be
 #: model:account.financial.report,name:l10n_be.account_financial_report_fournisseurs4
@@ -849,8 +820,7 @@
 msgstr "Capital"
 
 #. module: l10n_be
-#: view:l1on_be.vat.declaration:0
-#: view:partner.vat.intra:0
+#: view:l1on_be.vat.declaration:0 view:partner.vat.intra:0
 #: view:partner.vat.list:0
 msgid "Save the File with '.xml' extension."
 msgstr "Sauvegarder le fichier avec l'extension \".xml\""
@@ -878,14 +848,9 @@
 #. module: l10n_be
 #: model:account.financial.report,name:l10n_be.account_financial_report_charges_expl_pr_restruct2
 msgid ""
-<<<<<<< HEAD
-"Charges d'exploitation portées à l'actif au titre de frais de restructuration"
-msgstr ""
-=======
 "Charges d'exploitation portées à l'actif au titre de frais de "
 "restructuration"
 msgstr "Charges d'exploitation portées à l'actif au titre de frais de restructuration"
->>>>>>> 0af32f3f
 
 #. module: l10n_be
 #: model:account.financial.report,name:l10n_be.account_financial_report_rmunrationsetchargessociales4
@@ -1003,8 +968,7 @@
 msgstr "Pas de numéro de TVA associé à la compagnie."
 
 #. module: l10n_be
-#: field:l1on_be.vat.declaration,name:0
-#: field:partner.vat.intra,name:0
+#: field:l1on_be.vat.declaration,name:0 field:partner.vat.intra,name:0
 #: field:partner.vat.list,name:0
 msgid "File Name"
 msgstr "Nom du fichier"
@@ -1022,7 +986,7 @@
 #. module: l10n_be
 #: field:partner.vat,year:0
 msgid "Year"
-msgstr ""
+msgstr "Année"
 
 #. module: l10n_be
 #: model:account.financial.report,name:l10n_be.account_financial_report_rservesindisponibles3
