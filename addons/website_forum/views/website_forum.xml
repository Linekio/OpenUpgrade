--- conflicted
+++ resolved
@@ -5,7 +5,6 @@
 <!-- Editor custom -->
 <template id="assets_editor" inherit_id="website.assets_editor" name="Forum Editor Assets" groups="base.group_user">
     <xpath expr="." position="inside">
-        <script type="text/javascript" src="/website_forum/static/src/js/website.tour.forum.js"/>
         <script type="text/javascript" src="/website_forum/static/src/js/website_forum.editor.js"/>
     </xpath>
 </template>
@@ -410,7 +409,7 @@
             </textarea>
             <br/>
             <input type="text" name="post_tags" placeholder="Tags" class="form-control load_tags"/>
-            <br/>
+            <br/><br/>
             <button class="btn btn-primary">Post Your Topic</button>
         </form>
     </t>
@@ -419,13 +418,6 @@
 <!-- Edition: ask your question -->
 <template id="new_question">
     <t t-call="website_forum.header">
-        <t t-set="head">
-            <script type="text/javascript">
-                window.onload = function() {
-                    $("[data-toggle='popover']").popover();
-                };
-            </script>
-        </t>
         <h1 class="mt0">Ask Your Question</h1>
         <p>
             To improve your chance getting an answer:
@@ -445,22 +437,14 @@
             <input type="text" name="post_name" required="True" t-attf-value="#{post_name}"
                 class="form-control mb16" placeholder="Your Question Title..."/>
             <input type="hidden" name="karma" t-attf-value="#{user.karma}" id="karma"/>
-<<<<<<< HEAD
+
             <textarea name="content" required="True" id="content" class="form-control load_editor">
                 <t t-esc="question_content"/>
             </textarea>
             <br/>
-            <input type="text" name="post_tags" placeholder="Tags" class="form-control load_tags"/>
-=======
             <input type="hidden" name="karma_retag" t-attf-value="#{forum.karma_retag}" id="karma_retag"/>
-            <textarea name="content" required="True" class="form-control load_editor">
-                <t t-esc="question_content"/>
-            </textarea>
-            <br/>
-            <input type="hidden" name="tag_type" value="select2"/>
-            <input type="hidden" name="question_tags" placeholder="Tags" class="form-control js_select2"/>
->>>>>>> 5ed0739e
-            <br/>
+            <input type="hidden" name="post_tags" placeholder="Tags" class="form-control js_select2"/>
+            <br/><br/>
             <button t-attf-class="btn btn-primary #{(user.karma &lt; forum.karma_ask) and 'karma_required' or ''}"
                 t-att-data-karma="forum.karma_ask">Post Your Question</button>
         </form>
@@ -479,22 +463,13 @@
                 <h5 t-if="post.post_type == 'question'" class="mt20">Please enter a descriptive question (should finish by a '?')</h5>
             </div>
             <input type="hidden" name="karma" t-attf-value="#{user.karma}" id="karma"/>
-<<<<<<< HEAD
+            <input type="hidden" name="karma_retag" t-attf-value="#{forum.karma_retag}" id="karma_retag"/>
             <textarea name="content" id="content" required="True" class="form-control load_editor">
-=======
-            <input type="hidden" name="karma_retag" t-attf-value="#{forum.karma_retag}" id="karma_retag"/>
-            <textarea name="content" required="True" class="form-control load_editor">
->>>>>>> 5ed0739e
                 <t t-esc="post.content"/>
             </textarea>
             <div t-if="not is_answer">
                 <br/>
-<<<<<<< HEAD
-                <input type="text" name="post_tag" class="form-control col-md-9 load_tags" placeholder="Tags" t-attf-value="#{tags}"/>
-=======
-                <input type="hidden" name="tag_type" value="select2"/>
-                <input type="hidden" name="question_tag" class="form-control col-md-9 js_select2" placeholder="Tags" t-attf-value="#{tags}"/>
->>>>>>> 5ed0739e
+                <input type="text" name="post_tag" class="form-control col-md-9 js_select2" placeholder="Tags" t-attf-value="#{tags}"/>
                 <br/>
             </div>
             <button class="btn btn-primary btn-lg">Save</button>
@@ -670,7 +645,7 @@
                             </li>
                             <li>
                                 <t t-call="website_forum.link_button">
-                                    <t t-set="url" t-value="'/forum/' + slug(forum) +'/post/' + slug(question) + '/edition'"/>
+                                    <t t-set="url" t-value="'/forum/' + slug(forum) +'/post/' + slug(question) + '/edit'"/>
                                     <t t-set="label" t-value="'Edit'"/>
                                     <t t-set="classes" t-value="'fa-edit'"/>
                                     <t t-set="karma" t-value="not question.can_edit and question.karma_edit or 0"/>
