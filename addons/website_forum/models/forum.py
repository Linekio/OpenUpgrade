# -*- coding: utf-8 -*-

from datetime import datetime
import math
import uuid
from werkzeug.exceptions import Forbidden

<<<<<<< HEAD
from openerp import _
from openerp import api, fields, models
from openerp import modules
from openerp import tools
=======
import logging
import openerp

from openerp import api, tools
>>>>>>> 491372e8
from openerp import SUPERUSER_ID
from openerp.addons.website.models.website import slug
from openerp.exceptions import Warning

_logger = logging.getLogger(__name__)

class KarmaError(Forbidden):
    """ Karma-related error, used for forum and posts. """
    pass


class Forum(models.Model):
    _name = 'forum.forum'
    _description = 'Forum'
    _inherit = ['mail.thread', 'website.seo.metadata']

    def init(self, cr):
        """ Add forum uuid for user email validation.

        TDE TODO: move me somewhere else, auto_init ? """
        forum_uuids = self.pool['ir.config_parameter'].search(cr, SUPERUSER_ID, [('key', '=', 'website_forum.uuid')])
        if not forum_uuids:
            self.pool['ir.config_parameter'].set_param(cr, SUPERUSER_ID, 'website_forum.uuid', str(uuid.uuid4()), ['base.group_system'])

    @api.model
    def _get_default_faq(self):
        fname = modules.get_module_resource('website_forum', 'data', 'forum_default_faq.html')
        with open(fname, 'r') as f:
            return f.read()
        return False

    # description and use
    name = fields.Char('Forum Name', required=True, translate=True)
    faq = fields.Html('Guidelines', default=_get_default_faq, translate=True)
    description = fields.Html(
        'Description',
        default='<p> This community is for professionals and enthusiasts of our products and services.'
                'Share and discuss the best content and new marketing ideas,'
                'build your professional profile and become a better marketer together.</p>')
    default_order = fields.Selection([
        ('create_date desc', 'Newest'),
        ('write_date desc', 'Last Updated'),
        ('vote_count desc', 'Most Voted'),
        ('relevancy desc', 'Relevancy'),
        ('child_count desc', 'Answered')],
        string='Default Order', required=True, default='write_date desc')
    relevancy_post_vote = fields.Float('First Relevancy Parameter', default=0.8)
    relevancy_time_decay = fields.Float('Second Relevancy Parameter', default=1.8)
    default_post_type = fields.Selection([
        ('question', 'Question'),
        ('discussion', 'Discussion'),
        ('link', 'Link')],
        string='Default Post', required=True, default='question')
    allow_question = fields.Boolean('Questions', help="Users can answer only once per question. Contributors can edit answers and mark the right ones.", default=True)
    allow_discussion = fields.Boolean('Discussions', default=False)
    allow_link = fields.Boolean('Links', help="When clicking on the post, it redirects to an external link", default=False)
    # karma generation
    karma_gen_question_new = fields.Integer(string='Asking a question', default=2)
    karma_gen_question_upvote = fields.Integer(string='Question upvoted', default=5)
    karma_gen_question_downvote = fields.Integer(string='Question downvoted', default=-2)
    karma_gen_answer_upvote = fields.Integer(string='Answer upvoted', default=10)
    karma_gen_answer_downvote = fields.Integer(string='Answer downvoted', default=-2)
    karma_gen_answer_accept = fields.Integer(string='Accepting an answer', default=2)
    karma_gen_answer_accepted = fields.Integer(string='Answer accepted', default=15)
    karma_gen_answer_flagged = fields.Integer(string='Answer flagged', default=-100)
    # karma-based actions
    karma_ask = fields.Integer(string='Ask a new question', default=3)
    karma_answer = fields.Integer(string='Answer a question', default=3)
    karma_edit_own = fields.Integer(string='Edit its own posts', default=1)
    karma_edit_all = fields.Integer(string='Edit all posts', default=300)
    karma_close_own = fields.Integer(string='Close its own posts', default=100)
    karma_close_all = fields.Integer(string='Close all posts', default=500)
    karma_unlink_own = fields.Integer(string='Delete its own posts', default=500)
    karma_unlink_all = fields.Integer(string='Delete all posts', default=1000)
    karma_upvote = fields.Integer(string='Upvote', default=5)
    karma_downvote = fields.Integer(string='Downvote', default=50)
    karma_answer_accept_own = fields.Integer(string='Accept an answer on its own questions', default=20)
    karma_answer_accept_all = fields.Integer(string='Accept an answers to all questions', default=500)
    karma_editor_link_files = fields.Integer(string='Linking files (Editor)', default=20)
    karma_editor_clickable_link = fields.Integer(string='Add clickable links (Editor)', default=20)
    karma_comment_own = fields.Integer(string='Comment its own posts', default=1)
    karma_comment_all = fields.Integer(string='Comment all posts', default=1)
    karma_comment_convert_own = fields.Integer(string='Convert its own answers to comments and vice versa', default=50)
    karma_comment_convert_all = fields.Integer(string='Convert all answers to answers and vice versa', default=500)
    karma_comment_unlink_own = fields.Integer(string='Unlink its own comments', default=50)
    karma_comment_unlink_all = fields.Integer(string='Unlinnk all comments', default=500)
    karma_retag = fields.Integer(string='Change question tags', default=75)
    karma_flag = fields.Integer(string='Flag a post as offensive', default=500)

    @api.model
    def create(self, values):
        return super(Forum, self.with_context(mail_create_nolog=True)).create(values)


class Post(models.Model):
    _name = 'forum.post'
    _description = 'Forum Post'
    _inherit = ['mail.thread', 'website.seo.metadata']
    _order = "is_correct DESC, vote_count DESC, write_date DESC"

    name = fields.Char('Title')
    forum_id = fields.Many2one('forum.forum', string='Forum', required=True)
    content = fields.Html('Content')
    content_link = fields.Char('URL', help="URL of Link Articles")
    tag_ids = fields.Many2many('forum.tag', 'forum_tag_rel', 'forum_id', 'forum_tag_id', string='Tags')
    state = fields.Selection([('active', 'Active'), ('close', 'Close'), ('offensive', 'Offensive')], string='Status', default='active')
    views = fields.Integer('Number of Views', default=0)
    active = fields.Boolean('Active', default=True)
    post_type = fields.Selection([
        ('question', 'Question'),
        ('link', 'Article'),
        ('discussion', 'Discussion')],
        string='Type', default='question')
    website_message_ids = fields.One2many(
        'mail.message', 'res_id',
        domain=lambda self: ['&', ('model', '=', self._name), ('type', 'in', ['email', 'comment'])],
        string='Post Messages', help="Comments on forum post",
    )
    # history
    create_date = fields.Datetime('Asked on', select=True, readonly=True)
    create_uid = fields.Many2one('res.users', string='Created by', select=True, readonly=True)
    write_date = fields.Datetime('Update on', select=True, readonly=True)
    write_uid = fields.Many2one('res.users', string='Updated by', select=True, readonly=True)
    relevancy = fields.Float('Relevancy', compute="_compute_relevancy", store=True)

    @api.one
    @api.depends('vote_count', 'forum_id.relevancy_post_vote', 'forum_id.relevancy_time_decay')
    def _compute_relevancy(self):
        days = (datetime.today() - datetime.strptime(self.create_date, tools.DEFAULT_SERVER_DATETIME_FORMAT)).days
        self.relevancy = math.copysign(1, self.vote_count) * (abs(self.vote_count - 1) ** self.forum_id.relevancy_post_vote / (days + 2) ** self.forum_id.relevancy_time_decay)

    # vote
    vote_ids = fields.One2many('forum.post.vote', 'post_id', string='Votes')
    user_vote = fields.Integer('My Vote', compute='_get_user_vote')
    vote_count = fields.Integer('Votes', compute='_get_vote_count', store=True)

    @api.multi
    def _get_user_vote(self):
        votes = self.env['forum.post.vote'].search_read([('post_id', 'in', self._ids), ('user_id', '=', self._uid)], ['vote', 'post_id'])
        mapped_vote = dict([(v['post_id'][0], v['vote']) for v in votes])
        for vote in self:
            vote.user_vote = mapped_vote.get(vote.id, 0)

    @api.multi
    @api.depends('vote_ids')
    def _get_vote_count(self):
        read_group_res = self.env['forum.post.vote'].read_group([('post_id', 'in', self._ids)], ['post_id', 'vote'], ['post_id', 'vote'], lazy=False)
        result = dict.fromkeys(self._ids, 0)
        for data in read_group_res:
            result[data['post_id'][0]] += data['__count'] * int(data['vote'])
        for post in self:
            post.vote_count = result[post.id]

    # favorite
    favourite_ids = fields.Many2many('res.users', string='Favourite')
    user_favourite = fields.Boolean('Is Favourite', compute='_get_user_favourite')
    favourite_count = fields.Integer('Favorite Count', compute='_get_favorite_count', store=True)

    @api.one
    def _get_user_favourite(self):
        self.user_favourite = self._uid in self.favourite_ids.ids

    @api.one
    @api.depends('favourite_ids')
    def _get_favorite_count(self):
        self.favourite_count = len(self.favourite_ids)

    # hierarchy
    is_correct = fields.Boolean('Correct', help='Correct answer or answer accepted')
    parent_id = fields.Many2one('forum.post', string='Question', ondelete='cascade')
    self_reply = fields.Boolean('Reply to own question', compute='_is_self_reply', store=True)
    child_ids = fields.One2many('forum.post', 'parent_id', string='Answers')
    child_count = fields.Integer('Number of answers', compute='_get_child_count', store=True)
    uid_has_answered = fields.Boolean('Has Answered', compute='_get_uid_has_answered')
    has_validated_answer = fields.Boolean('Is answered', compute='_get_has_validated_answer', store=True)

    @api.multi
    @api.depends('create_uid', 'parent_id')
    def _is_self_reply(self):
        self_replies = self.search([('parent_id.create_uid', '=', self._uid)])
        for post in self:
            post.is_self_reply = post in self_replies

    @api.one
    @api.depends('child_ids')
    def _get_child_count(self):
        self.child_count = len(self.child_ids)

    @api.one
    def _get_uid_has_answered(self):
        self.uid_has_answered = any(answer.create_uid.id == self._uid for answer in self.child_ids)

    @api.multi
    @api.depends('child_ids', 'is_correct')
    def _get_has_validated_answer(self):
        correct_posts = [ans.parent_id for ans in self.search([('parent_id', 'in', self._ids), ('is_correct', '=', True)])]
        for post in self:
            post.is_correct = post in correct_posts

    # closing
    closed_reason_id = fields.Many2one('forum.post.reason', string='Reason')
    closed_uid = fields.Many2one('res.users', string='Closed by', select=1)
    closed_date = fields.Datetime('Closed on', readonly=True)
    # karma calculation and access
    karma_accept = fields.Integer('Convert comment to answer', compute='_get_post_karma_rights')
    karma_edit = fields.Integer('Karma to edit', compute='_get_post_karma_rights')
    karma_close = fields.Integer('Karma to close', compute='_get_post_karma_rights')
    karma_unlink = fields.Integer('Karma to unlink', compute='_get_post_karma_rights')
    karma_comment = fields.Integer('Karma to comment', compute='_get_post_karma_rights')
    karma_comment_convert = fields.Integer('Karma to convert comment to answer', compute='_get_post_karma_rights')
    can_ask = fields.Boolean('Can Ask', compute='_get_post_karma_rights')
    can_answer = fields.Boolean('Can Answer', compute='_get_post_karma_rights')
    can_accept = fields.Boolean('Can Accept', compute='_get_post_karma_rights')
    can_edit = fields.Boolean('Can Edit', compute='_get_post_karma_rights')
    can_close = fields.Boolean('Can Close', compute='_get_post_karma_rights')
    can_unlink = fields.Boolean('Can Unlink', compute='_get_post_karma_rights')
    can_upvote = fields.Boolean('Can Upvote', compute='_get_post_karma_rights')
    can_downvote = fields.Boolean('Can Downvote', compute='_get_post_karma_rights')
    can_comment = fields.Boolean('Can Comment', compute='_get_post_karma_rights')
    can_comment_convert = fields.Boolean('Can Convert to Comment', compute='_get_post_karma_rights')

    @api.one
    def _get_post_karma_rights(self):
        user = self.env.user

        self.karma_accept = self.parent_id and self.parent_id.create_uid.id == self._uid and self.forum_id.karma_answer_accept_own or self.forum_id.karma_answer_accept_all
        self.karma_edit = self.create_uid.id == self._uid and self.forum_id.karma_edit_own or self.forum_id.karma_edit_all
        self.karma_close = self.create_uid.id == self._uid and self.forum_id.karma_close_own or self.forum_id.karma_close_all
        self.karma_unlink = self.create_uid.id == self._uid and self.forum_id.karma_unlink_own or self.forum_id.karma_unlink_all
        self.karma_comment = self.create_uid.id == self._uid and self.forum_id.karma_comment_own or self.forum_id.karma_comment_all
        self.karma_comment_convert = self.create_uid.id == self._uid and self.forum_id.karma_comment_convert_own or self.forum_id.karma_comment_convert_all

        self.can_ask = user.karma >= self.forum_id.karma_ask
        self.can_answer = user.karma >= self.forum_id.karma_answer
        self.can_accept = user.karma >= self.karma_accept
        self.can_edit = user.karma >= self.karma_edit
        self.can_close = user.karma >= self.karma_close
        self.can_unlink = user.karma >= self.karma_unlink
        self.can_upvote = user.karma >= self.forum_id.karma_upvote
        self.can_downvote = user.karma >= self.forum_id.karma_downvote
        self.can_comment = user.karma >= self.karma_comment
        self.can_comment_convert = user.karma >= self.karma_comment_convert

    @api.model
    def create(self, vals):
        post = super(Post, self.with_context(mail_create_nolog=True)).create(vals)
        # deleted or closed questions
        if post.parent_id and (post.parent_id.state == 'close' or post.parent_id.active is False):
            raise Warning(_('Posting answer on a [Deleted] or [Closed] question is not possible'))
        # karma-based access
        if not post.parent_id and not post.can_ask:
            raise KarmaError('Not enough karma to create a new question')
        elif post.parent_id and not post.can_answer:
            raise KarmaError('Not enough karma to answer to a question')
        # messaging and chatter
        base_url = self.env['ir.config_parameter'].get_param('web.base.url')
        if post.parent_id:
            body = _(
                '<p>A new answer for <i>%s</i> has been posted. <a href="%s/forum/%s/question/%s">Click here to access the post.</a></p>' %
                (post.parent_id.name, base_url, slug(post.parent_id.forum_id), slug(post.parent_id))
            )
            post.parent_id.message_post(subject=_('Re: %s') % post.parent_id.name, body=body, subtype='website_forum.mt_answer_new')
        else:
            body = _(
                '<p>A new question <i>%s</i> has been asked on %s. <a href="%s/forum/%s/question/%s">Click here to access the question.</a></p>' %
                (post.name, post.forum_id.name, base_url, slug(post.forum_id), slug(post))
            )
            post.message_post(subject=post.name, body=body, subtype='website_forum.mt_question_new')
            self.env.user.sudo().add_karma(post.forum_id.karma_gen_question_new)
        return post

    @api.multi
    def write(self, vals):
        if 'state' in vals:
            if vals['state'] in ['active', 'close'] and any(not post.can_close for post in self):
                raise KarmaError('Not enough karma to close or reopen a post.')
        if 'active' in vals:
            if any(not post.can_unlink for post in self):
                raise KarmaError('Not enough karma to delete or reactivate a post')
        if 'is_correct' in vals:
            if any(not post.can_accept for post in self):
                raise KarmaError('Not enough karma to accept or refuse an answer')
            # update karma except for self-acceptance
            mult = 1 if vals['is_correct'] else -1
            for post in self:
                if vals['is_correct'] != post.is_correct and post.create_uid.id != self._uid:
                    post.create_uid.sudo().add_karma(post.forum_id.karma_gen_answer_accepted * mult)
                    self.env.user.sudo().add_karma(post.forum_id.karma_gen_answer_accept * mult)
        if any(key not in ['state', 'active', 'is_correct', 'closed_uid', 'closed_date', 'closed_reason_id'] for key in vals.keys()) and any(not post.can_edit for post in self):
            raise KarmaError('Not enough karma to edit a post.')

        res = super(Post, self).write(vals)
        # if post content modify, notify followers
        if 'content' in vals or 'name' in vals:
            for post in self:
                if post.parent_id:
                    body, subtype = _('Answer Edited'), 'website_forum.mt_answer_edit'
                    obj_id = post.parent_id
                else:
                    body, subtype = _('Question Edited'), 'website_forum.mt_question_edit'
                    obj_id = post
                obj_id.message_post(body=body, subtype=subtype)
        return res

<<<<<<< HEAD
    @api.multi
    def close(self, reason_id):
        if any(post.parent_id for post in self):
            return False
        self.write({
=======

    def reopen(self, cr, uid, ids, context=None):
        if any(post.parent_id or post.state != 'close'
                    for post in self.browse(cr, uid, ids, context=context)):
            return False

        reason_offensive = self.pool['ir.model.data'].xmlid_to_res_id(cr, uid, 'website_forum.reason_7')
        reason_spam = self.pool['ir.model.data'].xmlid_to_res_id(cr, uid, 'website_forum.reason_8')
        for post in self.browse(cr, uid, ids, context=context):
            if post.closed_reason_id.id in (reason_offensive, reason_spam):
                _logger.info('Upvoting user <%s>, reopening spam/offensive question',
                             post.create_uid.login)
                # TODO: in master, consider making this a tunable karma parameter
                self.pool['res.users'].add_karma(cr, SUPERUSER_ID, [post.create_uid.id],
                                                 post.forum_id.karma_gen_question_downvote * -5,
                                                 context=context)
        self.pool['forum.post'].write(cr, SUPERUSER_ID, ids, {'state': 'active'}, context=context)

    def close(self, cr, uid, ids, reason_id, context=None):
        if any(post.parent_id for post in self.browse(cr, uid, ids, context=context)):
            return False

        reason_offensive = self.pool['ir.model.data'].xmlid_to_res_id(cr, uid, 'website_forum.reason_7')
        reason_spam = self.pool['ir.model.data'].xmlid_to_res_id(cr, uid, 'website_forum.reason_8')
        if reason_id in (reason_offensive, reason_spam):
            for post in self.browse(cr, uid, ids, context=context):
                _logger.info('Downvoting user <%s> for posting spam/offensive contents',
                             post.create_uid.login)
                # TODO: in master, consider making this a tunable karma parameter
                self.pool['res.users'].add_karma(cr, SUPERUSER_ID, [post.create_uid.id],
                                                 post.forum_id.karma_gen_question_downvote * 5,
                                                 context=context)

        self.pool['forum.post'].write(cr, uid, ids, {
>>>>>>> 491372e8
            'state': 'close',
            'closed_uid': self._uid,
            'closed_date': datetime.today().strftime(tools.DEFAULT_SERVER_DATETIME_FORMAT),
            'closed_reason_id': reason_id,
        })
        return True

    @api.multi
    def unlink(self):
        if any(not post.can_unlink for post in self):
            raise KarmaError('Not enough karma to unlink a post')
        # if unlinking an answer with accepted answer: remove provided karma
        for post in self:
            if post.is_correct:
                post.create_uid.sudo().add_karma(post.forum_id.karma_gen_answer_accepted * -1)
                self.env.user.sudo().add_karma(post.forum_id.karma_gen_answer_accepted * -1)
        return super(Post, self).unlink()

    @api.multi
    def vote(self, upvote=True):
        Vote = self.env['forum.post.vote']
        vote_ids = Vote.search([('post_id', 'in', self._ids), ('user_id', '=', self._uid)])
        new_vote = '1' if upvote else '-1'
        voted_forum_ids = set()
        if vote_ids:
            for vote in vote_ids:
                if upvote:
                    new_vote = '0' if vote.vote == '-1' else '1'
                else:
                    new_vote = '0' if vote.vote == '1' else '-1'
                vote.vote = new_vote
                voted_forum_ids.add(vote.post_id.id)
        for post_id in set(self._ids) - voted_forum_ids:
            for post_id in self._ids:
                Vote.create({'post_id': post_id, 'vote': new_vote})
        return {'vote_count': self.vote_count, 'user_vote': new_vote}

    @api.one
    def convert_answer_to_comment(self):
        """ Tools to convert an answer (forum.post) to a comment (mail.message).
        The original post is unlinked and a new comment is posted on the question
        using the post create_uid as the comment's author. """
        if not self.parent_id:
            return False

        # karma-based action check: use the post field that computed own/all value
        if not self.can_comment_convert:
            raise KarmaError('Not enough karma to convert an answer to a comment')

        # post the message
        question = self.parent_id
        values = {
            'author_id': self.create_uid.partner_id.id,
            'body': tools.html2plaintext(self.content),
            'type': 'comment',
            'subtype': 'mail.mt_comment',
            'date': self.create_date,
        }
        new_message = self.browse(question.id).with_context(mail_create_nosubcribe=True).message_post(**values)

        # unlink the original answer, using SUPERUSER_ID to avoid karma issues
        self.sudo().unlink()

        return new_message

    @api.model
    def convert_comment_to_answer(self, message_id, default=None):
        """ Tool to convert a comment (mail.message) into an answer (forum.post).
        The original comment is unlinked and a new answer from the comment's author
        is created. Nothing is done if the comment's author already answered the
        question. """
        comment = self.env['mail.message'].sudo().browse(message_id)
        post = self.browse(comment.res_id)
        if not comment.author_id or not comment.author_id.user_ids:  # only comment posted by users can be converted
            return False

        # karma-based action check: must check the message's author to know if own / all
        karma_convert = comment.author_id.id == self.env.user.partner_id.id and post.forum_id.karma_comment_convert_own or post.forum_id.karma_comment_convert_all
        can_convert = self.env.user.karma >= karma_convert
        if not can_convert:
            raise KarmaError('Not enough karma to convert a comment to an answer')

        # check the message's author has not already an answer
        question = post.parent_id if post.parent_id else post
        post_create_uid = comment.author_id.user_ids[0]
        if any(answer.create_uid.id == post_create_uid.id for answer in question.child_ids):
            return False

        # create the new post
        post_values = {
            'forum_id': question.forum_id.id,
            'content': comment.body,
            'parent_id': question.id,
        }
        # done with the author user to have create_uid correctly set
        new_post = self.sudo(post_create_uid.id).create(post_values)

        # delete comment
        comment.unlink()

        return new_post

    @api.one
    def unlink_comment(self, message_id):
        user = self.env.user
        comment = self.env['mail.message'].sudo().browse(message_id)
        if not comment.model == 'forum.post' or not comment.res_id == self.id:
            return False
        # karma-based action check: must check the message's author to know if own or all
        karma_unlink = comment.author_id.id == user.partner_id.id and self.forum_id.karma_comment_unlink_own or self.forum_id.karma_comment_unlink_all
        can_unlink = user.karma >= karma_unlink
        if not can_unlink:
            raise KarmaError('Not enough karma to unlink a comment')
        return comment.unlink()

    @api.multi
    def set_viewed(self):
        self._cr.execute("""UPDATE forum_post SET views = views+1 WHERE id IN %s""", (self._ids,))
        return True

    @api.model
    def _get_access_link(self, mail, partner):
        post = self.browse(mail.res_id)
        res_id = post.parent_id and "%s#answer-%s" % (post.parent_id.id, post.id) or post.id
        return "/forum/%s/question/%s" % (post.forum_id.id, res_id)

    @api.cr_uid_ids_context
    def message_post(self, cr, uid, thread_id, type='notification', subtype=None, context=None, **kwargs):
        if thread_id and type == 'comment':  # user comments have a restriction on karma
            if isinstance(thread_id, (list, tuple)):
                post_id = thread_id[0]
            else:
                post_id = thread_id
            post = self.browse(cr, uid, post_id, context=context)
            # TDE FIXME: trigger browse because otherwise the function field is not compted - check with RCO
            tmp1, tmp2 = post.karma_comment, post.can_comment
            user = self.pool['res.users'].browse(cr, uid, uid)
            tmp3 = user.karma
            # TDE END FIXME
            if not post.can_comment:
                raise KarmaError('Not enough karma to comment')
        return super(Post, self).message_post(cr, uid, thread_id, type=type, subtype=subtype, context=context, **kwargs)


class PostReason(models.Model):
    _name = "forum.post.reason"
    _description = "Post Closing Reason"
    _order = 'name'

    name = fields.Char(string='Closing Reason', required=True, translate=True)


class Vote(models.Model):
    _name = 'forum.post.vote'
    _description = 'Vote'

    post_id = fields.Many2one('forum.post', string='Post', ondelete='cascade', required=True)
    user_id = fields.Many2one('res.users', string='User', required=True, default=lambda self: self._uid)
    vote = fields.Selection([('1', '1'), ('-1', '-1'), ('0', '0')], string='Vote', required=True, default='1')
    create_date = fields.Datetime('Create Date', select=True, readonly=True)
    forum_id = fields.Many2one('forum.forum', string='Forum', related="post_id.forum_id", store=True)
    recipient_id = fields.Many2one('res.users', string='To', related="post_id.create_uid", store=True)

    def _get_karma_value(self, old_vote, new_vote, up_karma, down_karma):
        _karma_upd = {
            '-1': {'-1': 0, '0': -1 * down_karma, '1': -1 * down_karma + up_karma},
            '0': {'-1': 1 * down_karma, '0': 0, '1': up_karma},
            '1': {'-1': -1 * up_karma + down_karma, '0': -1 * up_karma, '1': 0}
        }
        return _karma_upd[old_vote][new_vote]

    @api.model
    def create(self, vals):
        vote = super(Vote, self).create(vals)

        # own post check
        if vote.user_id.id == vote.post_id.create_uid.id:
            raise Warning('Not allowed to vote for its own post')
        # karma check
        if vote.vote == '1' and not vote.post_id.can_upvote:
            raise KarmaError('Not enough karma to upvote.')
        elif vote.vote == '-1' and not vote.post_id.can_downvote:
            raise KarmaError('Not enough karma to downvote.')

        if vote.post_id.parent_id:
            karma_value = self._get_karma_value('0', vote.vote, vote.forum_id.karma_gen_answer_upvote, vote.forum_id.karma_gen_answer_downvote)
        else:
            karma_value = self._get_karma_value('0', vote.vote, vote.forum_id.karma_gen_question_upvote, vote.forum_id.karma_gen_question_downvote)
        vote.recipient_id.sudo().add_karma(karma_value)
        return vote

    @api.multi
    def write(self, values):
        if 'vote' in values:
            for vote in self:
                # own post check
                if vote.user_id.id == vote.post_id.create_uid.id:
                    raise Warning('Not allowed to vote for its own post')
                # karma check
                if (values['vote'] == '1' or vote.vote == '-1' and values['vote'] == '0') and not vote.post_id.can_upvote:
                    raise KarmaError('Not enough karma to upvote.')
                elif (values['vote'] == '-1' or vote.vote == '1' and values['vote'] == '0') and not vote.post_id.can_downvote:
                    raise KarmaError('Not enough karma to downvote.')

                # karma update
                if vote.post_id.parent_id:
                    karma_value = self._get_karma_value(vote.vote, values['vote'], vote.forum_id.karma_gen_answer_upvote, vote.forum_id.karma_gen_answer_downvote)
                else:
                    karma_value = self._get_karma_value(vote.vote, values['vote'], vote.forum_id.karma_gen_question_upvote, vote.forum_id.karma_gen_question_downvote)
                vote.recipient_id.sudo().add_karma(karma_value)
        res = super(Vote, self).write(values)
        return res


class Tags(models.Model):
    _name = "forum.tag"
    _description = "Forum Tag"
    _inherit = ['website.seo.metadata']

    name = fields.Char('Name', required=True)
    create_uid = fields.Many2one('res.users', string='Created by', readonly=True)
    forum_id = fields.Many2one('forum.forum', string='Forum', required=True)
    post_ids = fields.Many2many('forum.post', 'forum_tag_rel', 'forum_tag_id', 'forum_id', string='Posts')
    posts_count = fields.Integer('Number of Posts', compute='_get_posts_count', store=True)

    @api.multi
    @api.depends("post_ids.tag_ids")
    def _get_posts_count(self):
        for tag in self:
            tag.posts_count = len(tag.post_ids)<|MERGE_RESOLUTION|>--- conflicted
+++ resolved
@@ -1,21 +1,15 @@
 # -*- coding: utf-8 -*-
 
 from datetime import datetime
+import logging
 import math
 import uuid
 from werkzeug.exceptions import Forbidden
 
-<<<<<<< HEAD
 from openerp import _
 from openerp import api, fields, models
 from openerp import modules
 from openerp import tools
-=======
-import logging
-import openerp
-
-from openerp import api, tools
->>>>>>> 491372e8
 from openerp import SUPERUSER_ID
 from openerp.addons.website.models.website import slug
 from openerp.exceptions import Warning
@@ -320,48 +314,37 @@
                 obj_id.message_post(body=body, subtype=subtype)
         return res
 
-<<<<<<< HEAD
+    @api.multi
+    def reopen(self):
+        if any(post.parent_id or post.state != 'close' for post in self):
+            return False
+
+        reason_offensive = self.env.ref('website_forum.reason_7')
+        reason_spam = self.env.ref('website_forum.reason_8')
+        for post in self:
+            if post.closed_reason_id in (reason_offensive, reason_spam):
+                _logger.info('Upvoting user <%s>, reopening spam/offensive question',
+                             post.create_uid.login)
+                # TODO: in master, consider making this a tunable karma parameter
+                post.create_uid.sudo().add_karma(post.forum_id.karma_gen_question_downvote * -5)
+
+        self.sudo().write({'state': 'active'}}
+
     @api.multi
     def close(self, reason_id):
         if any(post.parent_id for post in self):
             return False
-        self.write({
-=======
-
-    def reopen(self, cr, uid, ids, context=None):
-        if any(post.parent_id or post.state != 'close'
-                    for post in self.browse(cr, uid, ids, context=context)):
-            return False
-
-        reason_offensive = self.pool['ir.model.data'].xmlid_to_res_id(cr, uid, 'website_forum.reason_7')
-        reason_spam = self.pool['ir.model.data'].xmlid_to_res_id(cr, uid, 'website_forum.reason_8')
-        for post in self.browse(cr, uid, ids, context=context):
-            if post.closed_reason_id.id in (reason_offensive, reason_spam):
-                _logger.info('Upvoting user <%s>, reopening spam/offensive question',
-                             post.create_uid.login)
-                # TODO: in master, consider making this a tunable karma parameter
-                self.pool['res.users'].add_karma(cr, SUPERUSER_ID, [post.create_uid.id],
-                                                 post.forum_id.karma_gen_question_downvote * -5,
-                                                 context=context)
-        self.pool['forum.post'].write(cr, SUPERUSER_ID, ids, {'state': 'active'}, context=context)
-
-    def close(self, cr, uid, ids, reason_id, context=None):
-        if any(post.parent_id for post in self.browse(cr, uid, ids, context=context)):
-            return False
-
-        reason_offensive = self.pool['ir.model.data'].xmlid_to_res_id(cr, uid, 'website_forum.reason_7')
-        reason_spam = self.pool['ir.model.data'].xmlid_to_res_id(cr, uid, 'website_forum.reason_8')
+
+        reason_offensive = self.env.ref('website_forum.reason_7').id
+        reason_spam = self.env.ref('website_forum.reason_8').id
         if reason_id in (reason_offensive, reason_spam):
-            for post in self.browse(cr, uid, ids, context=context):
+            for post in self:
                 _logger.info('Downvoting user <%s> for posting spam/offensive contents',
                              post.create_uid.login)
                 # TODO: in master, consider making this a tunable karma parameter
-                self.pool['res.users'].add_karma(cr, SUPERUSER_ID, [post.create_uid.id],
-                                                 post.forum_id.karma_gen_question_downvote * 5,
-                                                 context=context)
-
-        self.pool['forum.post'].write(cr, uid, ids, {
->>>>>>> 491372e8
+                post.create_uid.sudo().add_karma(post.forum_id.karma_gen_question_downvote * 5)
+
+        self.write({
             'state': 'close',
             'closed_uid': self._uid,
             'closed_date': datetime.today().strftime(tools.DEFAULT_SERVER_DATETIME_FORMAT),
