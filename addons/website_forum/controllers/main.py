--- conflicted
+++ resolved
@@ -383,13 +383,9 @@
 
     @http.route('/forum/<model("forum.forum"):forum>/post/<model("forum.post"):post>/save', type='http', auth="user", methods=['POST'], website=True)
     def post_save(self, forum, post, **kwargs):
-<<<<<<< HEAD
-        post_tags = forum._tag_to_write_vals(kwargs.get('post_tags', ''))
-=======
         if 'post_name' in kwargs and not kwargs.get('post_name').strip():
             return request.website.render('website.http_error', {'status_code': _('Bad Request'), 'status_message': _('Title should not be empty.')})
         post_tags = forum._tag_to_write_vals(kwargs.get('post_tag', ''))
->>>>>>> bf1e9996
         vals = {
             'tag_ids': post_tags,
             'name': kwargs.get('post_name'),
