--- conflicted
+++ resolved
@@ -3,7 +3,6 @@
 # * barcodes
 # 
 # Translators:
-<<<<<<< HEAD
 # Martin Trigaux <mat@odoo.com>, 2017
 msgid ""
 msgstr ""
@@ -12,31 +11,12 @@
 "POT-Creation-Date: 2017-09-20 09:53+0000\n"
 "PO-Revision-Date: 2017-09-20 09:53+0000\n"
 "Last-Translator: Martin Trigaux <mat@odoo.com>, 2017\n"
-=======
-# Michal Veselý <michal@veselyberanek.net>, 2018
-# xlu <xlu@seznam.cz>, 2018
-# Martin Trigaux, 2018
-# Ladislav Tomm <tomm@helemik.cz>, 2018
-# trendspotter <j.podhorecky@volny.cz>, 2019
-# 
-msgid ""
-msgstr ""
-"Project-Id-Version: Odoo Server 11.0\n"
-"Report-Msgid-Bugs-To: \n"
-"POT-Creation-Date: 2018-02-19 13:43+0000\n"
-"PO-Revision-Date: 2017-09-20 10:15+0000\n"
-"Last-Translator: trendspotter <j.podhorecky@volny.cz>, 2019\n"
->>>>>>> d5dd136b
 "Language-Team: Czech (https://www.transifex.com/odoo/teams/41243/cs/)\n"
 "MIME-Version: 1.0\n"
 "Content-Type: text/plain; charset=UTF-8\n"
 "Content-Transfer-Encoding: \n"
 "Language: cs\n"
-<<<<<<< HEAD
 "Plural-Forms: nplurals=3; plural=(n==1) ? 0 : (n>=2 && n<=4) ? 1 : 2;\n"
-=======
-"Plural-Forms: nplurals=4; plural=(n == 1 && n % 1 == 0) ? 0 : (n >= 2 && n <= 4 && n % 1 == 0) ? 1: (n % 1 != 0 ) ? 2 : 3;\n"
->>>>>>> d5dd136b
 
 #. module: barcodes
 #: code:addons/barcodes/models/barcodes.py:202
@@ -48,7 +28,7 @@
 #: code:addons/barcodes/models/barcodes.py:200
 #, python-format
 msgid ": a rule can only contain one pair of braces."
-msgstr ": pravidlo může obsahovat pouze jeden pár závorek."
+msgstr ""
 
 #. module: barcodes
 #: code:addons/barcodes/models/barcodes.py:196
@@ -83,11 +63,7 @@
 #: model:ir.model.fields,field_description:barcodes.field_barcode_rule_alias
 #, python-format
 msgid "Alias"
-<<<<<<< HEAD
-msgstr ""
-=======
-msgstr "Zástupce"
->>>>>>> d5dd136b
+msgstr ""
 
 #. module: barcodes
 #: selection:barcode.nomenclature,upc_ean_conv:0
@@ -109,19 +85,19 @@
 #: selection:barcode.rule,encoding:0
 #, python-format
 msgid "Any"
-msgstr "Jakýkoliv"
+msgstr ""
 
 #. module: barcodes
 #: model:ir.model.fields,field_description:barcodes.field_barcode_rule_barcode_nomenclature_id
 #: model:ir.ui.view,arch_db:barcodes.view_barcode_nomenclature_form
 msgid "Barcode Nomenclature"
-msgstr "Nomenklatura čárového kódu"
+msgstr ""
 
 #. module: barcodes
 #: model:ir.actions.act_window,name:barcodes.action_barcode_nomenclature_form
 #: model:ir.ui.view,arch_db:barcodes.view_barcode_nomenclature_tree
 msgid "Barcode Nomenclatures"
-msgstr "Nomenklatury čárových kódů"
+msgstr ""
 
 #. module: barcodes
 #: model:ir.model.fields,field_description:barcodes.field_barcode_rule_pattern
@@ -131,7 +107,7 @@
 #. module: barcodes
 #: model:ir.ui.view,arch_db:barcodes.view_barcode_rule_form
 msgid "Barcode Rule"
-msgstr "Pravidlo čárového kódu"
+msgstr ""
 
 #. module: barcodes
 #: model:ir.model.fields,field_description:barcodes.field_barcodes_barcode_events_mixin__barcode_scanned
@@ -141,7 +117,7 @@
 #. module: barcodes
 #: selection:barcode.rule,type:0
 msgid "Cashier"
-msgstr "Pokladní"
+msgstr ""
 
 #. module: barcodes
 #: model:ir.actions.act_window,help:barcodes.action_barcode_nomenclature_form
@@ -151,7 +127,7 @@
 #. module: barcodes
 #: selection:barcode.rule,type:0
 msgid "Client"
-msgstr "Klient"
+msgstr ""
 
 #. module: barcodes
 #: model:ir.model.fields,field_description:barcodes.field_barcode_nomenclature_create_uid
@@ -168,23 +144,19 @@
 #. module: barcodes
 #: selection:barcode.rule,type:0
 msgid "Credit Card"
-msgstr "Kreditní karta"
+msgstr ""
 
 #. module: barcodes
 #. openerp-web
 #: code:addons/barcodes/static/src/js/barcode_form_view.js:359
 #, python-format
 msgid "Discard"
-<<<<<<< HEAD
-msgstr ""
-=======
-msgstr "Zrušit"
->>>>>>> d5dd136b
+msgstr ""
 
 #. module: barcodes
 #: selection:barcode.rule,type:0
 msgid "Discounted Product"
-msgstr "Zvýhodněný produkt"
+msgstr ""
 
 #. module: barcodes
 #: model:ir.model.fields,field_description:barcodes.field_barcode_nomenclature_display_name
@@ -216,8 +188,6 @@
 #. module: barcodes
 #. openerp-web
 #: code:addons/barcodes/static/src/js/barcode_form_view.js:301
-<<<<<<< HEAD
-=======
 #, python-format
 msgid "Error : Barcode command is undefined"
 msgstr ""
@@ -225,18 +195,6 @@
 #. module: barcodes
 #. openerp-web
 #: code:addons/barcodes/static/src/js/barcode_form_view.js:63
->>>>>>> d5dd136b
-#, python-format
-msgid "Error : Barcode command is undefined"
-msgstr ""
-
-#. module: barcodes
-#. openerp-web
-<<<<<<< HEAD
-#: code:addons/barcodes/static/src/js/barcode_form_view.js:63
-=======
-#: code:addons/barcodes/static/src/js/barcode_form_view.js:332
->>>>>>> d5dd136b
 #, python-format
 msgid "Error : Document not editable"
 msgstr ""
@@ -277,12 +235,12 @@
 #. module: barcodes
 #: selection:barcode.rule,type:0
 msgid "Location"
-msgstr "Umístění"
+msgstr ""
 
 #. module: barcodes
 #: selection:barcode.rule,type:0
 msgid "Lot"
-msgstr "Dávka"
+msgstr ""
 
 #. module: barcodes
 #: selection:barcode.nomenclature,upc_ean_conv:0
@@ -297,7 +255,7 @@
 #. module: barcodes
 #: selection:barcode.rule,type:0
 msgid "Package"
-msgstr "Balení"
+msgstr ""
 
 #. module: barcodes
 #: model:ir.ui.view,arch_db:barcodes.view_barcode_nomenclature_form
@@ -313,7 +271,7 @@
 #. module: barcodes
 #: selection:barcode.rule,type:0
 msgid "Priced Product"
-msgstr "Naceněný produkt"
+msgstr ""
 
 #. module: barcodes
 #: model:ir.model.fields,field_description:barcodes.field_barcode_rule_name
@@ -330,7 +288,7 @@
 #: code:addons/barcodes/static/src/js/barcode_form_view.js:352
 #, python-format
 msgid "Select"
-msgstr "Vybrat"
+msgstr ""
 
 #. module: barcodes
 #: model:ir.model.fields,field_description:barcodes.field_barcode_rule_sequence
@@ -357,7 +315,7 @@
 #. module: barcodes
 #: model:ir.model.fields,help:barcodes.field_barcode_nomenclature_rule_ids
 msgid "The list of barcode rules"
-msgstr "Seznam pravidel čárového kódu"
+msgstr ""
 
 #. module: barcodes
 #: model:ir.model.fields,help:barcodes.field_barcode_rule_alias
@@ -396,11 +354,7 @@
 #. module: barcodes
 #: model:ir.model.fields,field_description:barcodes.field_barcode_rule_type
 msgid "Type"
-<<<<<<< HEAD
-msgstr ""
-=======
-msgstr "Typ"
->>>>>>> d5dd136b
+msgstr ""
 
 #. module: barcodes
 #: model:ir.model.fields,help:barcodes.field_barcode_nomenclature_upc_ean_conv
@@ -409,9 +363,6 @@
 "setting determines if a UPC/EAN barcode should be automatically converted in"
 " one way or another when trying to match a rule with the other encoding."
 msgstr ""
-"UPC kódy mohou být převedeny na EAN přidáním předčísla nuly. Toto nastavení "
-"určuje, zda má být čárový kód UPC / EAN automaticky převeden jedním nebo "
-"druhým způsobem při pokusu o shodu pravidla s jiným kódováním."
 
 #. module: barcodes
 #: selection:barcode.rule,encoding:0
@@ -448,7 +399,7 @@
 #. module: barcodes
 #: selection:barcode.rule,type:0
 msgid "Weighted Product"
-msgstr "Vážený produkt"
+msgstr ""
 
 #. module: barcodes
 #: model:ir.model,name:barcodes.model_barcode_nomenclature
