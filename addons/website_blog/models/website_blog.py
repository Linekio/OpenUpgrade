# -*- coding: utf-8 -*-
# Part of Odoo. See LICENSE file for full copyright and licensing details.

from datetime import datetime
import random

import itertools

from odoo import api, models, fields, _
from odoo.addons.http_routing.models.ir_http import slug
from odoo.tools.translate import html_translate
from odoo.tools import html2plaintext


class Blog(models.Model):
    _name = 'blog.blog'
    _description = 'Blogs'
    _inherit = ['mail.thread', 'website.seo.metadata']
    _order = 'name'

    name = fields.Char('Blog Name', required=True, translate=True)
    subtitle = fields.Char('Blog Subtitle', translate=True)
    active = fields.Boolean('Active', default=True)

    @api.multi
    def write(self, vals):
        res = super(Blog, self).write(vals)
        if 'active' in vals:
            # archiving/unarchiving a blog does it on its posts, too
            post_ids = self.env['blog.post'].with_context(active_test=False).search([
                ('blog_id', 'in', self.ids)
            ])
            for blog_post in post_ids:
                blog_post.active = vals['active']
        return res

    @api.multi
    @api.returns('self', lambda value: value.id)
    def message_post(self, parent_id=False, subtype=None, **kwargs):
        """ Temporary workaround to avoid spam. If someone replies on a channel
        through the 'Presentation Published' email, it should be considered as a
        note as we don't want all channel followers to be notified of this answer. """
        self.ensure_one()
        if parent_id:
            parent_message = self.env['mail.message'].sudo().browse(parent_id)
            if parent_message.subtype_id and parent_message.subtype_id == self.env.ref('website_blog.mt_blog_blog_published'):
                if kwargs.get('subtype_id'):
                    kwargs['subtype_id'] = False
                subtype = 'mail.mt_note'
        return super(Blog, self).message_post(parent_id=parent_id, subtype=subtype, **kwargs)

    @api.multi
    def all_tags(self, min_limit=1):
        req = """
            SELECT
                p.blog_id, count(*), r.blog_tag_id
            FROM
                blog_post_blog_tag_rel r
                    join blog_post p on r.blog_post_id=p.id
            WHERE
                p.blog_id in %s
            GROUP BY
                p.blog_id,
                r.blog_tag_id
            ORDER BY
                count(*) DESC
        """
        self._cr.execute(req, [tuple(self.ids)])
        tag_by_blog = {i.id: [] for i in self}
        for blog_id, freq, tag_id in self._cr.fetchall():
            if freq >= min_limit:
                tag_by_blog[blog_id].append(tag_id)

        BlogTag = self.env['blog.tag']
        for blog_id in tag_by_blog:
            tag_by_blog[blog_id] = BlogTag.browse(tag_by_blog[blog_id])
        return tag_by_blog


class BlogTag(models.Model):
    _name = 'blog.tag'
    _description = 'Blog Tag'
    _inherit = ['website.seo.metadata']
    _order = 'name'

    name = fields.Char('Name', required=True, translate=True)
    post_ids = fields.Many2many('blog.post', string='Posts')

    _sql_constraints = [
        ('name_uniq', 'unique (name)', "Tag name already exists !"),
    ]


class BlogPost(models.Model):
    _name = "blog.post"
    _description = "Blog Post"
    _inherit = ['mail.thread', 'website.seo.metadata', 'website.published.mixin']
    _order = 'id DESC'
    _mail_post_access = 'read'

    @api.multi
    def _compute_website_url(self):
        super(BlogPost, self)._compute_website_url()
        for blog_post in self:
            blog_post.website_url = "/blog/%s/post/%s" % (slug(blog_post.blog_id), slug(blog_post))

    @api.multi
    @api.depends('post_date', 'visits')
    def _compute_ranking(self):
        res = {}
        for blog_post in self:
            if blog_post.id:  # avoid to rank one post not yet saved and so withtout post_date in case of an onchange.
                age = datetime.now() - fields.Datetime.from_string(blog_post.post_date)
                res[blog_post.id] = blog_post.visits * (0.5 + random.random()) / max(3, age.days)
        return res

    def _default_content(self):
        return '''
            <section class="s_text_block">
                <div class="container">
                    <div class="row">
                        <div class="col-md-12 mb16 mt16">
                            <p class="o_default_snippet_text">''' + _("Start writing here...") + '''</p>
                        </div>
                    </div>
                </div>
            </section>
        '''

    name = fields.Char('Title', required=True, translate=True, default='')
    subtitle = fields.Char('Sub Title', translate=True)
    author_id = fields.Many2one('res.partner', 'Author', default=lambda self: self.env.user.partner_id)
    active = fields.Boolean('Active', default=True)
    cover_properties = fields.Text(
        'Cover Properties',
        default='{"background-image": "none", "background-color": "oe_black", "opacity": "0.2", "resize_class": ""}')
    blog_id = fields.Many2one('blog.blog', 'Blog', required=True, ondelete='cascade')
    tag_ids = fields.Many2many('blog.tag', string='Tags')
    content = fields.Html('Content', default=_default_content, translate=html_translate, sanitize=False)
    teaser = fields.Text('Teaser', compute='_compute_teaser', inverse='_set_teaser')
    teaser_manual = fields.Text(string='Teaser Content')

    website_message_ids = fields.One2many(domain=lambda self: [('model', '=', self._name), ('message_type', '=', 'comment'), ('path', '=', False)])

    # creation / update stuff
    create_date = fields.Datetime('Created on', index=True, readonly=True)
    published_date = fields.Datetime('Published Date')
    post_date = fields.Datetime('Publishing date', compute='_compute_post_date', inverse='_set_post_date', store=True,
                                help="The blog post will be visible for your visitors as of this date on the website if it is set as published.")
    create_uid = fields.Many2one('res.users', 'Created by', index=True, readonly=True)
    write_date = fields.Datetime('Last Modified on', index=True, readonly=True)
    write_uid = fields.Many2one('res.users', 'Last Contributor', index=True, readonly=True)
    author_avatar = fields.Binary(related='author_id.image_small', string="Avatar")
    visits = fields.Integer('No of Views', copy=False)
    ranking = fields.Float(compute='_compute_ranking', string='Ranking')

    @api.multi
    @api.depends('content', 'teaser_manual')
    def _compute_teaser(self):
        for blog_post in self:
            if blog_post.teaser_manual:
                blog_post.teaser = blog_post.teaser_manual
            else:
                content = html2plaintext(blog_post.content).replace('\n', ' ')
                blog_post.teaser = ' '.join(itertools.islice(
                    (c for c in content.split(' ') if c),
                    50
                )) + '...'

    @api.multi
    def _set_teaser(self):
        for blog_post in self:
            blog_post.teaser_manual = blog_post.teaser

    @api.multi
    @api.depends('create_date', 'published_date')
    def _compute_post_date(self):
        for blog_post in self:
            if blog_post.published_date:
                blog_post.post_date = blog_post.published_date
            else:
                blog_post.post_date = blog_post.create_date

    @api.multi
    def _set_post_date(self):
        for blog_post in self:
            blog_post.published_date = blog_post.post_date
            if not blog_post.published_date:
                blog_post._write(dict(post_date=blog_post.create_date)) # dont trigger inverse function

    def _check_for_publication(self, vals):
        if vals.get('website_published'):
            for post in self:
                post.blog_id.message_post_with_view(
                    'website_blog.blog_post_template_new_post',
                    subject=post.name,
                    values={'post': post},
                    subtype_id=self.env['ir.model.data'].xmlid_to_res_id('website_blog.mt_blog_blog_published'))
            return True
        return False

    @api.model
    def create(self, vals):
        post_id = super(BlogPost, self.with_context(mail_create_nolog=True)).create(vals)
        post_id._check_for_publication(vals)
        return post_id

    @api.multi
    def write(self, vals):
<<<<<<< HEAD
        self.ensure_one()
        if 'website_published' in vals and 'published_date' not in vals:
            if (self.published_date or '') <= fields.Datetime.now():
                vals['published_date'] = vals['website_published'] and fields.Datetime.now()
        result = super(BlogPost, self).write(vals)
=======
        result = True
        for post in self:
            copy_vals = vals
            if 'website_published' in vals and 'published_date' not in vals and post.published_date <= fields.Datetime.now():
                copy_vals['published_date'] = vals['website_published'] and fields.Datetime.now() or False
            result &= super(BlogPost, self).write(copy_vals)
>>>>>>> da9baf23
        self._check_for_publication(vals)
        return result

    @api.multi
    def get_access_action(self, access_uid=None):
        """ Instead of the classic form view, redirect to the post on website
        directly if user is an employee or if the post is published. """
        self.ensure_one()
        user = access_uid and self.env['res.users'].sudo().browse(access_uid) or self.env.user
        if user.share and not self.sudo().website_published:
            return super(BlogPost, self).get_access_action(access_uid)
        return {
            'type': 'ir.actions.act_url',
            'url': self.url,
            'target': 'self',
            'target_type': 'public',
            'res_id': self.id,
        }

    @api.multi
    def _notification_recipients(self, message, groups):
        groups = super(BlogPost, self)._notification_recipients(message, groups)

        for group_name, group_method, group_data in groups:
            group_data['has_button_access'] = True

        return groups

    @api.multi
    def message_get_message_notify_values(self, message, message_values):
        """ Override to avoid keeping all notified recipients of a comment.
        We avoid tracking needaction on post comments. Only emails should be
        sufficient. """
        if message.message_type == 'comment':
            return {
                'needaction_partner_ids': [],
            }
        return {}<|MERGE_RESOLUTION|>--- conflicted
+++ resolved
@@ -207,20 +207,12 @@
 
     @api.multi
     def write(self, vals):
-<<<<<<< HEAD
-        self.ensure_one()
-        if 'website_published' in vals and 'published_date' not in vals:
-            if (self.published_date or '') <= fields.Datetime.now():
-                vals['published_date'] = vals['website_published'] and fields.Datetime.now()
-        result = super(BlogPost, self).write(vals)
-=======
         result = True
         for post in self:
             copy_vals = vals
-            if 'website_published' in vals and 'published_date' not in vals and post.published_date <= fields.Datetime.now():
+            if 'website_published' in vals and 'published_date' not in vals and (post.published_date or '') <= fields.Datetime.now():
                 copy_vals['published_date'] = vals['website_published'] and fields.Datetime.now() or False
             result &= super(BlogPost, self).write(copy_vals)
->>>>>>> da9baf23
         self._check_for_publication(vals)
         return result
 
