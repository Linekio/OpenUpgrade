--- conflicted
+++ resolved
@@ -356,7 +356,9 @@
         revive: Revival method when abandoned cart. Can be 'merge' or 'squash'
         """
         order = request.website.sale_get_order()
-<<<<<<< HEAD
+        if order and order.state != 'draft':
+            request.session['sale_order_id'] = None
+            order = request.website.sale_get_order()
         values = {}
         if access_token:
             abandoned_order = request.env['sale.order'].sudo().search([('access_token', '=', access_token)], limit=1)
@@ -373,11 +375,6 @@
             elif abandoned_order.id != request.session['sale_order_id']:  # abandoned cart found, user have to choose what to do
                 values.update({'access_token': abandoned_order.access_token})
 
-=======
-        if order and order.state != 'draft':
-            request.session['sale_order_id'] = None
-            order = request.website.sale_get_order()
->>>>>>> ca2b46c2
         if order:
             from_currency = order.company_id.currency_id
             to_currency = order.pricelist_id.currency_id
