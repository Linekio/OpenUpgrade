--- conflicted
+++ resolved
@@ -18,8 +18,6 @@
     _columns = {
         'pricelist_id': fields.function(
             _get_pricelist, type='many2one', obj='product.pricelist')
-<<<<<<< HEAD
-=======
     }
 
     def _get_order(self, cr, uid, order_id=None, context=None):
@@ -123,14 +121,4 @@
             values.update(order.onchange_pricelist_id(pricelist_id, None)['value'])
             order.write(values)
             for line in order.order_line:
-                self.add_product_to_cart(order_line_id=line.id, number=0)
-
-
-class PaymentTransaction(orm.Model):
-    _inherit = 'payment.transaction'
-
-    _columns = {
-        # link with the sale order
-        'sale_order_id': fields.many2one('sale.order', 'Sale Order'),
->>>>>>> ec17291b
-    }+                self.add_product_to_cart(order_line_id=line.id, number=0)