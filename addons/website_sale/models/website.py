--- conflicted
+++ resolved
@@ -323,13 +323,6 @@
                 if sale_order.pricelist_id.id != pricelist_id:
                     values['pricelist_id'] = pricelist_id
                     update_pricelist = True
-<<<<<<< HEAD
-=======
-            elif code is not None and sale_order.pricelist_id.code and code != sale_order.pricelist_id.code:
-                # code is not None when user removes code and click on "Apply"
-                pricelist_id = partner.property_product_pricelist.id
-                update_pricelist = True
->>>>>>> 40421be7
 
             # if fiscal position, update the order lines taxes
             if sale_order.fiscal_position_id:
@@ -349,7 +342,7 @@
             if code_pricelist:
                 pricelist_id = code_pricelist.id
                 update_pricelist = True
-        elif code is not None and sale_order.pricelist_id.code:
+        elif code is not None and sale_order.pricelist_id.code and code != sale_order.pricelist_id.code:
             # code is not None when user removes code and click on "Apply"
             pricelist_id = partner.property_product_pricelist.id
             update_pricelist = True
