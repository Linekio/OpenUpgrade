<?xml version="1.0" encoding="utf-8"?>
<odoo>
    <!-- Layout and common templates -->
    <template id="assets_backend" inherit_id="web.assets_backend">
        <xpath expr="." position="inside">
            <script type="text/javascript" src="/website_sale/static/src/js/website_sale_backend.js"></script>
        </xpath>
    </template>

    <template id="assets_frontend" inherit_id="website.assets_frontend" name="Shop">
        <xpath expr="." position="inside">
            <link rel="stylesheet" href="/website_sale/static/src/css/website_sale.css" />
            <link rel="stylesheet" href="/website_sale/static/src/css/website_mail.css" />
            <script type="text/javascript" src="/website_sale/static/src/js/website_sale.js"></script>
            <script type="text/javascript" src="/website_sale/static/src/js/website_sale_payment.js"></script>
            <script type="text/javascript" src="/website_sale/static/src/js/website_sale_validate.js"></script>
            <script type="text/javascript" src="/website_sale/static/src/js/website_sale_tour_buy.js"></script>
            <script type="text/javascript" src="/website_sale/static/src/js/website_sale_rating.js"></script>
            <script type="text/javascript" src="/website_sale/static/src/js/website_sale_tracking.js"></script>
        </xpath>
    </template>

    <template id="assets_editor" inherit_id="website.assets_editor" name="Shop Editor">
        <xpath expr="." position="inside">
            <script type="text/javascript" src="/website_sale/static/src/js/website_sale.editor.js"></script>
            <script type="text/javascript" src="/website_sale/static/src/js/website_sale_tour_shop.js"></script>
        </xpath>
    </template>

    <template id="header" inherit_id="website.layout" name="Header Shop My Cart Link">
        <xpath expr="//header//ul[@id='top_menu']/li" position="before">
            <t t-set="website_sale_order" t-value="website.sale_get_order()" />
            <li t-att-class="'' if website_sale_order and website_sale_order.cart_quantity else 'hidden'">
                <a href="/shop/cart">
                    <i class="fa fa-shopping-cart"></i>
                    My cart <sup t-attf-class="my_cart_quantity label label-primary" t-esc="website_sale_order and website_sale_order.cart_quantity or ''" />
                </a>
            </li>
        </xpath>
    </template>

    <template id="search" name="Search Box">
        <form t-att-action="keep('/shop'+ ('/category/'+slug(category)) if category else None, search=0)" method="get" t-att-class="search_class">
            <t t-if="attrib_values">
                <t t-foreach="attrib_values" t-as="a">
                    <input type="hidden" name="attrib" t-att-value="'%s-%s' % (a[0], a[1])" />
                </t>
            </t>
            <t t-call="website.website_search_box" />
        </form>
    </template>

    <template id="search count" inherit_id="website.website_search_box" active="False" customize_show="True" name="Show # found">
        <xpath expr="//button[contains(@class, 'oe_search_button')]" position="inside">
            <span t-if='search and search_count' class='oe_search_found'> <small>(<t t-esc="search_count"/> found)</small></span>
        </xpath>
    </template>

    <template id="404">
        <t t-call="website.layout">
            <div id="wrap">
                <div class="oe_structure oe_empty">
                    <div class="container">
                        <h1 class="mt32">Product not found!</h1>
                        <p>Sorry, this product is not available anymore.</p>
                        <p>
                            <a t-attf-href="/shop">Return to the product list.</a>
                        </p>
                    </div>
                </div>
            </div>
        </t>
    </template>

    <!-- Product item used by /shop and /shop/cart -->
    <template id="products_item" name="Products item">
        <form action="/shop/cart/update" method="post">
            <input type="hidden" name="csrf_token" t-att-value="request.csrf_token()" />
            <div itemscope="itemscope" itemtype="http://schema.org/Product">
                <div class="ribbon-wrapper">
                    <div class="ribbon btn btn-danger">Sale</div>
                </div>
                <div class="oe_product_image">
                    <a itemprop="url" t-att-href="keep('/shop/product/%s' % slug(product), page=(pager['page']['num'] if pager['page']['num']&gt;1 else None))">
                        <span itemprop="image" t-attf-content="{{request.httprequest.url_root}}web/image/product.template/{{product.id}}/image" t-field="product.image" t-options="{'widget': 'image', 'resize': None if product_image_big else '300x300', 'zoom': 'image'}" t-att-alt="product.name" />
                    </a>
                </div>
                <t t-if="show_publish">
                    <div id="website_published_button" class="" groups="sales_team.group_sale_manager">
                        <t t-call="website.publish_management">
                            <t t-set="object" t-value="product" />
                            <t t-set="publish_edit" t-value="True" />
                            <t t-set="action" t-value="'product.product_template_action'" />
                        </t>
                    </div>
                </t>
                <section>
                    <h5>
                        <strong>
                            <a itemprop="name" t-att-href="keep('/shop/product/%s' % slug(product), page=(pager['page']['num'] if pager['page']['num']&gt;1 else None))" t-att-content="product.name" t-field="product.name" />
                        </strong>
                    </h5>
                    <div itemprop="offers" itemscope="itemscope" itemtype="http://schema.org/Offer" class="product_price" t-if="product.product_variant_ids">
                        <b>
                            <t t-if="product.website_price_difference and website.get_current_pricelist().discount_policy=='without_discount'">
                                <del class="text-danger mr8" style="white-space: nowrap;" t-esc="compute_currency(product.website_public_price)" t-options="{'widget': 'monetary', 'display_currency': website.get_current_pricelist().currency_id, 'from_currency': website.currency_id}" />
                            </t>

                            <span t-esc="product.website_price" t-options="{'widget': 'monetary', 'display_currency': website.currency_id}"/>
                            <span itemprop="price" style="display:none;" t-esc="product.website_price" />
                            <span itemprop="priceCurrency" style="display:none;" t-esc="website.currency_id.name" />
                        </b>
                    </div>
                </section>
            </div>
        </form>
    </template>

    <template id="products_description" inherit_id="website_sale.products_item" active="False" customize_show="True" name="Product Description">
        <xpath expr="//div[@class='product_price']" position="before">
            <div class="text-info oe_subdescription" contenteditable="false">
                <div itemprop="description" t-field="product.description_sale"></div>
            </div>
        </xpath>
    </template>

    <template id="products_add_to_cart" inherit_id="website_sale.products_item" active="False" customize_show="True" name="Add to Cart">
        <xpath expr="//div[@class='product_price']" position="inside">
            <input name="product_id" t-att-value="product.product_variant_id.id" type="hidden" />
            <t t-if="len(product.product_variant_ids) == 1">
                <a class="btn btn-default btn-xs a-submit">
                    <span class="fa fa-shopping-cart" />
                </a>
            </t>
            <t t-if="len(product.product_variant_ids) &gt; 1">
                <a class="btn btn-default btn-xs" t-att-href="keep('/shop/product/%s' % slug(product), page=(pager['page']['num'] if pager['page']['num']&gt;1 else None))">
                    <span class="fa fa-shopping-cart" />
                </a>
            </t>
        </xpath>
    </template>

    <template id="pricelist_list" name="Pricelists Dropdown">
        <t t-set="website_sale_pricelists" t-value="website.get_pricelist_available(show_visible=True)" />
        <div t-attf-class="#{website_sale_pricelists and len(website_sale_pricelists)&gt;1 and 'dropdown' or 'hidden'} btn-group">
            <t t-set="curr_pl" t-value="website.get_current_pricelist()" />
            <a href="#" class="dropdown-toggle btn btn-default" data-toggle="dropdown">
                <t t-esc="curr_pl and curr_pl.name or ' - '" />
                <span class="caret"></span>
            </a>
            <ul class="dropdown-menu" role="menu">
                <li t-foreach="website_sale_pricelists" t-as="pl">
                    <a t-att-href="'/shop/change_pricelist/%s' % pl.id">
                        <span class="switcher_pricelist" t-att-data-pl_id="pl.id" t-esc="pl.name" />
                    </a>
                </li>
            </ul>
        </div>
    </template>

    <!-- /shop product listing -->
    <template id="products" name="Products">
        <t t-call="website.layout">
            <t t-set="additional_title">Shop</t>
            <div id="wrap" class="js_sale">
                <div class="oe_structure" />
                <div class="container oe_website_sale">
                    <div class="products_pager">
                        <div class="row" style="width: 100%;">
                            <t t-call="website_sale.search">
                                <t t-set="search_class" t-value="'pagination form-inline o_website_sale_search'"/>
                            </t>
                            <t t-call="website_sale.pricelist_list" />
                            <t t-call="website.pager" />
                        </div>
                    </div>
                    <div class="row">
                        <div class="hidden" id="products_grid_before"></div>
                        <div class="col-md-12" id="products_grid">
                            <table width="100%">
                                <tbody>
                                    <tr t-ignore="true">
                                        <td t-foreach="range(0,rows)" t-as="row" t-attf-width="#{100/rows}%"></td>
                                    </tr>
                                    <tr t-foreach="bins" t-as="tr_product">
                                        <t t-foreach="tr_product" t-as="td_product">
                                            <t t-if="td_product">
                                                <t t-set="product" t-value="td_product['product']" />
                                                <td t-att-colspan="td_product['x'] != 1 and td_product['x']" t-att-rowspan="td_product['y'] != 1 and td_product['y']" t-attf-class="oe_product oe_grid oe-height-#{td_product['y']*2} #{ td_product['class'] }">
                                                    <div class="oe_product_cart" t-att-data-publish="product.website_published and 'on' or 'off'">
                                                        <t t-set="product_image_big" t-value="td_product['x']+td_product['y'] &gt; 2" />
                                                        <t t-call="website_sale.products_item" />
                                                    </div>
                                                </td>
                                            </t>
                                            <td t-if="not td_product" class="oe-height-2" />
                                        </t>
                                    </tr>
                                </tbody>
                            </table>
                            <t t-if="not bins">
                                <div class="text-center text-muted oe_product">
                                    <h3 class="css_editable_display">No product defined.</h3>
                                    <p groups="sales_team.group_sale_manager">Click <i>'New'</i> in the top-right corner to create your first product.</p>
                                </div>
                            </t>
                        </div>
                    </div>
                    <div class="products_pager">
                        <t t-call="website.pager" />
                    </div>
                </div>
                <div class="oe_structure mb32" />
            </div>
        </t>
    </template>

    <template id="sort" inherit_id="website_sale.products" active="True" customize_show="True" name="Show Sort by">
        <xpath expr="//div[@class='products_pager']/div/t[@t-call][last()]" position="after">
            <t t-set="list_price_desc_label">Catalog price: decreasing order</t>
            <t t-set="list_price_asc_label">Catalog price: increasing order</t>
            <t t-set="name_asc_label">Name <i class="fa fa-caret-down" aria-hidden="true"/></t>
            <t t-set="website_sale_sortable" t-value="[
                (list_price_desc_label, 'list_price desc'),
                (list_price_asc_label, 'list_price asc'),
                (name_asc_label, 'name asc')
            ]"/>
            <t t-set="website_sale_sortable_current" t-value="[sort for sort in website_sale_sortable if sort[1]==request.params.get('order', '')]"/>
            <div class="dropdown btn-group dropdown_sorty_by">
                <a href="#" class="dropdown-toggle btn btn-default" data-toggle="dropdown">
                    <t t-if='len(website_sale_sortable_current)'>
                        <span>Sorting by : <t t-raw='website_sale_sortable_current[0][0]'/></span>
                    </t>
                    <t t-else='1'>
                        <span>Sort by</span>
                        <span class="caret"></span>
                    </t>
                </a>
                <ul class="dropdown-menu" role="menu">
                    <li t-foreach="website_sale_sortable" t-as="sortby">
                        <a t-att-href="keep('/shop', order=sortby[1])">
                            <span t-raw="sortby[0]"/>
                        </a>
                    </li>
                </ul>
            </div>
        </xpath>
    </template>


    <!-- Add to cart button-->
    <template id="categories_recursive" name="Category list">
        <li t-att-class="'active' if c.id == int(category or 0) else None">
            <a t-att-href="keep('/shop/category/' + slug(c), category=0)" t-field="c.name"></a>
            <ul t-if="c.child_id" class="nav nav-pills nav-stacked nav-hierarchy">
                <t t-foreach="c.child_id" t-as="c">
                    <t t-call="website_sale.categories_recursive" />
                </t>
            </ul>
        </li>
    </template>

    <template id="products_categories" inherit_id="website_sale.products" active="False" customize_show="True" name="Product Categories">
        <xpath expr="//div[@id='products_grid_before']" position="inside">
            <ul class="nav nav-pills nav-stacked mt16">
                <li t-att-class=" '' if category else 'active' ">
                    <a t-att-href="keep('/shop',category=0)" class="o_not_editable">All Products</a>
                </li>
                <t t-foreach="categories" t-as="c">
                    <t t-call="website_sale.categories_recursive" />
                </t>
            </ul>
        </xpath>
        <xpath expr="//div[@id='products_grid_before']" position="attributes">
            <attribute name="class">col-md-3 col-sm-4 col-xs-12</attribute>
        </xpath>
        <xpath expr="//div[@id='products_grid']" position="attributes">
            <attribute name="class">col-md-9 col-sm-8</attribute>
        </xpath>
    </template>

    <template id="option_collapse_categories_recursive" name="Collapse Category Recursive">
        <li t-att-class="'active' if categ.id == int(category or 0) else None">
            <i t-if="categ.child_id" t-attf-class="text-primary fa #{'fa-chevron-down' if categ.id in parent_category_ids else 'fa-chevron-right'}" />
            <a t-att-href="keep('/shop/category/' + slug(categ), category=0)" t-field="categ.name"></a>
            <ul t-if="categ.child_id" class="nav nav-pills nav-stacked nav-hierarchy" t-att-style="'display:block;' if categ.id in parent_category_ids else 'display:none;'">
                <t t-foreach="categ.child_id" t-as="categ">
                    <t t-call="website_sale.option_collapse_categories_recursive" />
                </t>
            </ul>
        </li>
    </template>

    <template id="option_collapse_products_categories" name="Collapsible Category List" inherit_id="website_sale.products_categories" active="False" customize_show="True">
        <xpath expr="//div[@id='products_grid_before']/ul" position="replace">
            <ul class="nav nav-pills nav-stacked mt16" id="o_shop_collapse_category">
                <li t-att-class=" '' if category else 'active' ">
                    <a t-att-href="keep('/shop',category=0)" class="o_not_editable">All Products</a>
                </li>
                <t t-foreach="categories" t-as="categ">
                    <t t-call="website_sale.option_collapse_categories_recursive" />
                </t>
            </ul>
        </xpath>
    </template>

    <template id="products_attributes" inherit_id="website_sale.products" active="False" customize_show="True" name="Product Attribute's Filters">
        <xpath expr="//div[@id='products_grid_before']" position="inside">
            <form class="js_attributes" method="get">
                <input type="hidden" name="search" t-att-value="search" />
                <ul class="nav nav-pills nav-stacked mt16">
                    <t t-foreach="attributes" t-as="a">
                        <t t-if="a.type != 'hidden'">
                            <li t-if="a.value_ids and len(a.value_ids) &gt; 1">
                                <div>
                                    <strong t-field="a.name" />
                                </div>
                                <t t-if="a.type == 'select'">
                                    <select class="form-control" name="attrib">
                                        <option value="" />
                                        <t t-foreach="a.value_ids" t-as="v">
                                            <option t-att-value="'%s-%s' % (a.id,v.id)" t-esc="v.name" t-att-selected="v.id in attrib_set" />
                                        </t>
                                    </select>
                                </t>
                                <t t-if="a.type == 'radio'">
                                    <ul class="nav nav-pills nav-stacked">
                                        <t t-foreach="a.value_ids" t-as="v">
                                            <li t-att-class="'active' if v.id in attrib_set else None">
                                                <label style="margin: 0 20px;">
                                                    <input type="checkbox" name="attrib" t-att-value="'%s-%s' % (a.id,v.id)" t-att-checked="'checked' if v.id in attrib_set else None" />
                                                    <span style="font-weight: normal" t-field="v.name" />
                                                </label>
                                            </li>
                                        </t>
                                    </ul>
                                </t>
                                <t t-if="a.type == 'color'">
                                    <t t-foreach="a.value_ids" t-as="v">
                                        <label t-attf-style="background-color:#{v.html_color or v.name}" t-attf-class="css_attribute_color #{'active' if v.id in attrib_set else ''}">
                                            <input type="checkbox" name="attrib" t-att-value="'%s-%s' % (a.id,v.id)" t-att-checked="'checked' if v.id in attrib_set else None" t-att-title="v.name" />
                                        </label>
                                    </t>
                                </t>
                            </li>
                        </t>
                    </t>
                </ul>
            </form>
        </xpath>
        <xpath expr="//div[@id='products_grid_before']" position="attributes">
            <attribute name="class">col-md-3 hidden-xs</attribute>
        </xpath>
        <xpath expr="//div[@id='products_grid']" position="attributes">
            <attribute name="class">col-md-9</attribute>
        </xpath>
    </template>

    <template id="products_list_view" inherit_id="website_sale.products" active="False" customize_show="True" name="List View">
        <xpath expr="//div[@id='products_grid']//table" position="replace">
            <t t-foreach="products" t-as="product">
                <div class="oe_product oe_list oe_product_cart" t-att-data-publish="product.website_published and 'on' or 'off'">
                    <t t-call="website_sale.products_item">
                        <t t-set="show_publish" t-value="True" />
                    </t>
                </div>
            </t>
        </xpath>
    </template>

    <!-- /shop/product product page -->
    <template id="product" name="Product">
        <t t-call="website.layout">
            <t t-set="additional_title" t-value="product.name" />
            <div itemscope="itemscope" itemtype="http://schema.org/Product" id="wrap" class="js_sale">
                <section t-attf-class="container mt8 oe_website_sale #{(compute_currency(product.lst_price) - product.website_price) &gt; 0.01 and website.get_current_pricelist().discount_policy == 'without_discount'  and 'discount'}" id="product_detail">
                    <div class="row">
                        <div class="col-sm-4">
                            <ol class="breadcrumb">
                                <li>
                                    <a t-att-href="keep(category=0)">Products</a>
                                </li>
                                <li t-if="category">
                                    <a t-att-href="keep('/shop/category/%s' % slug(category), category=0)" t-field="category.name" />
                                </li>
                                <li class="active">
                                    <span t-field="product.name" />
                                </li>
                            </ol>
                        </div>
                        <div class="col-sm-3 mb8">
                            <t t-call="website_sale.search" />
                        </div>
                        <div id="website_published_button" class="col-sm-3">
                            <t t-call="website.publish_management" groups="sales_team.group_sale_manager">
                                <t t-set="object" t-value="product" />
                                <t t-set="publish_edit" t-value="True" />
                                <t t-set="action" t-value="'product.product_template_action'" />
                            </t>
                        </div>
                        <div class="col-sm-2 text-right">
                            <t t-call="website_sale.pricelist_list" />
                        </div>
                    </div>
                    <div class="row">
                        <div class="col-sm-7">
                            <span itemprop="image" t-attf-content="{{request.httprequest.url_root}}web/image/product.template/{{product.id}}/image" t-field="product.image" t-options="{'widget': 'image', 'class': 'product_detail_img', 'alt-field': 'name', 'zoom': 'image'}" groups="!website_sale.group_website_multi_image"/>
                            <t groups="website_sale.group_website_multi_image">
                                <t t-set="variant_img" t-value="product.product_variant_id.image_variant"/>
                                <t t-set="image_ids"  t-value="product.product_image_ids"/>
                                <div id="o-carousel-product" class="carousel slide" data-ride="carousel" data-interval="0">
                                  <div class="carousel-outer">
                                    <div class="carousel-inner">
                                        <div class="item active" itemprop="image" t-field="product.image" t-options="{'widget': 'image', 'class': 'product_detail_img js_variant_img', 'alt-field': 'name', 'zoom': 'image', 'unique': product['__last_update']}"/>
                                        <div t-if="variant_img" class="item" itemprop="image" t-field="product.product_variant_id.image" t-options="{'widget': 'image', 'class': 'product_detail_img', 'alt-field': 'name', 'zoom': 'image', 'unique': product['__last_update'] + (product.product_variant_id['__last_update'] or '')}"/>
                                        <t t-if="len(image_ids)" t-foreach="image_ids" t-as="pimg">
                                            <div class="item" t-field="pimg.image" t-options='{"widget": "image", "class": "product_detail_img", "alt-field": "name", "zoom": "image" }'/>
                                        </t>
                                    </div>

                                    <t t-if="len(image_ids) or variant_img">
                                        <a class="carousel-control left" href="#o-carousel-product" role="button" data-slide="prev" >
                                            <span class="fa fa-chevron-left" aria-hidden="true"/>
                                            <span class="sr-only">Previous</span>
                                        </a>
                                        <a class="carousel-control right" href="#o-carousel-product" role="button" data-slide="next">
                                            <span class="fa fa-chevron-right" aria-hidden="true"/>
                                            <span class="sr-only">Next</span>
                                        </a>
                                    </t>
                                  </div>

                                  <ol class="carousel-indicators" t-if="len(image_ids) or variant_img">
                                    <li data-target="#o-carousel-product" data-slide-to="0" class="active">
                                        <img class="img img-responsive js_variant_img_small" t-attf-src="/website/image/product.template/{{product.id}}/image/90x90" t-att-alt="product.name"/>
                                    </li>
                                    <li t-if="variant_img" data-target="#o-carousel-product" data-slide-to="1" class="">
                                        <img class="img img-responsive" t-attf-src="/website/image/product.product/{{product.product_variant_id.id}}/image/90x90" t-att-alt="product.name"/>
                                    </li>
                                    <t t-if="len(image_ids)" t-foreach="image_ids" t-as="pimg">
                                        <li data-target="#o-carousel-product" t-att-data-slide-to="pimg_index + (variant_img and 2 or 1)">
                                            <img class="img img-responsive" t-attf-src="/website/image/product.image/{{pimg.id}}/image/90x90" t-att-alt="pimg.name"/>
                                        </li>
                                    </t>
                                  </ol>
                                </div>
                            </t>
                        </div>
                        <div class="col-sm-5 col-lg-4 col-lg-offset-1" id="product_details">
                            <h1 itemprop="name" t-field="product.name">Product Name</h1>
                            <span itemprop="url" style="display:none;" t-esc="'%sshop/product/%s' % (request.httprequest.url_root, slug(product))"/>
                            <t t-set="attribute_value_ids" t-value="get_attribute_value_ids(product)"/>
                            <form action="/shop/cart/update" class="js_add_cart_variants" t-att-data-attribute_value_ids="attribute_value_ids" method="POST">
                                <input type="hidden" name="csrf_token" t-att-value="request.csrf_token()" />
                                <div class="js_product" t-if="product.product_variant_ids">
                                    <t t-placeholder="select">
                                        <input type="hidden" class="product_id" name="product_id" t-att-value="product.product_variant_id.id if len(product.product_variant_ids) == 1 else '0'" />
                                        <t t-call="website_sale.variants">
                                            <t t-set="ul_class" t-value="'nav-stacked'" />
                                        </t>
                                    </t>
                                    <t t-call="website_sale.product_price" />
                                    <p t-if="len(product.product_variant_ids) &gt; 1" class="css_not_available_msg bg-danger" style="padding: 15px;">Product not available</p>
                                    <a id="add_to_cart" class="btn btn-primary btn-lg mt8 js_check_product a-submit" href="#">Add to Cart</a>
                                </div>
                            </form>
                            <hr t-if="product.availability != 'empty'"/>
                            <div t-if="product.availability == 'in_stock'" class="alert alert-success">
                                <span class="fa fa-check" />
                                <span>In Stock</span>
                            </div>
                            <div t-if="product.availability == 'warning'" class="alert alert-warning">
                                <span class="fa fa-warning" />
                                <span t-field="product.availability_warning" />
                            </div>
                            <hr t-if="product.description_sale" />
                            <div>
                                <p t-field="product.description_sale" class="text-muted" />
                            </div>
                            <hr />
                            <p class="text-muted">
                              30-day money-back guarantee<br />
                              Free Shipping in U.S.<br />
                              Buy now, get in 2 days
                            </p>
                        </div>
                    </div>
                </section>
                <div itemprop="description" t-field="product.website_description" class="oe_structure mt16" id="product_full_description" />
                <t t-set="head">
                    <!-- Facebook and linkedin sharing data -->
                    <meta property="og:type" content="website" />
                    <meta property="og:url" t-att-content="request.httprequest.url" />
                    <meta property="og:image" t-attf-content="#{request.httprequest.url_root}web/image/product.template/#{product.id}/image" />
                    <meta property="og:description" t-att-content="product.description_sale" />
                    <!--  Twitter sharing data -->
                    <meta name="twitter:card" content="summary_large_image" />
                    <meta name="twitter:site" t-attf-content="@#{res_company.name}" />
                    <meta name="twitter:title" t-att-content="product.name" />
                    <meta name="twitter:description" t-att-content="product.description_sale" />
                    <meta name="twitter:image" t-attf-content="#{request.httprequest.url_root}web/image/product.template/#{product.id}/image" />
                </t>
            </div>
        </t>
    </template>

    <template inherit_id='website_sale.product' id="product_picture_magnify" customize_show="True" name="Activate Magnify">
        <xpath expr='//div[contains(@class, "js_sale")]' position='attributes'>
            <attribute name="class" separator=" " add="ecom-zoomable zoomodoo-hover" />
        </xpath>
    </template>

    <template id="recommended_products" inherit_id="website_sale.product" customize_show="True" name="Alternative Products">
        <xpath expr="//div[@id='product_full_description']" position="after">
            <div class="container mt32" t-if="product.alternative_product_ids">
                <h3>Alternative Products:</h3>
                <div class="row mt16" style="">
                    <t t-foreach="product.alternative_product_ids" t-as="alt_product">
                        <div class="col-md-2 thumbnail" style="width: 170px; height:130px; float:left; display:inline; margin-right: 10px; overflow:hidden;">
                            <div class="mt16 text-center" style="height: 100%;">
                                <div t-field="alt_product.image_small" t-options="{'widget': 'image', 'class': 'img-rounded shadow o_alternative_product' }" />
                                <h5>
                                    <a t-attf-href="/shop/product/#{ slug(alt_product) }" style="display: block">
                                        <span t-att-title="alt_product.name" t-field="alt_product.name" style="display: block;" />
                                    </a>
                                </h5>
                            </div>
                        </div>
                    </t>
                </div>
            </div>
        </xpath>
    </template>

    <template id="product_attributes" inherit_id="website_sale.product" customize_show="True" name="Product attributes">
        <xpath expr="//p[@t-field='product.description_sale']" position="after">
            <hr t-if="sum([(1 if len(l.value_ids)==1 else 0) for l in product.attribute_line_ids])" />
            <p class="text-muted">
                <t t-foreach="product.attribute_line_ids.sorted(key=lambda x: x.attribute_id.sequence)" t-as="variant_id">
                    <t t-if="len(variant_id.value_ids)==1">
                        <span t-field="variant_id.attribute_id" />: <span t-field="variant_id.value_ids[0].name" /><br /></t>
                </t>
            </p>
        </xpath>
    </template>

    <!-- Product options: OpenChatter -->
    <template id="product_comment" inherit_id="website_sale.product" active="False" customize_show="True" name="Discussion and Rating">
        <xpath expr="//div[@id='product_details']" position="inside">
            <t t-call="rating.rating_card">
                <t t-set="rating_stat" t-value="rating_product"/>
                <t t-set="max_rate" t-value="5"/>
                <t t-set="min_rate" t-value="1"/>
            </t>
        </xpath>
        <xpath expr="//div[@t-field='product.website_description']" position="after">
            <hr class="mb32"/>
            <section class="container">
                <div class="row col-md-10 col-md-offset-1">
                    <div class="text-muted">
                        <h3 class="fa fa-comment-o">
                            <a id="comments">
                                <t t-if="len(product.website_message_ids) &lt;= 1" ><t t-esc="len(product.website_message_ids)"/> comment</t>
                                <t t-if="len(product.website_message_ids) > 1"><t t-esc="len(product.website_message_ids)"/> comments</t>
                            </a>
                        </h3>
                    </div>
                    <t t-call="website_mail.message_thread">
                        <t t-set="object" t-value="product"/>
                        <t t-set="chatter_mode" t-value="'json'"/>
                        <t t-set="rating_enable" t-value="True"/>
                    </t>
                </div>
            </section>
        </xpath>
    </template>

    <template id="product_quantity" inherit_id="website_sale.product" customize_show="True" name="Select Quantity">
      <xpath expr="//a[@id='add_to_cart']" position="before">
        <div class="css_quantity input-group oe_website_spinner" contenteditable="false">
            <a t-attf-href="#" class="mb8 input-group-addon js_add_cart_json">
                <i class="fa fa-minus"></i>
            </a>
            <input type="text" class="form-control quantity" data-min="1" name="add_qty" value="1"/>
            <a t-attf-href="#" class="mb8 input-group-addon float_left js_add_cart_json">
                <i class="fa fa-plus"></i>
            </a>
        </div>
      </xpath>
    </template>

    <template id="product_price">
      <div itemprop="offers" itemscope="itemscope" itemtype="http://schema.org/Offer" class="product_price mt16">
          <h4 class="oe_price_h4 css_editable_mode_hidden">
              <span class="text-danger oe_default_price" style="text-decoration: line-through; white-space: nowrap;"
                t-esc="compute_currency(product.website_public_price)" t-options="{'widget': 'monetary', 'display_currency': website.get_current_pricelist().currency_id, 'from_currency': website.currency_id}" t-att-style="'text-decoration: line-through; white-space: nowrap; ' + '' if product.website_price_difference and website.get_current_pricelist().discount_policy == 'without_discount' else 'display: none;'"
              />
              <b class="oe_price" style="white-space: nowrap;" t-esc="product.website_price" t-options="{'widget': 'monetary', 'display_currency': website.currency_id}"/>
              <span itemprop="price" style="display:none;" t-esc="product.website_price"/>
              <span itemprop="priceCurrency" style="display:none;" t-esc="website.currency_id.name"/>
          </h4>
          <h4 class="css_non_editable_mode_hidden decimal_precision" t-att-data-precision="str(product.currency_id.decimal_places)">
            <span t-field="product.lst_price"
                t-options='{
                   "widget": "monetary",
                   "display_currency": product.currency_id,
               }'/>
          </h4>
          <h4 class="hidden oe_not_available bg-warning">Product not available</h4>
      </div>
    </template>

    <template id="product_variants" inherit_id="website_sale.product" active="False" customize_show="True" name="List View of Variants">
      <xpath expr="//t[@t-placeholder='select']" position="replace">
        <input type="hidden" t-if="len(product.product_variant_ids) == 1" name="product_id" t-att-value="product.product_variant_id.id"/>
        <t t-call="website_sale.variants">
          <t t-set="ul_class" t-value="'nav-stacked'"/>
        </t>
        <t t-if="len(product.product_variant_ids) &gt; 1">
          <label label-default="label-default" class="radio" t-foreach="product.product_variant_ids" t-as="variant_id">
            <input type="radio" name="product_id" class="js_product_change" t-att-checked="'checked' if variant_id_index == 0 else None" t-att-value="variant_id.id" t-att-data-lst_price="variant_id.lst_price" t-att-data-price="variant_id.price"/>
            <span t-esc="variant_id.name_get()[0][1]"/>
            <span class="badge" t-if="variant_id.price_extra">
              <t t-esc="variant_id.price_extra > 0 and '+' or ''"/><span t-field="variant_id.price_extra" style="white-space: nowrap;" t-options='{
                    "widget": "monetary",
                    "from_currency": product.currency_id,
                    "display_currency": website.currency_id
                  }'/>
            </span>
          </label>
        </t>
      </xpath>
    </template>

    <template id="variants">
      <t t-set="attribute_value_ids" t-value="get_attribute_value_ids(product)"/>
      <ul t-attf-class="list-unstyled js_add_cart_variants #{ul_class}" t-att-data-attribute_value_ids="attribute_value_ids">
        <t t-foreach="product.attribute_line_ids.sorted(key=lambda x: x.attribute_id.sequence)" t-as="variant_id">
          <li t-if="len(variant_id.value_ids) > 1">

            <strong t-field="variant_id.attribute_id.name"/>

            <t t-if="variant_id.attribute_id.type in ['select', 'hidden']">
              <select t-attf-class="form-control #{'js_variant_change' if variant_id.attribute_id.create_variant else ''}" t-att-name="'attribute-%s-%s' % (product.id, variant_id.attribute_id.id)">
                <t t-foreach="variant_id.value_ids" t-as="value_id">
                  <option t-att-value="value_id.id">
                      <span t-field="value_id.name"/>
                      <span t-if="value_id.price_extra">
                          <t t-esc="value_id.price_extra > 0 and '+' or ''"/><span t-field="value_id.price_extra" style="white-space: nowrap;" t-options='{
                                   "widget": "monetary",
                                    "from_currency": product.currency_id,
                                   "display_currency": website.currency_id
                               }'/>
                      </span>
                  </option>
                </t>
              </select>
            </t>

            <t t-if="variant_id.attribute_id.type == 'radio'">
              <ul class="list-unstyled">
                  <t t-set="inc" t-value="0"/>
                  <t t-foreach="variant_id.value_ids" t-as="value_id">
                      <li class="form-group js_attribute_value" style="margin: 0;">
                          <label class="control-label" style="margin: 0 20px;">
                              <input type="radio" t-att-class="'js_variant_change' if variant_id.attribute_id.create_variant else None" t-att-checked="'checked' if not inc else None" t-att-name="'attribute-%s-%s' % (product.id, variant_id.attribute_id.id)" t-att-value="value_id.id" style="vertical-align: top; margin-right: 10px;"/>
                              <span t-field="value_id.name"/>
                              <span class="badge" t-if="value_id.price_extra">
                                  <t t-esc="value_id.price_extra > 0 and '+' or ''"/><span t-field="value_id.price_extra" style="white-space: nowrap;" t-options='{
                                          "widget": "monetary",
                                          "from_currency": product.currency_id,
                                          "display_currency": website.currency_id
                                       }'/>
                              </span>
                          </label>
                      </li>
                      <t t-set="inc" t-value="inc+1"/>
                  </t>
              </ul>
            </t>

            <t t-if="variant_id.attribute_id.type == 'color'">
              <ul class="list-inline">
                  <t t-set="inc" t-value="0"/>
                  <li t-foreach="variant_id.value_ids" t-as="value_id">
                      <label t-attf-style="background-color:#{value_id.html_color or value_id.name}"
                          t-attf-class="css_attribute_color #{'active' if not inc else ''}">
                        <input type="radio" t-att-class="'js_variant_change' if variant_id.attribute_id.create_variant else None"
                          t-att-checked="'checked' if not inc else None"
                          t-att-name="'attribute-%s-%s' % (product.id, variant_id.attribute_id.id)"
                          t-att-value="value_id.id"
                          t-att-title="value_id.name"/>
                      </label>
                      <t t-set="inc" t-value="inc+1"/>
                  </li>
              </ul>
            </t>

          </li>
        </t>
      </ul>
    </template>

    <!-- extend the generic mail thread message template to add rating widget -->
    <template id="message_thread_rating" inherit_id="website_mail.message_thread" name="Chatter with rating">
        <xpath expr="//section[contains(@class, 'o_website_mail_thread')]" position="attributes">
            <attribute name="t-att-data-rating-enabled">rating_message_values and 1 or 0</attribute>
        </xpath>
        <xpath expr="//textarea[@name='message']" position="before">
            <t t-if="rating_enable">
                <t t-call="rating.rating_star_card">
                    <t t-set="rating_input_name" t-value="'rating'" />
                </t>
            </t>
        </xpath>
        <xpath expr="//ul[contains(@class, 'o_website_comments')]//h5" position="after">
            <t t-if="rating_enable">
                <div t-if="rating_message_values.get(message.id)">
                    <t t-call="rating.rating_star_card">
                        <t t-set="rating_default_value" t-value="rating_message_values.get(message.id)" />
                        <t t-set="rating_disabled" t-value="True" />
                    </t>
                </div>
            </t>
        </xpath>
    </template>

    <template id="wizard_checkout" name="Wizard Checkout">
<<<<<<< HEAD
        <ul class="wizard pull-right hidden-xs">
=======
        <t t-set="website_sale_order" t-value="website.sale_get_order()"/>
        <ul class="wizard pull-right">
>>>>>>> ea700016
            <li t-att-class="step==10 and 'text-primary' or 'text-muted'" id="step10">
                <t t-if="step&gt;10 and step&lt;50">
                    <a href="/shop/cart" class="text-success">
                        Review Order<span class="chevron"></span>
                    </a>
                </t>
                <t t-if="not (step&gt;10 and step&lt;50)">
                    Review Order<span class="chevron"></span>
                </t>
            </li>
            <li t-att-class="(step==20 and 'text-primary') or 'text-muted'" id="step20">
                <t t-if="step&gt;20 and step&lt;50">
                    <a href="/shop/checkout" class="text-success">
                        <!-- billing if not loggedin - TODO -->
                        <t t-if="not website_sale_order or not website_sale_order.website_order_line or not website_sale_order.only_services">Shipping &amp;</t>
                            Billing<span class="chevron"/>
                    </a>
                </t>
                <t t-if="not (step&gt;20 and step&lt;50)">
                    <!-- why website_sale_order is not set here ? -->
                    <t t-set="website_sale_order" t-value="website.sale_get_order()" />
                    <t t-if="not website_sale_order or not website_sale_order.website_order_line or not website_sale_order.only_services">Shipping &amp;</t>
                        Billing<span class="chevron"/>
                </t>
            </li>
            <li t-att-class="(step==40 and 'text-primary') or 'text-muted'" id="step40">
                Payment<span class="chevron"></span>
            </li>
            <li t-att-class="(step==50 and 'text-primary') or 'text-muted'" id="step50">
                Confirmation<span class="chevron"></span>
            </li>
        </ul>
    </template>

    <template id="extra_info" name="Checkout Extra Info">
        <t t-call="website.layout">
            <t t-set="no_footer">1</t>
            <div id="wrap">
                <div class="container oe_website_sale">
                    <div class="row">
                        <div class="col-md-8 col-md-offset-2 oe_cart">
                          <div class='row'>
                            <t t-call="website_sale.wizard_checkout">
                                <t t-set="step" t-value="30"/>
                            </t>
                            <h2 class="mb32 ml16">Extra Step</h2>
                          </div>
                        </div>
                    </div>
                </div>
                <div class="oe_structure row">
                    <div class='col-md-6 col-md-offset-3'>
                        <form action="/website_form/" method="post" class="s_website_form form-horizontal container-fluid  text-right-not-xs" enctype="multipart/form-data" data-force_action="shop.sale.order" data-model_name="sale.order" data-success_page="/shop/payment">
                            <div class="form-group form-field o_website_form_custom">
                                <div class="col-md-4 col-sm-5">
                                    <label class="control-label" for="client_order_ref">Your Reference</label>
                                </div>
                                <div class="col-md-8 col-sm-7">
                                    <input type="text" class="form-control o_website_form_input" name="client_order_ref"/>
                                </div>
                            </div>
                            <div class="form-group form-field o_website_form_custom">
                                <div class="col-md-4 col-sm-5">
                                    <label class="control-label" for="Give us your feedback...">Give us your feedback...</label>
                                </div>
                                <div class="col-md-8 col-sm-7">
                                    <textarea class="form-control o_website_form_input" name="Give us your feedback..." />
                                </div>
                            </div>
                            <div class="form-group form-field o_website_form_custom">
                                <div class="col-md-4 col-sm-5">
                                    <label class="control-label" for="a_document">A document to provide ? </label>
                                </div>
                                <div class="col-md-8 col-sm-7">
                                    <input type="file" class="form-control o_website_form_input" name="a_document" />
                                </div>
                            </div>
                            <div class="form-group">
                                <div class="col-md-4 col-sm-5">
                                </div>
                                <div class="col-md-8 col-sm-7">
                                    <a href="/shop/checkout" class="btn btn-default mb32 pull-left"><span class="fa fa-long-arrow-left" /> Previous</a>
                                    <a class="btn btn-default btn-primary pull-right mb32 o_website_form_send" href="/shop/confirm_order">Next <span class="fa fa-long-arrow-right" /></a>
                                </div>
                            </div>
                        </form>
                    </div>
                    <!--
                        <script>
                            $("input[name='client_order_ref']").val(_.unescape('<t t-esc="escape(website_sale_order.client_order_ref or '') or ''"/>'));
                        </script>
                    -->
                </div>
            </div>
        </t>
    </template>

    <template id="extra_info_option" name="Extra Step Option" inherit_id="wizard_checkout" active="False" customize_show="True">
        <xpath expr="//li[@id='step40']" position="replace">
            <li t-att-class="(step==40 and 'text-primary') or 'text-muted'" id="step40">
                <t t-if="step&gt;40 and step&lt;50">
                    <a href="/shop/payment" class="text-success">
                        Payment<span class="chevron"></span>
                    </a>
                </t>
                <t t-if="not (step&gt;40 and step&lt;50)">
                    Payment<span class="chevron"></span>
                </t>
            </li>
        </xpath>
        <xpath expr="//li[@id='step20']" position="after">
            <li t-att-class="(step==30 and 'text-primary') or 'text-muted'" id="step30">
                <t t-if="step&gt;30 and step&lt;50">
                    <a href="/shop/extra_info" class="text-success">
                        Extra Info<span class="chevron"></span>
                    </a>
                </t>
                <t t-if="not (step&gt;30 and step&lt;50)">
                    Extra Info<span class="chevron"></span>
                </t>
            </li>
        </xpath>
    </template>

    <template id="cart_lines" name="Shopping Cart Lines">
        <div t-if="not website_sale_order or not website_sale_order.website_order_line" class="js_cart_lines well well-lg">
          Your cart is empty!
        </div>
        <table class="table table-striped table-condensed js_cart_lines" id="cart_products" t-if="website_sale_order and website_sale_order.website_order_line">
            <thead>
                <tr>
                    <th class="td-img">Product</th>
                    <th></th>
                    <th class="text-center td-qty">Quantity</th>
                    <th class="text-center td-price">Price</th>
                </tr>
            </thead>
            <tbody>
                <t t-foreach="website_sale_order.website_order_line" t-as="line">
                    <tr>
                        <td colspan="2" t-if="not line.product_id.product_tmpl_id" class='td-img'></td>
                        <td align="center" t-if="line.product_id.product_tmpl_id" class='td-img'>
                            <span t-field="line.product_id.image_small" t-options="{'widget': 'image', 'class': 'img-rounded'}" />
                        </td>
                        <td t-if="line.product_id.product_tmpl_id" class='td-product_name'>
                            <div>
                                <a t-attf-href="/shop/product/#{ slug(line.product_id.product_tmpl_id) }">
                                    <strong t-esc="line.product_id.with_context(display_default_code=False).display_name" />
                                </a>
                            </div>
                            <div class="text-muted hidden-xs small">
                                <t t-foreach="line.name.splitlines()[1:]" t-as="name_line">
                                    <span><t t-esc="name_line"/></span><br/>
                                </t>
                            </div>
                            <a href='#' class='js_delete_product hidden-xs no-decoration'> <small><i class='fa fa-trash-o'></i> Remove</small></a>
                        </td>
                        <td class="text-center td-qty">
                            <div class="css_quantity input-group oe_website_spinner">
                                <a t-attf-href="#" class="mb8 input-group-addon js_add_cart_json hidden-xs">
                                    <i class="fa fa-minus"></i>
                                </a>
                                <input type="text" class="js_quantity form-control quantity" t-att-data-line-id="line.id" t-att-data-product-id="line.product_id.id" t-att-value="int(line.product_uom_qty)" />
                                <a t-attf-href="#" class="mb8 input-group-addon float_left js_add_cart_json hidden-xs">
                                    <i class="fa fa-plus"></i>
                                </a>
                            </div>
                        </td>
                        <td class="text-center td-price" name="price">
                            <t t-if="(compute_currency(line.product_id.lst_price) - line.price_reduce ) &gt; 0.01  and website.get_current_pricelist().discount_policy=='without_discount'">
                                <del t-attf-class="#{'text-danger mr8'}" style="white-space: nowrap;" t-esc="compute_currency(line.product_id.website_public_price)" t-options="{'widget': 'monetary', 'display_currency': website.get_current_pricelist().currency_id, 'from_currency': website.currency_id}" />
                            </t>
                            <span t-field="line.price_reduce_taxexcl" style="white-space: nowrap;" t-options="{'widget': 'monetary', 'from_currency': website_sale_order.pricelist_id.currency_id, 'display_currency': website.currency_id}" groups="sale.group_show_price_subtotal" />
                            <span t-field="line.price_reduce_taxinc" style="white-space: nowrap;" t-options="{'widget': 'monetary', 'from_currency': website_sale_order.pricelist_id.currency_id, 'display_currency': website.currency_id}" groups="sale.group_show_price_total" />
                        </td>
                    </tr>
                </t>
            </tbody>
        </table>
        <div class="js_cart_lines row">
            <t t-call="website_sale.total">
                <t t-set='extra_class' t-value='"col-sm-4 col-sm-offset-8 col-xs-8 col-xs-offset-4"'/>
            </t>
        </div>
    </template>

    <template id="cart" name="Shopping Cart">
        <t t-call="website.layout">
            <div id="wrap">
                <div class="container oe_website_sale">
                    <div class="row">
                        <t t-call="website_sale.wizard_checkout">
                            <t t-set="step" t-value="10" />
                        </t>
                        <h2 class="mb32 ml16">Shopping Cart</h2>
                    </div>
                    <div class="row">
                        <div class="col-md-8 col-sm-9 oe_cart">
                            <t t-call="website_sale.cart_lines" />
                            <div class="clearfix" />
                            <a t-if="not optional_products and website_sale_order and website_sale_order.website_order_line" class="btn btn-primary pull-right mb32" href="/shop/checkout">
                                <span class="hidden-xs">Process Checkout</span>
                                <span class="visible-xs-inline">Checkout</span>
                                <span class="fa fa-long-arrow-right" />
                            </a>
                            <div class="oe_structure" />
                        </div>
                        <div class="col-lg-3 col-lg-offset-1 col-sm-3 col-md-3 text-muted" id="right_column">
                            <h4 class='hidden-xs'>Policies</h4>
                            <ul class="hidden-xs list-unstyled mb32">
                                <li>☑ 30-days money-back guarantee</li>
                                <li>☑ Invoice sent by e-Mail</li>
                            </ul>
                            <h4 class='hidden-xs'>Secure Payment</h4>
                            <ul class="hidden-xs list-unstyled mb32">
                                <li>☑ 256 bit encryption</li>
                                <li>☑ Processed by Ogone</li>
                            </ul>
                        </div>
                    </div>
                </div>
                <div class="oe_structure" />
            </div>
        </t>
    </template>

    <template id="cart_popover" name="Cart Popover">
        <div t-if="not website_sale_order or not website_sale_order.website_order_line" class="well well-lg">
                  Your cart is empty!
                </div>
        <t t-if="website_sale_order and website_sale_order.website_order_line">
            <t t-foreach="website_sale_order.website_order_line" t-as="line">
                <div class="row mb8 cart_line">
                    <div class="col-xs-3">
                        <span t-field="line.product_id.image_small" t-options="{'widget': 'image', 'class': 'img-rounded'}" />
                    </div>
                    <div class="col-xs-9">
                        <a t-attf-href="/shop/product/#{ slug(line.product_id.product_tmpl_id) }">
                            <span t-esc="line.product_id.with_context(display_default_code=False).display_name" class="h6" />
                        </a>
                        <br />
                        <small>Qty: <t t-esc="int(line.product_uom_qty)" /></small>
                    </div>
                </div>
            </t>
            <div class="text-center">
                <span class="h5">
                    <t t-call="website_sale.total" />
                </span>
                <a class="btn btn-primary" href="/shop/cart">
                       View Cart (<t t-esc="website_sale_order.cart_quantity" /> items)
                     </a>
            </div>
        </t>
    </template>

    <template id="suggested_products_list" inherit_id="website_sale.cart_lines" customize_show="True" name="Alternative Products in my cart">
        <xpath expr="//table[@id='cart_products']" position="after">
            <h5 class='text-muted js_cart_lines' t-if="suggested_products">Suggested Accessories:</h5>
            <table t-if="suggested_products" class="js_cart_lines table table-striped table-condensed">
                <tbody>
                    <tr t-foreach="suggested_products" t-as="product">
                        <td class='td-img'>
                            <a t-attf-href="/shop/product/#{ slug(product.product_tmpl_id) }">
                                <span t-field="product.image_small" t-options="{'widget': 'image', 'class': 'img-rounded'}" />
                            </a>
                        </td>
                        <td class='td-product_name'>
                            <div>
                                <a t-attf-href="/shop/product/#{ slug(product.product_tmpl_id) }">
                                    <strong t-field="product.display_name" />
                                </a>
                            </div>
                            <div class="text-muted hidden-xs" t-field="product.description_sale" />
                        </td>
                        <td class='td-price'>
                            <t t-if="product.website_price_difference  and website.get_current_pricelist().discount_policy=='without_discount'">
                                <del class="text-danger mr8" style="white-space: nowrap;" t-field="product.lst_price" t-options="{'widget': 'monetary','from_currency': product.currency_id, 'display_currency': website.currency_id}" />
                            </t>
                            <span t-field="product.website_price" style="white-space: nowrap;" t-options="{'widget': 'monetary','display_currency': website.currency_id}" />
                        </td>
                        <td class="col-md-2 col-sm-3 col-xs-4 text-center">
                            <input class="js_quantity" name="product_id" t-att-data-product-id="product.id" type="hidden" />
                            <a class="btn btn-link js_add_suggested_products">
                                <strong>Add to Cart</strong>
                            </a>
                        </td>
                    </tr>
                </tbody>
            </table>
        </xpath>
    </template>

    <template id="continue_shopping" inherit_id="website_sale.cart" customize_show="True" name="Continue Shopping Button">
        <xpath expr="//a[@href='/shop/checkout']" position="before">
            <a href="/shop" class="btn btn-default mb32">
                <span class="fa fa-long-arrow-left" />
                <span class="hidden-xs">Continue Shopping</span>
                <span class="visible-xs-inline">Continue</span>
            </a>
        </xpath>
    </template>

    <template id='coupon_form' name='Coupon form'>
        <t t-if="request.params.get('code_not_available')" name="code_not_available">
            <p class="bg-warning">This promo code is not available</p>
        </t>
        <form t-att-action="'/shop/pricelist%s' % (redirect and '?r=' + redirect or '')"
            method="post" class="mb32" name="coupon_code">
            <input type="hidden" name="csrf_token" t-att-value="request.csrf_token()" />
            <div class="input-group">
                <input name="promo" class="form-control" type="text" placeholder="code..." t-att-value="website_sale_order.pricelist_id.code or None" />
                <div class="input-group-btn">
                    <a class="btn btn-default a-submit">Apply</a>
                </div>
            </div>
        </form>
    </template>

    <template id="reduction_code" inherit_id="website_sale.cart" active="False" customize_show="True" name="Coupon Code">
        <xpath expr="//div[@id='right_column']" position="inside">
            <div t-if="website_sale_order and website_sale_order.website_order_line">
                <h4>Coupon Code</h4>
                <p>
                  Have a coupon code? Fill in this field and apply.
                </p>
                <t t-call='website_sale.coupon_form'>
                    <t t-set='redirect'>/shop/cart</t>
                </t>
            </div>
        </xpath>
    </template>

    <template id="checkout">
        <t t-call="website.layout">
            <t t-set="additional_title">Shop - Checkout</t>
            <t t-set="no_footer">1</t>
            <div id="wrap">
                <div class="container oe_website_sale">
                    <t t-set="same_shipping" t-value="bool(order.partner_shipping_id==order.partner_id or only_services)" />
                    <div class="row">
                        <div class="col-md-8 col-md-offset-2 oe_cart">
                            <div class='row'>
                                <t t-call="website_sale.wizard_checkout">
                                    <t t-set="step" t-value="20" />
                                </t>
                            </div>
                            <div class="row">
                                <div class="col-md-12">
                                    <h3 class="page-header">Billing Address</h3>
                                </div>
                                <div class="col-md-6 one_kanban">
                                    <t t-call="website_sale.address_kanban">
                                        <t t-set='contact' t-value="order.partner_id"/>
                                        <t t-set='selected' t-value="1"/>
                                        <t t-set='readonly' t-value="1"/>
                                    </t>
                                </div>
                            </div>
                            <t t-if="not only_services">
                                <div class="row">
                                    <div class="col-md-12">
                                        <h3 class="page-header mt16">Shipping Address
                                        </h3>
                                    </div>
                                </div>
                                <div class="row all_shipping">
                                    <div class="col-md-12">
                                        <div class="row mt8">
                                            <div class="col-sm-12 col-md-12 one_kanban">
                                                <form action="/shop/address" method="post" class=''>
                                                    <input type="hidden" name="csrf_token" t-att-value="request.csrf_token()" />
                                                    <a class='a-submit btn btn-default mb16 btn-block'>
                                                        <i class="fa fa-plus-square" aria-hidden="true"></i> Add an address
                                                    </a>
                                                </form>
                                            </div>
                                            <t t-foreach="shippings" t-as="ship">
                                                <div class="col-sm-12 col-md-6 one_kanban">
                                                    <t t-call="website_sale.address_kanban">
                                                        <t t-set="actual_partner" t-value="order.partner_id" />
                                                        <t t-set='contact' t-value="ship"/>
                                                        <t t-set='selected' t-value="order.partner_shipping_id==ship"/>
                                                        <t t-set='readonly' t-value="bool(len(shippings)==1)"/>
                                                        <t t-set='edit_billing' t-value="bool(ship==order.partner_id)"/>
                                                    </t>
                                                </div>
                                            </t>
                                        </div>
                                    </div>
                                </div>
                            </t>
                            <div class="clearfix" />
                            <div>
                                <a href="/shop/cart" class="btn btn-default mb32">
                                    <span class="fa fa-long-arrow-left" /> Return to Cart</a>
                                <a class="btn btn-default btn-primary pull-right mb32 " href="/shop/confirm_order">Confirm <span class="fa fa-long-arrow-right" /></a>
                            </div>
                        </div>
                    </div>
                </div>
            </div>
        </t>
    </template>

    <template id="address_kanban" name="Kanban address">
            <form action="/shop/checkout" method="POST" class='hide'>
                <input type="hidden" name="csrf_token" t-att-value="request.csrf_token()" />
                <input type="hidden" name="partner_id" t-att-value="contact.id" />
                <t t-if='edit_billing'>
                    <input type="hidden" name="callback" value="/shop/checkout?use_billing" />
                </t>
                <input type='submit'/>
            </form>
            <a t-if="not actual_partner or (ship.id in actual_partner.ids + actual_partner.child_ids.ids)" class='btn btn-link pull-right fa fa-edit js_edit_address no-decoration' title="Edit this address"></a>
            <div t-att-class="'panel panel-default %s' % (selected and 'border_primary' or 'js_change_shipping')">
                <div class='panel-body' style='min-height: 130px;'>
                    <t t-esc="contact" t-options="dict(widget='contact', fields=['name', 'address'], no_marker=True)"/>
                </div>
                <div class='panel-footer' t-if='not readonly'>
                    <span class='btn-ship' t-att-style="'' if selected else 'display:none;'">
                        <a class="btn btn-block btn-primary">
                            <i class='fa fa-check'></i> Ship to this address
                        </a>
                    </span>
                    <span class='btn-ship' t-att-style="'' if not selected else 'display:none;'">
                        <a class="btn btn-block btn-default">
                            Select this address
                        </a>
                    </span>
                </div>
            </div>
    </template>

    <template id="address" name="Address Management">
        <t t-set="no_footer">1</t>
        <t t-call="website.layout">
            <div id="wrap">
                <div class="container oe_website_sale">
                    <div class="row">
                        <div class="col-md-8 col-md-offset-2 oe_cart">
                    <div class='row'>
                        <t t-call="website_sale.wizard_checkout">
                            <t t-set="step" t-value="20" />
                        </t>
                    </div>
                            <div class="row">
                                <t t-if="mode == ('new', 'billing')">
                                    <h3 class="page-header mt32 ml16">Your Address
                                        <small> or </small>
                                        <t t-set="signup_text">Sign Up</t>
                                        <t t-set="login_text">Log In</t>
                                        <t t-set='connect' t-value="request.env['ir.config_parameter'].sudo().get_param('auth_signup.allow_uninvited') == 'True' and ('signup', signup_text) or ('login', login_text)"/>
                                        <a t-attf-href='/web/{{connect[0]}}?redirect=/shop/checkout' class='btn btn-primary' style="margin-top: -11px"><t t-esc='connect[1]'/></a>
                                    </h3>
                                </t>
                                <t t-if="mode == ('edit', 'billing')">
                                    <h3 class="page-header mt32 ml16">Your Address</h3>
                                </t>
                                <t t-if="mode[1] == 'shipping'">
                                    <h3 class="page-header mt32 ml16">Shipping Address </h3>
                                </t>
                                <t t-if="error" t-foreach="error.get('error_message', [])" t-as="err">
                                    <h4 class="text-danger" t-esc="err" />
                                </t>
                                <form name="/shop/checkout" method="post" class="checkout_autoformat">
                                    <div t-attf-class="form-group #{error.get('name') and 'has-error' or ''} col-md-12 div_name">
                                        <label class="control-label" for="name">Name</label>
                                        <input type="text" name="name" class="form-control" t-att-value="'name' in checkout and checkout['name']" />
                                    </div>
                                    <div class="clearfix" />
                                    <t t-if="mode[1] == 'billing'">
                                        <div t-attf-class="form-group #{error.get('email') and 'has-error' or ''} col-md-6" id="div_email">
                                            <label class="control-label" for="email">Email</label>
                                            <input type="email" name="email" class="form-control" t-att-value="'email' in checkout and checkout['email']" />
                                        </div>
                                    </t>
                                    <div t-attf-class="form-group #{error.get('phone') and 'has-error' or ''} col-md-6" id="div_phone">
                                        <label class="control-label" for="phone">Phone</label>
                                        <input type="tel" name="phone" class="form-control" t-att-value="'phone' in checkout and checkout['phone']" />
                                    </div>
                                    <div class="clearfix" />
                                    <t t-if="mode == ('new', 'billing')">
                                        <div t-attf-class="form-group #{error.get('company_name') and 'has-error' or ''} col-md-6">
                                            <label class="control-label font-weight-normal label-optional" for="company_name">Company Name</label>
                                            <input type="text" name="company_name" class="form-control" t-att-value="'company_name' in checkout and checkout['company_name']" />
                                        </div>
                                        <div t-attf-class="form-group #{error.get('vat') and 'has-error' or ''} col-md-6 div_vat">
                                            <label class="control-label font-weight-normal label-optional" for="vat">TIN / VAT </label>
                                            <input type="text" name="vat" class="form-control" t-att-value="'vat' in checkout and checkout['vat']" />
                                        </div>
                                    </t>
                                    <div class="clearfix" />
                                    <div t-attf-class="form-group #{error.get('street') and 'has-error' or ''} col-md-12 div_street">
                                        <label class="control-label" for="street">Street <span class="hidden-xs"> and Number</span></label>
                                        <input type="text" name="street" class="form-control" t-att-value="'street' in checkout and checkout['street']" />
                                    </div>
                                    <div t-attf-class="form-group #{error.get('street2') and 'has-error' or ''} col-md-12 div_street2">
                                        <label class="control-label label-optional" for="street2">Street 2</label>
                                        <input type="text" name="street2" class="form-control" t-att-value="'street2' in checkout and checkout['street2']" />
                                    </div>
                                    <div class="clearfix" />
                                    <t t-set='zip_city' t-value='country and [x for x in country.get_address_fields() if x in ["zip", "city"]] or ["city", "zip"]'/>
                                    <t t-if="'zip' in zip_city and zip_city.index('zip') &lt; zip_city.index('city')">
                                        <div t-attf-class="form-group #{error.get('zip') and 'has-error' or ''} col-sm-4 div_zip">
                                            <label class="control-label label-optional" for="zip">Zip Code</label>
                                            <input type="text" name="zip" class="form-control" t-att-value="'zip' in checkout and checkout['zip']" />
                                        </div>
                                    </t>
                                    <div t-attf-class="form-group #{error.get('city') and 'has-error' or ''} col-sm-8 div_city">
                                        <label class="control-label" for="city">City</label>
                                        <input type="text" name="city" class="form-control" t-att-value="'city' in checkout and checkout['city']" />
                                    </div>
                                    <t t-if="'zip' in zip_city and zip_city.index('zip') &gt; zip_city.index('city')">
                                        <div t-attf-class="form-group #{error.get('zip') and 'has-error' or ''} col-sm-4 div_zip">
                                            <label class="control-label label-optional" for="zip">Zip Code</label>
                                            <input type="text" name="zip" class="form-control" t-att-value="'zip' in checkout and checkout['zip']" />
                                        </div>
                                    </t>
                                    <div class="clearfix" />
                                    <div t-attf-class="form-group #{error.get('country_id') and 'has-error' or ''} col-md-6 div_country">
                                        <label class="control-label" for="country_id">Country</label>
                                        <select id="country_id" name="country_id" class="form-control">
                                            <option value="">Country...</option>
                                            <t t-foreach="countries" t-as="c">
                                                <option t-att-value="c.id" t-att-selected="c.id == (country and country.id or -1)">
                                                    <t t-esc="c.name" />
                                                </option>
                                            </t>
                                        </select>
                                    </div>
                                    <div t-attf-class="form-group #{error.get('state_id') and 'has-error' or ''} col-md-6 div_state" t-att-style="(not country or not country.state_ids) and 'display: none'">
                                        <label class="control-label" for="state_id">State / Province</label>
                                        <select name="state_id" class="form-control" data-init="1">
                                            <option value="">State / Province...</option>
                                            <t t-foreach="country and country.state_ids or []" t-as="s">
                                                <option t-att-value="s.id" t-att-selected="s.id == ('state_id' in checkout and country and checkout['state_id'] != '' and int(checkout['state_id']))">
                                                    <t t-esc="s.name" />
                                                </option>
                                            </t>
                                        </select>
                                    </div>

                                    <input type="hidden" name="csrf_token" t-att-value="request.csrf_token()" />
                                    <input type="hidden" name="submitted" value="1" />
                                    <input type="hidden" name="partner_id" t-att-value="partner_id or '0'" />
                                    <input type="hidden" name="callback" t-att-value="callback" />
                                    <!-- Example -->
                                    <input type="hidden" name="field_required" t-att-value="mode[1] == 'billing' and 'phone,name' or ''" />

                                    <div class="clearfix"/>
                                    <div style='padding: 0 15px'>
                                        <a t-att-href="mode == ('new', 'billing') and '/shop/cart' or '/shop/checkout'" class="btn btn-default mb32">
                                            <span class="fa fa-long-arrow-left" /> Back
                                        </a>
                                        <a class="btn btn-default btn-primary pull-right mb32 a-submit a-submit-disable a-submit-loading">
                                            <span>Next </span><span class="fa fa-long-arrow-right" />
                                        </a>
                                    </div>
                                </form>
                            </div>
                        </div>
                    </div>
                </div>
            </div>
        </t>
    </template>
    <template id="payment" name="Payment">
        <t t-call="website.layout">
            <t t-set="additional_title">Shop - Select Payment Method</t>
            <t t-set="no_footer">1</t>

            <div id="wrap">
                <div class="container oe_website_sale">
                    <div class="row">
                        <div class="col-lg-8 col-sm-9">
                            <t t-foreach="errors" t-as="error">
                                <div class="alert alert-danger" t-if="error">
                                    <h4>
                                        <t t-esc="error[0]" />
                                    </h4>
                                    <t t-esc="error[1]" />
                                </div>
                            </t>
                        </div>
                        <div class="col-md-8 col-md-offset-2 oe_cart">
                          <div class='row'>
                            <t t-call="website_sale.wizard_checkout">
                                <t t-set="step" t-value="40" />
                            </t>
                            <h2 class="mb32 ml16">Confirm Order</h2>
                         </div>
                         <div class="row">
                            <div class='col-md-12'>
                                <table class="table table-striped table-condensed" id="cart_products" t-if="website_sale_order and website_sale_order.website_order_line">
                                    <thead>
                                        <tr>
                                            <th class='td-img'>Product</th>
                                            <th></th>
                                            <th class='td-qty'>Quantity</th>
                                            <th class='text-center td-price'>Price</th>
                                        </tr>
                                    </thead>
                                    <tbody>
                                        <tr t-foreach="website_sale_order.website_order_line" t-as="line">
                                            <td class='' colspan="2" t-if="not line.product_id.product_tmpl_id"></td>
                                            <td class='td-img' t-if="line.product_id.product_tmpl_id">
                                                <a t-attf-href="/shop/product/#{ slug(line.product_id.product_tmpl_id) }">
                                                    <span t-field="line.product_id.image_small" t-options="{'widget': 'image', 'class': 'img-rounded'}" />
                                                </a>
                                            </td>
                                            <td class='td-product_name' t-if="line.product_id.product_tmpl_id">
                                                <div>
                                                    <strong t-field="line.product_id.with_context(display_default_code=False).display_name" />
                                                </div>
                                                <div class="text-muted hidden-xs small">
                                                    <t t-foreach="line.name.splitlines()[1:]" t-as="name_line">
                                                        <span><t t-esc="name_line"/></span><br/>
                                                    </t>
                                                </div>
                                            </td>
                                            <td class='td-qty'>
                                                <div t-esc="line.product_uom_qty" />
                                            </td>
                                            <td class="text-center td-price">
                                                <span t-field="line.price_unit" style="white-space: nowrap;" t-options="{'widget': 'monetary','from_currency': website_sale_order.pricelist_id.currency_id,'display_currency': website.currency_id}" />
                                            </td>
                                        </tr>
                                    </tbody>
                                </table>
                            </div>
                            <div class="col-md-12">
                                <div class="col-lg-5 col-sm-6 col-xs-12 text-muted" id="coupon_box">
                                    <t t-if="request.env.ref('website_sale.reduction_code').active">
                                        <p>
                                          Have a coupon code? Fill in this field and apply.
                                        </p>
                                        <t t-call='website_sale.coupon_form'>
                                            <t t-set='redirect'>/shop/payment</t>
                                        </t>
                                    </t>
                                </div>
                                <t t-call="website_sale.total">
                                    <t t-set='extra_class' t-value='"col-lg-7 col-sm-6 col-xs-12"'/>
                                </t>
                            </div>
                            <div class="clearfix" />
                            <div class="oe_structure" />
                            <div class="js_payment mb64 col-md-12 row" t-if="acquirers and website_sale_order.amount_total" id="payment_method">
                                <div class="col-lg-5 col-sm-6">
                                    <h4>Payment Method:</h4>
                                    <ul class="list-unstyled">
                                        <t t-set="payment_methods_available" t-value="False"/>
                                        <t t-set="partner_country" t-value="website_sale_order and website_sale_order.partner_invoice_id.country_id"/>
                                        <t t-foreach="acquirers or []" t-as="acquirer">
                                          <li t-if="not acquirer.country_ids or partner_country in acquirer.country_ids">
                                            <label t-if="acquirer.button">
                                                <input t-att-value="acquirer.id" type="radio" name="acquirer" t-att-checked="acquirers[0] == acquirer" />
                                                <span t-field="acquirer.image_small" t-att-title="acquirer.name" t-options='{"widget": "image", "style":"max-width: 60px; display: inline-block"}'/>
                                                <span t-field="acquirer.name" />
                                                <span t-if="acquirer.fees_active">(processing fees apply)</span>
                                            </label>
                                            <t t-set="payment_methods_available" t-value="True"/>
                                          </li>
                                        </t>
                                        <li t-if="not payment_methods_available">
                                          <div class="alert alert-warning">
                                            <span>No payment gateway is available for your country</span>
                                          </div>
                                        </li>
                                        <li t-if="any(token for token in tokens if not token.acquirer_id.country_ids or partner_country in token.acquirer_id.country_ids)">
                                            <label>
                                                <input type="radio" name="acquirer" />
                                                <span class='fa fa-2x fa-credit-card'/>
                                                Saved Cards
                                            </label>

                                            <div class="list-group">
                                                <t t-foreach='tokens' t-as='token'>
                                                    <a t-if="not token.acquirer_id.country_ids or partner_country in token.acquirer_id.country_ids" class="list-group-item btn_payment_token" t-att-data-acquirer="token.acquirer_id.id" t-att-data-token='token.id'>
                                                        <span class="js_radio fa fa-circle-o"></span>&amp;nbsp;
                                                        <t t-esc="token.name" />
                                                        <t t-if="len(set(tokens.mapped('acquirer_id')))>1">
                                                            (<t t-esc='token.acquirer_id.name'/>)
                                                        </t>
                                                        <span t-if="token.acquirer_id.fees_active">(processing fees apply)</span>
                                                    </a>
                                                </t>
                                            </div>
                                        </li>
                                    </ul>
                                </div>
                                <div class="col-lg-5 col-lg-offset-2 col-sm-6 text-right">
                                    <t t-foreach="acquirers or []" t-as="acquirer" id="acquirers_list">
                                        <div t-att-data-id="acquirer.id" class="oe_sale_acquirer_button hidden pull-right">
                                            <div t-raw="acquirer.button" />
                                            <div class="token_hide">
                                                <div t-if="acquirer.save_token == 'ask'">
                                                    <input type="checkbox" name="odoo_save_token" id="odoo_save_token"/>
                                                    <label for="odoo_save_token">Save my payment data</label>
                                                </div>
                                                <div class="pre_msg" t-field="acquirer.pre_msg" />
                                            </div>
                                        </div>
                                    </t>
                                </div>
                            </div>
                            <div class="js_payment mb64 row" t-if="not website_sale_order.amount_total" id="payment_method">
                                <div class="col-sm-12">
                                    <form target="_self" action="/shop/payment/validate" method="post" class="pull-right">
                                        <input type="hidden" name="csrf_token" t-att-value="request.csrf_token()" />
                                        <a class="btn btn-primary a-submit">
                                            <span t-if="order.amount_total &gt; 0">Pay Now <span class="fa fa-long-arrow-right"></span></span>
                                            <span t-if="order.amount_total == 0">Confirm Order <span class="fa fa-long-arrow-right"></span></span>
                                        </a>
                                    </form>
                                </div>
                            </div>
                          </div>
                        </div>


                    </div>
                </div>
                <div class="oe_structure" />
            </div>
        </t>
    </template>

    <template id="payment_sale_note" inherit_id="payment" name="Accept Terms &amp; Conditions" customize_show="True" active="False">
        <xpath expr="//t[@id='acquirers_list']" position="before">
            <div class="oe_accept_cgv_button">
                <label>
                    <input type="checkbox" checked="checked" id="checkbox_cgv" />
                    I agree to the <a target='_BLANK' href='/shop/terms'>terms &amp; conditions</a>

                </label>
            </div>
        </xpath>
    </template>

    <template id="confirmation">
        <t t-call="website.layout">
            <t t-set="additional_title">Shop - Confirmed</t>
            <div id="wrap">
                <div class="container oe_website_sale">
                    <div class="row">
                        <div class="col-md-9">
                            <h1 class="mb32">Order <em t-field="order.name" /></h1>
                            <div class="thanks_msg">
                                <h2>Thank you for your order.
                                          <a class="btn btn-primary pull-right hidden-xs" href="/shop/print" target="_blank"><i class="fa fa-print"></i> Print
                                          </a></h2>
                                <div class="oe_website_sale_tx_status" t-att-data-order-id="order.id"></div>
                            </div>
                        </div>
                    </div>
                        <div class="row">
                            <div class="col-md-9">
                                <div class="oe_cart">
                                    <h3 class="mt32 text-left">
                                        <strong>Order Details:</strong>
                                    </h3>
                                    <table class="table table-striped table-condensed">
                                        <thead>
                                            <tr>
                                                <th class='td-product_name'>Products</th>
                                                <th class='td-qty'>Quantity</th>
                                                <th class="text-right td-price">Unit Price</th>
                                                <th class="text-right td-price-total">Subtotal</th>
                                            </tr>
                                        </thead>
                                        <tbody>
                                          <tr t-foreach="order.order_line" t-as="line">
                                              <td class='td-product_name'>
                                                  <div>
                                                      <a t-attf-href="/shop/product/#{ slug(line.product_id.product_tmpl_id) }">
                                                          <strong t-esc="line.product_id.with_context(display_default_code=False).display_name"/>
                                                      </a>
                                                  </div>
                                                  <div class="text-muted hidden-xs small">
                                                      <t t-foreach="line.name.splitlines()[1:]" t-as="name_line">
                                                          <span><t t-esc="name_line"/></span><br/>
                                                      </t>
                                                  </div>
                                              </td>
                                              <td class='td-qty'>
                                                  <div id="quote_qty">
                                                      <span t-field="line.product_uom_qty"/>
                                                      <span class='hidden-xs' t-field="line.product_uom"/>
                                                  </div>
                                              </td>
                                              <td class='td-price'>
                                                  <span class="text-right">
                                                      <div t-field="line.price_unit"
                                                          t-options='{"widget": "monetary", "display_currency": order.pricelist_id.currency_id}'/>
                                                  </span>
                                              </td>
                                              <td class='td-price-total'>
                                                  <div class="text-right"
                                                      t-field="line.price_subtotal"
                                                      t-options='{"widget": "monetary", "display_currency": order.pricelist_id.currency_id}'/>
                                              </td>
                                          </tr>
                                        </tbody>
                                    </table>
                                    <table class='table'>
                                      <tr>
                                          <td class="col-md-8"></td>
                                          <td class="text-right col-sm-2 col-xs-3">Subtotal:</td>
                                          <td class="text-right-not-xs text-left-xs col-sm-2 col-xs-3">
                                              <span t-field="order.amount_untaxed" style="white-space: nowrap;" t-options="{'widget': 'monetary','from_currency': order.pricelist_id.currency_id,'display_currency': website.currency_id}" />
                                          </td>
                                      </tr>
                                      <tr>
                                          <td class='noborder'></td>
                                          <td class="text-right noborder">Taxes:</td>
                                          <td class="text-right-not-xs text-left-xs noborder">
                                               <span t-field="order.amount_tax" style="white-space: nowrap;" t-options="{'widget': 'monetary', 'from_currency': order.pricelist_id.currency_id, 'display_currency': website.currency_id}" />
                                          </td>
                                      </tr>
                                      <tr>
                                          <td class='noborder'></td>
                                          <td class="text-right"><strong>Total:</strong></td>
                                          <td class="text-right-not-xs text-left-xs">
                                              <strong t-field="order.amount_total"
                                                  t-options='{"widget": "monetary", "display_currency": order.pricelist_id.currency_id}'/>
                                          </td>
                                      </tr>
                                    </table>
                                    <div class="clearfix" />
                                    <div class="oe_structure" />
                                    <h3 class="text-left">
                                        <strong>Payment information:</strong>
                                    </h3>
                                    <table class="table">
                                        <tbody>
                                            <tr>
                                                <td colspan="2">
                                                    <t t-esc="order.payment_acquirer_id.name" />
                                                </td>
                                                <td class="text-right" width="100">
                                                    <strong>Total:</strong>
                                                </td>
                                                <td class="text-right" width="100">
                                                    <strong t-field="order.amount_total" t-options="{'widget': 'monetary', 'display_currency': order.pricelist_id.currency_id}" />
                                                </td>
                                            </tr>
                                        </tbody>
                                    </table>
                                    <t t-call="website_sale.payment_confirmation_status" />
                                </div>
                            </div>
                            <div class="col-md-3 hidden-sm hidden-xs text-muted">
                                <h3 class='mt32'>&amp;nbsp;</h3>
                                <t t-call='website_sale.bill_to'>
                                    <t t-set="order" t-value= "order"/>
                                </t>
                            </div>
                        </div>
                </div>
                <div class="oe_structure" />
            </div>
        </t>
    </template>

    <template id="order_state_message" name="Order State Message">
        <t groups="base.group_system">
            <a class="btn btn-primary pull-right" target="_blank" t-att-href="'/web#model=%s&amp;id=%s&amp;action=%s&amp;view_type=form' % ('payment.acquirer',acquirer_id.id, 'payment.action_payment_acquirer')">
                <i class="fa fa-cog"></i> Configure Transfer Details</a>
        </t>
        <t t-if="(not_order and state == 'error') or (not tx_ids and state == 'error')">
            <p>There seems to be an error with your request.</p>
        </t>
        <t t-if="not tx_ids and state == 'done'">
            <p>Your order has been confirmed, thank you for your loyalty.</p>
        </t>
        <t t-if="tx_ids and state == 'done'">
            <p>Your payment has been received.</p>
        </t>
        <t t-if="tx_ids and state == 'authorized'">
            <p>Your payment has been authorized.</p>
        </t>
        <t t-if="tx_ids and state == 'cancel'">
            <p>The payment seems to have been canceled.</p>
        </t>
        <t t-if="tx_ids and state == 'pending' and validation">
            <p>Your transaction is waiting a manual confirmation.</p>
            <br />
            <t t-if="tx_post_msg">
                <div class="hidden-print">
                    <t t-raw="tx_post_msg" />
                </div>
            </t>
        </t>
        <t t-if="tx_ids and state not in ['done', 'cancel', 'pending', 'authorized']">
            <p>Your transaction is waiting confirmation.</p>
        </t>
    </template>

    <template id="total">
        <div id="cart_total" t-att-class="extra_class or ''" t-if="website_sale_order and website_sale_order.website_order_line">
            <div class="row" id="order_total_untaxed">
                <span class="col-xs-6 text-right text-muted">Subtotal:</span>
                <span class="col-xs-6 text-right-not-xs text-left-xs text-muted">
                    <span t-field="website_sale_order.amount_untaxed" style="white-space: nowrap;" t-options="{'widget': 'monetary','from_currency': website_sale_order.pricelist_id.currency_id,'display_currency': website.currency_id}" />
                </span>
            </div>
            <div class="row" id="order_total_taxes">
                <span class="col-xs-6 text-right text-muted" title="Taxes may be updated after providing shipping address"> Taxes:</span>
                <span class="col-xs-6 text-right-not-xs text-left-xs text-muted">
                    <span t-field="website_sale_order.amount_tax" style="white-space: nowrap;" t-options="{'widget': 'monetary', 'from_currency': website_sale_order.pricelist_id.currency_id, 'display_currency': website.currency_id}" />
                </span>
            </div>
            <div class="row" id="order_total">
                <span class="col-xs-6 text-right h4">Total:</span>
                <span class="col-xs-6 text-right-not-xs text-left-xs h4" style="white-space: nowrap;">
                    <span t-field="website_sale_order.amount_total" style="white-space: nowrap;" t-options="{'widget': 'monetary','from_currency': website_sale_order.pricelist_id.currency_id,'display_currency': website.currency_id}" />
                </span>
            </div>
        </div>
    </template>

    <template id="payment_confirmation_status">
        <t t-if="order.payment_acquirer_id.auto_confirm == 'none'">
            <div class="panel panel-info">
                <div class="panel-heading" t-raw="order.payment_acquirer_id.pending_msg" />
                <div class="panel-body" t-if="order.payment_acquirer_id.post_msg">
                    <t t-raw="order.payment_acquirer_id.post_msg" />
                </div>
            </div>
        </t>
        <t t-if="order.payment_acquirer_id.auto_confirm != 'none'">
            <t t-if="order.payment_tx_id.state == 'pending'">
                <div class="alert alert-info" role="alert">
                    <t t-raw="order.payment_acquirer_id.pending_msg" />
                </div>
            </t>
            <t t-if="order.payment_tx_id.state == 'done'">
                <div class="alert alert-success" role="alert">
                    <t t-raw="order.payment_acquirer_id.done_msg" />
                </div>
            </t>
            <t t-if="order.payment_tx_id.state == 'cancel'">
                <div class="alert alert-danger" role="alert">
                    <t t-raw="order.payment_acquirer_id.cancel_msg" />
                </div>
            </t>
            <t t-if="order.payment_tx_id.state == 'error'">
                <div class="alert alert-danger" role="alert">
                    <t t-raw="order.payment_acquirer_id.error_msg" />
                </div>
            </t>
        </t>
    </template>

    <template id="payment_token_form">
        <form method='POST' action="/shop/payment/transaction_token">
            <input type="hidden" name="csrf_token" t-att-value="request.csrf_token()"/>
            <input type="hidden" name="tx_id" t-att-value="tx.id"/>
        </form>
    </template>

    <template id="payment_token_form_confirm">
        <t t-call="website.layout">
            <t t-set="additional_title">Shop - Confirm payment</t>
            <div id="wrap">
                <div class="container oe_website_sale">
                    <div class="row">
                        <t t-call="website_sale.wizard_checkout">
                            <t t-set="step" t-value="40" />
                        </t>
                        <h2 class="mb32 ml16">Confirm <em t-field="tx.sale_order_id.name" /> Payment</h2>
                    </div>
                    <div class="row">
                        <div class="col-lg-8 col-md-9 col-sm-12">
                            <div class='row'>
                                <div class='col-sm-4 well'>
                                    <div class="h4 text-center">Summary</div>
                                    <t t-call="website_sale.total">
                                        <t t-set='website_sale_order' t-value='tx.sale_order_id'/>
                                    </t>
                                    <i class='text-danger' t-if="tx.acquirer_id.fees_active">! Some processing fees will be applied</i>
                                </div>
                                <div class="oe_pay_token col-sm-8">
                                  <div class="panel panel-info">
                                    <div class="panel-body">
                                        <div class='js_token_load' style='display:none;'>Transaction processing ...</div>
                                        <div class='js_token_load'>
                                            <p class="text-center">
                                                <i class="fa fa-3x fa-credit-card text-muted" aria-hidden="true"></i><br/>
                                                Are you sure you want to pay with this card: <br/>
                                                <b><t t-esc='tx.payment_token_id.short_name'/></b>
                                            </p>

                                            <div class='mt16 text-center'>
                                                <form action="/shop/payment/transaction_token/confirm" method='POST'>
                                                    <input type="hidden" name="csrf_token" t-att-value="request.csrf_token()"/>
                                                    <input type='hidden' name='tx' t-att-value='tx.id'/>
                                                    <a class="btn btn-success btn-md js_btn_valid_tx">Yes, pay with this card</a>
                                                    <a href='/shop/payment' class="btn btn-danger btn-md">No, choose another method</a>
                                                </form>
                                            </div>
                                        </div>
                                    </div>
                                  </div>
                                </div>
                            </div>
                        </div>
                        <div class="col-lg-3 col-lg-offset-1 col-md-3 hidden-xs hidden-sm text-muted">
                            <t t-call='website_sale.bill_to'>
                                <t t-set="order" t-value= "tx.sale_order_id"/>
                            </t>
                        </div>
                    </div>
                </div>
                <div class="oe_structure" />
            </div>
        </t>


    </template>

    <template id='website_sale.bill_to' name="Bill to">
        <div class="panel panel-info break-word">
          <div class="panel-heading">Bill To:</div>
          <div class="panel-body">
            <div class='o_div_text_overflow' t-field="order.partner_invoice_id" t-options="{'widget': 'contact','fields': ['address', 'name', 'phone', 'email']}" />
          </div>
        </div>
        <t t-if="not order.only_services">
            <div class="panel panel-info break-word">
              <div class="panel-heading">Ship To:</div>
              <div class="panel-body">
                <div class='o_div_text_overflow' t-field="order.partner_shipping_id" t-options="{'widget': 'contact','fields': ['address', 'name', 'phone']}" />
              </div>
            </div>
        </t>
    </template>

    <template id="website.layout_footer_copyright" inherit_id="website.layout" name="Footer Copyright">
        <xpath expr="//footer" position="inside">
            <div class="container mt16 mb8">
                <div class="pull-right" t-ignore="true" t-if="not editable">
                                                      Powered by <a class="label label-danger" href="http://www.odoo.com/page/website-builder">Odoo</a>,
                                                      the #1 <a href="http://www.odoo.com/page/e-commerce">Open Source eCommerce</a>.
                                                    </div>
                <div class="pull-left text-muted">
                                                      Copyright &amp;copy; <span t-field="res_company.name">Company name</span></div>
            </div>
        </xpath>
    </template>

    <!-- User Navbar -->
    <template id="content_new_product" inherit_id="website.user_navbar">
        <xpath expr="//div[@id='o_website_add_page_modal']//ul" position="inside">
            <li groups="sales_team.group_sale_manager">
                <a id="create-new-product" href="#" data-action="new_product">
                    <i class="fa fa-shopping-cart" />
                    <p>New Product</p>
                </a>
            </li>
        </xpath>
    </template>

    <template id="orders_followup_products_links" name="Orders Followup Products Links" inherit_id="website_portal_sale.orders_followup">
        <xpath expr="//div[@id='product_name']/*" position="replace">
            <a t-if="ol.product_id.website_published" t-att-href="ol.product_id.website_url">
                <span t-esc="ol.name" />
            </a>
            <t t-if="not ol.product_id.website_published">
                <span t-esc="ol.name" />
            </t>
        </xpath>
    </template>

    <template id="terms" name="Terms &amp; Conditions">
        <t t-call="website.layout">
          <div id="wrap">
              <div class="oe_structure">
                <section class="s_title">
                  <div class="container">
                    <div class="row">
                      <div class="col-md-12">
                        <h1 class="text-center">Terms &amp;amp; Conditions</h1>
                        <div class="well s_well clearfix">
                            <ul>
                                <li>The <b>Intellectual Property</b> disclosure will inform users that the contents, logo and other visual media you created is your property and is protected by copyright laws.</li>
                                <li>A <b>Termination</b> clause will inform that users’ accounts on your website and mobile app or users’ access to your website and mobile (if users can’t have an account with you) can be terminated in case of abuses or at your sole discretion.</li>
                                <li>A <b>Governing Law</b> will inform users which laws govern the agreement. This should the country in which your company is headquartered or the country from which you operate your web site and mobile app.</li>
                                <li>A <b>Links To Other Web Sites</b> clause will inform users that you are not responsible for any third party web sites that you link to. This kind of clause will generally inform users that they are responsible for reading and agreeing (or disagreeing) with the Terms and Conditions or Privacy Policies of these third parties.</li>
                                <li>If your website or mobile apps allows users to create content and make that content public to other users, a <b>Content</b> section will inform users that they own the rights to the content they have created.<br/>The “Content” clause usually mentions that users must give you (the website or mobile app developer) a license so that you can share this content on your website/mobile app and to make it available to other users.<br/>Because the content created by users is public to other users, a DMCA notice clause (or Copyright Infringement ) section is helpful to inform users and copyright authors that, if any content is found to be a copyright infringement, you will respond to any DMCA take down notices received and you will take down the content.</li>
                                <li>A <b>Limit What Users Can Do</b> clause can inform users that by agreeing to use your service, they’re also agreeing to not do certain things. This can be part of a very long and thorough list in your Terms and Conditions agreements so as to encompass the most amount of negative uses.</li>
                           </ul>
                           <small class="text-muted pull-right">Source: https://termsfeed.com/blog/sample-terms-and-conditions-template</small>
                        </div>
                      </div>
                    </div>
                  </div>
                </section>
                <section class="s_text_block">
                  <div class="container">
                    <div class="row">
                      <div class="col-md-12 mb16 mt16">
                        <p style='white-space:pre' t-esc="website.company_id.sale_note"/>
                      </div>
                    </div>
                  </div>
                </section>
              </div>
              <div class="oe_structure"/>
          </div>
        </t>
    </template>
</odoo><|MERGE_RESOLUTION|>--- conflicted
+++ resolved
@@ -726,12 +726,8 @@
     </template>
 
     <template id="wizard_checkout" name="Wizard Checkout">
-<<<<<<< HEAD
+        <t t-set="website_sale_order" t-value="website.sale_get_order()"/>
         <ul class="wizard pull-right hidden-xs">
-=======
-        <t t-set="website_sale_order" t-value="website.sale_get_order()"/>
-        <ul class="wizard pull-right">
->>>>>>> ea700016
             <li t-att-class="step==10 and 'text-primary' or 'text-muted'" id="step10">
                 <t t-if="step&gt;10 and step&lt;50">
                     <a href="/shop/cart" class="text-success">
