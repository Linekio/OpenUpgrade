# Translation of Odoo Server.
# This file contains the translation of the following modules:
# * payment_buckaroo
#
# Translators:
msgid ""
msgstr ""
"Project-Id-Version: Odoo 9.0\n"
"Report-Msgid-Bugs-To: \n"
<<<<<<< HEAD
"POT-Creation-Date: 2016-08-19 10:25+0000\n"
=======
"POT-Creation-Date: 2016-08-18 14:07+0000\n"
>>>>>>> bc1a0a32
"PO-Revision-Date: 2015-11-26 10:05+0000\n"
"Last-Translator: Bogdan\n"
"Language-Team: Ukrainian (http://www.transifex.com/odoo/odoo-9/language/"
"uk/)\n"
"Language: uk\n"
"MIME-Version: 1.0\n"
"Content-Type: text/plain; charset=UTF-8\n"
"Content-Transfer-Encoding: \n"
"Plural-Forms: nplurals=3; plural=(n%10==1 && n%100!=11 ? 0 : n%10>=2 && n"
"%10<=4 && (n%100<10 || n%100>=20) ? 1 : 2);\n"

#. module: payment_buckaroo
#: code:addons/payment_buckaroo/models/buckaroo.py:150
#, python-format
msgid "; multiple order found"
msgstr "; знайдено декілька замовлень"

#. module: payment_buckaroo
#: code:addons/payment_buckaroo/models/buckaroo.py:148
#, python-format
msgid "; no order found"
msgstr "; не знайдено жодного замовлення"

#. module: payment_buckaroo
<<<<<<< HEAD
=======
#: model:payment.acquirer,cancel_msg:payment_buckaroo.payment_acquirer_buckaroo
msgid "<span><i>Cancel,</i> Your payment has been cancelled.</span>"
msgstr "<span><i>Скасовано,</i> Ваш платіж було скасовано.</span>"

#. module: payment_buckaroo
#: model:payment.acquirer,done_msg:payment_buckaroo.payment_acquirer_buckaroo
msgid ""
"<span><i>Done,</i> Your online payment has been successfully processed. "
"Thank you for your order.</span>"
msgstr ""
"<span><i>Завершено,</i> Ваш онлайн платіж був успішно оброблений. Дякуємо за "
"замовлення.</span>"

#. module: payment_buckaroo
#: model:payment.acquirer,error_msg:payment_buckaroo.payment_acquirer_buckaroo
msgid ""
"<span><i>Error,</i> Please be aware that an error occurred during the "
"transaction. The order has been confirmed but won't be paid. Don't hesitate "
"to contact us if you have any questions on the status of your order.</span>"
msgstr ""
"<span><i>Помилка,</i> Зверніть увагу, що виникла помилка під час транзакції. "
"Замовлення підтверджено, але не буде оплачено. Зв’яжіться з нами, якщо у вас "
"виникли питання щодо статусу вашого замовлення."

#. module: payment_buckaroo
#: model:payment.acquirer,pending_msg:payment_buckaroo.payment_acquirer_buckaroo
msgid ""
"<span><i>Pending,</i> Your online payment has been successfully processed. "
"But your order is not validated yet.</span>"
msgstr ""
"<span><i>Обробляється,</i> Вашо онлайн платіж було успішно оброблено. Але "
"ваше замовлення поки що не підтверджене.</span>"

#. module: payment_buckaroo
#: model:payment.acquirer,name:payment_buckaroo.payment_acquirer_buckaroo
msgid "Buckaroo"
msgstr ""

#. module: payment_buckaroo
>>>>>>> bc1a0a32
#: code:addons/payment_buckaroo/models/buckaroo.py:158
#, python-format
msgid "Buckaroo: invalid shasign, received %s, computed %s, for data %s"
msgstr ""

#. module: payment_buckaroo
#: code:addons/payment_buckaroo/models/buckaroo.py:146
#, python-format
msgid "Buckaroo: received data for reference %s"
msgstr ""

#. module: payment_buckaroo
#: code:addons/payment_buckaroo/models/buckaroo.py:140
#, python-format
msgid ""
"Buckaroo: received data with missing reference (%s) or pay_id (%s) or "
"shasign (%s)"
msgstr ""

#. module: payment_buckaroo
#: model:ir.ui.view,arch_db:payment_buckaroo.acquirer_form_buckaroo
msgid "How to configure your Buckaroo account?"
msgstr ""

#. module: payment_buckaroo
#: model:ir.model,name:payment_buckaroo.model_payment_acquirer
msgid "Payment Acquirer"
msgstr "Оплата банком-екваєром"

#. module: payment_buckaroo
#: model:ir.model,name:payment_buckaroo.model_payment_transaction
msgid "Payment Transaction"
msgstr "Платіжні операції"

#. module: payment_buckaroo
#: model:ir.model.fields,field_description:payment_buckaroo.field_payment_acquirer_brq_secretkey
msgid "SecretKey"
msgstr ""

#. module: payment_buckaroo
#: model:ir.model.fields,field_description:payment_buckaroo.field_payment_acquirer_brq_websitekey
msgid "WebsiteKey"
msgstr ""

<<<<<<< HEAD
#~ msgid "<span><i>Cancel,</i> Your payment has been cancelled.</span>"
#~ msgstr "<span><i>Скасовано,</i> Ваш платіж було скасовано.</span>"

#~ msgid ""
#~ "<span><i>Done,</i> Your online payment has been successfully processed. "
#~ "Thank you for your order.</span>"
#~ msgstr ""
#~ "<span><i>Завершено,</i> Ваш онлайн платіж був успішно оброблений. Дякуємо "
#~ "за замовлення.</span>"

#~ msgid ""
#~ "<span><i>Error,</i> Please be aware that an error occurred during the "
#~ "transaction. The order has been confirmed but won't be paid. Don't "
#~ "hesitate to contact us if you have any questions on the status of your "
#~ "order.</span>"
#~ msgstr ""
#~ "<span><i>Помилка,</i> Зверніть увагу, що виникла помилка під час "
#~ "транзакції. Замовлення підтверджено, але не буде оплачено. Зв’яжіться з "
#~ "нами, якщо у вас виникли питання щодо статусу вашого замовлення."

#~ msgid ""
#~ "<span><i>Pending,</i> Your online payment has been successfully "
#~ "processed. But your order is not validated yet.</span>"
#~ msgstr ""
#~ "<span><i>Обробляється,</i> Вашо онлайн платіж було успішно оброблено. Але "
#~ "ваше замовлення поки що не підтверджене.</span>"
=======
#. module: payment_buckaroo
#: model:payment.acquirer,pre_msg:payment_buckaroo.payment_acquirer_buckaroo
msgid ""
"You will be redirected to the Buckaroo website after clicking on the payment "
"button."
msgstr ""
>>>>>>> bc1a0a32
<|MERGE_RESOLUTION|>--- conflicted
+++ resolved
@@ -7,11 +7,7 @@
 msgstr ""
 "Project-Id-Version: Odoo 9.0\n"
 "Report-Msgid-Bugs-To: \n"
-<<<<<<< HEAD
-"POT-Creation-Date: 2016-08-19 10:25+0000\n"
-=======
 "POT-Creation-Date: 2016-08-18 14:07+0000\n"
->>>>>>> bc1a0a32
 "PO-Revision-Date: 2015-11-26 10:05+0000\n"
 "Last-Translator: Bogdan\n"
 "Language-Team: Ukrainian (http://www.transifex.com/odoo/odoo-9/language/"
@@ -36,8 +32,6 @@
 msgstr "; не знайдено жодного замовлення"
 
 #. module: payment_buckaroo
-<<<<<<< HEAD
-=======
 #: model:payment.acquirer,cancel_msg:payment_buckaroo.payment_acquirer_buckaroo
 msgid "<span><i>Cancel,</i> Your payment has been cancelled.</span>"
 msgstr "<span><i>Скасовано,</i> Ваш платіж було скасовано.</span>"
@@ -77,7 +71,6 @@
 msgstr ""
 
 #. module: payment_buckaroo
->>>>>>> bc1a0a32
 #: code:addons/payment_buckaroo/models/buckaroo.py:158
 #, python-format
 msgid "Buckaroo: invalid shasign, received %s, computed %s, for data %s"
@@ -122,38 +115,9 @@
 msgid "WebsiteKey"
 msgstr ""
 
-<<<<<<< HEAD
-#~ msgid "<span><i>Cancel,</i> Your payment has been cancelled.</span>"
-#~ msgstr "<span><i>Скасовано,</i> Ваш платіж було скасовано.</span>"
-
-#~ msgid ""
-#~ "<span><i>Done,</i> Your online payment has been successfully processed. "
-#~ "Thank you for your order.</span>"
-#~ msgstr ""
-#~ "<span><i>Завершено,</i> Ваш онлайн платіж був успішно оброблений. Дякуємо "
-#~ "за замовлення.</span>"
-
-#~ msgid ""
-#~ "<span><i>Error,</i> Please be aware that an error occurred during the "
-#~ "transaction. The order has been confirmed but won't be paid. Don't "
-#~ "hesitate to contact us if you have any questions on the status of your "
-#~ "order.</span>"
-#~ msgstr ""
-#~ "<span><i>Помилка,</i> Зверніть увагу, що виникла помилка під час "
-#~ "транзакції. Замовлення підтверджено, але не буде оплачено. Зв’яжіться з "
-#~ "нами, якщо у вас виникли питання щодо статусу вашого замовлення."
-
-#~ msgid ""
-#~ "<span><i>Pending,</i> Your online payment has been successfully "
-#~ "processed. But your order is not validated yet.</span>"
-#~ msgstr ""
-#~ "<span><i>Обробляється,</i> Вашо онлайн платіж було успішно оброблено. Але "
-#~ "ваше замовлення поки що не підтверджене.</span>"
-=======
 #. module: payment_buckaroo
 #: model:payment.acquirer,pre_msg:payment_buckaroo.payment_acquirer_buckaroo
 msgid ""
 "You will be redirected to the Buckaroo website after clicking on the payment "
 "button."
-msgstr ""
->>>>>>> bc1a0a32
+msgstr ""