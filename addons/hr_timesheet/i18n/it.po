--- conflicted
+++ resolved
@@ -1,18 +1,3 @@
-<<<<<<< HEAD
-# Italian translation for openobject-addons
-# Copyright (c) 2014 Rosetta Contributors and Canonical Ltd 2014
-# This file is distributed under the same license as the openobject-addons package.
-# FIRST AUTHOR <EMAIL@ADDRESS>, 2014.
-#
-msgid ""
-msgstr ""
-"Project-Id-Version: openobject-addons\n"
-"Report-Msgid-Bugs-To: FULL NAME <EMAIL@ADDRESS>\n"
-"POT-Creation-Date: 2014-09-23 16:27+0000\n"
-"PO-Revision-Date: 2014-08-14 16:10+0000\n"
-"Last-Translator: FULL NAME <EMAIL@ADDRESS>\n"
-"Language-Team: Italian <it@li.org>\n"
-=======
 # Translation of Odoo Server.
 # This file contains the translation of the following modules:
 # * hr_timesheet
@@ -28,12 +13,11 @@
 "PO-Revision-Date: 2016-03-11 19:44+0000\n"
 "Last-Translator: Paolo Valier\n"
 "Language-Team: Italian (http://www.transifex.com/odoo/odoo-8/language/it/)\n"
->>>>>>> 7b7f3fa7
 "MIME-Version: 1.0\n"
 "Content-Type: text/plain; charset=UTF-8\n"
-"Content-Transfer-Encoding: 8bit\n"
-"X-Launchpad-Export-Date: 2014-09-24 09:13+0000\n"
-"X-Generator: Launchpad (build 17196)\n"
+"Content-Transfer-Encoding: \n"
+"Language: it\n"
+"Plural-Forms: nplurals=2; plural=(n != 1);\n"
 
 #. module: hr_timesheet
 #: view:hr.sign.in.project:hr_timesheet.view_hr_timesheet_sign_in
@@ -52,10 +36,8 @@
 "<p class=\"oe_view_nocontent_create\">\n"
 "                Click to record activities.\n"
 "              </p><p>\n"
-"                You can register and track your workings hours by project "
-"every\n"
-"                day. Every time spent on a project will become a cost in "
-"the\n"
+"                You can register and track your workings hours by project every\n"
+"                day. Every time spent on a project will become a cost in the\n"
 "                analytic accounting/contract and can be re-invoiced to\n"
 "                customers if required.\n"
 "              </p>\n"
@@ -69,30 +51,24 @@
 "                No activity yet on this contract.\n"
 "              </p><p>\n"
 "                In Odoo, contracts and projects are implemented using\n"
-"                analytic account. So, you can track costs and revenues to "
-"analyse\n"
+"                analytic account. So, you can track costs and revenues to analyse\n"
 "                your margins easily.\n"
 "              </p><p>\n"
-"                Costs will be created automatically when you register "
-"supplier\n"
+"                Costs will be created automatically when you register supplier\n"
 "                invoices, expenses or timesheets.\n"
 "              </p><p>\n"
-"                Revenues will be created automatically when you create "
-"customer\n"
-"                invoices. Customer invoices can be created based on sale "
-"orders\n"
-"                (fixed price invoices), on timesheets (based on the work "
-"done) or\n"
+"                Revenues will be created automatically when you create customer\n"
+"                invoices. Customer invoices can be created based on sale orders\n"
+"                (fixed price invoices), on timesheets (based on the work done) or\n"
 "                on expenses (e.g. reinvoicing of travel costs).\n"
 "              </p>\n"
 "            "
 msgstr ""
 
 #. module: hr_timesheet
-#: selection:hr.sign.in.project,state:0
-#: selection:hr.sign.out.project,state:0
+#: selection:hr.sign.in.project,state:0 selection:hr.sign.out.project,state:0
 msgid "Absent"
-msgstr ""
+msgstr "Assente"
 
 #. module: hr_timesheet
 #: view:hr.analytic.timesheet:hr_timesheet.hr_timesheet_line_form
@@ -133,8 +109,6 @@
 msgstr "Cambia Lavoro"
 
 #. module: hr_timesheet
-<<<<<<< HEAD
-=======
 #: code:addons/hr_timesheet/hr_timesheet.py:176
 #, python-format
 msgid ""
@@ -143,7 +117,6 @@
 msgstr "Il cambiamento di data farà si che questo inserimento apparirà alla nuova data nel timesheet."
 
 #. module: hr_timesheet
->>>>>>> 7b7f3fa7
 #: help:account.analytic.account,use_timesheets:0
 msgid "Check this field if this project manages timesheets"
 msgstr "Spuntare questo campo se questo progetto gestisce timesheet"
@@ -157,17 +130,17 @@
 #: view:hr.timesheet.report:hr_timesheet.view_hr_timesheet_report_search
 #: field:hr.timesheet.report,company_id:0
 msgid "Company"
-msgstr ""
+msgstr "Azienda"
 
 #. module: hr_timesheet
 #: field:hr.timesheet.report,cost:0
 msgid "Cost"
-msgstr ""
+msgstr "Costo"
 
 #. module: hr_timesheet
 #: view:account.analytic.account:hr_timesheet.account_analytic_account_timesheet_form
 msgid "Cost/Revenue"
-msgstr ""
+msgstr "Costo/Ricavo"
 
 #. module: hr_timesheet
 #: model:ir.actions.act_window,name:hr_timesheet.act_analytic_cost_revenue
@@ -179,14 +152,14 @@
 #: field:hr.sign.in.project,create_uid:0
 #: field:hr.sign.out.project,create_uid:0
 msgid "Created by"
-msgstr ""
+msgstr "Creato da"
 
 #. module: hr_timesheet
 #: field:hr.analytic.timesheet,create_date:0
 #: field:hr.sign.in.project,create_date:0
 #: field:hr.sign.out.project,create_date:0
 msgid "Created on"
-msgstr ""
+msgstr "Creato il"
 
 #. module: hr_timesheet
 #: field:hr.sign.in.project,server_date:0
@@ -195,8 +168,7 @@
 msgstr "Data corrente"
 
 #. module: hr_timesheet
-#: field:hr.sign.in.project,state:0
-#: field:hr.sign.out.project,state:0
+#: field:hr.sign.in.project,state:0 field:hr.sign.out.project,state:0
 msgid "Current Status"
 msgstr "Stato Attuale"
 
@@ -213,7 +185,7 @@
 #. module: hr_timesheet
 #: field:hr.timesheet.report,name:0
 msgid "Description"
-msgstr ""
+msgstr "Descrizione"
 
 #. module: hr_timesheet
 #: view:hr.analytic.timesheet:hr_timesheet.hr_timesheet_line_form
@@ -227,8 +199,7 @@
 msgstr "Impiegato"
 
 #. module: hr_timesheet
-#: field:hr.sign.in.project,emp_id:0
-#: field:hr.sign.out.project,emp_id:0
+#: field:hr.sign.in.project,emp_id:0 field:hr.sign.out.project,emp_id:0
 msgid "Employee ID"
 msgstr "ID impiegato"
 
@@ -238,13 +209,12 @@
 msgid ""
 "Employee is not created for this user. Please create one from configuration "
 "panel."
-msgstr ""
-
-#. module: hr_timesheet
-#: field:hr.sign.in.project,name:0
-#: field:hr.sign.out.project,name:0
+msgstr "Non è stato creato il relativo impiegato per questo utente. Creane uno all'interno dell'apposito pannello di configurazione."
+
+#. module: hr_timesheet
+#: field:hr.sign.in.project,name:0 field:hr.sign.out.project,name:0
 msgid "Employee's Name"
-msgstr ""
+msgstr "Nome dell'impiegato"
 
 #. module: hr_timesheet
 #: view:hr.sign.in.project:hr_timesheet.view_hr_timesheet_sign_in_message
@@ -253,34 +223,26 @@
 "assigned on. A  project is an analytic account and the time spent on a "
 "project generates costs on the analytic account. This feature allows to "
 "record at the same time the attendance and the timesheet."
-msgstr ""
-"Gli impiegati possono codificare il tempo speso su differenti progetti a cui "
-"sono assegnati, Un progetto è un conto analitico ed il tempo speso sul "
-"progetto genera costi sul conto. Questa caratteristica permette di "
-"registrare allo stesso tempo la presenza e il timesheet."
+msgstr "Gli impiegati possono codificare il tempo speso su differenti progetti a cui sono assegnati, Un progetto è un conto analitico ed il tempo speso sul progetto genera costi sul conto. Questa caratteristica permette di registrare allo stesso tempo la presenza e il timesheet."
 
 #. module: hr_timesheet
 #: model:ir.actions.act_window,help:hr_timesheet.action_hr_timesheet_sign_in
 msgid ""
 "Employees can encode their time spent on the different projects. A project "
-"is an analytic account and the time spent on a project generate costs on the "
-"analytic account. This feature allows to record at the same time the "
+"is an analytic account and the time spent on a project generate costs on the"
+" analytic account. This feature allows to record at the same time the "
 "attendance and the timesheet."
-msgstr ""
-"Gli impiegati possono inserire il loro tempo impiegato sui vari progetti. Un "
-"progetto è un conto analitico ed il tempo impiegato su un progetto genera "
-"costi sul conto analitico. Questa caratteristica permette di memorizzare "
-"contemporaneamente la presenza ed il timesheet."
+msgstr "Gli impiegati possono inserire il loro tempo impiegato sui vari progetti. Un progetto è un conto analitico ed il tempo impiegato su un progetto genera costi sul conto analitico. Questa caratteristica permette di memorizzare contemporaneamente la presenza ed il timesheet."
 
 #. module: hr_timesheet
 #: view:hr.timesheet.report:hr_timesheet.view_hr_timesheet_report_search
 msgid "Extended Filters..."
-msgstr ""
+msgstr "Filtri estesi..."
 
 #. module: hr_timesheet
 #: field:hr.timesheet.report,general_account_id:0
 msgid "General Account"
-msgstr ""
+msgstr "Contabilità Generale"
 
 #. module: hr_timesheet
 #: view:hr.sign.out.project:hr_timesheet.view_hr_timesheet_sign_out
@@ -291,26 +253,24 @@
 #: code:addons/hr_timesheet/hr_timesheet.py:153
 #, python-format
 msgid "Go to the configuration panel"
-msgstr ""
+msgstr "Vai al pannello di configurazione"
 
 #. module: hr_timesheet
 #: view:hr.analytic.timesheet:hr_timesheet.hr_timesheet_line_search
 #: view:hr.timesheet.report:hr_timesheet.view_hr_timesheet_report_search
 msgid "Group By"
-msgstr ""
+msgstr "Raggruppa per"
 
 #. module: hr_timesheet
 #: view:hr.timesheet.report:hr_timesheet.view_hr_timesheet_report_search
 msgid "Group by month of date"
-msgstr ""
-
-#. module: hr_timesheet
-#: field:hr.analytic.timesheet,id:0
-#: field:hr.sign.in.project,id:0
-#: field:hr.sign.out.project,id:0
-#: field:hr.timesheet.report,id:0
+msgstr "Raggruppa per mese"
+
+#. module: hr_timesheet
+#: field:hr.analytic.timesheet,id:0 field:hr.sign.in.project,id:0
+#: field:hr.sign.out.project,id:0 field:hr.timesheet.report,id:0
 msgid "ID"
-msgstr ""
+msgstr "ID"
 
 #. module: hr_timesheet
 #: help:hr.employee,product_id:0
@@ -327,21 +287,20 @@
 #. module: hr_timesheet
 #: field:hr.timesheet.report,journal_id:0
 msgid "Journal"
-msgstr ""
+msgstr "Giornale"
 
 #. module: hr_timesheet
 #: field:hr.analytic.timesheet,write_uid:0
-#: field:hr.sign.in.project,write_uid:0
-#: field:hr.sign.out.project,write_uid:0
+#: field:hr.sign.in.project,write_uid:0 field:hr.sign.out.project,write_uid:0
 msgid "Last Updated by"
-msgstr ""
+msgstr "Ultima modifica di"
 
 #. module: hr_timesheet
 #: field:hr.analytic.timesheet,write_date:0
 #: field:hr.sign.in.project,write_date:0
 #: field:hr.sign.out.project,write_date:0
 msgid "Last Updated on"
-msgstr ""
+msgstr "Ultima modifica il"
 
 #. module: hr_timesheet
 #: field:hr.sign.out.project,analytic_amount:0
@@ -359,10 +318,7 @@
 msgid ""
 "No 'Analytic Journal' is defined for employee %s \n"
 "Define an employee for the selected user and assign an 'Analytic Journal'!"
-msgstr ""
-"Nessun 'Giornale analitico' definito per l'impiegato: %s \n"
-"Impostare un impiegato per l'utente selezionato e assegnare un 'Giornale "
-"analitico'!"
+msgstr "Nessun 'Giornale analitico' definito per l'impiegato: %s \nImpostare un impiegato per l'utente selezionato e assegnare un 'Giornale analitico'!"
 
 #. module: hr_timesheet
 #: code:addons/hr_timesheet/hr_timesheet.py:191
@@ -370,10 +326,7 @@
 msgid ""
 "No analytic account is defined on the project.\n"
 "Please set one or we cannot automatically fill the timesheet."
-msgstr ""
-"Nessun conto analitico definito sul progetto.\n"
-"Prego impostatelo altrimenti non è possibile la compilazione automatica del "
-"timesheet."
+msgstr "Nessun conto analitico definito sul progetto.\nPrego impostatelo altrimenti non è possibile la compilazione automatica del timesheet."
 
 #. module: hr_timesheet
 #: code:addons/hr_timesheet/hr_timesheet.py:158
@@ -381,9 +334,7 @@
 msgid ""
 "No analytic journal defined for '%s'.\n"
 "You should assign an analytic journal on the employee form."
-msgstr ""
-"Nessun 'Giornale analitico' definito per: %s \n"
-"Dovreste assegnare un giornale analitico nel form impiegato"
+msgstr "Nessun 'Giornale analitico' definito per: %s \nDovreste assegnare un giornale analitico nel form impiegato"
 
 #. module: hr_timesheet
 #: field:hr.analytic.timesheet,partner_id:0
@@ -403,16 +354,14 @@
 msgstr "Prego definire l'impiegato per questo utente."
 
 #. module: hr_timesheet
-#: selection:hr.sign.in.project,state:0
-#: selection:hr.sign.out.project,state:0
+#: selection:hr.sign.in.project,state:0 selection:hr.sign.out.project,state:0
 msgid "Present"
-msgstr ""
+msgstr "Corrente"
 
 #. module: hr_timesheet
 #: view:hr.analytic.timesheet:hr_timesheet.hr_timesheet_line_form
 #: view:hr.analytic.timesheet:hr_timesheet.hr_timesheet_line_search
-#: field:hr.employee,product_id:0
-#: field:hr.timesheet.report,product_id:0
+#: field:hr.employee,product_id:0 field:hr.timesheet.report,product_id:0
 msgid "Product"
 msgstr "Prodotto"
 
@@ -462,8 +411,7 @@
 msgstr "Inizio Lavoro"
 
 #. module: hr_timesheet
-#: field:hr.sign.in.project,date:0
-#: field:hr.sign.out.project,date_start:0
+#: field:hr.sign.in.project,date:0 field:hr.sign.out.project,date_start:0
 msgid "Starting Date"
 msgstr "Data di inizio"
 
@@ -475,12 +423,12 @@
 #. module: hr_timesheet
 #: view:hr.timesheet.report:hr_timesheet.view_hr_timesheet_report_search
 msgid "This Month"
-msgstr ""
+msgstr "Questo mese"
 
 #. module: hr_timesheet
 #: field:hr.timesheet.report,quantity:0
 msgid "Time"
-msgstr ""
+msgstr "Tempo"
 
 #. module: hr_timesheet
 #: view:hr.analytic.timesheet:hr_timesheet.hr_timesheet_line_search
@@ -495,7 +443,7 @@
 #: model:ir.actions.act_window,name:hr_timesheet.act_hr_timesheet_accounts_form
 #: model:ir.ui.menu,name:hr_timesheet.menu_timesheet_accounts
 msgid "Timesheet Accounts"
-msgstr ""
+msgstr "Conti Timesheet"
 
 #. module: hr_timesheet
 #: view:hr.analytic.timesheet:hr_timesheet.hr_timesheet_line_form
@@ -509,7 +457,7 @@
 #: model:ir.actions.act_window,name:hr_timesheet.action_hr_timesheet_report_stat_all
 #: model:ir.ui.menu,name:hr_timesheet.menu_hr_timesheet_report_all
 msgid "Timesheet Analysis"
-msgstr ""
+msgstr "Analisi timesheet"
 
 #. module: hr_timesheet
 #: model:ir.model,name:hr_timesheet.model_hr_analytic_timesheet
@@ -519,12 +467,12 @@
 #. module: hr_timesheet
 #: view:hr.analytic.timesheet:hr_timesheet.hr_timesheet_line_search
 msgid "Timesheet Month"
-msgstr ""
+msgstr "Orari di Lavoro Mese"
 
 #. module: hr_timesheet
 #: view:hr.analytic.timesheet:hr_timesheet.hr_timesheet_line_search
 msgid "Timesheet by Month"
-msgstr ""
+msgstr "Timesheet Mensile"
 
 #. module: hr_timesheet
 #: field:account.analytic.account,use_timesheets:0
@@ -554,6 +502,12 @@
 msgstr "Utente"
 
 #. module: hr_timesheet
+#: code:addons/hr_timesheet/hr_timesheet.py:176
+#, python-format
+msgid "User Alert!"
+msgstr "Avviso Utente!"
+
+#. module: hr_timesheet
 #: code:addons/hr_timesheet/wizard/hr_timesheet_sign_in_out.py:77
 #: code:addons/hr_timesheet/wizard/hr_timesheet_sign_in_out.py:131
 #, python-format
@@ -589,9 +543,16 @@
 "You should create an analytic account structure depending on your needs to "
 "analyse costs and revenues. In Odoo, analytic accounts are also used to "
 "track customer contracts."
-msgstr ""
+msgstr "Crea una struttura dei conti analitici in base alle tue necessità di analisi dei costi e dei ricavi. In OpenERP, i conti analitici si usano anche per gestire i contratti con i clienti."
 
 #. module: hr_timesheet
 #: view:hr.timesheet.report:hr_timesheet.view_hr_timesheet_report_search
 msgid "month"
-msgstr ""+msgstr "mese"
+
+#. module: hr_timesheet
+#: view:hr.sign.in.project:hr_timesheet.view_hr_timesheet_sign_in
+#: view:hr.sign.in.project:hr_timesheet.view_hr_timesheet_sign_in_message
+#: view:hr.sign.out.project:hr_timesheet.view_hr_timesheet_sign_out
+msgid "or"
+msgstr "o"