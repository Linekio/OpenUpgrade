--- conflicted
+++ resolved
@@ -6,27 +6,17 @@
 # Goh Gangtai <gangtai.goh@gmail.com>, 2017
 # Jongkwan, Yeom <jongkwanyeom@gmail.com>, 2017
 # Martin Trigaux, 2017
-<<<<<<< HEAD
-# Link Up링크업 <linkup.way@gmail.com>, 2018
-# Linkup <link-up@naver.com>, 2019
-# JH CHOI <hwangtog@gmail.com>, 2019
-=======
 # Linkup <link-up@naver.com>, 2019
 # JH CHOI <hwangtog@gmail.com>, 2019
 # Link Up링크업 <linkup.way@gmail.com>, 2019
->>>>>>> 921f5ffd
-# 
+#
 msgid ""
 msgstr ""
 "Project-Id-Version: Odoo Server 10.0c\n"
 "Report-Msgid-Bugs-To: \n"
 "POT-Creation-Date: 2016-09-29 13:59+0000\n"
 "PO-Revision-Date: 2016-09-07 09:22+0000\n"
-<<<<<<< HEAD
-"Last-Translator: JH CHOI <hwangtog@gmail.com>, 2019\n"
-=======
 "Last-Translator: Link Up링크업 <linkup.way@gmail.com>, 2019\n"
->>>>>>> 921f5ffd
 "Language-Team: Korean (https://www.transifex.com/odoo/teams/41243/ko/)\n"
 "MIME-Version: 1.0\n"
 "Content-Type: text/plain; charset=UTF-8\n"
