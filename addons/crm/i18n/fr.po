# Translation of OpenERP Server.
# This file contains the translation of the following modules:
#   * crm
#
msgid ""
msgstr ""
"Project-Id-Version: OpenERP Server 6.0dev\n"
"Report-Msgid-Bugs-To: support@openerp.com\n"
"POT-Creation-Date: 2010-12-15 15:05+0000\n"
"PO-Revision-Date: 2010-12-17 15:23+0000\n"
"Last-Translator: Maxime Chambreuil (http://www.savoirfairelinux.com) "
"<maxime.chambreuil@savoirfairelinux.com>\n"
"Language-Team: \n"
"MIME-Version: 1.0\n"
"Content-Type: text/plain; charset=UTF-8\n"
"Content-Transfer-Encoding: 8bit\n"
"X-Launchpad-Export-Date: 2010-12-18 05:04+0000\n"
"X-Generator: Launchpad (build Unknown)\n"

#. module: crm
#: view:crm.lead.report:0
msgid "# Leads"
msgstr "Nb. de pistes"

#. module: crm
#: selection:crm.case.stage,type:0
#: view:crm.lead:0
#: selection:crm.lead,type:0
#: selection:crm.lead.report,type:0
msgid "Lead"
msgstr "Piste"

#. module: crm
#: model:crm.case.categ,name:crm.categ_oppor3
msgid "Need Services"
msgstr "Besoin de services"

#. module: crm
#: selection:crm.meeting,rrule_type:0
msgid "Monthly"
msgstr "Mensuel"

#. module: crm
#: view:crm.opportunity2phonecall:0
msgid "Schedule a PhoneCall"
msgstr "Planifier un appel"

#. module: crm
#: model:ir.model,name:crm.model_crm_case_stage
msgid "Stage of case"
msgstr "Etape des cas"

#. module: crm
#: view:crm.meeting:0
msgid "Visibility"
msgstr "Visibilité"

#. module: crm
#: field:crm.lead,title:0
msgid "Title"
msgstr "Titre"

#. module: crm
#: field:crm.meeting,show_as:0
msgid "Show as"
msgstr "Montrer comme"

#. module: crm
#: field:crm.meeting,day:0
#: selection:crm.meeting,select1:0
msgid "Date of month"
msgstr "Date dans le mois"

#. module: crm
#: view:crm.lead:0
#: view:crm.phonecall:0
msgid "Today"
msgstr "Aujourd'hui"

#. module: crm
#: view:crm.merge.opportunity:0
msgid "Select Opportunities"
msgstr "Sélectionnez des opportunités"

#. module: crm
#: view:crm.phonecall2phonecall:0
#: view:crm.send.mail:0
msgid " "
msgstr " "

#. module: crm
#: view:crm.lead.report:0
#: field:crm.phonecall.report,delay_close:0
msgid "Delay to close"
msgstr "Délai pour clôturer"

#. module: crm
#: view:crm.lead:0
msgid "Previous Stage"
msgstr "Étape précédente"

#. module: crm
#: code:addons/crm/wizard/crm_add_note.py:0
#, python-format
msgid "Can not add note!"
msgstr "Impossible d'ajouter une note !"

#. module: crm
#: field:crm.case.stage,name:0
msgid "Stage Name"
msgstr "Nom de l'étape"

#. module: crm
#: view:crm.lead.report:0
#: field:crm.lead.report,day:0
#: view:crm.phonecall.report:0
#: field:crm.phonecall.report,day:0
msgid "Day"
msgstr "Jour"

#. module: crm
#: sql_constraint:crm.case.section:0
msgid "The code of the sales team must be unique !"
msgstr ""

#. module: crm
#: code:addons/crm/wizard/crm_lead_to_opportunity.py:0
#, python-format
msgid "Lead '%s' has been converted to an opportunity."
msgstr "La piste \"%s\" a été convertie en opportunité."

#. module: crm
#: code:addons/crm/crm_lead.py:0
#, python-format
msgid "The lead '%s' has been closed."
msgstr "La piste '%s' a été clôturée."

#. module: crm
#: selection:crm.meeting,freq:0
msgid "No Repeat"
msgstr "Aucune répetition"

#. module: crm
#: field:crm.case.section,resource_calendar_id:0
msgid "Resource's Calendar"
msgstr "Calendrier de ressource"

#. module: crm
#: code:addons/crm/wizard/crm_lead_to_opportunity.py:0
#: code:addons/crm/wizard/crm_lead_to_partner.py:0
#: code:addons/crm/wizard/crm_phonecall_to_partner.py:0
#, python-format
msgid "Warning !"
msgstr "Avertissement !"

#. module: crm
#: selection:crm.meeting,rrule_type:0
msgid "Yearly"
msgstr "Annuel"

#. module: crm
#: field:crm.segmentation.line,name:0
msgid "Rule Name"
msgstr "Nom de la règle"

#. module: crm
#: view:crm.case.resource.type:0
#: view:crm.lead:0
#: field:crm.lead,type_id:0
#: view:crm.lead.report:0
#: field:crm.lead.report,type_id:0
#: model:ir.model,name:crm.model_crm_case_resource_type
msgid "Campaign"
msgstr "Campagne"

#. module: crm
#: selection:crm.lead2opportunity.partner,action:0
msgid "Do not create a partner"
msgstr "Ne pas créer de partenaire"

#. module: crm
#: view:crm.lead:0
msgid "Search Opportunities"
msgstr "Recherche d’opportunité"

#. module: crm
#: code:addons/crm/wizard/crm_merge_opportunities.py:0
#, python-format
msgid "Opportunity must have Partner assigned before merging with other Opportunity."
msgstr ""
"Il faut attribuer un partenaire à l'opportunité avant de la fusionner avec "
"une autre."

#. module: crm
#: code:addons/crm/wizard/crm_merge_opportunities.py:0
#, python-format
msgid "Warning!"
msgstr "Avertissement !"

#. module: crm
#: view:crm.lead.report:0
#: model:ir.actions.act_window,name:crm.action_report_crm_opportunity
#: model:ir.ui.menu,name:crm.menu_report_crm_opportunities_tree
msgid "Opportunities Analysis"
msgstr "Analyse des opportunités"

#. module: crm
#: field:crm.lead,partner_id:0
#: view:crm.lead.report:0
#: field:crm.lead.report,partner_id:0
#: field:crm.lead2opportunity,partner_id:0
#: field:crm.lead2opportunity.partner,partner_id:0
#: field:crm.lead2partner,partner_id:0
#: view:crm.meeting:0
#: field:crm.meeting,partner_id:0
#: field:crm.partner2opportunity,partner_id:0
#: view:crm.phonecall:0
#: field:crm.phonecall,partner_id:0
#: view:crm.phonecall.report:0
#: field:crm.phonecall.report,partner_id:0
#: field:crm.phonecall2opportunity,partner_id:0
#: field:crm.phonecall2partner,partner_id:0
#: model:ir.model,name:crm.model_res_partner
#: model:process.node,name:crm.process_node_partner0
msgid "Partner"
msgstr "Partenaire"

#. module: crm
#: field:crm.meeting,organizer:0
#: field:crm.meeting,organizer_id:0
msgid "Organizer"
msgstr "Organisateur"

#. module: crm
#: view:crm.phonecall:0
#: view:crm.phonecall2phonecall:0
#: model:ir.actions.act_window,name:crm.phonecall_to_phonecall_act
msgid "Schedule Other Call"
msgstr "Planifier un autre appel"

#. module: crm
#: code:addons/crm/wizard/crm_opportunity_to_phonecall.py:0
#: code:addons/crm/wizard/crm_phonecall_to_phonecall.py:0
#: model:crm.case.categ,name:crm.categ_meet3
#: view:crm.phonecall:0
#: model:ir.ui.menu,name:crm.menu_crm_config_phonecall
#, python-format
msgid "Phone Call"
msgstr "Appel téléphonique"

#. module: crm
#: field:crm.lead,optout:0
msgid "Opt-Out"
msgstr "Retirer des campagnes marketing"

#. module: crm
#: code:addons/crm/crm_opportunity.py:0
#, python-format
msgid "The opportunity '%s' has been marked as lost."
msgstr "L'opportunité '%s' a été marquée comme perdue."

#. module: crm
#: model:ir.actions.act_window,help:crm.action_report_crm_lead
msgid "Leads Analysis allows you to check different CRM related information. Check for treatment delays, number of responses given and emails sent. You can sort out your leads analysis by different groups to get accurate grained analysis."
msgstr ""
"L'analyse des pistes permet de consulter différentes informations de CRM : "
"délais de traitement, nombre de réponses données et de courriels envoyés. Il "
"est possible de trier les pistes analysées en différents groupes afin "
"d'avoir des analyses fines et précises."

#. module: crm
#: view:crm.lead:0
msgid "Send New Email"
msgstr "Envoyer un nouveau courriel."

#. module: crm
#: field:crm.segmentation,segmentation_line:0
msgid "Criteria"
msgstr "Critères"

#. module: crm
#: view:crm.segmentation:0
msgid "Excluded Answers :"
msgstr "Réponses exclues :"

#. module: crm
#: field:crm.case.stage,section_ids:0
msgid "Sections"
msgstr "Sections"

#. module: crm
#: view:crm.merge.opportunity:0
msgid "_Merge"
msgstr "_Fusionner"

#. module: crm
#: view:crm.lead.report:0
#: model:ir.actions.act_window,name:crm.action_report_crm_lead
#: model:ir.ui.menu,name:crm.menu_report_crm_leads_tree
msgid "Leads Analysis"
msgstr "Analyse des pistes"

#. module: crm
#: view:crm.lead2opportunity.action:0
msgid "If you select Merge with existing Opportunity, the lead details(with the communication history) will be merged with existing Opportunity of Selected partner."
msgstr ""
"Si vous sélectionnez \"Fusionner avec une opportunité existante\", les "
"détails de cette piste (y compris l'historique des communications) seront "
"fusionnés avec ceux de l'opportunité existante du partenaire sélectionné."

#. module: crm
#: selection:crm.meeting,class:0
msgid "Public"
msgstr "Publique"

#. module: crm
#: model:ir.actions.act_window,name:crm.crm_case_resource_type_act
#: model:ir.ui.menu,name:crm.menu_crm_case_resource_type_act
msgid "Campaigns"
msgstr "Campagnes"

#. module: crm
#: model:ir.actions.act_window,help:crm.crm_phonecall_categ_action
msgid "Create specific phone call categories to better sort the type of calls tracked in the system."
msgstr ""

#. module: crm
#: model:ir.actions.act_window,name:crm.crm_lead_categ_action
#: model:ir.ui.menu,name:crm.menu_crm_case_phonecall-act
#: model:ir.ui.menu,name:crm.menu_crm_lead_categ
msgid "Categories"
msgstr "Catégories"

#. module: crm
#: view:crm.lead:0
msgid "Dates"
msgstr "Dates"

#. module: crm
#: help:crm.lead,optout:0
msgid "If opt-out is checked, this contact has refused to receive emails or unsubscribed to a campaign."
msgstr "Si \"Retirer des campagnes marketing\" est coché, cela signifie que ce contact a refusé de recevoir des courriels ou s'est désinscrit d'une campagne."

#. module: crm
#: model:process.transition,name:crm.process_transition_leadpartner0
msgid "Prospect Partner"
msgstr "Prospect"

#. module: crm
#: field:crm.lead,contact_name:0
msgid "Contact Name"
msgstr "Nom du contact"

#. module: crm
#: selection:crm.lead2opportunity.partner,action:0
#: selection:crm.lead2partner,action:0
#: selection:crm.phonecall2partner,action:0
msgid "Link to an existing partner"
msgstr "Lier à un partenaire existant"

#. module: crm
#: view:crm.lead:0
#: view:crm.meeting:0
#: field:crm.phonecall,partner_contact:0
msgid "Contact"
msgstr "Contact"

#. module: crm
#: view:crm.installer:0
msgid "Enhance your core CRM Application with additional functionalities."
msgstr ""

#. module: crm
#: field:crm.case.stage,on_change:0
msgid "Change Probability Automatically"
msgstr "Changer automatiquement la probabilité"

#. module: crm
#: field:base.action.rule,regex_history:0
msgid "Regular Expression on Case History"
msgstr "Expression régulière sur l'historique du cas"

#. module: crm
#: code:addons/crm/crm_lead.py:0
#, python-format
msgid "The lead '%s' has been opened."
msgstr "La piste '%s' a été ouverte."

#. module: crm
#: model:process.transition,name:crm.process_transition_opportunitymeeting0
msgid "Opportunity Meeting"
msgstr "Rendez-vous d'opportunité"

#. module: crm
#: help:crm.lead.report,delay_close:0
#: help:crm.phonecall.report,delay_close:0
msgid "Number of Days to close the case"
msgstr "Nombre de jours pour clôturer la prospection"

#. module: crm
#: model:process.node,note:crm.process_node_opportunities0
msgid "When a real project/opportunity is detected"
msgstr "Lorsqu'un réel projet/une réelle opportunité est détecté"

#. module: crm
#: selection:crm.case.stage,type:0
#: field:crm.installer,crm_fundraising:0
msgid "Fundraising"
msgstr "Levée de fonds"

#. module: crm
#: view:res.partner:0
#: field:res.partner,opportunity_ids:0
msgid "Leads and Opportunities"
msgstr "Pistes et opportunités"

#. module: crm
#: view:crm.send.mail:0
msgid "_Send"
msgstr "_Envoyer"

#. module: crm
#: view:crm.lead:0
msgid "Communication"
msgstr "Communication"

#. module: crm
#: field:crm.case.section,change_responsible:0
msgid "Change Responsible"
msgstr "Changer le responsable"

#. module: crm
#: field:crm.merge.opportunity,state:0
msgid "Set State To"
msgstr "Passer l'état à"

#. module: crm
#: model:ir.model,name:crm.model_crm_lead2opportunity_action
msgid "Convert/Merge Opportunity"
msgstr "Convertir/fusionner l'opportunité"

#. module: crm
#: field:crm.lead,write_date:0
msgid "Update Date"
msgstr "Date de mise à jour"

#. module: crm
#: help:crm.meeting,count:0
msgid "Repeat max that times"
msgstr "Nombre de répétitions maxi"

#. module: crm
#: view:crm.lead2opportunity.action:0
#: field:crm.lead2opportunity.action,name:0
msgid "Select Action"
msgstr "Sélectionnez une action"

#. module: crm
#: field:base.action.rule,trg_categ_id:0
#: view:crm.lead:0
#: field:crm.lead,categ_id:0
#: view:crm.lead.report:0
#: field:crm.lead.report,categ_id:0
#: field:crm.opportunity2phonecall,categ_id:0
#: field:crm.phonecall,categ_id:0
#: field:crm.phonecall.report,categ_id:0
#: field:crm.phonecall2phonecall,categ_id:0
msgid "Category"
msgstr "Catégorie"

#. module: crm
#: view:crm.lead.report:0
msgid "#Opportunities"
msgstr "Nb. d'opportunités"

#. module: crm
#: model:crm.case.resource.type,name:crm.type_oppor2
msgid "Campaign 1"
msgstr "Campagne 1"

#. module: crm
#: model:crm.case.resource.type,name:crm.type_oppor1
msgid "Campaign 2"
msgstr "Campagne 2"

#. module: crm
#: view:crm.meeting:0
msgid "Privacy"
msgstr "Privé"

#. module: crm
#: view:crm.lead.report:0
msgid "Opportunity Analysis"
msgstr "Analyse des opportunités"

#. module: crm
#: help:crm.meeting,location:0
msgid "Location of Event"
msgstr "Emplacement de l'événement"

#. module: crm
#: field:crm.meeting,rrule:0
msgid "Recurrent Rule"
msgstr "Règle récurrente"

#. module: crm
#: help:crm.installer,fetchmail:0
msgid "Allows you to receive E-Mails from POP/IMAP server."
msgstr "Vous permet de recevoir des courriels d'un serveur POP/IMAP"

#. module: crm
#: model:process.transition,note:crm.process_transition_opportunitymeeting0
msgid "Normal or phone meeting for opportunity"
msgstr "Rendez-vous normal ou téléphonique pour une opportunité"

#. module: crm
#: model:process.node,note:crm.process_node_leads0
msgid "Very first contact with new prospect"
msgstr "Tout premier contact avec un nouveau prospect"

#. module: crm
#: code:addons/crm/crm_lead.py:0
#: code:addons/crm/wizard/crm_lead_to_opportunity.py:0
#: view:crm.lead2opportunity:0
#: view:crm.partner2opportunity:0
#: model:ir.actions.act_window,name:crm.action_crm_lead2opportunity
#: model:ir.actions.act_window,name:crm.action_view_crm_partner2opportunity
#: model:ir.actions.act_window,name:crm.crm_partner2opportunity
#, python-format
msgid "Create Opportunity"
msgstr "Créer une opportunité"

#. module: crm
#: view:crm.installer:0
msgid "Configure"
msgstr ""

#. module: crm
#: code:addons/crm/crm.py:0
#: view:crm.lead:0
#: view:res.partner:0
#, python-format
msgid "Escalate"
msgstr "Escalader"

#. module: crm
#: model:ir.module.module,shortdesc:crm.module_meta_information
msgid "Customer & Supplier Relationship Management"
msgstr "Gestion de la relation Client & Fournisseur"

#. module: crm
#: selection:crm.lead.report,month:0
#: selection:crm.meeting,month_list:0
#: selection:crm.phonecall.report,month:0
msgid "June"
msgstr "Juin"

#. module: crm
#: selection:crm.segmentation,state:0
msgid "Not Running"
msgstr "En suspens"

#. module: crm
#: view:crm.send.mail:0
#: model:ir.actions.act_window,name:crm.action_crm_reply_mail
msgid "Reply to last Mail"
msgstr "Répondre au dernier courriel"

#. module: crm
#: field:crm.lead,email:0
msgid "E-Mail"
msgstr "Courriel"

#. module: crm
#: field:crm.installer,wiki_sale_faq:0
msgid "Sale FAQ"
msgstr "FAQ sur les ventes"

#. module: crm
#: model:ir.model,name:crm.model_crm_send_mail_attachment
msgid "crm.send.mail.attachment"
msgstr "crm.send.mail.attachment"

#. module: crm
#: field:crm.meeting,count:0
msgid "Count"
msgstr "Comptage"

#. module: crm
#: selection:crm.lead.report,month:0
#: selection:crm.meeting,month_list:0
#: selection:crm.phonecall.report,month:0
msgid "October"
msgstr "Octobre"

#. module: crm
#: view:crm.segmentation:0
msgid "Included Answers :"
msgstr "Réponses incluses :"

#. module: crm
#: help:crm.meeting,email_from:0
#: help:crm.phonecall,email_from:0
msgid "These people will receive email."
msgstr "Ces personnes recevront un courriel"

#. module: crm
#: view:crm.meeting:0
#: field:crm.meeting,name:0
msgid "Summary"
msgstr "Résumé"

#. module: crm
#: view:crm.segmentation:0
msgid "State of Mind Computation"
msgstr "Calcul de l'état d'esprit"

#. module: crm
#: help:crm.case.section,change_responsible:0
msgid "Thick this box if you want that on escalation, the responsible of this sale team automatically becomes responsible of the lead/opportunity escaladed"
msgstr ""
"Cocher cette case si vous souhaitez que, lorsqu'une opportunité est "
"escaladée, le responsable de l'équipe de vente en devienne automatiquement "
"responsable."

#. module: crm
#: help:crm.installer,outlook:0
#: help:crm.installer,thunderbird:0
msgid "Allows you to link your e-mail to OpenERP's documents. You can attach it to any existing one in OpenERP or create a new one."
msgstr "Vous permet de lier votre courriel aux documents OpenERP. Vous pouvez l'associer à n'importe quel document existant dans OpenERP ou en créer un nouveau."

#. module: crm
#: view:crm.case.categ:0
msgid "Case Category"
msgstr "Catégorie des cas"

#. module: crm
#: help:crm.segmentation,som_interval_default:0
msgid "Default state of mind for period preceeding the 'Max Interval' computation. This is the starting state of mind by default if the partner has no event."
msgstr "Etat d'esprit par défaut pour la période précédent le calcul de l'intervale maximale. C'est l'état d'esprit par défaut si le partenaire n'a pas d'évenement."

#. module: crm
#: selection:crm.case.stage,type:0
msgid "Claim"
msgstr ""

#. module: crm
#: constraint:base.action.rule:0
msgid "Error: The mail is not well formated"
msgstr ""

#. module: crm
#: view:crm.segmentation:0
msgid "Profiling Options"
msgstr "Options d'analyse"

#. module: crm
#: view:crm.phonecall.report:0
msgid "#Phone calls"
msgstr "Nb. d'appels téléphoniques"

#. module: crm
#: help:crm.segmentation,categ_id:0
msgid "The partner category that will be added to partners that match the segmentation criterions after computation."
msgstr "La catégorie du partenaire qui sera ajouté aux partenaires correspondants aux critères de segmentation après calcul."

#. module: crm
#: view:crm.lead:0
msgid "Communication history"
msgstr "Historique de la communication"

#. module: crm
#: help:crm.phonecall,canal_id:0
msgid "The channels represent the different communication                         modes available with the customer. With each commercial opportunity, you can indicate                         the canall which is this opportunity source."
msgstr "Les canaux représentent les différents modes de communication disponibles avec ce client. A chaque opportunité commerciale, vous pouvez indiquer par quel canal est arrivé cette opportunité."

#. module: crm
#: code:addons/crm/crm_meeting.py:0
#, python-format
msgid "The meeting '%s' has been confirmed."
msgstr "La réunion \"%s\" a été confirmée."

#. module: crm
#: field:crm.case.section,user_id:0
msgid "Responsible User"
msgstr "Utilisateur responsable"

#. module: crm
#: code:addons/crm/wizard/crm_phonecall_to_partner.py:0
#, python-format
msgid "A partner is already defined on this phonecall."
msgstr "Un partenaire est déjà défini pour cette conférence téléphonique"

#. module: crm
#: help:crm.case.section,reply_to:0
msgid "The email address put in the 'Reply-To' of all emails sent by OpenERP about cases in this sales team"
msgstr ""
"L'adresse électronique indiquée dans le champ \"Répondre à\" de tous les "
"courriels envoyés par OpenERP pour la prospection de cette équipe "
"commerciale."

#. module: crm
#: view:res.users:0
msgid "Current Activity"
msgstr "Activité en cours"

#. module: crm
#: help:crm.meeting,exrule:0
msgid "Defines a rule or repeating pattern of time to exclude from the recurring rule."
msgstr "Définit une règle ou un intervalle de temps récurrent qu'il faut exclure de la règle récurrente."

#. module: crm
#: view:crm.segmentation.line:0
msgid "Partner Segmentation Lines"
msgstr "Lignes de segmentation"

#. module: crm
#: help:crm.meeting,active:0
msgid "If the active field is set to true, it will allow you to hide the event alarm information without removing it."
msgstr ""
"Si le champ actif est à \"Vrai\", cela vous permettra de cacher les alarmes "
"sans les supprimer."

#. module: crm
#: view:crm.lead:0
#: view:crm.meeting:0
msgid "Details"
msgstr "Détails"

#. module: crm
#: help:crm.installer,crm_caldav:0
msgid "Helps you to synchronize the meetings with other calendar clients and mobiles."
msgstr ""
"Vous aide à synchroniser les réunions avec d'autres clients de calendrier et "
"des téléphones portables."

#. module: crm
#: selection:crm.meeting,freq:0
msgid "Years"
msgstr "Années"

#. module: crm
#: help:crm.installer,crm_claim:0
msgid "Manages the suppliers and customers claims, including your corrective or preventive actions."
msgstr "Permet de gérer les réclamations des fournisseurs et des clients, y compris vos actions correctives ou préventives."

#. module: crm
#: view:crm.lead:0
msgid "Leads Form"
msgstr "Formulaire des pistes"

#. module: crm
#: view:crm.segmentation:0
#: model:ir.model,name:crm.model_crm_segmentation
msgid "Partner Segmentation"
msgstr "Segmentation du partenaire"

#. module: crm
#: field:crm.lead.report,probable_revenue:0
msgid "Probable Revenue"
msgstr "Chiffre d'affaire probable"

#. module: crm
#: help:crm.segmentation,name:0
msgid "The name of the segmentation."
msgstr "Le nom de la segmentation"

#. module: crm
#: field:crm.case.stage,probability:0
#: field:crm.lead,probability:0
msgid "Probability (%)"
msgstr "Probabilité (%)"

#. module: crm
#: view:crm.lead:0
msgid "Leads Generation"
msgstr "Génération de pistes"

#. module: crm
#: view:board.board:0
#: model:ir.ui.menu,name:crm.menu_board_statistics_dash
msgid "Statistics Dashboard"
msgstr "Tableau de bord de statistiques"

#. module: crm
#: code:addons/crm/wizard/crm_lead_to_opportunity.py:0
#: code:addons/crm/wizard/crm_partner_to_opportunity.py:0
#: code:addons/crm/wizard/crm_phonecall_to_opportunity.py:0
#: selection:crm.case.stage,type:0
#: view:crm.lead:0
#: selection:crm.lead,type:0
#: selection:crm.lead.report,type:0
#: field:crm.lead2opportunity,name:0
#: field:crm.meeting,opportunity_id:0
#: field:crm.phonecall,opportunity_id:0
#, python-format
msgid "Opportunity"
msgstr "Opportunité"

#. module: crm
#: model:crm.case.resource.type,name:crm.type_lead7
msgid "Television"
msgstr "Télévision"

#. module: crm
#: field:crm.installer,crm_caldav:0
msgid "Calendar Synchronizing"
msgstr "Synchronisation de calendrier"

#. module: crm
#: view:crm.segmentation:0
msgid "Stop Process"
msgstr "Arrêter le processus"

#. module: crm
#: view:crm.phonecall:0
msgid "Search Phonecalls"
msgstr "Rechercher les appels téléphoniques"

#. module: crm
#: model:ir.actions.act_window,help:crm.crm_lead_stage_act
msgid "Create specific stages that will help your sales better organise their sales pipeline by maintaining them to their leads and sales opportunities. It will allow them to easily track how is positioned a specific lead or opportunity in the sales cycle."
msgstr ""
"Créez des étapes spécifiques pour aider vos vendeurs à organiser leur ventes "
"en cours en les rapportant à leurs pistes et opportunités de vente. Cela "
"leur permet de suivre facilement où se trouve une piste ou une opportunité "
"dans le cycle de vente."

#. module: crm
#: field:crm.segmentation,som_interval:0
msgid "Days per Periode"
msgstr "Nb de jours par période"

#. module: crm
#: field:crm.meeting,byday:0
msgid "By day"
msgstr "Par jour"

#. module: crm
#: field:base.action.rule,act_section_id:0
msgid "Set Team to"
msgstr "Attribuer à l'équipe"

#. module: crm
#: view:calendar.attendee:0
#: field:calendar.attendee,categ_id:0
msgid "Event Type"
msgstr "Type d'évènement"

#. module: crm
#: model:ir.model,name:crm.model_crm_installer
msgid "crm.installer"
msgstr "crm.installer"

#. module: crm
#: field:crm.segmentation,exclusif:0
msgid "Exclusive"
msgstr "Sélection exclusive"

#. module: crm
#: code:addons/crm/crm_opportunity.py:0
#, python-format
msgid "The opportunity '%s' has been won."
msgstr "L'opportunité \"%s\" a été gagnée."

#. module: crm
#: help:crm.meeting,alarm_id:0
msgid "Set an alarm at this time, before the event occurs"
msgstr ""
"Déclenche une alarme à cette heure, avant que l'événement n'ait lieu."

#. module: crm
#: model:ir.module.module,description:crm.module_meta_information
msgid ""
"The generic OpenERP Customer Relationship Management\n"
"system enables a group of people to intelligently and efficiently manage\n"
"leads, opportunities, meeting, phonecall etc.\n"
"It manages key tasks such as communication, identification, prioritization,\n"
"assignment, resolution and notification.\n"
"\n"
"OpenERP ensures that all cases are successfully tracked by users, customers and\n"
"suppliers. It can automatically send reminders, escalate the request, trigger\n"
"specific methods and lots of other actions based on your own enterprise rules.\n"
"\n"
"The greatest thing about this system is that users don't need to do anything\n"
"special. They can just send email to the request tracker. OpenERP will take\n"
"care of thanking them for their message, automatically routing it to the\n"
"appropriate staff, and make sure all future correspondence gets to the right\n"
"place.\n"
"\n"
"The CRM module has a email gateway for the synchronisation interface\n"
"between mails and OpenERP. \n"
"Create dashboard for CRM that includes:\n"
"    * My Leads (list)\n"
"    * Leads by Stage (graph)\n"
"    * My Meetings (list)\n"
"    * Sales Pipeline by Stage (graph)\n"
"    * My Cases (list)\n"
"    * Jobs Tracking (graph)\n"
msgstr ""
"Le Module Gestion de la Relation Client (CRM) d'OpenERP permet à un groupe "
"de personnes \n"
"de gérer efficacement et intelligemment les pistes et opportunités "
"commerciales, les réunions,\n"
"les appels téléphoniques, etc...\n"
"Ce module gère les tâches clés comme la communication, l'identification, la "
"priorisation,\n"
"l'affectation, la résolution et la notification.\n"
"\n"
"OpenERP permet de vous assurer que tous les cas sont suivis par les "
"utilisateurs, les clients\n"
"et les fournisseurs. Le module peut envoyer automatiquement des rappels, "
"procéder à l'escalade d'une demande, \n"
"déclencher des procédures spécifiques et de nombreuses autres actions, en "
"fonction des règles propres à votre entreprise.\n"
"\n"
"Le plus grand intérêt de ce module est que les utilisateurs n'ont rien de "
"particulier à faire. Il leur suffit d'envoyer un courriel au gestionnaire de "
"requêtes. OpenERP se chargera de les remercier pour leur message, le "
"dirigera automatiquement vers l'équipe appropriée, et s'assurera que toute "
"correspondance future sera dirigée au bon endroit.\n"
"\n"
"Le module CRM possède un système de messagerie de sortie pour la "
"synchronisation de l'interface entre les courriels et OpenERP.\n"
"Vous pouvez créer des tableaux de bord pour la CRM incluant:\n"
"    * Mes pistes (liste)\n"
"    * Pistes par niveau (graphique)\n"
"    * Mes réunions (liste)\n"
"    * Le carnet des offres, par niveau (graphique)\n"
"    * Mes cas (liste)\n"
"    * Avancement des tâches (graphique)\n"

#. module: crm
#: field:crm.lead.report,create_date:0
#: field:crm.phonecall.report,create_date:0
msgid "Create Date"
msgstr "Date de création"

#. module: crm
#: field:crm.lead,ref2:0
msgid "Reference 2"
msgstr "Référence 2"

#. module: crm
#: view:crm.segmentation:0
msgid "Sales Purchase"
msgstr "Ventes Achats"

#. module: crm
#: view:crm.case.stage:0
#: field:crm.case.stage,requirements:0
msgid "Requirements"
msgstr "Pré-requis"

#. module: crm
#: help:crm.meeting,exdate:0
msgid "This property defines the list of date/time exceptions for a recurring calendar component."
msgstr "Cette propriété définit la liste des exceptions (date/heures) pour un élément récurrent du calendrier."

#. module: crm
#: view:crm.phonecall2opportunity:0
msgid "Convert To Opportunity "
msgstr "Convertir en opportunité "

#. module: crm
#: help:crm.case.stage,sequence:0
msgid "Gives the sequence order when displaying a list of case stages."
msgstr ""
"Défini l'ordre d'affichage des étapes de prospection dans les listes."

#. module: crm
#: view:crm.lead:0
#: field:crm.merge.opportunity,opportunity_ids:0
#: model:ir.actions.act_window,name:crm.crm_case_category_act_oppor11
#: model:ir.ui.menu,name:crm.menu_crm_case_opp
#: model:process.node,name:crm.process_node_opportunities0
msgid "Opportunities"
msgstr "Opportunités"

#. module: crm
#: field:crm.segmentation,categ_id:0
msgid "Partner Category"
msgstr "Catégorie du partenaire"

#. module: crm
#: view:crm.add.note:0
#: model:ir.actions.act_window,name:crm.action_crm_add_note
msgid "Add Note"
msgstr "Ajouter une note"

#. module: crm
#: field:crm.lead,is_supplier_add:0
msgid "Supplier"
msgstr "Fournisseur"

#. module: crm
#: help:crm.send.mail,reply_to:0
msgid "Reply-to of the Sales team defined on this case"
msgstr "Adresse \"Répondre à\" de l'équipe commerciale définie pour ce cas"

#. module: crm
#: view:crm.lead:0
msgid "Mark Won"
msgstr "Marquer comme gagné"

#. module: crm
#: selection:crm.segmentation.line,expr_name:0
msgid "Purchase Amount"
msgstr "Montant d'achat"

#. module: crm
#: view:crm.lead:0
msgid "Mark Lost"
msgstr "Marquer comme perdu"

#. module: crm
#: selection:crm.lead.report,month:0
#: selection:crm.meeting,month_list:0
#: selection:crm.phonecall.report,month:0
msgid "March"
msgstr "Mars"

#. module: crm
#: code:addons/crm/crm_lead.py:0
#, python-format
msgid "The opportunity '%s' has been closed."
msgstr "L'opportunité \"%s\" a été fermée."

#. module: crm
#: field:crm.lead,day_open:0
msgid "Days to Open"
msgstr ""

#. module: crm
#: view:crm.meeting:0
msgid "Show time as"
msgstr "Afficher l'heure en"

#. module: crm
#: code:addons/crm/crm_lead.py:0
#: view:crm.phonecall2partner:0
#, python-format
msgid "Create Partner"
msgstr "Créer un partenaire"

#. module: crm
#: selection:crm.segmentation.line,expr_operator:0
msgid "<"
msgstr "<"

#. module: crm
#: field:crm.lead,mobile:0
#: field:crm.phonecall,partner_mobile:0
msgid "Mobile"
msgstr "Téléphone mobile"

#. module: crm
#: code:addons/crm/wizard/crm_merge_opportunities.py:0
#, python-format
msgid ""
"There are no other 'Open' or 'Pending' Opportunities for the partner '%s'."
msgstr ""
"Il n'y a pas d'autre opportunité au statut \"Ouvert\" ou \"En attente\" pour "
"le partenaire \"%s\"."

#. module: crm
#: view:crm.lead:0
msgid "Next Stage"
msgstr "Étape suivante"

#. module: crm
#: view:board.board:0
msgid "My Meetings"
msgstr "Mes rendez vous"

#. module: crm
#: field:crm.lead,ref:0
msgid "Reference"
msgstr "Référence"

#. module: crm
#: field:crm.lead,optin:0
msgid "Opt-In"
msgstr "Accepte la prospection"

#. module: crm
#: code:addons/crm/crm_opportunity.py:0
#: code:addons/crm/crm_phonecall.py:0
#: code:addons/crm/wizard/crm_phonecall_to_meeting.py:0
#: view:crm.meeting:0
#: model:ir.actions.act_window,name:crm.act_crm_opportunity_crm_meeting_new
#: model:ir.actions.act_window,name:crm.crm_case_categ_meet
#: model:ir.ui.menu,name:crm.menu_crm_case_categ_meet
#: model:ir.ui.menu,name:crm.menu_meeting_sale
#: view:res.partner:0
#: field:res.partner,meeting_ids:0
#, python-format
msgid "Meetings"
msgstr "Rendez-vous"

#. module: crm
#: code:addons/crm/wizard/crm_lead_to_opportunity.py:0
#, python-format
msgid "Closed/Cancelled Leads Could not convert into Opportunity"
msgstr ""
"Il n'a pas été possible de convertir en opportunité une piste fermée ou "
"annulée."

#. module: crm
#: field:crm.meeting,end_date:0
msgid "Repeat Until"
msgstr "Répéter jusqu'au"

#. module: crm
#: field:crm.meeting,date_deadline:0
msgid "Deadline"
msgstr "Echéance"

#. module: crm
#: view:crm.add.note:0
#: view:crm.merge.opportunity:0
#: view:crm.opportunity2phonecall:0
#: view:crm.partner2opportunity:0
#: view:crm.phonecall2opportunity:0
#: view:crm.phonecall2phonecall:0
#: view:crm.send.mail:0
msgid "_Cancel"
msgstr "_Annuler"

#. module: crm
#: code:addons/crm/wizard/crm_phonecall_to_opportunity.py:0
#, python-format
msgid "Closed/Cancelled Phone Call Could not convert into Opportunity"
msgstr ""

#. module: crm
#: view:crm.segmentation:0
msgid "Partner Segmentations"
msgstr "Segmentation partenaire"

#. module: crm
#: view:res.partner:0
msgid "Previous"
msgstr "Précédent"

#. module: crm
#: view:crm.lead:0
msgid "Statistics"
msgstr "Statistiques"

#. module: crm
#: field:crm.meeting,attendee_ids:0
msgid "Attendees"
msgstr "Participants"

#. module: crm
#: model:ir.actions.act_window,help:crm.crm_case_category_act_leads_all
msgid ""
"'Leads' allows you to manage and keep track of all first potential interests "
"of a partner in one of your products or services. A lead is a first, "
"unqualified, contact with a prospect or customer. After being qualified, a "
"lead can be converted into a business opportunity with the creation of the "
"related partner for further detailed tracking of any linked activities. You "
"can use leads when you import a database of prospects or to integrate your "
"website's contact form with OpenERP."
msgstr ""
"Les \"pistes\" permettent de gérer et de suivre l'intérêt que peuvent porter "
"les partenaires à vos produits ou vos services. Une piste est un premier "
"contact, non qualifié, avec un prospect ou un client. Une fois qualifié, on "
"peut convertir une piste en opportunité d'affaires et enregistrer le "
"partenaire correspondant, de manière à suivre en détails toutes les "
"activités en rapport. Vous pouvez utiliser les pistes pour importer un "
"fichier de prospects ou pour intégrer les demandes de contact faites sur "
"votre site web."

#. module: crm
#: view:crm.lead2opportunity.action:0
#: view:res.partner:0
msgid "Next"
msgstr "Suivant"

#. module: crm
#: view:crm.lead:0
msgid "Stage:"
msgstr "Étape :"

#. module: crm
#: model:crm.case.stage,name:crm.stage_lead5
#: model:crm.case.stage,name:crm.stage_opportunity5
#: view:crm.lead:0
msgid "Won"
msgstr "Gagné"

#. module: crm
#: field:crm.lead.report,delay_expected:0
msgid "Overpassed Deadline"
msgstr "Échéance dépassée"

#. module: crm
#: model:crm.case.section,name:crm.section_sales_department
msgid "Sales Department"
msgstr "Département des ventes"

#. module: crm
#: field:crm.send.mail,html:0
msgid "HTML formatting?"
msgstr "Mettre au format HTML ?"

#. module: crm
#: field:crm.case.stage,type:0
#: field:crm.lead,type:0
#: field:crm.lead.report,type:0
#: view:crm.meeting:0
#: view:crm.phonecall:0
#: view:crm.phonecall.report:0
msgid "Type"
msgstr "Type"

#. module: crm
#: view:crm.segmentation:0
msgid "Compute Segmentation"
msgstr "Calculer la segmentation"

#. module: crm
#: selection:crm.lead,priority:0
#: selection:crm.lead.report,priority:0
#: selection:crm.phonecall,priority:0
#: selection:crm.phonecall.report,priority:0
msgid "Lowest"
msgstr "Très basse"

#. module: crm
#: view:crm.add.note:0
#: view:crm.send.mail:0
#: field:crm.send.mail.attachment,binary:0
msgid "Attachment"
msgstr "Pièce jointe"

#. module: crm
#: selection:crm.lead.report,month:0
#: selection:crm.meeting,month_list:0
#: selection:crm.phonecall.report,month:0
msgid "August"
msgstr "Août"

#. module: crm
#: view:crm.lead:0
#: field:crm.lead,create_date:0
#: field:crm.lead.report,creation_date:0
#: field:crm.meeting,create_date:0
#: field:crm.phonecall,create_date:0
#: field:crm.phonecall.report,creation_date:0
msgid "Creation Date"
msgstr "Date de création"

#. module: crm
#: help:crm.meeting,interval:0
msgid "Repeat every x"
msgstr "Répéter tous les x"

#. module: crm
#: model:crm.case.categ,name:crm.categ_oppor5
msgid "Need a Website Design"
msgstr "A besoin d'une conception de son site web"

#. module: crm
#: field:crm.meeting,recurrent_uid:0
msgid "Recurrent ID"
msgstr "ID récurrent"

#. module: crm
#: view:crm.lead:0
#: view:crm.meeting:0
#: field:crm.send.mail,subject:0
#: view:res.partner:0
msgid "Subject"
msgstr "Objet"

#. module: crm
#: field:crm.meeting,tu:0
msgid "Tue"
msgstr "Mar"

#. module: crm
#: code:addons/crm/crm_lead.py:0
#: view:crm.case.stage:0
#: view:crm.lead:0
#: field:crm.lead,stage_id:0
#: view:crm.lead.report:0
#: field:crm.lead.report,stage_id:0
#, python-format
msgid "Stage"
msgstr "Étape"

#. module: crm
#: view:crm.lead:0
msgid "History Information"
msgstr "Information de l'historique"

#. module: crm
#: field:base.action.rule,act_mail_to_partner:0
msgid "Mail to Partner"
msgstr "Envoyer un courriel au partenaire"

#. module: crm
#: view:crm.lead:0
msgid "Mailings"
msgstr "Publipostages"

#. module: crm
#: field:crm.meeting,class:0
msgid "Mark as"
msgstr "Marquer comme"

#. module: crm
#: help:crm.meeting,rrule_type:0
msgid "Let the event automatically repeat at that interval"
msgstr "Laisser l'événement se répéter automatiquement à chaque intervalle"

#. module: crm
#: view:base.action.rule:0
msgid "Condition Case Fields"
msgstr "Champs de condition des cas"

#. module: crm
#: view:crm.case.section:0
#: field:crm.case.section,stage_ids:0
#: view:crm.case.stage:0
#: model:ir.actions.act_window,name:crm.crm_case_stage_act
#: model:ir.actions.act_window,name:crm.crm_lead_stage_act
#: model:ir.actions.act_window,name:crm.crm_opportunity_stage_act
#: model:ir.ui.menu,name:crm.menu_crm_lead_stage_act
#: model:ir.ui.menu,name:crm.menu_crm_opportunity_stage_act
msgid "Stages"
msgstr "Étapes"

#. module: crm
#: field:crm.lead,planned_revenue:0
#: field:crm.lead2opportunity,planned_revenue:0
#: field:crm.partner2opportunity,planned_revenue:0
#: field:crm.phonecall2opportunity,planned_revenue:0
msgid "Expected Revenue"
msgstr "Revenu estimé"

#. module: crm
#: selection:crm.lead.report,month:0
#: selection:crm.meeting,month_list:0
#: selection:crm.phonecall.report,month:0
msgid "September"
msgstr "Septembre"

#. module: crm
#: field:crm.segmentation,partner_id:0
msgid "Max Partner ID processed"
msgstr "Max ID partenaire traité"

#. module: crm
#: model:ir.actions.act_window,name:crm.action_report_crm_phonecall
#: model:ir.ui.menu,name:crm.menu_report_crm_phonecalls_tree
msgid "Phone Calls Analysis"
msgstr "Analyse des appels téléphoniques"

#. module: crm
#: field:crm.lead.report,opening_date:0
#: field:crm.phonecall.report,opening_date:0
msgid "Opening Date"
msgstr "Date d'ouverture"

#. module: crm
#: help:crm.phonecall,duration:0
msgid "Duration in Minutes"
msgstr "Durée en minutes"

#. module: crm
#: view:crm.lead2opportunity.partner:0
#: view:crm.lead2partner:0
#: view:crm.phonecall2partner:0
msgid "Continue"
msgstr "Continuer"

#. module: crm
#: help:crm.installer,crm_helpdesk:0
msgid "Manages a Helpdesk service."
msgstr "Gère un service d'assistance"

#. module: crm
#: field:crm.partner2opportunity,name:0
msgid "Opportunity Name"
msgstr "Nom de l'opportunité"

#. module: crm
#: help:crm.case.section,active:0
msgid "If the active field is set to true, it will allow you to hide the sales team without removing it."
msgstr ""
"Si le champ actif est à \"Vrai\", cela vous permet de cacher l'équipe "
"commerciale sans la supprimer."

#. module: crm
#: view:crm.lead.report:0
#: view:crm.phonecall.report:0
msgid "  Year  "
msgstr "  Année  "

#. module: crm
#: view:crm.meeting:0
msgid "Edit All"
msgstr "Tout modifier"

#. module: crm
#: field:crm.meeting,fr:0
msgid "Fri"
msgstr "Ven"

#. module: crm
#: field:crm.meeting,write_date:0
msgid "Write Date"
msgstr "Date d'écriture"

#. module: crm
#: view:crm.meeting:0
msgid "Reminder"
msgstr "Rappel"

#. module: crm
#: help:crm.segmentation,sales_purchase_active:0
msgid ""
"Check if you want to use this tab as part of the segmentation rule. If not "
"checked, the criteria beneath will be ignored"
msgstr ""
"Cochez cette case si vous voulez utiliser cet onglet comme faisant partie de "
"la règle de segmentation. Si cette case n'est pas cochée, le critère en "
"dessous sera ignoré."

#. module: crm
#: view:crm.lead2opportunity.partner:0
#: view:crm.lead2partner:0
#: view:crm.phonecall:0
#: view:crm.phonecall2partner:0
#: model:ir.actions.act_window,name:crm.action_crm_lead2partner
#: model:ir.actions.act_window,name:crm.action_crm_phonecall2partner
msgid "Create a Partner"
msgstr "Créer un partenaire"

#. module: crm
#: field:crm.segmentation,state:0
msgid "Execution Status"
msgstr "Statut d'exécution"

#. module: crm
#: selection:crm.meeting,week_list:0
msgid "Monday"
msgstr "Lundi"

#. module: crm
#: field:crm.lead,day_close:0
msgid "Days to Close"
msgstr "Jours avant clôture"

#. module: crm
#: field:crm.add.note,attachment_ids:0
#: field:crm.case.section,complete_name:0
#: field:crm.send.mail,attachment_ids:0
msgid "unknown"
msgstr "inconnu"

#. module: crm
#: field:crm.lead,id:0
#: field:crm.meeting,id:0
#: field:crm.phonecall,id:0
msgid "ID"
msgstr "ID du cas"

#. module: crm
#: model:ir.model,name:crm.model_crm_partner2opportunity
msgid "Partner To Opportunity"
msgstr "Partenaire de l'opportunité"

#. module: crm
#: view:crm.meeting:0
#: field:crm.meeting,date:0
#: field:crm.opportunity2phonecall,date:0
#: view:crm.phonecall:0
#: field:crm.phonecall,date:0
#: field:crm.phonecall2phonecall,date:0
#: view:res.partner:0
msgid "Date"
msgstr "Date"

#. module: crm
#: view:crm.lead:0
#: view:crm.lead.report:0
#: view:crm.meeting:0
#: view:crm.phonecall.report:0
msgid "Extended Filters..."
msgstr "Filtres étendus..."

#. module: crm
#: field:crm.phonecall2opportunity,name:0
msgid "Opportunity Summary"
msgstr "Résumé des opportunités"

#. module: crm
#: view:crm.phonecall.report:0
msgid "Search"
msgstr "Rechercher"

#. module: crm
#: view:board.board:0
msgid "Opportunities by Categories"
msgstr "Opportunités par catégorie"

#. module: crm
#: field:crm.meeting,interval:0
msgid "Interval"
msgstr "Intervalle"

#. module: crm
#: view:crm.segmentation:0
msgid "Segmentation Description"
msgstr "Description de la segmentation"

#. module: crm
#: view:crm.lead:0
#: view:res.partner:0
msgid "History"
msgstr "Historique"

#. module: crm
#: field:crm.case.section,code:0
msgid "Code"
msgstr "Code"

#. module: crm
#: field:crm.case.section,child_ids:0
msgid "Child Teams"
msgstr "Equipes enfant"

#. module: crm
#: view:crm.lead:0
#: field:crm.lead,state:0
#: view:crm.lead.report:0
#: field:crm.lead.report,state:0
#: view:crm.meeting:0
#: field:crm.meeting,state:0
#: field:crm.phonecall,state:0
#: view:crm.phonecall.report:0
#: field:crm.phonecall.report,state:0
msgid "State"
msgstr "État"

#. module: crm
#: model:crm.case.resource.type,name:crm.type_lead1
msgid "Telesales"
msgstr "Ventes à distance"

#. module: crm
#: field:crm.meeting,freq:0
msgid "Frequency"
msgstr "Fréquence"

#. module: crm
#: view:crm.lead:0
msgid "References"
msgstr "Références"

#. module: crm
#: code:addons/crm/crm.py:0
#: view:crm.lead:0
#: view:crm.lead2opportunity:0
#: view:crm.lead2opportunity.action:0
#: view:crm.lead2opportunity.partner:0
#: view:crm.lead2partner:0
#: view:crm.meeting:0
#: view:crm.phonecall:0
#: view:crm.phonecall2partner:0
#: view:res.partner:0
#, python-format
msgid "Cancel"
msgstr "Annuler"

#. module: crm
#: model:ir.model,name:crm.model_res_users
msgid "res.users"
msgstr "res.users"

#. module: crm
#: model:ir.model,name:crm.model_crm_merge_opportunity
msgid "Merge two Opportunities"
msgstr "Fusionner deux opportunités"

#. module: crm
#: selection:crm.meeting,rrule_type:0
msgid "Custom"
msgstr "Personnalisation"

#. module: crm
#: view:crm.lead:0
#: view:crm.meeting:0
#: view:crm.phonecall:0
msgid "Current"
msgstr "Actuel"

#. module: crm
#: field:crm.meeting,exrule:0
msgid "Exception Rule"
msgstr "Règle en exception"

#. module: crm
#: help:base.action.rule,act_mail_to_partner:0
msgid "Check this if you want the rule to send an email to the partner."
msgstr ""
"Cochez cette case si vous voulez que la règle envoie un courriel au "
"partenaire."

#. module: crm
#: model:ir.actions.act_window,name:crm.crm_phonecall_categ_action
msgid "Phonecall Categories"
msgstr "Catégories des appels téléphoniques"

#. module: crm
#: view:crm.meeting:0
msgid "Invite People"
msgstr "Inviter des personnes"

#. module: crm
#: constraint:crm.case.section:0
msgid "Error ! You cannot create recursive Sales team."
msgstr "Erreur ! Vous ne pouvez pas créer d'équipe commerciale récursive."

#. module: crm
#: view:crm.meeting:0
msgid "Search Meetings"
msgstr "Rechercher dans les rendez-vous"

#. module: crm
#: selection:crm.segmentation.line,expr_name:0
msgid "Sale Amount"
msgstr "Montant de vente"

#. module: crm
#: code:addons/crm/wizard/crm_send_email.py:0
#, python-format
msgid "Unable to send mail. Please check SMTP is configured properly."
msgstr ""
"Impossible d'envoyer le courriel. Veuillez vérifier que le serveur SMTP est "
"configuré correctement."

#. module: crm
#: selection:crm.segmentation.line,expr_operator:0
msgid "="
msgstr "="

#. module: crm
#: selection:crm.meeting,state:0
msgid "Unconfirmed"
msgstr "Non confirmé"

#. module: crm
#: model:ir.actions.act_window,help:crm.action_report_crm_opportunity
msgid "Opportunities Analysis gives you an instant access to your opportunities with information such as the expected revenue, planned cost, missed deadlines or the number of interactions per opportunity. This report is mainly used by the sales manager in order to do the periodic review with the teams of the sales pipeline."
msgstr ""

#. module: crm
#: field:crm.case.categ,name:0
#: field:crm.installer,name:0
#: field:crm.lead,name:0
#: field:crm.segmentation,name:0
#: field:crm.send.mail.attachment,name:0
msgid "Name"
msgstr "Nom du segment"

#. module: crm
#: model:ir.actions.act_window,help:crm.crm_case_categ_phone_incoming0
msgid "The Inbound Calls tool allows you to log your inbound calls on the fly. Each call you get will appear on the partner form for the traceability of every contact you get with a partner. From the call record, you can trigger a request for another call, a meeting or a business opportunity."
msgstr ""

#. module: crm
#: field:crm.meeting,alarm_id:0
#: field:crm.meeting,base_calendar_alarm_id:0
msgid "Alarm"
msgstr "Alarme"

#. module: crm
#: view:crm.lead.report:0
#: view:crm.phonecall.report:0
msgid "My Case(s)"
msgstr "Mes cas"

#. module: crm
#: field:crm.lead,birthdate:0
msgid "Birthdate"
msgstr "Date de naissance"

#. module: crm
#: view:crm.meeting:0
msgid "The"
msgstr "Le"

#. module: crm
#: field:crm.send.mail.attachment,wizard_id:0
msgid "Wizard"
msgstr "Assistant"

#. module: crm
#: help:crm.lead,section_id:0
msgid "Sales team to which this case belongs to. Defines responsible user and e-mail address for the mail gateway."
msgstr ""
"Équipe commerciale à laquelle appartient le cas. Définit l'utilisateur "
"responsable et l'adresse courriel pour la passerelle des courriels."

#. module: crm
#: view:crm.lead:0
#: view:crm.phonecall:0
msgid "Creation"
msgstr "Création"

#. module: crm
#: selection:crm.lead,priority:0
#: selection:crm.lead.report,priority:0
#: selection:crm.phonecall,priority:0
#: selection:crm.phonecall.report,priority:0
msgid "High"
msgstr "Haute"

#. module: crm
#: selection:crm.meeting,freq:0
msgid "Seconds"
msgstr "Secondes"

#. module: crm
#: model:process.node,note:crm.process_node_partner0
msgid "Convert to prospect to business partner"
msgstr "Convertir un prospect en client"

#. module: crm
#: view:crm.phonecall2opportunity:0
msgid "_Convert"
msgstr "_Convertir"

#. module: crm
#: selection:crm.meeting,week_list:0
msgid "Saturday"
msgstr "Samedi"

#. module: crm
#: selection:crm.meeting,byday:0
msgid "Fifth"
msgstr "Cinquième"

#. module: crm
#: view:crm.phonecall2phonecall:0
msgid "_Schedule"
msgstr "_Planifie"

#. module: crm
#: field:crm.lead.report,delay_close:0
msgid "Delay to Close"
msgstr "Délai avant clôture"

#. module: crm
#: field:crm.meeting,we:0
msgid "Wed"
msgstr "Mer"

#. module: crm
#: model:crm.case.categ,name:crm.categ_oppor6
msgid "Potential Reseller"
msgstr "Revendeur potentiel"

#. module: crm
#: field:crm.lead.report,planned_revenue:0
msgid "Planned Revenue"
msgstr "Revenu prévu"

#. module: crm
#: view:crm.lead:0
#: view:crm.lead.report:0
#: view:crm.meeting:0
#: view:crm.phonecall:0
#: view:crm.phonecall.report:0
msgid "Group By..."
msgstr "Regrouper par..."

#. module: crm
#: help:crm.lead,partner_id:0
msgid "Optional linked partner, usually after conversion of the lead"
msgstr ""
"Partenaire facultatif, en général précisé après la conversion de la piste en "
"opportunité"

#. module: crm
#: view:crm.meeting:0
msgid "Invitation details"
msgstr "Détails de l'invitation"

#. module: crm
#: field:crm.case.section,parent_id:0
msgid "Parent Team"
msgstr "Équipe parente"

#. module: crm
#: field:crm.lead,date_action:0
msgid "Next Action Date"
msgstr "Date de la prochaine action"

#. module: crm
#: selection:crm.segmentation,state:0
msgid "Running"
msgstr "En cours"

#. module: crm
#: selection:crm.meeting,freq:0
msgid "Hours"
msgstr "Heures"

#. module: crm
#: field:crm.lead,zip:0
msgid "Zip"
msgstr "Code postal"

#. module: crm
#: code:addons/crm/crm_lead.py:0
#, python-format
msgid "The case '%s' has been opened."
msgstr "Le cas \"%s\" a été ouvert."

#. module: crm
#: view:crm.installer:0
msgid "title"
msgstr "Titre"

#. module: crm
#: model:crm.case.categ,name:crm.categ_phone1
#: model:ir.actions.act_window,name:crm.crm_case_categ_phone_incoming0
#: model:ir.ui.menu,name:crm.menu_crm_case_phone_inbound
msgid "Inbound"
msgstr "Entrant"

#. module: crm
#: help:crm.case.stage,probability:0
msgid "This percentage depicts the default/average probability of the Case for this stage to be a success"
msgstr ""
"Ce pourcentage désigne la probabilité moyenne/par défaut que ce cas à ce "
"niveau devienne un succès"

#. module: crm
#: view:crm.phonecall.report:0
#: model:ir.actions.act_window,name:crm.act_crm_opportunity_crm_phonecall_new
msgid "Phone calls"
msgstr "Appels téléphoniques"

#. module: crm
#: selection:crm.meeting,show_as:0
msgid "Free"
msgstr "Libre"

#. module: crm
#: view:crm.installer:0
msgid "Synchronization"
msgstr "Synchronisation"

#. module: crm
#: field:crm.case.section,allow_unlink:0
msgid "Allow Delete"
msgstr "Autoriser la suppression"

#. module: crm
#: field:crm.meeting,mo:0
msgid "Mon"
msgstr "Lun"

#. module: crm
#: selection:crm.lead,priority:0
#: selection:crm.lead.report,priority:0
#: selection:crm.phonecall,priority:0
#: selection:crm.phonecall.report,priority:0
msgid "Highest"
msgstr "La plus haute"

#. module: crm
#: view:crm.case.section:0
#: view:crm.lead:0
#: field:crm.lead,description:0
msgid "Notes"
msgstr "Notes"

#. module: crm
#: selection:crm.meeting,freq:0
msgid "Days"
msgstr "Jours"

#. module: crm
#: field:crm.segmentation.line,expr_value:0
msgid "Value"
msgstr "Valeur"

#. module: crm
#: view:crm.lead:0
#: view:crm.lead.report:0
msgid "Opportunity by Categories"
msgstr "Opportunité par catégories"

#. module: crm
#: view:crm.lead:0
#: field:crm.lead,partner_name:0
msgid "Customer Name"
msgstr "Nom du client"

#. module: crm
#: model:ir.actions.act_window,help:crm.crm_case_categ_meet
msgid "The meeting calendar is shared between the sales teams and fully integrated with other applications such as the employee holidays or the business opportunities. You can also synchronize meetings with your mobile phone using the caldav interface."
msgstr ""

#. module: crm
#: model:ir.model,name:crm.model_crm_phonecall2opportunity
msgid "Phonecall To Opportunity"
msgstr "Appel téléphonique pour une opportunité"

#. module: crm
#: field:crm.case.section,reply_to:0
msgid "Reply-To"
msgstr "Répondre à"

#. module: crm
#: selection:crm.meeting,freq:0
msgid "Minutes"
msgstr "Minutes"

#. module: crm
#: view:crm.case.section:0
msgid "Select stages for this Sales Team"
msgstr "Sélectionner les étapes pour cette équipe commerciale"

#. module: crm
<<<<<<< HEAD
#: code:addons/crm/wizard/crm_merge_opportunities.py:0
#, python-format
msgid "There are no other 'Open' or 'Pending' Opportunities for the partner '%s'."
=======
>>>>>>> 4030d7f4
#: view:board.board:0
msgid "Opportunities by Stage"
msgstr ""
msgstr "Opportunités par étape"

#. module: crm
#: model:process.transition,note:crm.process_transition_leadpartner0
msgid "Prospect is converting to business partner"
msgstr "Le prospect est converti en partenaire"

#. module: crm
#: view:crm.lead2opportunity:0
#: view:crm.partner2opportunity:0
#: model:ir.actions.act_window,name:crm.phonecall2opportunity_act
msgid "Convert To Opportunity"
msgstr "Convertir en opportunité"

#. module: crm
#: view:crm.phonecall:0
#: view:crm.phonecall.report:0
#: view:res.partner:0
msgid "Held"
msgstr "Suspendu"

#. module: crm
#: view:crm.lead:0
#: view:crm.phonecall:0
msgid "Reset to Draft"
msgstr "Repasser à l'état \"Brouillon\""

#. module: crm
#: view:crm.lead:0
msgid "Extra Info"
msgstr "Informations supplémentaires"

#. module: crm
#: view:crm.merge.opportunity:0
#: model:ir.actions.act_window,name:crm.action_merge_opportunities
#: model:ir.actions.act_window,name:crm.merge_opportunity_act
msgid "Merge Opportunities"
msgstr "Fusionner les opportunités"

#. module: crm
#: model:crm.case.resource.type,name:crm.type_lead5
msgid "Google Adwords"
msgstr "Google Adwords"

#. module: crm
#: model:ir.model,name:crm.model_crm_phonecall
msgid "crm.phonecall"
msgstr "crm.phonecall"

#. module: crm
#: model:crm.case.resource.type,name:crm.type_lead3
msgid "Mail Campaign 2"
msgstr "Campagne de courriels 2"

#. module: crm
#: model:crm.case.resource.type,name:crm.type_lead2
msgid "Mail Campaign 1"
msgstr "Campagne de courriels 1"

#. module: crm
#: view:crm.lead:0
msgid "Create"
msgstr "Créer"

#. module: crm
#: code:addons/crm/crm.py:0
#, python-format
msgid "Send"
msgstr "Envoyer"

#. module: crm
#: view:crm.lead:0
#: field:crm.lead,priority:0
#: view:crm.lead.report:0
#: field:crm.lead.report,priority:0
#: field:crm.phonecall,priority:0
#: view:crm.phonecall.report:0
#: field:crm.phonecall.report,priority:0
msgid "Priority"
msgstr "Priorité"

#. module: crm
#: field:crm.segmentation,sales_purchase_active:0
msgid "Use The Sales Purchase Rules"
msgstr "Utilise les Règles Ventes - Achats"

#. module: crm
#: model:ir.model,name:crm.model_crm_lead2opportunity_partner
msgid "Lead To Opportunity Partner"
msgstr "Conversion d'une piste en partenaire d'opportunité"

#. module: crm
#: field:crm.meeting,location:0
msgid "Location"
msgstr "Emplacement"

#. module: crm
#: view:crm.lead:0
msgid "Reply"
msgstr "Répondre"

#. module: crm
#: selection:crm.meeting,freq:0
msgid "Weeks"
msgstr "Semaines"

#. module: crm
#: model:process.node,note:crm.process_node_meeting0
msgid "Schedule a normal or phone meeting"
msgstr "Planifier un rendez-vous physique ou téléphonique"

#. module: crm
#: code:addons/crm/crm.py:0
#, python-format
msgid "Error !"
msgstr "Erreur !"

#. module: crm
#: model:ir.actions.act_window,help:crm.crm_meeting_categ_action
msgid "Create different meeting categories to better organize and classify your meetings."
msgstr ""
"Créer différentes catégories de rendez-vous pour mieux organiser vos rendez-"
"vous"

#. module: crm
#: model:ir.model,name:crm.model_crm_segmentation_line
msgid "Segmentation line"
msgstr "Détail de la segmentation"

#. module: crm
#: view:crm.opportunity2phonecall:0
#: view:crm.phonecall2phonecall:0
msgid "Planned Date"
msgstr "Date planifiée"

#. module: crm
#: field:crm.meeting,base_calendar_url:0
msgid "Caldav URL"
msgstr "URL caldav"

#. module: crm
#: view:crm.lead:0
msgid "Expected Revenues"
msgstr "Revenus attendus"

#. module: crm
#: model:crm.case.resource.type,name:crm.type_lead6
msgid "Google Adwords 2"
msgstr "Google Adwords 2"

#. module: crm
#: help:crm.lead,type:0
#: help:crm.lead.report,type:0
msgid "Type is used to separate Leads and Opportunities"
msgstr "Le type est utilisé pour différencier les pistes des opportunités"

#. module: crm
#: view:crm.phonecall2partner:0
msgid "Are you sure you want to create a partner based on this Phonecall ?"
msgstr ""
"Êtes-vous sûr de vouloir créer un partenaire à partir de cet appel "
"téléphonique ?"

#. module: crm
#: selection:crm.lead.report,month:0
#: selection:crm.meeting,month_list:0
#: selection:crm.phonecall.report,month:0
msgid "July"
msgstr "Juillet"

#. module: crm
#: model:ir.actions.act_window,name:crm.crm_case_section_act
#: model:ir.model,name:crm.model_crm_case_section
#: model:ir.ui.menu,name:crm.menu_crm_case_section_act
msgid "Sales Teams"
msgstr "Équipes commerciales"

#. module: crm
#: model:ir.model,name:crm.model_crm_lead2partner
msgid "Lead to Partner"
msgstr "Conversion d'une piste en partenaire"

#. module: crm
#: view:crm.segmentation:0
#: field:crm.segmentation.line,segmentation_id:0
#: model:ir.actions.act_window,name:crm.crm_segmentation-act
msgid "Segmentation"
msgstr "Segmentation"

#. module: crm
#: view:crm.lead:0
msgid "Team"
msgstr "Équipe"

#. module: crm
#: field:crm.installer,outlook:0
msgid "MS-Outlook"
msgstr "MS-Outlook"

#. module: crm
#: view:crm.phonecall:0
#: view:crm.phonecall.report:0
#: view:res.partner:0
msgid "Not Held"
msgstr "Non conclu"

#. module: crm
#: field:crm.lead.report,probability:0
msgid "Probability"
msgstr "Probabilité"

#. module: crm
#: view:crm.lead.report:0
#: field:crm.lead.report,month:0
#: field:crm.meeting,month_list:0
#: view:crm.phonecall.report:0
#: field:crm.phonecall.report,month:0
msgid "Month"
msgstr "Mois"

#. module: crm
#: view:crm.lead:0
#: model:ir.actions.act_window,name:crm.crm_case_category_act_leads_all
#: model:ir.ui.menu,name:crm.menu_crm_case_categ0_act_leads
#: model:process.node,name:crm.process_node_leads0
msgid "Leads"
msgstr "Pistes"

#. module: crm
#: selection:crm.lead2opportunity.partner,action:0
#: selection:crm.lead2partner,action:0
#: selection:crm.phonecall2partner,action:0
msgid "Create a new partner"
msgstr "Créer un nouveau partenaire"

#. module: crm
#: view:crm.meeting:0
#: view:res.partner:0
msgid "Start Date"
msgstr "Date de début"

#. module: crm
#: selection:crm.phonecall,state:0
#: view:crm.phonecall.report:0
msgid "Todo"
msgstr "À faire"

#. module: crm
#: view:crm.meeting:0
msgid "Delegate"
msgstr "Déléguer"

#. module: crm
#: view:crm.meeting:0
msgid "Decline"
msgstr "Décliner"

#. module: crm
#: help:crm.lead,optin:0
msgid "If opt-in is checked, this contact has accepted to receive emails."
msgstr ""
"Si l'option d'adhésion est coché, ce contact a accepté de recevoir des "
"courriels."

#. module: crm
#: view:crm.meeting:0
msgid "Reset to Unconfirmed"
msgstr "Réinitialiser à non-confirmé"

#. module: crm
#: code:addons/crm/wizard/crm_add_note.py:0
#: view:crm.add.note:0
#, python-format
msgid "Note"
msgstr "Note"

#. module: crm
#: constraint:res.users:0
msgid "The chosen company is not in the allowed companies for this user"
msgstr ""

#. module: crm
#: selection:crm.lead,priority:0
#: selection:crm.lead.report,priority:0
#: selection:crm.phonecall,priority:0
#: selection:crm.phonecall.report,priority:0
msgid "Low"
msgstr "Basse"

#. module: crm
#: selection:crm.add.note,state:0
#: field:crm.lead,date_closed:0
#: selection:crm.lead,state:0
#: view:crm.lead.report:0
#: selection:crm.lead.report,state:0
#: field:crm.meeting,date_closed:0
#: selection:crm.merge.opportunity,state:0
#: field:crm.phonecall,date_closed:0
#: selection:crm.phonecall.report,state:0
#: selection:crm.send.mail,state:0
msgid "Closed"
msgstr "Fermé"

#. module: crm
#: view:crm.installer:0
msgid "Plug-In"
msgstr "Extension"

#. module: crm
#: model:crm.case.categ,name:crm.categ_meet2
msgid "Internal Meeting"
msgstr "Rendez vous interne"

#. module: crm
#: model:ir.actions.act_window,help:crm.crm_lead_categ_action
msgid "Create specific categories that fit your company's  activities in order to better classify and analyse them after they have been maintained in your leads and opportunities. You can use categories to reflect your product structure or the different types of sales you do."
msgstr ""
"Créez les catégories propres aux activités de votre société de manière à "
"mieux les classer et les analyser lorsqu'elles sont issues des pistes et des "
"opportunités. Les catégories peuvent refléter la structure de votre offre, "
"ou les différents types de ventes que vous faîtes."

#. module: crm
#: code:addons/crm/crm.py:0
#: selection:crm.add.note,state:0
#: view:crm.lead:0
#: selection:crm.lead,state:0
#: view:crm.lead.report:0
#: selection:crm.lead.report,state:0
#: selection:crm.merge.opportunity,state:0
#: selection:crm.phonecall,state:0
#: selection:crm.phonecall.report,state:0
#: selection:crm.send.mail,state:0
#, python-format
msgid "Pending"
msgstr "En attente"

#. module: crm
#: model:crm.case.categ,name:crm.categ_meet1
msgid "Customer Meeting"
msgstr "Rendez-vous client"

#. module: crm
#: model:ir.actions.act_window,help:crm.crm_case_section_act
msgid "Sales team allows you to organize your different salesmen or departments into separate teams. Each team will work in his own list of opportunities, sales orders, eso. Each user can set a team by default in his preferences. The opportunities and sales order he will see, will be automatically filtered according to his team."
msgstr ""
"Une équipe commerciale vous permet d'organiser vos commerciaux ou "
"départements en équipes commerciales distinctes. Chaque équipe pourra "
"travailler sur sa propre liste d'opportunités, de commandes, etc. Chaque "
"utilisateur appartient à une équipe par défaut dans ses préférences. Les "
"opportunités et commandes qu'il pourra visualiser seront filtrées selon son "
"équipe."

#. module: crm
#: view:crm.lead:0
#: field:crm.lead,email_cc:0
msgid "Global CC"
msgstr "Copie à tous :"

#. module: crm
#: view:crm.phonecall:0
#: model:ir.actions.act_window,name:crm.crm_case_categ_phone0
#: model:ir.ui.menu,name:crm.menu_crm_case_phone
#: view:res.partner:0
msgid "Phone Calls"
msgstr "Appels téléphoniques"

#. module: crm
#: help:crm.lead.report,delay_open:0
#: help:crm.phonecall.report,delay_open:0
msgid "Number of Days to open the case"
msgstr "Nombre de jours pour ouvrir le cas"

#. module: crm
#: field:crm.lead,phone:0
#: field:crm.phonecall,partner_phone:0
msgid "Phone"
msgstr "Téléphone"

#. module: crm
#: field:crm.case.section,active:0
#: field:crm.lead,active:0
#: view:crm.lead.report:0
#: field:crm.meeting,active:0
#: field:crm.phonecall,active:0
msgid "Active"
msgstr "Actif"

#. module: crm
#: code:addons/crm/crm_lead.py:0
#, python-format
msgid "The stage of opportunity '%s' has been changed to '%s'."
msgstr "L'étape de l'opportunité \"%s\" a été changé à \"%s\"."

#. module: crm
#: selection:crm.segmentation.line,operator:0
msgid "Mandatory Expression"
msgstr "Expression obligatoire"

#. module: crm
#: selection:crm.segmentation.line,expr_operator:0
msgid ">"
msgstr ">"

#. module: crm
#: view:crm.meeting:0
msgid "Uncertain"
msgstr "Incertain"

#. module: crm
#: field:crm.send.mail,email_cc:0
msgid "CC"
msgstr "CC"

#. module: crm
#: view:crm.send.mail:0
#: model:ir.actions.act_window,name:crm.action_crm_send_mail
msgid "Send Mail"
msgstr "Envoyer un courriel"

#. module: crm
#: selection:crm.meeting,freq:0
msgid "Months"
msgstr "Mois"

#. module: crm
#: help:crm.installer,wiki_sale_faq:0
msgid "Helps you manage wiki pages for Frequently Asked Questions on Sales Application."
msgstr ""
"Vous aide à gérer les pages wiki pour les FAQ (Foires Aux Questions) sur le "
"module Ventes."

#. module: crm
#: help:crm.installer,crm_fundraising:0
msgid "This may help associations in their fundraising process and tracking."
msgstr ""
"Ceci peut aider les associations dans leur processus de levée de fonds et de "
"suivi."

#. module: crm
#: model:ir.actions.act_window,help:crm.crm_case_category_act_oppor11
msgid ""
"Opportunities allows you to manage and keep track of your sales pipeline by creating specific customer or prospect related sales documents in order to follow up potential sales. Information such as the expected revenue, opportunity stage, expected closing date, communication history and so on can be maintained in them. Opportunities can be connected with the email gateway: new emails create opportunities, each of them automatically gets the history of the conversation with the customer.\n"
"\n"
"You and your team(s) will be able to plan meetings and phone calls from opportunities, convert them into quotations, manage related documents, track all customer related activities, and much more."
msgstr ""

#. module: crm
#: model:ir.actions.act_window,help:crm.crm_case_categ_phone_outgoing0
msgid "Outbound Calls lists all the calls to be performed by your sales team. They can record the information about the call on the form view. These information will appear on the partner form for the traceability of every contact you get with a customer. You can import a .CSV file with a list of calls to be done for your sales team."
msgstr ""

#. module: crm
#: field:crm.lead2opportunity.partner,action:0
#: field:crm.lead2partner,action:0
#: field:crm.phonecall2partner,action:0
msgid "Action"
msgstr "Action"

#. module: crm
#: field:crm.installer,crm_claim:0
msgid "Claims"
msgstr "Réclamations"

#. module: crm
#: field:crm.segmentation,som_interval_decrease:0
msgid "Decrease (0>1)"
msgstr "Fact. décrois. (0.0>1.0)"

#. module: crm
#: view:crm.add.note:0
#: view:crm.lead:0
#: view:crm.send.mail:0
msgid "Attachments"
msgstr "Pièces jointes"

#. module: crm
#: selection:crm.meeting,rrule_type:0
msgid "Weekly"
msgstr "Hebdomadaire"

#. module: crm
#: code:addons/crm/wizard/crm_send_email.py:0
#, python-format
msgid "Can not send mail!"
msgstr "Impossible d'envoyer le courriel !"

#. module: crm
#: view:crm.lead:0
msgid "Misc"
msgstr "Divers"

#. module: crm
#: model:ir.actions.act_window,help:crm.crm_segmentation_tree-act
msgid "Create specific partner categories that you will then be able to assign to your partners to better manage your interactions with them. The segmentation tool will assign categories to partners based on defined criteria."
msgstr ""

#. module: crm
#: model:crm.case.categ,name:crm.categ_oppor8
#: view:crm.meeting:0
msgid "Other"
msgstr "Autre"

#. module: crm
#: view:crm.meeting:0
#: selection:crm.meeting,state:0
#: selection:crm.phonecall,state:0
msgid "Done"
msgstr "Terminé"

#. module: crm
#: field:crm.segmentation,som_interval_max:0
msgid "Max Interval"
msgstr "Intervalle max de calcul"

#. module: crm
#: view:crm.opportunity2phonecall:0
msgid "_Schedule Call"
msgstr "_Planifier un appel"

#. module: crm
#: code:addons/crm/crm.py:0
#: selection:crm.add.note,state:0
#: view:crm.lead:0
#: selection:crm.lead,state:0
#: selection:crm.lead.report,state:0
#: selection:crm.merge.opportunity,state:0
#: view:crm.phonecall:0
#: selection:crm.phonecall.report,state:0
#: selection:crm.send.mail,state:0
#: view:res.partner:0
#, python-format
msgid "Open"
msgstr "Ouvert"

#. module: crm
#: selection:crm.meeting,week_list:0
msgid "Tuesday"
msgstr "Mardi"

#. module: crm
#: field:crm.lead,city:0
msgid "City"
msgstr "Ville"

#. module: crm
#: selection:crm.meeting,show_as:0
msgid "Busy"
msgstr "Occupé"

#. module: crm
<<<<<<< HEAD
#: constraint:ir.model:0
msgid "The Object name must start with x_ and not contain any special character !"
msgstr "Le nom de l'objet doit commencer avec x_ et ne pas contenir de charactères spéciaux !"

#. module: crm
=======
>>>>>>> 4030d7f4
#: field:crm.installer,crm_helpdesk:0
msgid "Helpdesk"
msgstr "Support"

#. module: crm
#: view:crm.meeting:0
#: field:crm.meeting,user_id:0
#: view:crm.phonecall:0
#: field:crm.phonecall,user_id:0
#: view:res.partner:0
msgid "Responsible"
msgstr "Responsable"

#. module: crm
#: code:addons/crm/crm.py:0
#, python-format
msgid "The case '%s' has been cancelled."
msgstr "Le cas \"%s\" a été annulé."

#. module: crm
#: field:crm.installer,sale_crm:0
msgid "Opportunity to Quotation"
msgstr "Opportunité en devis."

#. module: crm
#: model:ir.model,name:crm.model_crm_send_mail
msgid "Send new email"
msgstr "Envoyer un nouveau courriel"

#. module: crm
#: view:board.board:0
#: model:ir.actions.act_window,name:crm.act_my_oppor
msgid "My Open Opportunities"
msgstr "Mes opportunités ouvertes"

#. module: crm
#: model:ir.actions.act_window,name:crm.open_board_statistical_dash
msgid "CRM - Statistics Dashboard"
msgstr "CRM - Tableau de bord de statistiques"

#. module: crm
#: help:crm.meeting,rrule:0
msgid ""
"Defines a rule or repeating pattern for recurring events\n"
"e.g.: Every other month on the last Sunday of the month for 10 occurrences:        FREQ=MONTHLY;INTERVAL=2;COUNT=10;BYDAY=-1SU"
msgstr ""
"Définit une règle pour des évènements récurrents.\n"
"Par exemple : à faire 10 fois, tous les deux mois, le dernier dimanche du "
"mois : FREQ=Mensuel;INTERVAL=2;COUNT=10;BYDAY=-1SU"

#. module: crm
#: field:crm.lead,job_id:0
msgid "Main Job"
msgstr "Emploi principal"

#. module: crm
#: field:base.action.rule,trg_max_history:0
msgid "Maximum Communication History"
msgstr "Limite Maximale de l'Historique de communication"

#. module: crm
#: view:crm.lead2opportunity.partner:0
#: view:crm.lead2partner:0
msgid "Are you sure you want to create a partner based on this lead ?"
msgstr ""
"Êtes vous sûr de vouloir créer un partenaire à partir de cette piste ?"

#. module: crm
#: view:crm.meeting:0
#: field:crm.meeting,categ_id:0
msgid "Meeting Type"
msgstr "Type de réunion"

#. module: crm
#: code:addons/crm/wizard/crm_lead_to_opportunity.py:0
#, python-format
msgid "Merge with Existing Opportunity"
msgstr "Fusionner avec une opportunité existante"

#. module: crm
#: help:crm.lead,state:0
#: help:crm.phonecall,state:0
msgid ""
"The state is set to 'Draft', when a case is created.                                  \n"
"If the case is in progress the state is set to 'Open'.                                  \n"
"When the case is over, the state is set to 'Done'.                                  \n"
"If the case needs to be reviewed then the state is set to 'Pending'."
msgstr ""
"L'état est à \"Brouillon\" quand le cas est créé.\n"
"Si le cas est en cours, l'état est à \"Ouvert\".\n"
"Quand le cas est terminé, l'état est à \"Terminé\".\n"
"Si le cas doit être revu, l'état est à \"En attente\"."

#. module: crm
#: view:crm.meeting:0
#: view:res.partner:0
msgid "End Date"
msgstr "Date de fin"

#. module: crm
#: selection:crm.meeting,byday:0
msgid "Third"
msgstr "Troisième"

#. module: crm
#: help:crm.segmentation,som_interval_max:0
msgid ""
"The computation is made on all events that occured during this interval, the "
"past X periods."
msgstr ""
"Le calcul est effectué sur tous les évènements qui ont eu lieu pendant cet "
"intervalle, les dernières X périodes."

#. module: crm
#: view:board.board:0
msgid "My Win/Lost Ratio for the Last Year"
msgstr "Mon ratio Gagné/Perdu pour l'année précédente"

#. module: crm
#: view:crm.meeting:0
msgid "Custom Recurrency Rule"
msgstr "Régle de récurrence personnalisée"

#. module: crm
#: field:crm.installer,thunderbird:0
msgid "Thunderbird"
msgstr "Thunderbird"

#. module: crm
#: view:crm.lead.report:0
msgid "# of Emails"
msgstr "Nb. de courriels"

#. module: crm
#: view:crm.lead:0
msgid "Search Leads"
msgstr "Rechercher des pistes"

#. module: crm
#: view:crm.lead.report:0
#: view:crm.phonecall.report:0
#: field:crm.phonecall.report,delay_open:0
msgid "Delay to open"
msgstr "Délai pour ouvrir"

#. module: crm
#: model:ir.model,name:crm.model_crm_lead
msgid "crm.lead"
msgstr "crm.lead"

#. module: crm
#: field:crm.meeting,week_list:0
msgid "Weekday"
msgstr "Jour de la semaine"

#. module: crm
#: view:crm.lead:0
msgid "Referrer"
msgstr "Référent"

#. module: crm
#: model:ir.model,name:crm.model_crm_lead2opportunity
msgid "Lead To Opportunity"
msgstr "Conversion de piste en opportunité"

#. module: crm
#: model:ir.model,name:crm.model_calendar_attendee
msgid "Attendee information"
msgstr "Information du participant"

#. module: crm
#: view:crm.segmentation:0
msgid "Segmentation Test"
msgstr "Critères de segmentation"

#. module: crm
#: view:crm.segmentation:0
msgid "Continue Process"
msgstr "Continuer le processus"

#. module: crm
#: view:crm.installer:0
msgid "Configure Your CRM Application"
msgstr ""

#. module: crm
#: model:ir.model,name:crm.model_crm_phonecall2partner
msgid "Phonecall to Partner"
msgstr "Appel téléphonique au partenaire"

#. module: crm
#: field:crm.opportunity2phonecall,user_id:0
#: field:crm.phonecall2phonecall,user_id:0
msgid "Assign To"
msgstr "Assigner à"

#. module: crm
#: field:crm.add.note,state:0
#: field:crm.send.mail,state:0
msgid "Set New State To"
msgstr "Passer le nouvel état à"

#. module: crm
#: field:crm.lead,date_action_last:0
#: field:crm.meeting,date_action_last:0
#: field:crm.phonecall,date_action_last:0
msgid "Last Action"
msgstr "Dernière action"

#. module: crm
#: field:crm.meeting,duration:0
#: field:crm.phonecall,duration:0
#: field:crm.phonecall.report,duration:0
msgid "Duration"
msgstr "Durée"

#. module: crm
#: field:crm.opportunity2phonecall,name:0
#: field:crm.phonecall2phonecall,name:0
msgid "Call summary"
msgstr "Résumé de l'appel"

#. module: crm
#: field:crm.send.mail,reply_to:0
msgid "Reply To"
msgstr "Répondre à"

#. module: crm
#: view:board.board:0
#: model:ir.actions.act_window,name:crm.open_board_crm
#: model:ir.ui.menu,name:crm.menu_board_crm
msgid "Sales Dashboard"
msgstr "Tableaux de bord des ventes"

#. module: crm
#: code:addons/crm/wizard/crm_lead_to_partner.py:0
#, python-format
msgid "A partner is already defined on this lead."
msgstr "Un partenaire est déjà défini pour cette piste."

#. module: crm
#: field:crm.lead.report,nbr:0
#: field:crm.phonecall.report,nbr:0
msgid "# of Cases"
msgstr "# de cas"

#. module: crm
#: help:crm.meeting,section_id:0
#: help:crm.phonecall,section_id:0
msgid "Sales team to which Case belongs to."
msgstr "Équipe commerciale à laquelle le cas appartient."

#. module: crm
#: selection:crm.meeting,week_list:0
msgid "Sunday"
msgstr "Dimanche"

#. module: crm
#: selection:crm.meeting,byday:0
msgid "Fourth"
msgstr "Quatrième"

#. module: crm
#: selection:crm.add.note,state:0
#: selection:crm.merge.opportunity,state:0
#: selection:crm.send.mail,state:0
msgid "Unchanged"
msgstr "Non modifié"

#. module: crm
#: model:ir.actions.act_window,name:crm.crm_segmentation_tree-act
#: model:ir.ui.menu,name:crm.menu_crm_segmentation-act
msgid "Partners Segmentation"
msgstr "Segmentation des partenaires"

#. module: crm
#: field:crm.lead,fax:0
msgid "Fax"
msgstr "Fax"

#. module: crm
#: view:crm.meeting:0
msgid "Assignment"
msgstr "Affectation"

#. module: crm
#: field:crm.lead,company_id:0
#: view:crm.lead.report:0
#: field:crm.lead.report,company_id:0
#: field:crm.phonecall,company_id:0
#: view:crm.phonecall.report:0
#: field:crm.phonecall.report,company_id:0
msgid "Company"
msgstr "Société"

#. module: crm
#: selection:crm.meeting,week_list:0
msgid "Friday"
msgstr "Vendredi"

#. module: crm
#: field:crm.meeting,allday:0
msgid "All Day"
msgstr "Toute la journée"

#. module: crm
#: field:crm.lead.report,email:0
msgid "# Emails"
msgstr "Nb. de courriels"

#. module: crm
#: model:ir.actions.act_window,name:crm.action_view_attendee_form
#: model:ir.ui.menu,name:crm.menu_attendee_invitations
msgid "Meeting Invitations"
msgstr "Invitations à des réunions"

#. module: crm
#: field:crm.case.categ,object_id:0
msgid "Object Name"
msgstr "Nom de l'objet"

#. module: crm
#: help:crm.lead,email_from:0
msgid "E-mail address of the contact"
msgstr "Adresse courriel du contact"

#. module: crm
#: field:crm.lead,referred:0
msgid "Referred By"
msgstr "Apporté par"

#. module: crm
#: view:crm.lead:0
#: model:ir.model,name:crm.model_crm_add_note
msgid "Add Internal Note"
msgstr "Ajouter une note interne"

#. module: crm
#: code:addons/crm/crm_lead.py:0
#, python-format
msgid "The stage of lead '%s' has been changed to '%s'."
msgstr "La piste \"%s\" est passée à l'étape \"%s\"."

#. module: crm
#: selection:crm.meeting,byday:0
msgid "Last"
msgstr "Dernier"

#. module: crm
#: field:crm.lead,message_ids:0
#: field:crm.meeting,message_ids:0
#: field:crm.phonecall,message_ids:0
msgid "Messages"
msgstr "Messages"

#. module: crm
#: help:crm.case.stage,on_change:0
msgid "Change Probability on next and previous stages."
msgstr "Modifier la probabilité sur les étapes suivantes et précédentes."

#. module: crm
#: code:addons/crm/crm.py:0
#: code:addons/crm/crm_action_rule.py:0
#: code:addons/crm/wizard/crm_send_email.py:0
#, python-format
msgid "Error!"
msgstr "Erreur!"

#. module: crm
#: view:crm.meeting:0
msgid "Exclude range"
msgstr "Exclure la plage"

#. module: crm
#: selection:crm.add.note,state:0
#: selection:crm.lead,state:0
#: selection:crm.lead.report,state:0
#: selection:crm.meeting,state:0
#: selection:crm.merge.opportunity,state:0
#: selection:crm.phonecall,state:0
#: selection:crm.phonecall.report,state:0
#: selection:crm.send.mail,state:0
msgid "Cancelled"
msgstr "Annulé"

#. module: crm
#: field:crm.add.note,body:0
msgid "Note Body"
msgstr "Corps de la note"

#. module: crm
#: model:ir.actions.act_window,help:crm.action_view_attendee_form
msgid "'Meeting Invitations' allows you to create and manage the meeting invitations sent/to be sent to your colleagues/partners."
msgstr ""

#. module: crm
#: view:board.board:0
msgid "My Planned Revenues by Stage"
msgstr "Mes revenus planifiés par étape"

#. module: crm
#: field:crm.lead.report,date_closed:0
#: field:crm.phonecall.report,date_closed:0
msgid "Close Date"
msgstr "Date de clôture"

#. module: crm
#: view:crm.lead.report:0
#: view:crm.phonecall.report:0
msgid "   Month   "
msgstr "   Mois   "

#. module: crm
#: view:crm.lead:0
msgid "Links"
msgstr "Liens"

#. module: crm
#: model:ir.actions.act_window,help:crm.action_report_crm_phonecall
msgid "From this report, you can analyse the performance of your sales team, based on their phone calls. You can group or filter the information according to several criteria and drill down the information, by adding more groups in the report."
msgstr ""

#. module: crm
#: help:crm.segmentation,som_interval_decrease:0
msgid "If the partner has not purchased (or bought) during a period, decrease the state of mind by this factor. It's a multiplication"
msgstr ""
"Si le partenaire n'a pas acheté pendant une période, l'état d'esprit est "
"diminué de ce facteur. C'est une multiplication"

#. module: crm
#: view:crm.case.section:0
msgid "Mailgateway"
msgstr "Passerelle des courriels"

#. module: crm
#: help:crm.lead,user_id:0
msgid "By Default Salesman is Administrator when create New User"
msgstr ""
"Par défaut, le représentant commercial est l'administrateur quand on crée un "
"nouvel utilisateur"

#. module: crm
#: view:crm.lead.report:0
msgid "# Mails"
msgstr "Nb. de courriels"

#. module: crm
#: code:addons/crm/wizard/crm_phonecall_to_opportunity.py:0
#, python-format
msgid "Warning"
msgstr "Avertissement"

#. module: crm
#: field:crm.phonecall,name:0
#: view:res.partner:0
msgid "Call Summary"
msgstr "Résumé de l'appel"

#. module: crm
#: field:crm.segmentation.line,expr_operator:0
msgid "Operator"
msgstr "Opérateur"

#. module: crm
#: model:ir.model,name:crm.model_crm_phonecall2phonecall
msgid "Phonecall To Phonecall"
msgstr "Appel téléphonique à appel téléphonique"

#. module: crm
#: view:crm.lead:0
msgid "Schedule/Log Call"
msgstr "Planifie/Enregistre un appel"

#. module: crm
#: field:crm.installer,fetchmail:0
msgid "Fetch Emails"
msgstr "Relever les courriels"

#. module: crm
#: selection:crm.meeting,state:0
msgid "Confirmed"
msgstr "Confirmée"

#. module: crm
#: help:crm.send.mail,email_cc:0
msgid "These addresses will receive a copy of this email. To modify the permanent CC list, edit the global CC field of this case"
msgstr ""
"Ces adresses recevront une copie de ce courriel. Pour modifier de façon "
"permanente la liste des \"Copie à\", modifiez le champ 'Copie à' de ce cas."

#. module: crm
#: view:crm.meeting:0
msgid "Confirm"
msgstr "Confirmer"

#. module: crm
#: field:crm.meeting,su:0
msgid "Sun"
msgstr "Dim"

#. module: crm
#: field:crm.phonecall.report,section_id:0
msgid "Section"
msgstr "Section"

#. module: crm
#: view:crm.lead:0
msgid "Total of Planned Revenue"
msgstr "Total des revenus planifiés"

#. module: crm
#: code:addons/crm/crm.py:0
#, python-format
msgid "You can not escalate, You are already at the top level regarding your sales-team category."
msgstr ""
"Vous ne pouvez pas escalader, vous êtes déjà au plus haut niveau pour votre "
"catégorie d'équipe commerciale."

#. module: crm
#: selection:crm.segmentation.line,operator:0
msgid "Optional Expression"
msgstr "Expression facultative"

#. module: crm
#: selection:crm.meeting,select1:0
msgid "Day of month"
msgstr "Jour du mois"

#. module: crm
#: field:crm.lead2opportunity,probability:0
msgid "Success Rate (%)"
msgstr "Taux de succès (%)"

#. module: crm
#: model:crm.case.stage,name:crm.stage_lead1
#: model:crm.case.stage,name:crm.stage_opportunity1
msgid "New"
msgstr "Nouveau"

#. module: crm
#: view:crm.meeting:0
msgid "Mail TO"
msgstr "Envoyer un courriel à"

#. module: crm
#: view:crm.lead:0
#: field:crm.lead,email_from:0
#: field:crm.meeting,email_from:0
#: field:crm.phonecall,email_from:0
msgid "Email"
msgstr "Courriel"

#. module: crm
#: view:crm.lead:0
#: field:crm.lead,channel_id:0
#: view:crm.lead.report:0
#: field:crm.lead.report,channel_id:0
#: field:crm.phonecall,canal_id:0
msgid "Channel"
msgstr "Canal"

#. module: crm
#: model:ir.actions.act_window,name:crm.opportunity2phonecall_act
msgid "Schedule Call"
msgstr "Planifier un appel"

#. module: crm
#: field:crm.lead,date_action_next:0
#: field:crm.lead,title_action:0
#: field:crm.meeting,date_action_next:0
#: field:crm.phonecall,date_action_next:0
msgid "Next Action"
msgstr "Prochaine action"

#. module: crm
#: view:crm.segmentation:0
msgid "Profiling"
msgstr "Analyse"

#. module: crm
#: help:crm.segmentation,exclusif:0
msgid ""
"Check if the category is limited to partners that match the segmentation criterions.                        \n"
"If checked, remove the category from partners that doesn't match segmentation criterions"
msgstr ""
"Cochez cette case si la catégorie est limitée aux partenaires qui "
"correspondent aux critères de segmentation.\n"
"Si la case est cochée, cela supprime la catégorie des partenaires qui ne "
"correspondent pas aux critères de segmentation."

#. module: crm
#: field:crm.meeting,exdate:0
msgid "Exception Date/Times"
msgstr "Date en exception"

#. module: crm
#: selection:crm.meeting,class:0
msgid "Confidential"
msgstr "Confidentiel"

#. module: crm
#: help:crm.meeting,date_deadline:0
msgid "Deadline Date is automatically                         computed from Start Date + Duration"
msgstr ""
"L'échéance est calculée automatiquement à partir de la date de début + la "
"durée"

#. module: crm
#: field:crm.lead,state_id:0
msgid "Fed. State"
msgstr ""

#. module: crm
#: model:process.transition,note:crm.process_transition_leadopportunity0
msgid "Creating business opportunities from Leads"
msgstr "Créer des opportunités d'affaires à partir des pistes."

#. module: crm
#: help:crm.send.mail,html:0
msgid "Select this if you want to send email with HTML formatting."
msgstr ""
"Cochez cette case si vous souhaitez envoyer des courriels au format HTML."

#. module: crm
#: model:crm.case.categ,name:crm.categ_oppor4
msgid "Need Information"
msgstr "A besoin d'information"

#. module: crm
#: model:process.transition,name:crm.process_transition_leadopportunity0
msgid "Prospect Opportunity"
msgstr "Opportunité prospect"

#. module: crm
#: view:crm.installer:0
#: model:ir.actions.act_window,name:crm.action_crm_installer
msgid "CRM Application Configuration"
msgstr "Configuration du CRM"

#. module: crm
#: field:base.action.rule,act_categ_id:0
msgid "Set Category to"
msgstr "Passer la catégorie à"

#. module: crm
#: view:crm.case.section:0
msgid "Configuration"
msgstr "Configuration"

#. module: crm
#: field:crm.meeting,th:0
msgid "Thu"
msgstr "Jeu"

#. module: crm
#: view:crm.lead.report:0
#: view:crm.phonecall.report:0
msgid "    Month-1    "
msgstr "    Mois -1    "

#. module: crm
#: help:crm.installer,sale_crm:0
msgid "This module relates sale from opportunity cases in the CRM."
msgstr "Ce module associe les ventes avec les opportunités du module CRM"

#. module: crm
#: view:crm.meeting:0
msgid "of"
msgstr "de"

#. module: crm
#: selection:crm.meeting,rrule_type:0
msgid "Daily"
msgstr "Journalier"

#. module: crm
#: model:res.request.link,name:crm.request_link_meeting
msgid "Case Meeting"
msgstr "Réunion à propos du cas"

#. module: crm
#: model:crm.case.stage,name:crm.stage_lead2
#: model:crm.case.stage,name:crm.stage_opportunity2
msgid "Qualification"
msgstr "Qualification"

#. module: crm
#: view:crm.case.stage:0
msgid "Stage Definition"
msgstr "Définition de l'étape"

#. module: crm
#: selection:crm.meeting,byday:0
msgid "First"
msgstr "Premier"

#. module: crm
#: selection:crm.lead.report,month:0
#: selection:crm.meeting,month_list:0
#: selection:crm.phonecall.report,month:0
msgid "December"
msgstr "Décembre"

#. module: crm
#: field:crm.installer,config_logo:0
msgid "Image"
msgstr "Image"

#. module: crm
#: view:base.action.rule:0
msgid "Condition on Communication History"
msgstr "Condition sur l'historique de communication"

#. module: crm
#: help:crm.segmentation,som_interval:0
msgid ""
"A period is the average number of days between two cycle of sale or purchase for this segmentation.                 \n"
"It's mainly used to detect if a partner has not purchased or buy for a too long time,                  \n"
"so we suppose that his state of mind has decreased because he probably bought goods to another supplier.                  \n"
"Use this functionality for recurring businesses."
msgstr ""
"Une période est le nombre de jours moyens entre deux cycles de vente ou "
"d'achat pour cette segmentation.\n"
"Elle est principalement utilisée pour déterminer si un partenaire n'a pas "
"acheté ou commandé depuis un temps trop long,\n"
"et donc nous supposons que son état d'esprit s'est détérioré parce qu'il a "
"probablement acheté à un autre fournisseur.\n"
"Utilisez cette fonctionnalité pour les affaires récurrentes."

#. module: crm
#: view:crm.send.mail:0
msgid "_Send Reply"
msgstr "_Envoyer une réponse"

#. module: crm
#: field:crm.meeting,vtimezone:0
msgid "Timezone"
msgstr "Fuseau horaire"

#. module: crm
#: field:crm.lead2opportunity.partner,msg:0
#: field:crm.lead2partner,msg:0
#: view:crm.send.mail:0
msgid "Message"
msgstr "Message"

#. module: crm
#: field:crm.meeting,sa:0
msgid "Sat"
msgstr "Sam"

#. module: crm
#: view:crm.lead:0
#: field:crm.lead,user_id:0
#: view:crm.lead.report:0
#: view:crm.phonecall.report:0
msgid "Salesman"
msgstr "Vendeur"

#. module: crm
#: field:crm.lead,date_deadline:0
msgid "Expected Closing"
msgstr "Date de fermeture prévue"

#. module: crm
#: model:ir.model,name:crm.model_crm_opportunity2phonecall
msgid "Opportunity to Phonecall"
msgstr "Opportunité en appel téléphonique"

#. module: crm
#: help:crm.case.section,allow_unlink:0
msgid "Allows to delete non draft cases"
msgstr "Autoriser la suppression des cas non brouillon"

#. module: crm
#: view:crm.lead:0
msgid "Schedule Meeting"
msgstr "Planifier un rendez-vous"

#. module: crm
#: view:crm.lead:0
msgid "Partner Name"
msgstr "Nom du partenaire"

#. module: crm
#: model:crm.case.categ,name:crm.categ_phone2
#: model:ir.actions.act_window,name:crm.crm_case_categ_phone_outgoing0
#: model:ir.ui.menu,name:crm.menu_crm_case_phone_outbound
msgid "Outbound"
msgstr "Sortant"

#. module: crm
#: field:crm.lead,date_open:0
#: field:crm.phonecall,date_open:0
msgid "Opened"
msgstr "Ouvert"

#. module: crm
#: view:crm.case.section:0
#: field:crm.case.section,member_ids:0
msgid "Team Members"
msgstr "Membres de l'équipe"

#. module: crm
#: view:crm.lead:0
#: field:crm.lead,job_ids:0
#: view:crm.meeting:0
#: view:crm.phonecall:0
msgid "Contacts"
msgstr "Contacts"

#. module: crm
#: model:crm.case.categ,name:crm.categ_oppor1
msgid "Interest in Computer"
msgstr "Intérêt pour les ordinateurs"

#. module: crm
#: view:crm.meeting:0
msgid "Invitation Detail"
msgstr "Détail de l'invitation"

#. module: crm
#: field:crm.segmentation,som_interval_default:0
msgid "Default (0=None)"
msgstr "Facteur par défaut"

#. module: crm
#: help:crm.lead,email_cc:0
msgid "These email addresses will be added to the CC field of all inbound and outbound emails for this record before being sent. Separate multiple email addresses with a comma"
msgstr ""
"Ces adresses courriels seront ajoutées par défaut au champ \"Copie à\" de "
"tous les courriels entrants et sortants de cet enregistrement. Séparez les "
"adresses multiples avec une virgule."

#. module: crm
#: constraint:res.partner:0
msgid "Error ! You can not create recursive associated members."
msgstr ""

#. module: crm
#: field:crm.partner2opportunity,probability:0
#: field:crm.phonecall2opportunity,probability:0
msgid "Success Probability"
msgstr "Probabilité de succès"

#. module: crm
#: code:addons/crm/crm.py:0
#: selection:crm.add.note,state:0
#: selection:crm.lead,state:0
#: selection:crm.lead.report,state:0
#: selection:crm.merge.opportunity,state:0
#: selection:crm.phonecall,state:0
#: selection:crm.phonecall.report,state:0
#: selection:crm.send.mail,state:0
#, python-format
msgid "Draft"
msgstr "Brouillon"

#. module: crm
#: model:ir.actions.act_window,name:crm.crm_case_section_act_tree
msgid "Cases by Sales Team"
msgstr "Cas par équipes commerciales"

#. module: crm
#: view:crm.meeting:0
#: field:crm.send.mail,email_from:0
msgid "From"
msgstr "De"

#. module: crm
#: code:addons/crm/crm_meeting.py:0
#: view:crm.meeting:0
#: view:crm.phonecall:0
#: model:ir.model,name:crm.model_crm_meeting
#: model:process.node,name:crm.process_node_meeting0
#, python-format
msgid "Meeting"
msgstr "Rendez-vous"

#. module: crm
#: model:ir.model,name:crm.model_crm_case_categ
msgid "Category of Case"
msgstr "Catégorie de cas"

#. module: crm
#: view:crm.lead:0
#: view:crm.phonecall:0
msgid "7 Days"
msgstr "7 Jours"

#. module: crm
#: view:board.board:0
msgid "Planned Revenue by Stage and User"
msgstr "Revenu planifié par étape et par utilisateur"

#. module: crm
#: model:ir.model,name:crm.model_crm_lead_report
msgid "CRM Lead Report"
msgstr "Rapport sur les pistes du CRM"

#. module: crm
#: field:crm.installer,progress:0
msgid "Configuration Progress"
msgstr "Avancement de la configuration"

#. module: crm
#: selection:crm.lead,priority:0
#: selection:crm.lead.report,priority:0
#: selection:crm.phonecall,priority:0
#: selection:crm.phonecall.report,priority:0
msgid "Normal"
msgstr "Normal"

#. module: crm
#: field:crm.lead,street2:0
msgid "Street2"
msgstr "Rue 2"

#. module: crm
#: model:ir.actions.act_window,name:crm.crm_meeting_categ_action
#: model:ir.ui.menu,name:crm.menu_crm_case_meeting-act
msgid "Meeting Categories"
msgstr "Catégories de rendez-vous"

#. module: crm
#: view:crm.lead2opportunity.partner:0
#: view:crm.lead2partner:0
#: view:crm.phonecall2partner:0
msgid "You may have to verify that this partner does not exist already."
msgstr "Vous devriez vérifier que ce partenaire n'existe pas déjà."

#. module: crm
#: field:crm.lead.report,delay_open:0
msgid "Delay to Open"
msgstr "Délai pour ouvrir"

#. module: crm
#: field:crm.lead.report,user_id:0
#: field:crm.phonecall.report,user_id:0
msgid "User"
msgstr "Utilisateur"

#. module: crm
#: selection:crm.lead.report,month:0
#: selection:crm.meeting,month_list:0
#: selection:crm.phonecall.report,month:0
msgid "November"
msgstr "Novembre"

#. module: crm
#: code:addons/crm/crm_action_rule.py:0
#, python-format
msgid "No E-Mail ID Found for your Company address!"
msgstr "Pas de courriel défini dans l'adresse de votre société"

#. module: crm
#: view:crm.lead.report:0
msgid "Opportunities By Stage"
msgstr "Opportunités par étape"

#. module: crm
#: model:ir.actions.act_window,name:crm.crm_case_categ_phone_create_partner
msgid "Schedule Phone Call"
msgstr "Planifier un appel téléphonique"

#. module: crm
#: selection:crm.lead.report,month:0
#: selection:crm.meeting,month_list:0
#: selection:crm.phonecall.report,month:0
msgid "January"
msgstr "Janvier"

#. module: crm
#: model:ir.actions.act_window,help:crm.crm_opportunity_stage_act
msgid ""
"Create specific stages that will help your sales better organise their sales "
"pipeline by maintaining them to their sales opportunities. It will allow "
"them to easily track how is positioned a specific opportunity in the sales "
"cycle."
msgstr ""

#. module: crm
#: model:process.process,name:crm.process_process_contractprocess0
msgid "Contract"
msgstr "Contrat"

#. module: crm
#: model:crm.case.resource.type,name:crm.type_lead4
msgid "Twitter Ads"
msgstr "Publicités Twitter"

#. module: crm
#: code:addons/crm/wizard/crm_add_note.py:0
#: code:addons/crm/wizard/crm_send_email.py:0
#, python-format
msgid "Error"
msgstr "Erreur"

#. module: crm
#: view:crm.lead.report:0
msgid "Planned Revenues"
msgstr "Revenus planifiés"

#. module: crm
#: model:crm.case.categ,name:crm.categ_oppor7
msgid "Need Consulting"
msgstr "A besoin de consultation"

#. module: crm
#: constraint:crm.segmentation:0
msgid "Error ! You can not create recursive profiles."
msgstr ""

#. module: crm
#: code:addons/crm/crm_lead.py:0
#, python-format
msgid "The case '%s' has been closed."
msgstr "Le cas \"%s\" a été fermé."

#. module: crm
#: field:crm.lead,partner_address_id:0
#: field:crm.meeting,partner_address_id:0
#: field:crm.phonecall,partner_address_id:0
msgid "Partner Contact"
msgstr "Contact partenaire"

#. module: crm
#: field:crm.meeting,recurrent_id:0
msgid "Recurrent ID date"
msgstr "Date de l'identifiant récurrent"

#. module: crm
#: sql_constraint:res.users:0
msgid "You can not have two users with the same login !"
msgstr ""

#. module: crm
#: code:addons/crm/wizard/crm_merge_opportunities.py:0
#, python-format
msgid "Merged into Opportunity: %s"
msgstr "Fusionné avec l'opportunité : %s"

#. module: crm
#: code:addons/crm/crm.py:0
#: view:crm.lead:0
#: view:res.partner:0
#, python-format
msgid "Close"
msgstr "Clôturer"

#. module: crm
#: view:crm.lead:0
#: view:crm.phonecall:0
msgid "Categorization"
msgstr "Catégorisation"

#. module: crm
#: model:ir.model,name:crm.model_base_action_rule
msgid "Action Rules"
msgstr "Règles d'action"

#. module: crm
#: view:crm.meeting:0
#: field:crm.meeting,rrule_type:0
msgid "Recurrency"
msgstr "Récurrence"

#. module: crm
#: field:crm.meeting,phonecall_id:0
msgid "Phonecall"
msgstr "Appel téléphonique"

#. module: crm
#: selection:crm.meeting,week_list:0
msgid "Thursday"
msgstr "Jeudi"

#. module: crm
#: view:crm.meeting:0
#: field:crm.send.mail,email_to:0
msgid "To"
msgstr "À"

#. module: crm
#: selection:crm.meeting,class:0
msgid "Private"
msgstr "Privé"

#. module: crm
#: field:crm.lead,function:0
msgid "Function"
msgstr "Fonction"

#. module: crm
#: view:crm.add.note:0
msgid "_Add"
msgstr "_Ajouter"

#. module: crm
#: selection:crm.segmentation.line,expr_name:0
msgid "State of Mind"
msgstr "Etat d'esprit"

#. module: crm
#: field:crm.case.section,note:0
#: view:crm.meeting:0
#: field:crm.meeting,description:0
#: view:crm.phonecall:0
#: field:crm.phonecall,description:0
#: field:crm.segmentation,description:0
msgid "Description"
msgstr "Description"

#. module: crm
#: field:base.action.rule,trg_section_id:0
#: field:crm.case.categ,section_id:0
#: field:crm.case.resource.type,section_id:0
#: view:crm.case.section:0
#: field:crm.case.section,name:0
#: field:crm.lead,section_id:0
#: view:crm.lead.report:0
#: field:crm.lead.report,section_id:0
#: field:crm.meeting,section_id:0
#: field:crm.opportunity2phonecall,section_id:0
#: view:crm.phonecall:0
#: field:crm.phonecall,section_id:0
#: view:crm.phonecall.report:0
#: field:crm.phonecall2phonecall,section_id:0
#: field:res.partner,section_id:0
#: field:res.users,context_section_id:0
msgid "Sales Team"
msgstr "Équipe commerciale"

#. module: crm
#: selection:crm.lead.report,month:0
#: selection:crm.meeting,month_list:0
#: selection:crm.phonecall.report,month:0
msgid "May"
msgstr "Mai"

#. module: crm
#: model:crm.case.categ,name:crm.categ_oppor2
msgid "Interest in Accessories"
msgstr "Intérêt pour les accessoires"

#. module: crm
#: code:addons/crm/crm_lead.py:0
#, python-format
msgid "The opportunity '%s' has been opened."
msgstr "L'opportunité \"%s\" a été ouverte."

#. module: crm
#: field:crm.segmentation.line,operator:0
msgid "Mandatory / Optional"
msgstr "Obligatoire / Optionnelle"

#. module: crm
#: field:crm.lead,street:0
msgid "Street"
msgstr "Rue"

#. module: crm
#: view:crm.lead.report:0
msgid "Opportunities by User and Team"
msgstr "Opportunités par utilisateur et par équipe"

#. module: crm
#: field:crm.case.section,working_hours:0
msgid "Working Hours"
msgstr "Heures de travail"

#. module: crm
#: view:crm.lead:0
#: field:crm.lead,is_customer_add:0
msgid "Customer"
msgstr "Client"

#. module: crm
#: selection:crm.lead.report,month:0
#: selection:crm.meeting,month_list:0
#: selection:crm.phonecall.report,month:0
msgid "February"
msgstr "Février"

#. module: crm
#: view:crm.phonecall:0
#: model:ir.actions.act_window,name:crm.crm_case_categ_meet_create_partner
msgid "Schedule a Meeting"
msgstr "Planifier un rendez vous"

#. module: crm
#: model:crm.case.stage,name:crm.stage_lead6
#: model:crm.case.stage,name:crm.stage_opportunity6
#: view:crm.lead:0
msgid "Lost"
msgstr "Perdu"

#. module: crm
#: field:crm.lead,country_id:0
#: view:crm.lead.report:0
#: field:crm.lead.report,country_id:0
msgid "Country"
msgstr "Pays"

#. module: crm
#: view:crm.lead:0
#: selection:crm.lead2opportunity.action,name:0
#: view:crm.phonecall:0
#: view:res.partner:0
msgid "Convert to Opportunity"
msgstr "Convertir en opportunité"

#. module: crm
#: selection:crm.meeting,week_list:0
msgid "Wednesday"
msgstr "Mercredi"

#. module: crm
#: selection:crm.lead.report,month:0
#: selection:crm.meeting,month_list:0
#: selection:crm.phonecall.report,month:0
msgid "April"
msgstr "Avril"

#. module: crm
#: field:crm.case.resource.type,name:0
msgid "Campaign Name"
msgstr "Nom de la campagne"

#. module: crm
#: model:ir.model,name:crm.model_crm_phonecall_report
msgid "Phone calls by user and section"
msgstr "Appels téléphoniques par utilisateur et par section"

#. module: crm
#: selection:crm.lead2opportunity.action,name:0
msgid "Merge with existing Opportunity"
msgstr "Fusionner avec une opportunité existante"

#. module: crm
#: field:crm.meeting,select1:0
msgid "Option"
msgstr "Option"

#. module: crm
#: model:crm.case.stage,name:crm.stage_lead4
#: model:crm.case.stage,name:crm.stage_opportunity4
msgid "Negotiation"
msgstr "Négociation"

#. module: crm
#: view:crm.lead:0
msgid "Exp.Closing"
msgstr "Clôture prév."

#. module: crm
#: field:crm.case.stage,sequence:0
#: field:crm.meeting,sequence:0
msgid "Sequence"
msgstr "Séquence"

#. module: crm
#: field:crm.send.mail,body:0
msgid "Message Body"
msgstr "Corps du message"

#. module: crm
#: view:crm.meeting:0
msgid "Accept"
msgstr "Accepter"

#. module: crm
#: field:crm.segmentation.line,expr_name:0
msgid "Control Variable"
msgstr "Variable de contrôle"

#. module: crm
#: selection:crm.meeting,byday:0
msgid "Second"
msgstr "Seconde"

#. module: crm
#: model:crm.case.stage,name:crm.stage_lead3
#: model:crm.case.stage,name:crm.stage_opportunity3
msgid "Proposition"
msgstr "Proposition"

#. module: crm
#: field:res.partner,phonecall_ids:0
msgid "Phonecalls"
msgstr "Appels téléphoniques"

#. module: crm
#: view:crm.lead.report:0
#: field:crm.lead.report,name:0
#: view:crm.phonecall.report:0
#: field:crm.phonecall.report,name:0
msgid "Year"
msgstr "Année"

#. module: crm
#: model:crm.case.resource.type,name:crm.type_lead8
msgid "Newsletter"
msgstr "Lettre d'information"

#, python-format
#~ msgid ""
#~ "You can not escalate this case.\n"
#~ "You are already at the top level."
#~ msgstr ""
#~ "Vous ne pouvez pas escalader ce cas.\n"
#~ "Vous êtes déjà au plus haut niveau."
#~ msgid ""
#~ "The generic Open ERP Customer Relationship Management\n"
#~ "system enables a group of people to intelligently and efficiently manage\n"
#~ "leads, opportunities, tasks, issues, requests, bugs, campaign, claims, etc.\n"
#~ "It manages key tasks such as communication, identification, prioritization,\n"
#~ "assignment, resolution and notification.\n"
#~ "\n"
#~ "Open ERP ensures that all cases are successfully tracked by users, customers "
#~ "and\n"
#~ "suppliers. It can automatically send reminders, escalate the request, "
#~ "trigger\n"
#~ "specific methods and lots of others actions based on your enterprise own "
#~ "rules.\n"
#~ "\n"
#~ "The greatest thing about this system is that users don't need to do "
#~ "anything\n"
#~ "special. They can just send email to the request tracker. Open ERP will "
#~ "take\n"
#~ "care of thanking them for their message, automatically routing it to the\n"
#~ "appropriate staff, and making sure all future correspondence gets to the "
#~ "right\n"
#~ "place.\n"
#~ "\n"
#~ "The CRM module has a email gateway for the synchronisation interface\n"
#~ "between mails and Open ERP."
#~ msgstr ""
#~ "Le système de gestion générique de rapport de client d'OpenERP  permet à un "
#~ "groupe de personnes de gérer intelligemment et efficacement des occasions, "
#~ "des  possibilités, des tâches, des questions, des demandes, des problèmes, "
#~ "des campagnes, des réclamations, etc. \n"
#~ "\n"
#~ "OpenERP  assure que tous les cas sont bien suivis par les utilisateurs, pour "
#~ "les clients et les fournisseurs. Il peut envoyer automatiquement des "
#~ "rappels, escalader une demande, déclencher des méthodes spécifiques et un "
#~ "bon nombre de d'autres actions basées sur vos propres règles d’ entreprise. "
#~ "\n"
#~ "\n"
#~ "La chose la plus importante à propos de ce système est que les utilisateurs "
#~ "n'ont pas besoin de faire quelque chose de spécial. Ils doivent juste "
#~ "envoyer un email au suiveur de demande. OpenERP  se charge de les remercier "
#~ "de leur message, du routage automatique au personnel, et de veiller à ce que "
#~ "toute la correspondance est envoyée à la bonne place.\n"
#~ "\n"
#~ "Le module CRM possède une passerelle email pour la synchronisation entre "
#~ "l'interface mails et OpenERP."
#~ msgid "Delay After Trigger Date:"
#~ msgstr "Délai après la date de déclenchement:"
#~ msgid "All Cases"
#~ msgstr "Tous les cas"
#~ msgid "Remind Partner"
#~ msgstr "Rappeler le partenaire"
#~ msgid "Template of Email to Send"
#~ msgstr "Modèle de l'Email à envoyer"
#~ msgid "Button Pressed"
#~ msgstr "Bouton pressé"
#~ msgid "Planned costs"
#~ msgstr "Coûts planifiés"
#~ msgid "CRM & SRM"
#~ msgstr "CRM & SRM"
#~ msgid "%(case_user)s = Responsible name"
#~ msgstr "%(case_user)s = Nom du responsable"
#~ msgid "Add watchers (Cc)"
#~ msgstr "Ajouter en copie"
#~ msgid "Cases"
#~ msgstr "Cas"
#~ msgid "Watchers Emails"
#~ msgstr "E-mails en copie"
#~ msgid "Case history"
#~ msgstr "Historique du cas"
#~ msgid "Set state to"
#~ msgstr "Mettre à l'état"
#~ msgid "Case Category Name"
#~ msgstr "Nom de la catégorie du cas"
#~ msgid "None"
#~ msgstr "Aucune"
#~ msgid ""
#~ "Check this if you want the rule to send a reminder by email to the partner."
#~ msgstr ""
#~ "Cocher là si vous voulez que la règle envoi un rappel pas email au "
#~ "partenaire."
#~ msgid "Maximim Priority"
#~ msgstr "Priorité maximale"
#~ msgid "Partner Events"
#~ msgstr "Évènements partenaire"
#~ msgid "Conditions on Case Fields"
#~ msgstr "Condition sur le champ du cas"
#~ msgid "Case Communication History"
#~ msgstr "Historique de la communication"
#~ msgid "Category of case"
#~ msgstr "Catégorie de cas"
#~ msgid "Estimates"
#~ msgstr "Estimer"
#~ msgid "%(case_subject)s = Case subject"
#~ msgstr "%(case_subject)s = Sujet du cas"
#~ msgid "Case State"
#~ msgstr "État du cas"
#~ msgid "Mail to these emails"
#~ msgstr "Mail à ces adresses"
#~ msgid "Invalid XML for View Architecture!"
#~ msgstr "XML non valide pour l'architecture de la vue"
<<<<<<< HEAD
=======

>>>>>>> 4030d7f4
#~ msgid "My Histories"
#~ msgstr "Mon historique"
#~ msgid "Your action"
#~ msgstr "Description"
#~ msgid "Case section"
#~ msgstr "Section de cas"
#~ msgid "E-Mail Reminders (includes the content of the case)"
#~ msgstr "Rappel par email (incluant le contenu du cas)"
#~ msgid "Fields to Change"
#~ msgstr "Champs à remplacer"
#~ msgid "Cases Histories"
#~ msgstr "Historiques des cas"
#~ msgid "%(partner_email)s = Partner email"
#~ msgstr "%(partner_email)s = email partenaire"
#~ msgid "Last Action Date"
#~ msgstr "Date de la dernière action"
#~ msgid "Remind with attachment"
#~ msgstr "Rappel avec attachement"
#~ msgid "Open cases"
#~ msgstr "Cas ouverts"
#~ msgid "Created"
#~ msgstr "Date de création"
#~ msgid "Delay type"
#~ msgstr "Après délai"
#~ msgid "Mail to responsible"
#~ msgstr "Mail au responsable"
#~ msgid "Set responsible to"
#~ msgstr "Assigner au responsable"
#~ msgid ""
#~ "The rule use a AND operator. The case must match all non empty fields so "
#~ "that the rule execute the action described in the 'Actions' tab."
#~ msgstr ""
#~ "La règle utilise l'opérateur AND. Le cas doit correspondre à tous les champs "
#~ "non vide pour que la règle exécute l'action définit dans l'onglet 'Actions'."
#~ msgid "%(email_from)s = Partner email"
#~ msgstr "%(email_from)s = Email partenaire"
#~ msgid "Case Section"
#~ msgstr "Section du cas"
#~ msgid "Rules"
#~ msgstr "Règles"
#~ msgid "Call Object Method"
#~ msgstr "Appeler la méthode objet"

#, python-format
#~ msgid "You can not delete this case. You should better cancel it."
#~ msgstr "Vous ne pouvez pas effacer ce cas. Vous devriez plutôt l'annuler"

#, python-format
#~ msgid "done"
#~ msgstr "terminer"
#~ msgid "Calendar"
#~ msgstr "Calendrier"
#~ msgid "Log"
#~ msgstr "Historique"

#, python-format
#~ msgid "Historize"
#~ msgstr "Faire une historique"
#~ msgid "%(partner)s = Partner name"
#~ msgstr "%(partner)s = Nom du partenaire"
#~ msgid "Action Information"
#~ msgstr "Infos sur l'action"
#~ msgid "%(case_user_phone)s = Responsible phone"
#~ msgstr "%(case_user_phone)s = Téléphone du responsable"
#~ msgid "Delay after trigger date"
#~ msgstr "Après délai"
#~ msgid "Conditions"
#~ msgstr "Conditions"
#~ msgid "Open Cases"
#~ msgstr "Cas ouverts"
#~ msgid "Status"
#~ msgstr "État"
#~ msgid "Remind responsible"
#~ msgstr "Rappeler le responsable"
#~ msgid "Set section to"
#~ msgstr "Mettre la section à"

#, python-format
#~ msgid "You must put a Partner eMail to use this action!"
#~ msgstr ""
#~ "Vous devriez indiquer un mail partenaire pour utiliser cette action !"
#~ msgid "Minimum Priority"
#~ msgstr "Priorité Minimale"
#~ msgid "Case History"
#~ msgstr "Historique des cas"

#, python-format
#~ msgid "draft"
#~ msgstr "brouillon"
#~ msgid ""
#~ "Check this if you want that all documents attached to the case be attached "
#~ "to the reminder email sent."
#~ msgstr ""
#~ "Cocher ça si vous voulez que tous les documents attachés à ce cas soit "
#~ "attachés à l'email de rappel."

#, python-format
#~ msgid "cancel"
#~ msgstr "annuler"
#~ msgid "Parent Section"
#~ msgstr "Section parent"
#~ msgid "%(case_id)s = Case ID"
#~ msgstr "%(case_id)s = ID du cas"
#~ msgid "%(case_user_email)s = Responsible email"
#~ msgstr "%(case_user_email)s = Email du responsable"
#~ msgid "General"
#~ msgstr "Général"
#~ msgid "Send Reminder"
#~ msgstr "Envoyer rappel"
#~ msgid "Business Opportunities"
#~ msgstr "Opportunités d'affaire"
#~ msgid "Conditions on Case Partner"
#~ msgstr "Condition sur le cas partenaire"
#~ msgid "Section Code"
#~ msgstr "Code de la section"
#~ msgid ""
#~ "The Object name must start with x_ and not contain any special character !"
#~ msgstr ""
#~ "Le nom de l'objet doit commencer avec x_ et ne pas contenir de charactères "
#~ "spéciaux !"
<<<<<<< HEAD
=======

>>>>>>> 4030d7f4
#~ msgid "General Description"
#~ msgstr "Description générale"
#~ msgid "Mail to partner"
#~ msgstr "Mail au partenaire"
#~ msgid "Partner Email"
#~ msgstr "E-mail partenaire"
#~ msgid "Set priority to"
#~ msgstr "Mettre la priorité à"

#, python-format
#~ msgid "open"
#~ msgstr "ouvrir"
#~ msgid "Mail body"
#~ msgstr "Corps du mail"
#~ msgid ""
#~ "Check this if you want the rule to send a reminder by email to the user."
#~ msgstr ""
#~ "Cocher ça si vous voulez que la règle envoi un rappel par email à "
#~ "l'utilisateur"
#~ msgid "Segmentations"
#~ msgstr "Segmentations"
#~ msgid "Case Rule"
#~ msgstr "Règle du cas"

#, python-format
#~ msgid "Case"
#~ msgstr "Cas"
#~ msgid "Conditions on Priority Range"
#~ msgstr "Conditions sur le niveau de priorité"
#~ msgid ""
#~ "If the partner has not purchased (or buied) during a period, decrease the "
#~ "state of mind by this factor. It's a multiplication"
#~ msgstr ""
#~ "Si le partenaire n'a pas acheté pendant une période, diminue l'état d'esprit "
#~ "par ce facteur. C'est une multiplication"
#~ msgid "E-Mail Actions"
#~ msgstr "Action par Email"
#~ msgid "User Responsible"
#~ msgstr "Utilisateur responsable"
#~ msgid "Latest E-Mail"
#~ msgstr "Dernier e-mail"
#~ msgid "Case logs"
#~ msgstr "Historique du cas"
#~ msgid ""
#~ "Check if the category is limited to partners that match the segmentation "
#~ "criterions. If checked, remove the category from partners that doesn't match "
#~ "segmentation criterions"
#~ msgstr ""
#~ "Vérifie si la catégorie est limitée au partenaires correspondants aux "
#~ "critères de segmentation. Si vérifié, retire la catégorie des partenaires ne "
#~ "correspondants pas aux critères de segmentation."
#~ msgid "Logs History"
#~ msgstr "Historique"
#~ msgid "Conditions on Timing"
#~ msgstr "Condition sur le temps"
#~ msgid "Planned revenue"
#~ msgstr "Revenus planifiés"
#~ msgid "Case Description"
#~ msgstr "Description des cas"
#~ msgid "Actions"
#~ msgstr "Actions"
#~ msgid "Cases by section"
#~ msgstr "Cas par section"
#~ msgid "Conditions on States"
#~ msgstr "Condition sur les états"
#~ msgid "Trigger Date"
#~ msgstr "Date de déclenchement"

#, python-format
#~ msgid ""
#~ "You must define a responsible user for this case in order to use this action!"
#~ msgstr ""
#~ "Pour pouvoir utiliser cette action, vous devez définir un utilisateur "
#~ "responsable de ce cas !"
#~ msgid ""
#~ "A period is the average number of days between two cycle of sale or purchase "
#~ "for this segmentation. It's mainly used to detect if a partner has not "
#~ "purchased or buy for a too long time, so we suppose that his state of mind "
#~ "has decreased because he probably bought goods to another supplier. Use this "
#~ "functionality for recurring businesses."
#~ msgstr ""
#~ "Une période est le nombre moyen de jours entre 2 cycles de vente ou d'achat "
#~ "pour cette segmentation. C'est couramment utilisé pour détecter si le "
#~ "partenaire n'a pas acheter ou vendu depuis longtemps, mais nous supposons "
#~ "que cet état d'esprit est dégréssif parce qu'il a probablement acheter a de "
#~ "meilleurs fournisseurs. Utiliser cette fonctionnalité pour des affaires "
#~ "récurrentes"

#, python-format
#~ msgid ""
#~ "Can not send mail with empty body,you should have description in the body"
#~ msgstr ""
#~ "Impossible d'envoyer un courriel vide, le corps du courriel doit comporter "
#~ "du texte"
#~ msgid "Close Lead"
#~ msgstr "Cloture une affaire"

#, python-format
#~ msgid "Please specify user's email address !"
#~ msgstr ""
#~ "S'il vous plaît indiquez l'adresse  de messagerie électronique de "
#~ "l'utilisateur !"
#~ msgid "    7 Days    "
#~ msgstr "    7 Jours    "
#~ msgid "Pending Jobs"
#~ msgstr "Travaux en attente."
#~ msgid "Close job request"
#~ msgstr "Fermer la demande d’emploi."
#~ msgid ""
#~ "This property defines the list                 of date/time exceptions for "
#~ "arecurring calendar component."
#~ msgstr ""
#~ "Cette propriété définit la liste des exceptions de dates / temps pour les "
#~ "composant de calendrier récurent."
#~ msgid "Send to"
#~ msgstr "Envoyer à :"
#~ msgid ""
#~ "Check this if you want the rule to send an email to the responsible person."
#~ msgstr ""
#~ "Cochez cette case si vous voulez que la règle envoie un email à la personne "
#~ "responsable."
#~ msgid "TRANSPARENT"
#~ msgstr "TRANSPARENT"
#~ msgid "Gives the sequence order when displaying a list of case sections."
#~ msgstr ""
#~ "Donne l'ordre de séquence lors de l'affichage d'une liste de cas.de sections"
#~ msgid ""
#~ "Section to which Case belongs to. Define Responsible user and Email account "
#~ "for mail gateway."
#~ msgstr ""
#~ "Section à laquelle l'affaire appartient. Préciser l'utilisateur responsable "
#~ "et le compte de messagerie pour la passerelle de messagerie."
#~ msgid ""
#~ "Describes the action name.eg:on which object which ation to be taken on "
#~ "basis of which condition"
#~ msgstr ""
#~ "Décrit le nom de l'action. par exemple : sur quel objet quel action de base "
#~ "doit prendre quel  condition"
#~ msgid "Manages an Helpdesk service."
#~ msgstr "Gérer un service de support"
#~ msgid "Cases by section and category2"
#~ msgstr "Cas par section et catégorie2"
#~ msgid "Amount"
#~ msgstr "Montant"
#~ msgid "Human Resources"
#~ msgstr "Ressources humaines"
#~ msgid "Cases by Opportunities, Category and Type"
#~ msgstr "Cas par opportunités, catégorie et type"
#~ msgid ""
#~ "Manages the supplier and customers claims, including your corrective or "
#~ "preventive actions."
#~ msgstr ""
#~ "Gérér les réclamations fournisseurs et clients, incluant vos actions "
#~ "correctives ou préventives."
#~ msgid "Fixed"
#~ msgstr "Fixé"
#~ msgid "Duration (Hours)"
#~ msgstr "Durée (heures)"
#~ msgid "Cases by Section and Stage"
#~ msgstr "Cas par section et étape"
#~ msgid "Cases by section and stage"
#~ msgstr "Cas par section et étape"
#~ msgid "Special Keywords to Be Used in The Body"
#~ msgstr "Des mots clés spéciaux peuvent être utilisés dans le corps"
#~ msgid "Proposed Salary"
#~ msgstr "Salaire proposé"
#~ msgid "Appreciation"
#~ msgstr "Appréciation"
#~ msgid "Second Interview"
#~ msgstr "Second entretien"
#~ msgid "Tracks identified business opportunities for your sales pipeline."
#~ msgstr "Suivi des occasions identifiées d'affaires pour vos canaux de vente."
#~ msgid "Exception Dates"
#~ msgstr "Exceptions de date"
#~ msgid "Description Information"
#~ msgstr "Description de l'information"
#~ msgid "Dead"
#~ msgstr "Perdu"
#~ msgid "Confirm Meeting"
#~ msgstr "Confirmer le rendez-vous"
#~ msgid "Next Interview"
#~ msgstr "Prochain entretien"
#~ msgid "Existing Customer"
#~ msgstr "Client existant"
#~ msgid "Home"
#~ msgstr "Accueil"
#~ msgid "Cases by Section, Category and Stage"
#~ msgstr "Cas par section catégorie et étape"
#~ msgid "All Meetings"
#~ msgstr "Tous les rendez-vous"
#~ msgid "Meetings Tree"
#~ msgstr "Liste des rendez vous"
#~ msgid "Value Proposition"
#~ msgstr "Nouvelle proposition"
#~ msgid "Refused by Company"
#~ msgstr "Refusé par la société"
#~ msgid "Contract Proposed"
#~ msgstr "Contrat proposé"
#~ msgid "Assigned to"
#~ msgstr "Assigné à"
#~ msgid "Jobs - Hiring Process"
#~ msgstr "Poste - Processus d'embauche"
#~ msgid "Contract Signed"
#~ msgstr "Contrat signé"
#~ msgid "Date of Claim"
#~ msgstr "Date de la réclamation"
#~ msgid "All Leads"
#~ msgstr "Toutes les affaires"
#~ msgid "Cases by Opportunities and Stage"
#~ msgstr "Cas par opportunités et étape"
#~ msgid "Negotiation/Review"
#~ msgstr "Négociation/Rapport"
#~ msgid "Save in .ics format"
#~ msgstr "Sauvegarder dans le format .ics"
#~ msgid "Factual Claims"
#~ msgstr "Réclamations factuelles"
#~ msgid "Emails"
#~ msgstr "Courriels"
#~ msgid ""
#~ "The email address put in the 'Reply-To' of all emails sent by Open ERP about "
#~ "cases in this section"
#~ msgstr ""
#~ "L'adresse mail mise dans le 'Répondre à' de tous les emails envoyés par "
#~ "OpenERP a propos de cette section"
#~ msgid "Direction"
#~ msgstr "Direction"
#~ msgid ""
#~ "Category related to the section.Subdivide the CRM cases independently or "
#~ "section-wise."
#~ msgstr ""
#~ "Catégorie en relation avec la section. Les cas sont subdivisé indépendamment "
#~ "or par section"

#, python-format
#~ msgid "Email!"
#~ msgstr "Courriel !"
#~ msgid "Radio"
#~ msgstr "Radio"
#~ msgid ""
#~ "These people will receive a copy of the future communication between partner "
#~ "and users by email"
#~ msgstr ""
#~ "Ces personnes recevront une copie de la communication future entre "
#~ "partenaire et utilisateur par courriel"
#~ msgid "Set State to"
#~ msgstr "Mettre à l'état"
#~ msgid "Plan Meeting"
#~ msgstr "Planifier une réunion"

#, python-format
#~ msgid "There is no mail to reply!"
#~ msgstr "Pas de mail défini pour la réponse"
#~ msgid "My Funds"
#~ msgstr "Mes Fonds"
#~ msgid "Junior Developer"
#~ msgstr "Développeur débutant"
#~ msgid "%(case_description)s = Case description"
#~ msgstr "%(case_description)s = Description du cas"
#~ msgid "Export ICS"
#~ msgstr "Exporter en ICS"
#~ msgid "Preventive"
#~ msgstr "Préventif"
#~ msgid "Category Name"
#~ msgstr "Nom de la catégorie"

#, python-format
#~ msgid "You can not assign Closed Case."
#~ msgstr "Vous ne pouvez assigner sur un cas clôturé"
#~ msgid "Recurrency Rule"
#~ msgstr "Règle récurrente"
#~ msgid "Candidate Refused"
#~ msgstr "Candidat refusé"
#~ msgid "Print"
#~ msgstr "Imprimer"
#~ msgid "Cases by Opportunities, Category and Stage"
#~ msgstr "Cas par opportunités, catégorie et étape"
#~ msgid "Cases by section, Category and Category2"
#~ msgstr "Cas par section, catégorie et catégorie2"
#~ msgid "Pending Claims"
#~ msgstr "Réclamations en attentes"
#~ msgid "Meeting Date"
#~ msgstr "Date du rendez-vous"
#~ msgid "Convert to Partner"
#~ msgstr "Convertir en partenaire"
#~ msgid "Learning And Education"
#~ msgstr "Formation et éducation"
#~ msgid "Funds"
#~ msgstr "Fonds"
#~ msgid "Message..."
#~ msgstr "Message..."
#~ msgid "Cases by Section and Category2"
#~ msgstr "Cas par section et catégorie2"
#~ msgid "Meeting Generic Wizard"
#~ msgstr "Assistant de création de rendez-vous"
#~ msgid "Gives Location of Meeting"
#~ msgstr "Indique l'emplacement du rendez-vous"
#~ msgid "Self Generated"
#~ msgstr "Génération automatique"
#~ msgid "Candidate Name"
#~ msgstr "Nom du candidat"
#~ msgid "Reply to Last Email"
#~ msgstr "Répondre au dernier courriel"
#~ msgid "Other Info"
#~ msgstr "Autre information"
#~ msgid "Claim Cost"
#~ msgstr "Coût de la réclamation"
#~ msgid "Schedule a Phone Call"
#~ msgstr "Planifier un appel téléphonique"
#~ msgid "Type of claim"
#~ msgstr "Type de réclamation"
#~ msgid "Manages the calendar of meetings of the users."
#~ msgstr "Gère le calendrier des rendez-vous des utilisateurs"
#~ msgid "Mail"
#~ msgstr "Courriel"
#~ msgid "Sales Stage"
#~ msgstr "Étape de ventes"
#~ msgid "Next Meeting"
#~ msgstr "Prochain rendez vous"

#, python-format
#~ msgid ""
#~ "No E-Mail ID Found for your Company address or missing reply address in "
#~ "section!"
#~ msgstr ""
#~ "Pas identifiant courriel trouvé pour cette adresse de société ou il manque "
#~ "l'adresse de réponse dans cette section !"
#~ msgid "Add a CC"
#~ msgstr "Ajouter un CC"
#~ msgid "Campaign Type"
#~ msgstr "Type de campagne"
#~ msgid "Proposal/Price Quote"
#~ msgstr "Proposition/Demande de chiffrage"
#~ msgid "Web"
#~ msgstr "Site Internet"
#~ msgid "Bug Tracking"
#~ msgstr "Suivi des Bugs"
#~ msgid "Closed Lost"
#~ msgstr "Fermé les perdus"
#~ msgid "Graduate"
#~ msgstr "Diplôme"
#~ msgid ""
#~ "Note that you can also use the calendar view to graphically schedule your "
#~ "next meeting."
#~ msgstr ""
#~ "Notez que vous pouvez également utiliser la vue calendrier pour planifier "
#~ "vos prochains rendez-vous"
#~ msgid "Histories"
#~ msgstr "Historique"

#, python-format
#~ msgid "Email Fail!"
#~ msgstr "Courriel incorrect"
#~ msgid "Attendee"
#~ msgstr "Participant"
#~ msgid "Error ! You cannot create recursive sections."
#~ msgstr "Erreur ! Vous ne pouvez pas créer de sections récursives."
#~ msgid "Est.Revenue"
#~ msgstr "Revenu estimé"
#~ msgid "Initial Jobs Demand"
#~ msgstr "Demande initiale de l'embauche"
#~ msgid "Claims Info"
#~ msgstr "Information sur les réclamations"
#~ msgid "This Year"
#~ msgstr "Cette année"
#~ msgid ""
#~ " Will allow you to synchronise your Open ERP calendars with your phone, "
#~ "outlook, Sunbird, ical, ..."
#~ msgstr ""
#~ " Permet de synchroniser votre calendrier Open ERP avec votre téléphone, "
#~ "Outlook, Sunbird, iCal, ..."
#~ msgid "Contract Data"
#~ msgstr "Données du contrat"
#~ msgid "Cases by Leads and Type"
#~ msgstr "Cas par affaires et type"
#~ msgid "Shared Calendar"
#~ msgstr "Calendrier partagé"
#~ msgid "Fund Raising"
#~ msgstr "Levée de Fonds"
#~ msgid "Case Category2 Name"
#~ msgstr "Nom de la catégorie2 des cas"
#~ msgid "Helpdesk Supports"
#~ msgstr "Support Helpdesk"
#~ msgid "Payment Mode"
#~ msgstr "Mode de paiement"
#~ msgid "Source"
#~ msgstr "Origine"
#~ msgid "Convert To Partner"
#~ msgstr "Convertir en partenaire"
#~ msgid " > Bac +5"
#~ msgstr " > Bac +5"
#~ msgid "Stage: "
#~ msgstr "Étape: "
#~ msgid "Jobs"
#~ msgstr "Emplois"
#~ msgid "Job Info"
#~ msgstr "Information sur l'offre d'emploi"
#~ msgid "Cancel Meeting"
#~ msgstr "Annuler un rendez vous"
#~ msgid "Employee Email"
#~ msgstr "Courriel de l'employé"
#~ msgid "Prospecting"
#~ msgstr "Prospection"
#~ msgid "%(case_date)s = Creation date"
#~ msgstr "%(case_date)s = Date de création"
#~ msgid "Jobs - Recruitment Form"
#~ msgstr "Formulaire de recrutement - offre d'emploi"
#~ msgid "Credit Card"
#~ msgstr "Carte de crédit"

#, python-format
#~ msgid ""
#~ "No E-Mail ID Found for the Responsible Partner or missing reply address in "
#~ "section!"
#~ msgstr ""
#~ "Pas d'adresse courriel défini pour le partenaire responsable ou l'adresse de "
#~ "réponse est manquante pour cette section !"
#~ msgid "Send Email"
#~ msgstr "Envoyer un courriel"
#~ msgid "Delay Close"
#~ msgstr "Delai de fermeture"
#~ msgid "Candidate Name2"
#~ msgstr "Nom du deuxième candidat"
#~ msgid "Events"
#~ msgstr "Évènements"
#~ msgid "Cheque"
#~ msgstr "Chèque"
#~ msgid "Attachment1"
#~ msgstr "Première pièce jointe"
#~ msgid "Degree"
#~ msgstr "Niveau"
#~ msgid "Attachment3"
#~ msgstr "Troisième pièce jointe"
#~ msgid "Attachment2"
#~ msgstr "Deuxième pièce jointe"
#~ msgid "History of Events"
#~ msgstr "Historique des événements"
#~ msgid "Category2 of case"
#~ msgstr "Cas de la deuxième catégorie"
#~ msgid "Recycled"
#~ msgstr "Recyclée"
#~ msgid "Phonecall Cases"
#~ msgstr "Cas des appels téléphoniques"

#, python-format
#~ msgid "A partner is already existing with the same name."
#~ msgstr "Un partenaire existe déjà avec le même nom."
#~ msgid "All Opportunities"
#~ msgstr "Toutes les Opportunités"
#~ msgid "Sales"
#~ msgstr "Ventes"
#~ msgid "Assigned"
#~ msgstr "Assigné"
#~ msgid "Set Meeting"
#~ msgstr "Planifier un rendez vous"
#~ msgid "Invalid"
#~ msgstr "Non valide"
#~ msgid "Cases By Stage and Estimates"
#~ msgstr "Cas par Étape et Estimations"
#~ msgid "Calendar of Meetings"
#~ msgstr "Calendrier des rendez-vous"
#~ msgid "Meeting For Leads Generation"
#~ msgstr "Rendez vous pour la génération de l'affaire"
#~ msgid "Related Case"
#~ msgstr "Relation avec le cas"
#~ msgid "Email Address"
#~ msgstr "Courriel"
#~ msgid "Availability (weeks)"
#~ msgstr "Disponibilité (semaines)"
#~ msgid "Opportunities Tree"
#~ msgstr "Liste des opportunités"
#~ msgid "First Interview"
#~ msgstr "Premier entretien"
#~ msgid "This Month"
#~ msgstr "Ce mois ci"
#~ msgid "Refused by Employee"
#~ msgstr "Refusé par l'employé"
#~ msgid "All Claims"
#~ msgstr "Toutes les réclamations"
#~ msgid "Server Action"
#~ msgstr "Action du Serveur"
#~ msgid "Close Phonecall"
#~ msgstr "Clôturer l'appel téléphonique"

#, python-format
#~ msgid "Email not sent !"
#~ msgstr "Courriel non envoyé"
#~ msgid "Funds Form"
#~ msgstr "Formulaire des levés de fond"
#~ msgid "Jobs Hiring Process"
#~ msgstr "Procédure de recrutement"
#~ msgid "Candidate Hired"
#~ msgstr "Candidat embauché"
#~ msgid "Goals"
#~ msgstr "Objectifs"
#~ msgid "In Process"
#~ msgstr "En cours"
#~ msgid "After-Sale Services"
#~ msgstr "Services après vente"
#~ msgid "Cases by Section and Type"
#~ msgstr "Cas par section et type"
#~ msgid "File name"
#~ msgstr "Nom du fichier"
#~ msgid "Ok"
#~ msgstr "Ok"
#~ msgid "Import ICS"
#~ msgstr "Importer ICS"
#~ msgid "All Jobs Requests"
#~ msgstr "Toutes les demandes d'emploi"
#~ msgid "Relevant"
#~ msgstr "Pertinence"
#~ msgid "Applied Job"
#~ msgstr "Job postulé"
#~ msgid "Cases by Opportunities and Type"
#~ msgstr "Cas par opportunités et type"
#~ msgid "Cases by Leads and Stage"
#~ msgstr "Cas par affaire et étape"
#~ msgid "Reporting"
#~ msgstr "Rapport"
#~ msgid "Expected Salary"
#~ msgstr "Salaire demandé"
#~ msgid "Send New Mail"
#~ msgstr "Envoyer un nouveau courriel"
#~ msgid "Invalid arguments"
#~ msgstr "Arguments non valides"
#~ msgid "Trensparent"
#~ msgstr "Transparent"
#~ msgid "Funds Tree"
#~ msgstr "Liste des levées de fond"
#~ msgid "Type of Action"
#~ msgstr "Type d'action"
#~ msgid "Meeting With Candidates"
#~ msgstr "Entretien avec les candidats"
#~ msgid "Candidate Email"
#~ msgstr "Courriel du candidat"
#~ msgid "Sales Stage: "
#~ msgstr "Étape de ventes: "
#~ msgid "Planned"
#~ msgstr "Planifié"
#~ msgid "Customer Office"
#~ msgstr "Bureau client"
#~ msgid "All Funds"
#~ msgstr "Tous les Fonds"
#~ msgid "Qualication"
#~ msgstr "Qualification"
#~ msgid "Lead Details"
#~ msgstr "Détails de l'affaire"
#~ msgid "Arts And Culture"
#~ msgstr "Arts et Culture"
#~ msgid "HelpDesk"
#~ msgstr "Assistance"
#~ msgid "Change RRule"
#~ msgstr "Change la règle"
#~ msgid "Cases by Section, Category and Type"
#~ msgstr "Cas par section, catégorie et type"
#~ msgid "Licenced"
#~ msgstr "Permis"
#~ msgid "Child Sections"
#~ msgstr "Sections enfants"
#~ msgid "CONFIDENTIAL"
#~ msgstr "CONFIDENTIEL"
#~ msgid "Meeting date"
#~ msgstr "Date de rendez vous"
#~ msgid "Office"
#~ msgstr "Bureau"
#~ msgid "Assign"
#~ msgstr "Assigner"
#~ msgid "Healthcare"
#~ msgstr "Soins médicaux"
#~ msgid "Content of mail"
#~ msgstr "Contenu du courriel"
#~ msgid "Internal Notes"
#~ msgstr "Notes internes"
#~ msgid "Employee"
#~ msgstr "Employé"
#~ msgid "_Import"
#~ msgstr "_Importer"
#~ msgid "Mass Mailing"
#~ msgstr "Publipostage"
#~ msgid "Not fixed"
#~ msgstr "Non fixé"
#~ msgid "Funds by Categories"
#~ msgstr "Levée de fond par catégories"
#~ msgid "Cash"
#~ msgstr "Liquidités"
#~ msgid "Future"
#~ msgstr "Prévisionnelle"
#~ msgid "Fund Raising Operations"
#~ msgstr "Opérations de levée de fonds"
#~ msgid "Related Cases"
#~ msgstr "Cas en relation"
#~ msgid "   Today   "
#~ msgstr "   Aujourd'hui   "
#~ msgid "Allows to show calendar"
#~ msgstr "Autorise à montrer le calendrier"
#~ msgid "Phone Call Description"
#~ msgstr "Description de l'appel de téléphonique"
#~ msgid "_Subscribe"
#~ msgstr "_S'abonner"
#~ msgid "Jobs - Recruitment Tree"
#~ msgstr "Liste des recrutements - offres d'emplois"
#~ msgid "Exception Rules"
#~ msgstr "Règle en exception"
#~ msgid "Email Add CC"
#~ msgstr "Ajouter CC dans le courriel"
#~ msgid "Expected Close Date"
#~ msgstr "Date prévisionelle de clôture"
<<<<<<< HEAD
#~ msgid "Invalid model name in the action definition."
#~ msgstr "Nom de l'objet invalide dans l'action défini"
=======

#~ msgid "Invalid model name in the action definition."
#~ msgstr "Nom de l'objet invalide dans l'action défini"

>>>>>>> 4030d7f4
#~ msgid "Case Resource Type"
#~ msgstr "Type de ressouce pour le cas"
#~ msgid "Other Information"
#~ msgstr "Autre information"
#~ msgid ""
#~ "The channels represent the different communication modes available with the "
#~ "customer. With each commercial opportunity, you can indicate the canall "
#~ "which is this opportunity source."
#~ msgstr ""
#~ "Le canal répresnte les différents mode de comunication disponible avec le "
#~ "client. Avec chaque opportunité commercial, vous pouvez indiquer le canal "
#~ "qui a cette opportunité source"
#~ msgid "Accepted as Claim"
#~ msgstr "Réclamation accepté"
#~ msgid "By Partner"
#~ msgstr "Par partenaire"
#~ msgid "Add CC"
#~ msgstr "Ajouter CC"
#~ msgid "New Business"
#~ msgstr "Nouvelle affaire"
#~ msgid "Modify this Occurrence"
#~ msgstr "Modifier l'occurence"
#~ msgid "Policy Claims"
#~ msgstr "Règle de réclamation"
#~ msgid "Meetings Form"
#~ msgstr "Formulaire de rendez-vous"
#~ msgid "Support Query"
#~ msgstr "Demande de support"
#~ msgid "Existing Business"
#~ msgstr "Affaire existante"
#~ msgid "Leads Cases"
#~ msgstr "Cas des prospections"
#~ msgid "Helpdesk and Support"
#~ msgstr "Assitance et support"
#~ msgid "Model"
#~ msgstr "Modèle"
#~ msgid "Opportunity Stages"
#~ msgstr "Étapes des opportunités"
#~ msgid "Search Histories"
#~ msgstr "Recherche dans l'historique"
#~ msgid "Claim Type"
#~ msgstr "Type de réclamation"
#~ msgid "Planned Costs"
#~ msgstr "Coût prévu"
#~ msgid "Regex on Case Name"
#~ msgstr "Expression réguière sur le nom du cas"
#~ msgid "By Create Date"
#~ msgstr "Par date de création"
#~ msgid "Helpdesk Categories"
#~ msgstr "Catégories d'assitance"
#~ msgid "Receive"
#~ msgstr "Recevoir"
#~ msgid "Atendee details"
#~ msgstr "Détail des participants"
#~ msgid "Are you sure you want to create a partner based on this phonecall ?"
#~ msgstr ""
#~ "Êtes-vous sur de vouloir créer un partenaire basé sur cette appel "
#~ "téléphonique ?"
#~ msgid "Next Meetings"
#~ msgstr "Prochain rendez-vous"
#~ msgid "Value Claims"
#~ msgstr "Valuer de la réclamation"
#~ msgid "Website"
#~ msgstr "Site internet"
#~ msgid "Awaiting Response"
#~ msgstr "Réponse en attente"
#~ msgid "Helpdesk Requests"
#~ msgstr "Demandes d'assistance"
#~ msgid "Won't fix"
#~ msgstr "Ne sera pas corrigé"
#~ msgid "Converted"
#~ msgstr "Converti"
#~ msgid "Demand Draft"
#~ msgstr "Demande brouillon"
#~ msgid "Helpdesk Support Tree"
#~ msgstr "Liste du support assistance"
#~ msgid "Needs Analysis"
#~ msgstr "Besoin d'analyse"
#~ msgid "Search Claims"
#~ msgstr "Recherche les réglamations"
#~ msgid "Sales Section"
#~ msgstr "Section des ventes"
#~ msgid "Mail to watchers (CC)"
#~ msgstr "Courriel des lecteurs (CC)"
#~ msgid "Phonecall Stages"
#~ msgstr "Étapes de l'appel téléphonique"
#~ msgid "Leads Tree"
#~ msgstr "Liste des prospections"
#~ msgid "By Responsible"
#~ msgstr "Par responsable"
#~ msgid "By Status"
#~ msgstr "Par état"
#~ msgid "Lead Name"
#~ msgstr "Nom de la prospection"
#~ msgid "Employee's Name"
#~ msgstr "Nom de l'employé"
#~ msgid "Lead Stages"
#~ msgstr "Étapes de la prospection"
#~ msgid "Lead Source"
#~ msgstr "Source de la prospection"
#~ msgid "Lead Subject"
#~ msgstr "Sujet de la prospection"
#~ msgid "By Lead Source"
#~ msgstr "Par source de prospection"
#~ msgid "Lead Type Name"
#~ msgstr "Nom du type de prospection"
#~ msgid "Resource Type of case"
#~ msgstr "Type de ressource du cas"
#~ msgid "By Stage"
#~ msgstr "Par étape"
#~ msgid "Helpdesk Cases"
#~ msgstr "Cas de l'assistance"
#~ msgid "Lead should be in 'Open' state before converting to Opportunity."
#~ msgstr ""
#~ "La prospection devrait être en état 'Ouvert' avant d'être converti en "
#~ "opportunité."
#~ msgid ""
#~ "This may help associations in their fund raising process and tracking."
#~ msgstr ""
#~ "Ceci peut aider les associations dans leur procédure de collecte de fonds et "
#~ "de suivi."
<|MERGE_RESOLUTION|>--- conflicted
+++ resolved
@@ -1,6 +1,6 @@
 # Translation of OpenERP Server.
 # This file contains the translation of the following modules:
-#   * crm
+#	* crm
 #
 msgid ""
 msgstr ""
@@ -1932,12 +1932,6 @@
 msgstr "Sélectionner les étapes pour cette équipe commerciale"
 
 #. module: crm
-<<<<<<< HEAD
-#: code:addons/crm/wizard/crm_merge_opportunities.py:0
-#, python-format
-msgid "There are no other 'Open' or 'Pending' Opportunities for the partner '%s'."
-=======
->>>>>>> 4030d7f4
 #: view:board.board:0
 msgid "Opportunities by Stage"
 msgstr ""
@@ -2492,14 +2486,6 @@
 msgstr "Occupé"
 
 #. module: crm
-<<<<<<< HEAD
-#: constraint:ir.model:0
-msgid "The Object name must start with x_ and not contain any special character !"
-msgstr "Le nom de l'objet doit commencer avec x_ et ne pas contenir de charactères spéciaux !"
-
-#. module: crm
-=======
->>>>>>> 4030d7f4
 #: field:crm.installer,crm_helpdesk:0
 msgid "Helpdesk"
 msgstr "Support"
@@ -3912,10 +3898,7 @@
 #~ msgstr "Mail à ces adresses"
 #~ msgid "Invalid XML for View Architecture!"
 #~ msgstr "XML non valide pour l'architecture de la vue"
-<<<<<<< HEAD
-=======
-
->>>>>>> 4030d7f4
+
 #~ msgid "My Histories"
 #~ msgstr "Mon historique"
 #~ msgid "Your action"
@@ -4036,10 +4019,7 @@
 #~ msgstr ""
 #~ "Le nom de l'objet doit commencer avec x_ et ne pas contenir de charactères "
 #~ "spéciaux !"
-<<<<<<< HEAD
-=======
-
->>>>>>> 4030d7f4
+
 #~ msgid "General Description"
 #~ msgstr "Description générale"
 #~ msgid "Mail to partner"
@@ -4646,15 +4626,10 @@
 #~ msgstr "Ajouter CC dans le courriel"
 #~ msgid "Expected Close Date"
 #~ msgstr "Date prévisionelle de clôture"
-<<<<<<< HEAD
+
 #~ msgid "Invalid model name in the action definition."
 #~ msgstr "Nom de l'objet invalide dans l'action défini"
-=======
-
-#~ msgid "Invalid model name in the action definition."
-#~ msgstr "Nom de l'objet invalide dans l'action défini"
-
->>>>>>> 4030d7f4
+
 #~ msgid "Case Resource Type"
 #~ msgstr "Type de ressouce pour le cas"
 #~ msgid "Other Information"
