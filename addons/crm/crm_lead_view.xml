<?xml version="1.0"?>
<openerp>
    <data>

        <!--
            CRM CASE STAGE
            -->

        <!-- Stage Search view -->
        <record id="crm_lead_stage_search" model="ir.ui.view">
            <field name="name">Stage - Search</field>
            <field name="model">crm.case.stage</field>
            <field name="type">search</field>
            <field name="arch" type="xml">
                <search string="Stage Search">
                    <field name="name"/>
                    <field name="state"/>
                    <field name="type"/>
                </search>
            </field>
        </record>

        <!-- Stage Form view -->
        <record id="crm_lead_stage_act" model="ir.actions.act_window">
            <field name="name">Stages</field>
            <field name="res_model">crm.case.stage</field>
            <field name="view_type">form</field>
            <field name="view_id" ref="crm.crm_case_stage_tree"/>
            <field name="help">Add specific stages to leads and opportunities allowing your sales to better organise their sales pipeline. Stages will allow them to easily track how a specific lead or opportunity is positioned in the sales cycle.</field>
        </record>

        <menuitem action="crm_lead_stage_act" id="menu_crm_lead_stage_act" name="Stages" sequence="0" parent="base.menu_crm_config_lead" />

        <!--
            LEADS/OPPORTUNITIES CATEGORIES
            -->

        <!-- Categories Form View -->
        <record id="crm_lead_categ_action" model="ir.actions.act_window">
            <field name="name">Categories</field>
            <field name="res_model">crm.case.categ</field>
            <field name="view_type">form</field>
            <field name="view_id" ref="crm_case_categ_tree-view"/>
            <field name="context" eval="{'object_id': ref('model_crm_lead')}"/>
            <field name="domain">[('object_id.model', '=', 'crm.lead')]</field>
            <field name="help">Create specific categories that fit your company's activities to better classify and analyse your leads and opportunities. Such categories could for instance reflect your product structure or the different types of sales you do.</field>
        </record>

        <menuitem action="crm_lead_categ_action"
            id="menu_crm_lead_categ" name="Categories"
            parent="base.menu_crm_config_lead" sequence="1" groups="base.group_no_one"/>

        <!--
            LEADS
            -->

        <!-- CRM Lead Form View  -->
        <record model="ir.ui.view" id="crm_case_form_view_leads">
        <field name="name">CRM - Leads Form</field>
        <field name="model">crm.lead</field>
        <field name="type">form</field>
        <field name="arch" type="xml">
            <form string="Leads Form" version="7.0">
                <header>
                    <button name="%(crm.action_crm_lead2opportunity_partner)d" string="Convert to Opportunity" type="action"
                            states="draft,open,pending" help="Convert to Opportunity"/>
                    <button name="case_escalate" string="Escalate" type="object"
                            states="draft,open,pending"/>
                    <button name="case_reset" string="Reset" type="object"
                            states="cancel"/>
                    <button name="case_cancel" string="Cancel" type="object"
                            states="draft,open,pending"/>
                    <button name="message_mark_as_unread" string="Mark Unread" type="object"
                            attrs="{'invisible':[('message_thread_read', '==', False)]}"/>
                    <button name="message_mark_as_read" string="Mark Read" type="object"
                            attrs="{'invisible':[('message_thread_read', '==', True)]}"/>
                    <field name="stage_id" widget="statusbar"
                            on_change="onchange_stage_id(stage_id)"/>
                </header>
<<<<<<< HEAD
                <sheet layout="auto">
                <group colspan="4" col="7">
                    <field name="message_thread_read"/>
                    <newline/>
                    <field name="name"/>
                    <field name="priority"/>
                    <field name="categ_id"
                        widget="selection"
                        domain="[('object_id.model','=','crm.lead')]"/>
                    <newline />
                    <field name="user_id" />
                    <field name="section_id" widget="selection" />
                    <field name="type" invisible="1"/>
                </group>
                <notebook colspan="4">
                <page string="Lead">
                    <group colspan="4" col="2">
                        <field name="partner_name" string="Company Name" />
                    </group>
                    <group colspan="2" col="4">
                        <separator string="Contact" colspan="4" col="4"/>
                        <field name="contact_name" colspan="4"/>
                        <newline/>
                        <field domain="[('domain', '=', 'contact')]" name="title" widget="selection"/>
                        <field name="function" />
                        <field name="street" colspan="4"/>
                        <field name="street2" colspan="4"/>
                        <field name="zip"/>
                        <field name="city"/>
                        <field name="country_id"/>
                        <field name="state_id"/>
                    </group>
                    <group colspan="2" col="3">
                        <separator string="Communication" colspan="4" col="3"/>
                        <field name="email_from" widget="email"/>
                        <newline/>
                        <field name="phone"/>
                        <newline/>
                        <field name="fax"/>
                        <newline/>
                        <field name="mobile"/>
                        <newline/>
                        <separator string="Links" colspan="4" col="3"/>
                        <field name="partner_id" string="Customer"/>
                        <button
                            name="%(action_crm_lead2partner)d"
                            icon="terp-partner" type="action"
                            string="Create"
                            attrs="{'invisible':[('partner_id','!=',False)]}"/>
                    </group>
                    <separator colspan="4" string="Notes"/>
                    <field name="description" nolabel="1" colspan="4"/>
                 </page>
                 <page string="Extra Info">
                    <group colspan="2" col="2">
                        <separator string="Categorization" colspan="2" col="2"/>
                        <field name="company_id"
                            groups="base.group_multi_company"
                            widget="selection" colspan="2" />
                        <field name="type_id" select="1" widget="selection"/>
                        <field name="channel_id" select="1" widget="selection"/>
                        <field name="referred"/>
                        <field name="state" groups="base.group_no_one"/>
                    </group>
                    <group colspan="2" col="2">
                        <separator string="Mailings" colspan="2" col="2"/>
                        <field name="opt_in" on_change="on_change_opt_in(opt_in)"/>
                        <field name="opt_out" on_change="on_change_opt_out(opt_out)"/>
                    </group>
                    <group colspan="2" col="2" groups="base.group_no_one">
                        <separator string="Statistics" colspan="2" col="2"/>
                        <field name="day_open"/>
                        <field name="day_close"/>
=======
                <sheet>
                    <label for="name" class="oe_form_readonly_hidden" string="Lead Description"/>
                    <h1><field name="name" placeholder="Describe the lead..."/></h1>
                    <group>
                        <group>
                            <field name="user_id" />
                            <field name="section_id" widget="selection" />
                            <field name="type" invisible="1"/>
                        </group>
                        <group>
                            <field name="priority"/>
                            <field name="categ_id"
                                widget="selection"
                                domain="[('object_id.model','=','crm.lead')]"/>
                        </group>
                        <group>
                            <field name="partner_name" string="Company Name"/>
                            <field name="partner_id" string="Customer"/>
                            <label for="street" string="Address"/>
                            <div>
                                <field name="street" placeholder="Street..."/>
                                <field name="street2"/>
                                <div>
                                    <field name="zip" class="oe_form_inline" placeholder="ZIP"/>
                                    <field name="city" class="oe_form_inline" placeholder="City"/>
                                </div>
                                <field name="state_id" placeholder="State"/>
                                <field name="country_id" placeholder="Country"/>
                            </div>
                        </group>
                        <group>
                            <field name="contact_name" />
                            <field name="email_from" widget="email"/>
                            <field name="function" />
                            <field domain="[('domain', '=', 'contact')]" name="title"/>
                            <field name="phone"/>
                            <field name="mobile"/>
                            <field name="fax"/>
                            <!--
                            This should be integrated in Open Chatter
                            <button string="Mail"
                                name="%(mail.action_email_compose_message_wizard)d"
                                icon="terp-mail-message-new" type="action" colspan="1"/>
                            -->
                        </group>
>>>>>>> b2f173d4
                    </group>
                    <notebook colspan="4">
                    <page string="Notes">
                        <field name="description"/>
                    </page>
                    <page string="Extra Info">
                        <group>
                            <group string="Categorization">
                                <field name="company_id"
                                    groups="base.group_multi_company"
                                    widget="selection" colspan="2" />
                                <field name="type_id" widget="selection"/>
                                <field name="channel_id" widget="selection"/>
                                <field name="referred"/>
                                <field name="state" groups="base.group_no_one"/>
                            </group>
                            <group string="Mailings">
                                <field name="opt_in" on_change="on_change_opt_in(opt_in)"/>
                                <field name="opt_out" on_change="on_change_opt_out(opt_out)"/>
                            </group>
                        </group>
                    </page>
                    </notebook>
                </sheet>
<<<<<<< HEAD
                <footer>
                    <field name="message_ids" widget="ThreadView"/>
                </footer>
=======
                <div class="oe_form_bottom">
                    <field name="message_ids" widget="ThreadView"/>
                </div>
>>>>>>> b2f173d4
            </form>
        </field>
        </record>

        <!-- CRM Lead Tree View -->
        <record model="ir.ui.view" id="crm_case_tree_view_leads">
            <field name="name">Leads</field>
            <field name="model">crm.lead</field>
            <field name="type">tree</field>
            <field name="arch" type="xml">
                <tree string="Leads" fonts="bold:needaction_pending==True" colors="grey:state in ('cancel', 'done')">
                    <field name="date_deadline" invisible="1"/>
                    <field name="create_date" groups="base.group_no_one"/>
                    <field name="name"/>
                    <field name="contact_name"/>
                    <field name="country_id" invisible="context.get('invisible_country', True)" />
                    <field name="email_from"/>
                    <field name="phone"/>
                    <field name="stage_id"/>
                    <field name="categ_id" invisible="1"/>
                    <field name="section_id" invisible="context.get('invisible_section', True)" />
                    <field name="state" groups="base.group_no_one"/>
                    <field name="type_id" invisible="1"/>
                    <field name="referred" invisible="1"/>
                    <field name="channel_id" invisible="1"/>
                    <field name="subjects" invisible="1"/>
                    <field name="needaction_pending" invisible="1"/>
                </tree>
            </field>
        </record>

        <!-- CRM Lead Calendar View -->
        <record model="ir.ui.view" id="crm_case_calendar_view_leads">
            <field name="name">CRM - Leads Calendar</field>
            <field name="model">crm.lead</field>
            <field name="type">calendar</field>
            <field name="priority" eval="2"/>
            <field name="arch" type="xml">
                <calendar string="Leads Generation"
                    date_start="date_action" color="user_id">
                    <field name="name" />
                    <field name="partner_name" />
                </calendar>
            </field>
        </record>

    <!-- CRM Lead Kanban View  -->
    <record model="ir.ui.view" id="crm_case_kanban_view_leads">
        <field name="name">CRM - Leads Kanban</field>
        <field name="model">crm.lead</field>
        <field name="type">kanban</field>
        <field name="arch" type="xml">
            <kanban default_group_by="stage_id">
                <field name="state" groups="base.group_no_one"/>
                <field name="color"/>
                <field name="priority"/>
                <field name="planned_revenue" sum="Expected Revenues"/>
                <field name="user_email"/>
                <field name="user_id"/>
                <field name="partner_address_email"/>
                <templates>
                    <t t-name="lead_details">
                        <ul class="oe_kanban_tooltip">
                            <li t-if="record.phone.raw_value"><b>Phone:</b> <field name="phone"/></li>
                            <li><b>Probability:</b> <field name="probability"/>%%</li>
                            <li><b>Creation date:</b> <field name="create_date"/></li>
                            <li t-if="record.date_deadline.raw_value"><b>Date Deadline:</b> <field name="date_deadline"/></li>
                        </ul>
                    </t>
                    <t t-name="kanban-box">
                        <div t-attf-class="oe_kanban_color_#{kanban_getcolor(record.color.raw_value)} oe_kanban_card">
                            <a class="oe_kanban_menuaction oe_i">B</a>
                            <ul class="oe_kanban_menu">
                                <li><a type="edit" >Edit...</a></li>
                                <li><a type="delete">Delete</a></li>
                                <li><a name="%(mail.action_email_compose_message_wizard)d" type="action">Send New Email</a></li>
                                <li><a name="%(opportunity2phonecall_act)d" type="action">Log Call</a></li>
                                <li><a name="action_makeMeeting" type="object">Schedule Meeting</a></li>
                                <li><a name="%(crm.action_crm_add_note)d" context="{'model': 'crm.lead' }" type="action">Add Internal Note</a></li>
                                <li><ul class="oe_kanban_colorpicker" data-field="color"/></li>
                            </ul>
                            <div class="oe_kanban_content">
                                <div>
                                    <b><field name="name"/></b>
                                    <t t-if="record.planned_revenue.raw_value">
                                        - <b><t t-esc="Math.round(record.planned_revenue.value)"/>
                                        <field name="company_currency"/></b>
                                    </t>
                                </div>
                                <div>
                                    <field name="partner_id"/>
                                </div>
                                <div style="padding-left: 0.5em">
                                    <i>
                                        <t t-if="record.date_deadline.raw_value and record.date_deadline.raw_value lt (new Date())" t-set="red">oe_kanban_text_red</t>
                                        <span t-attf-class="#{red || ''}">
                                            <field name="date_action"/>
                                        </span>
                                        <t t-if="record.date_action.raw_value"> : </t>
                                        <field name="title_action"/>
                                    </i>
                                </div>
                                <div class="oe_right">
                                    <a t-if="record.priority.raw_value == 1" icon="star-on" type="object" name="set_normal_priority"/>
                                    <a t-if="record.priority.raw_value != 1" icon="star-off" type="object" name="set_high_priority" style="opacity:0.7; filter:alpha(opacity=70);"/>
                                    <!--
                                    <t t-if="record.date_deadline.raw_value and record.date_deadline.raw_value lt (new Date())" t-set="red">oe_kaban_status_red</t>
                                    <span t-attf-class="oe_kanban_status #{red}"> </span>
                                    -->
                                    <img t-att-src="kanban_image('res.users', 'avatar', record.user_id.raw_value[0])" t-att-title="record.user_id.value" width="24" height="24" class="oe_kanban_avatar"/>
                                </div>
                                <div class="oe_kanban_footer_left">
                                </div>
                            </div>
                            <div class="oe_clear"></div>
                        </div>
                        <!--
                            <div class="oe_kanban_right">
                                <a name="case_mark_lost" string="Mark Lost" states="open,pending" type="object" icon="kanban-stop" />
                                <a name="case_pending" string="Pending" states="draft,open" type="object" icon="kanban-pause" />
                                <a name="case_open" string="Open" states="pending" type="object" icon="gtk-media-play" />
                                <a name="case_mark_won" string="Mark Won" states="open,pending" type="object" icon="kanban-apply" />
                            </div>
                        -->
                    </t>
                </templates>
            </kanban>
        </field>
    </record>

    <!-- CRM Lead Search View -->
    <record id="view_crm_case_leads_filter" model="ir.ui.view">
        <field name="name">CRM - Leads Search</field>
        <field name="model">crm.lead</field>
        <field name="type">search</field>
        <field name="arch" type="xml">
            <search string="Search Leads">
                <filter icon="terp-mail-message-new"
                    string="Inbox" help="Unread messages"
                    name="needaction_pending"
                    domain="[('needaction_pending','=',True)]"/>
                <separator orientation="vertical"/>
                <filter icon="terp-check"
                    string="New"
                    name="new" help="New Leads"
                    domain="[('state','=','draft')]"/>
                <filter icon="terp-camera_test"
                    string="Open"
                    name="open"
                    domain="[('state','=','open')]"/>
                <separator orientation="vertical"/>
                <filter icon="terp-go-today" string="Today"
                    domain="[('create_date','&lt;', time.strftime('%%Y-%%m-%%d 23:59:59')), ('create_date','&gt;=', time.strftime('%%Y-%%m-%%d 00:00:00'))]"
                    help="Todays' Leads" />
                <filter icon="terp-go-week" string="7 Days"
                    help="Leads creating during last 7 days"
                    domain="[('create_date','&lt;', time.strftime('%%Y-%%m-%%d 23:59:59')),('create_date','&gt;=',(datetime.date.today()-datetime.timedelta(days=7)).strftime('%%Y-%%m-%%d 00:00:00'))]"
                />
                <separator orientation="vertical"/>
                <field name="name" string="Lead / Customer"
                    filter_domain="['|','|',('partner_name','ilike',self),('email_from','ilike',self),('name','ilike',self)]"/>
                <field name="user_id">
                    <filter icon="terp-personal-"
                        domain="[('user_id','=', False)]"
                        help="Unassigned Leads" />
                </field>
                <field name="subjects"/>
                <field name="section_id" widget="selection"
                    context="{'invisible_section': False}">
                    <filter icon="terp-personal+"
                        context="{'invisible_section': False}"
                        domain="['|', ('section_id.user_id','=',uid), ('section_id.member_ids', 'in', [uid])]"
                        help="My Sales Team(s)"/>
                    <filter icon="terp-personal+"
                        context="{'invisible_section': False}"
                        domain="[]"
                        help="Show Sales Team"/>
                </field>
                <separator orientation="vertical"/>
                <field name="country_id" context="{'invisible_country': False}">
                    <filter icon="terp-personal+" context="{'invisible_country': False}" help="Show countries"/>
                </field>
                <newline/>
                <group expand="0" string="Group By...">
                    <filter string="Salesperson" icon="terp-personal" domain="[]" context="{'group_by':'user_id'}"/>
                    <filter string="Team" icon="terp-personal+" domain="[]" context="{'group_by':'section_id'}"/>
                    <filter string="Referrer" icon="terp-personal" domain="[]" context="{'group_by':'referred'}"/>
                    <separator orientation="vertical"/>
                    <filter string="Category" icon="terp-stock_symbol-selection" domain="[]" context="{'group_by':'categ_id'}"/>
                    <filter string="Campaign" icon="terp-gtk-jump-to-rtl"
                        domain="[]" context="{'group_by':'type_id'}" />
                    <filter string="Channel" icon="terp-call-start"
                        domain="[]" context="{'group_by':'channel_id'}" />
                    <separator orientation="vertical"/>
                    <filter string="Stage" icon="terp-stage" domain="[]" context="{'group_by':'stage_id'}"/>
                    <filter string="Status" icon="terp-stock_effects-object-colorize" domain="[]" context="{'group_by':'state'}"/>
                    <separator orientation="vertical" groups="base.group_no_one"/>
                    <filter string="Creation" help="Create date" icon="terp-go-month"
                        domain="[]" context="{'group_by':'create_date'}" groups="base.group_no_one"/>
                </group>
           </search>
        </field>
    </record>


    <!--
        OPPORTUNITY
        -->

    <!-- Opportunities Form View -->
    <record model="ir.ui.view" id="crm_case_form_view_oppor">
        <field name="name">Opportunities</field>
        <field name="model">crm.lead</field>
        <field name="type">form</field>
        <field name="priority">20</field>
        <field name="arch" type="xml">
            <form string="Opportunities" version="7.0">
                <header>
                    <button name="case_mark_won" string="Mark Won" type="object"
                            states="draft,open,pending"/>
                    <button name="case_open" string="Open" type="object"
                            states="draft,pending"/>
                    <button name="case_escalate" string="Escalate" type="object"
                            states="open"/>
                    <button name="case_mark_lost" string="Mark Lost" type="object"
                            states="draft,open"/>
                    <button name="case_reset" string="Reset to Draft" type="object"
                            states="done,cancel"/>
                    <button name="case_cancel" string="Cancel" type="object"
                            states="draft"/>
                    <button name="message_mark_as_unread" string="Mark Unread" type="object"
                            attrs="{'invisible':[('message_thread_read', '==', False)]}"/>
                    <button name="message_mark_as_read" string="Mark Read" type="object"
                            attrs="{'invisible':[('message_thread_read', '==', True)]}"/>
                    <button name="stage_previous" string="Previous" type="object"
                            states="open" icon="gtk-go-back" context="{'stage_type': 'opportunity'}"/>
                    <button name="stage_next" string="Next" type="object"  
                            states="open" icon="gtk-go-forward" context="{'stage_type': 'opportunity'}"/>
                    <field name="stage_id" widget="statusbar"
                            on_change="onchange_stage_id(stage_id)"/>
                </header>
                <sheet>
                    <div class="oe_right oe_form_button_box">
                        <button string="Schedule/Log Call"
                            name="%(opportunity2phonecall_act)d"
                            type="action"/>
                        <button string="Schedule Meeting"
                            name="action_makeMeeting"
                            type="object"/>
                    </div>
                    <div class="oe_form_title">
                        <label for="name" class="oe_form_readonly_hidden"/>
                        <h1><field name="name"/></h1>
                        <newline/>
                        <field name="message_thread_read"/>
                        <newline/>

                        <label for="planned_revenue" class="oe_form_readonly_hidden"/>
                        <h2>
                            <field name="planned_revenue" class="oe_form_inline"/>
                            <field name="company_currency" class="oe_form_readonly_hidden oe_form_inline"/> at 
                            <field name="probability" class="oe_form_inline"/> %% success rate
                        </h2>
                    </div>
                    <group>
                        <group>
                            <field name="partner_id"
                                on_change="onchange_partner_id(partner_id, email_from)"
                                string="Customer"
                                context="{'default_name': partner_name, 'default_email': email_from, 'default_phone': phone}"/>
                            <field name="email_from" string="Email"/>
                            <field name="phone"/>
                        </group>

                        <group>
                            <label for="title_action"/>
                            <div>
                                <field name="date_action" nolabel="1"/> -
                                <field name="title_action" class="oe_form_inline" nolabel="1" placeholder="Call for proposal"/>
                            </div>
                            <field name="date_deadline"/>
                            <field name="priority"/>
                        </group>

                        <group>
                            <field name="user_id"/>
                            <field name="section_id" colspan="1" widget="selection"/>
                        </group>
                        <group>
                            <field name="categ_id"
                                string="Category" widget="selection"
                                domain="[('object_id.model', '=', 'crm.lead')]" />

                        </group>
                    </group>

                                    <!--<button string="Mail"
                                        name="%(mail.action_email_compose_message_wizard)d"
                                        context="{'mail':'new', 'model': 'crm.lead'}"
                                        icon="terp-mail-message-new" type="action" />-->

                    <notebook colspan="4">
                    <page string="Internal Notes">
                        <field name="description"/>
                    </page>
                    <page string="Lead">
                        <group>
                            <group>
                                <field name="partner_name"/>
                                <label for="street" string="Address"/>
                                <div>
                                    <field name="street" placeholder="Street..."/>
                                    <field name="street2"/>
                                    <div>
                                        <field name="zip" class="oe_form_inline" placeholder="ZIP"/>
                                        <field name="city" class="oe_form_inline" placeholder="City"/>
                                    </div>
                                    <field name="state_id" placeholder="State"/>
                                    <field name="country_id" placeholder="Country"/>
                                </div>
                            </group>

                            <group>
                                <field name="contact_name" />
                                <field name="function" />
                                <field domain="[('domain', '=', 'contact')]" name="title"/>
                                <field name="mobile"/>
                                <field name="fax"/>
                            </group>

                            <group string="Categorization">
                                <field name="type_id" widget="selection"/>
                                <field name="channel_id" widget="selection"/>
                            </group>
                            <group string="Mailings">
                                <field name="opt_in" on_change="on_change_opt_in(opt_in)"/>
                                <field name="opt_out" on_change="on_change_opt_out(opt_out)"/>
                            </group>
                            <group string="Misc">
                                <field name="active"/>
                                <field name="day_open" groups="base.group_no_one"/>
                                <field name="day_close" groups="base.group_no_one"/>
                                <field name="referred"/>
                                <field name="state" groups="base.group_no_one"/>
                                <field name="type" invisible="1"/>
                            </group>
                            <group string="References">
                                <field name="ref"/>
                                <field name="ref2"/>
                            </group>
                        </group>
                    </page>
                    </notebook>
                </sheet>
                <footer>
                    <field name="message_ids" widget="ThreadView"/>
                </footer>
            </form>
        </field>
    </record>

        <!-- Opportunities Tree View -->
        <record model="ir.ui.view" id="crm_case_tree_view_oppor">
            <field name="name">Opportunities Tree</field>
            <field name="model">crm.lead</field>
            <field name="type">tree</field>
            <field name="arch" type="xml">
                <tree string="Opportunities" fonts="bold:needaction_pending==True" colors="gray:state in ('cancel', 'done');red:date_deadline and (date_deadline &lt; current_date)">
                    <field name="needaction_pending" invisible="1"/>
                    <field name="date_deadline" invisible="1"/>
                    <field name="create_date" groups="base.group_no_one"/>
                    <field name="name" string="Opportunity"/>
                    <field name="partner_id" string="Customer"/>
                    <field name="country_id" invisible="context.get('invisible_country', True)" />
                    <field name="date_action"/>
                    <field name="title_action" />
                    <field name="channel_id" invisible="1"/>
                    <field name="type_id" invisible="1"/>
                    <field name="subjects" invisible="1"/>
                    <field name="stage_id"/>
                    <field name="planned_revenue" sum="Expected Revenues"/>
                    <field name="probability" widget="progressbar" avg="Avg. of Probability"/>
                    <field name="section_id" invisible="context.get('invisible_section', True)" />
                    <field name="user_id"/>
                    <field name="priority" invisible="1"/>
                    <field name="categ_id" invisible="1"/>
                    <field name="state" groups="base.group_no_one"/>
                </tree>
            </field>
        </record>


    <!-- Opportunities Search View -->
    <record id="view_crm_case_opportunities_filter" model="ir.ui.view">
        <field name="name">CRM - Opportunities Search</field>
        <field name="model">crm.lead</field>
        <field name="type">search</field>
        <field name="arch" type="xml">
            <search string="Search Opportunities">
                <filter icon="terp-mail-message-new"
                    string="Inbox" help="Unread messages"
                    name="needaction_pending"
                    domain="[('needaction_pending','=',True)]"/>
                <separator orientation="vertical"/>
                <filter icon="terp-check"
                    string="New" help="New Opportunities"
                    name="new"
                    domain="[('state','=','draft')]"/>
                <filter icon="terp-camera_test"
                    string="Open" help="Open Opportunities"
                    name="open"
                    domain="[('state','=','open')]"/>
                <separator orientation="vertical"/>
                <field name="name" string="Opportunity / Customer"
                    filter_domain="['|','|','|',('partner_id','ilike',self),('partner_name','ilike',self),('email_from','ilike',self),('name', 'ilike', self)]"/>
                <field name="user_id">
                    <filter icon="terp-personal-"
                        domain="[('user_id','=', False)]"
                        help="Unassigned Opportunities" />
                </field>
                <field name="section_id"
                    context="{'invisible_section': False, 'default_section_id': self}">
                    <filter icon="terp-personal+"
                        domain="['|', ('section_id.user_id','=',uid), ('section_id.member_ids', 'in', [uid])]"
                        context="{'invisible_section': False}"
                        help="My Sales Team(s)" />
                    <filter icon="terp-personal+"
                        context="{'invisible_section': False}"
                        domain="[]"
                        help="Show Sales Team"/>
                </field>
                <newline/>
                <group expand="0" string="Group By..." colspan="16">
                    <filter string="Salesperson" icon="terp-personal" domain="[]" context="{'group_by':'user_id'}" />
                    <filter string="Team" help="Sales Team" icon="terp-personal+" domain="[]" context="{'group_by':'section_id'}"/>
                    <filter string="Customer" help="Partner" icon="terp-personal+" domain="[]" context="{'group_by':'partner_id'}"/>
                    <separator orientation="vertical" />
                    <filter string="Stage" icon="terp-stage" domain="[]" context="{'group_by':'stage_id'}" />
                    <filter string="Priority" icon="terp-rating-rated" domain="[]" context="{'group_by':'priority'}" />
                    <filter string="Category" icon="terp-stock_symbol-selection" domain="[]" context="{'group_by':'categ_id'}" />
                    <filter string="Campaign" icon="terp-gtk-jump-to-rtl" domain="[]" context="{'group_by':'type_id'}"/>
                    <filter string="Channel" icon="terp-call-start" domain="[]" context="{'group_by':'channel_id'}" />
                    <filter string="Status" icon="terp-stock_effects-object-colorize" domain="[]" context="{'group_by':'state'}"/>
                    <separator orientation="vertical" />
                    <filter string="Creation" icon="terp-go-month" domain="[]" context="{'group_by':'create_date'}" groups="base.group_no_one"/>
                    <filter string="Exp.Closing" icon="terp-go-month" help="Expected Closing" domain="[]" context="{'group_by':'date_deadline'}" />
                </group>
            </search>
        </field>
    </record>

        <!-- crm.lead Opportunities Graph View -->
        <record model="ir.ui.view" id="crm_case_graph_view_opportunity">
            <field name="name">CRM - Opportunity Graph</field>
            <field name="model">crm.lead</field>
            <field name="type">graph</field>
            <field name="arch" type="xml">
                <graph string="Opportunity by Categories" type="bar" orientation="horizontal">
                    <field name="categ_id"/>
                    <field name="planned_revenue" operator="+"/>
                    <field name="state" group="True"/>
                </graph>
            </field>
        </record>

    </data>
</openerp><|MERGE_RESOLUTION|>--- conflicted
+++ resolved
@@ -77,81 +77,6 @@
                     <field name="stage_id" widget="statusbar"
                             on_change="onchange_stage_id(stage_id)"/>
                 </header>
-<<<<<<< HEAD
-                <sheet layout="auto">
-                <group colspan="4" col="7">
-                    <field name="message_thread_read"/>
-                    <newline/>
-                    <field name="name"/>
-                    <field name="priority"/>
-                    <field name="categ_id"
-                        widget="selection"
-                        domain="[('object_id.model','=','crm.lead')]"/>
-                    <newline />
-                    <field name="user_id" />
-                    <field name="section_id" widget="selection" />
-                    <field name="type" invisible="1"/>
-                </group>
-                <notebook colspan="4">
-                <page string="Lead">
-                    <group colspan="4" col="2">
-                        <field name="partner_name" string="Company Name" />
-                    </group>
-                    <group colspan="2" col="4">
-                        <separator string="Contact" colspan="4" col="4"/>
-                        <field name="contact_name" colspan="4"/>
-                        <newline/>
-                        <field domain="[('domain', '=', 'contact')]" name="title" widget="selection"/>
-                        <field name="function" />
-                        <field name="street" colspan="4"/>
-                        <field name="street2" colspan="4"/>
-                        <field name="zip"/>
-                        <field name="city"/>
-                        <field name="country_id"/>
-                        <field name="state_id"/>
-                    </group>
-                    <group colspan="2" col="3">
-                        <separator string="Communication" colspan="4" col="3"/>
-                        <field name="email_from" widget="email"/>
-                        <newline/>
-                        <field name="phone"/>
-                        <newline/>
-                        <field name="fax"/>
-                        <newline/>
-                        <field name="mobile"/>
-                        <newline/>
-                        <separator string="Links" colspan="4" col="3"/>
-                        <field name="partner_id" string="Customer"/>
-                        <button
-                            name="%(action_crm_lead2partner)d"
-                            icon="terp-partner" type="action"
-                            string="Create"
-                            attrs="{'invisible':[('partner_id','!=',False)]}"/>
-                    </group>
-                    <separator colspan="4" string="Notes"/>
-                    <field name="description" nolabel="1" colspan="4"/>
-                 </page>
-                 <page string="Extra Info">
-                    <group colspan="2" col="2">
-                        <separator string="Categorization" colspan="2" col="2"/>
-                        <field name="company_id"
-                            groups="base.group_multi_company"
-                            widget="selection" colspan="2" />
-                        <field name="type_id" select="1" widget="selection"/>
-                        <field name="channel_id" select="1" widget="selection"/>
-                        <field name="referred"/>
-                        <field name="state" groups="base.group_no_one"/>
-                    </group>
-                    <group colspan="2" col="2">
-                        <separator string="Mailings" colspan="2" col="2"/>
-                        <field name="opt_in" on_change="on_change_opt_in(opt_in)"/>
-                        <field name="opt_out" on_change="on_change_opt_out(opt_out)"/>
-                    </group>
-                    <group colspan="2" col="2" groups="base.group_no_one">
-                        <separator string="Statistics" colspan="2" col="2"/>
-                        <field name="day_open"/>
-                        <field name="day_close"/>
-=======
                 <sheet>
                     <label for="name" class="oe_form_readonly_hidden" string="Lead Description"/>
                     <h1><field name="name" placeholder="Describe the lead..."/></h1>
@@ -197,7 +122,6 @@
                                 icon="terp-mail-message-new" type="action" colspan="1"/>
                             -->
                         </group>
->>>>>>> b2f173d4
                     </group>
                     <notebook colspan="4">
                     <page string="Notes">
@@ -222,15 +146,9 @@
                     </page>
                     </notebook>
                 </sheet>
-<<<<<<< HEAD
                 <footer>
                     <field name="message_ids" widget="ThreadView"/>
                 </footer>
-=======
-                <div class="oe_form_bottom">
-                    <field name="message_ids" widget="ThreadView"/>
-                </div>
->>>>>>> b2f173d4
             </form>
         </field>
         </record>
