<?xml version="1.0" encoding="utf-8"?>
<openerp>
    <data>

<!-- Phone calls by user and section Tree View -->

        <record id="view_report_crm_phonecall_tree" model="ir.ui.view">
            <field name="name">crm.phonecall.report.tree</field>
            <field name="model">crm.phonecall.report</field>
            <field name="type">tree</field>
            <field name="arch" type="xml">
               <tree string="Phone calls">
					<field name="name" invisible="1"/>
					<field name="month" invisible="1"/>
					<field name="section_id" invisible="1"/>
                    <field name="user_id" invisible="1"/>
                    <field name="company_id" invisible="1"/>
                    <field name="partner_id" invisible="1"/>
					<field name="nbr" string="#Phone calls" sum="#Phone calls"/>
	                <field name="delay_close" avg="Avg Closing Delay"/>
                    <field name="state" invisible="1"/>
                    <field name="categ_id" invisible="1"/>
                    <field name="day" invisible="1"/>
				</tree>
            </field>
        </record>

<!-- Phone calls by user and section Form View -->

        <record id="view_report_crm_phonecall_form" model="ir.ui.view">
            <field name="name">crm.phonecall.report.form</field>
            <field name="model">crm.phonecall.report</field>
            <field name="type">form</field>
            <field name="arch" type="xml">
                <form string="Cases">
                    <field name="name" select="1"/>
                    <field name="month" select="1"/>
                    <field name="user_id" select="1"/>
					<field name="section_id" select="1"/>
                    <field name="nbr" select="1"/>
                     <field name="delay_close"/>
                    <field name="amount_revenue"/>
                    <field name="amount_revenue_prob"/>
                    <field name="probability"/>
                    <field name="state" select="1"/>
                </form>
            </field>
        </record>

<!-- Phone calls by user and section Graph View -->

        <record id="view_report_crm_phonecall_graph" model="ir.ui.view">
            <field name="name">crm.phonecall.report.graph</field>
            <field name="model">crm.phonecall.report</field>
            <field name="type">graph</field>
            <field name="arch" type="xml">
                <graph orientation="horizontal" string="Phone calls" type="bar">
                    <field name="state"/>
                    <field name="nbr" operator="+"/>
                    <field group="True" name="user_id"/>
                </graph>
            </field>
        </record>

<!-- Phone calls by user and section Search View -->

	<record id="view_report_crm_phonecall_filter" model="ir.ui.view">
            <field name="name">crm.phonecall.report.select</field>
            <field name="model">crm.phonecall.report</field>
            <field name="type">search</field>
            <field name="arch" type="xml">
                <search string="Search">
                  <group col="16" colspan="8">
                   		<!--  <filter string="This Year" name="This Year" icon="terp-hr"
                   			domain="[('name','=',time.localtime()[0])]"/>-->
                   		<filter string="This Year" icon="terp-hr"
                   			domain="[('create_date','&lt;=', time.strftime('%%Y-%%m-%%d')), ('create_date','&gt;',(datetime.date.today()-datetime.timedelta(days=365)).strftime('%%Y-%%m-%%d'))]"/>

                   		<!-- <filter string="This Month" name="This Year" icon="terp-hr"
                   			domain="[('month','=',time.strftime('%%m'))]" />-->
                       <filter string="This Month" icon="terp-hr" name="This Month"
                    	   domain="[('create_date','&lt;=', time.strftime('%%Y-%%m-%%d')), ('create_date','&gt;',(datetime.date.today()-datetime.timedelta(days=30)).strftime('%%Y-%%m-%%d'))]"/>

                       <filter icon="gtk-media-rewind" string="7 Days" separator="1"
                            domain="[('create_date','&lt;=', time.strftime('%%Y-%%m-%%d')), ('create_date','&gt;',(datetime.date.today()-datetime.timedelta(days=7)).strftime('%%Y-%%m-%%d'))]"/>

                   		<separator orientation="vertical" />
                        <filter icon="terp-hr"
                    		string="Draft"
                    		domain="[('state','=','draft')]"/>
					   <filter icon="terp-hr"
                    		string="Open"
                    		domain="[('state','=','open')]"/>
					   <filter icon="terp-hr"
                    		string="Pending"
                    		domain="[('state','=','pending')]"/>

                   		<separator orientation="vertical" />
                   		<field name="section_id"
                   			default="context.get('section_id', False)"
                   			widget="selection"
                   			context="{'invisible_section': False}">

                   			<filter icon="terp-crm"
                   				context="{'invisible_section': False}"
                   				domain="[('section_id.user_id','=',uid)]"
                   				help="My section" />

                   		</field>
                   		<field name="company_id" widget="selection">
                           <filter icon="terp-crm"
                        context="{'invisible_section': False}"
                        domain="[('section_id.user_id.company_id','=',uid)]"
                        help="My company"/>
                        </field>

                      	<field name="user_id" select="1" widget="selection">
	            			<filter icon="terp-crm" string="My Case" help="My Case" domain="[('user_id','=',uid)]" />
               			</field>
                   </group>

<<<<<<< HEAD
                    	<filter icon="terp-sale"
                    		string="Cancel"
                    		domain="[('state','=','cancel')]"/>
                    	<group>
		            	    <separator orientation="vertical"/>
			                <field name="categ_id" widget="selection" domain="[('object_id.model', '=', 'crm.phonecall')]"/>
			             </group>

                   </group>
                   <newline/>
=======
>>>>>>> d359e085
                   <group  expand="1" string="Group By..." colspan="4" col="8">
                        <filter string="User" name="User" icon="terp-sale"
                            domain="[]" context="{'group_by':'user_id'}" />

                        <filter string="Company" icon="terp-sale"
                            domain="[]"
                            context="{'group_by':'company_id'}" />

                        <filter string="Section" icon="terp-sale"
                            domain="[]"
                            context="{'group_by':'section_id'}" />

                        <separator orientation="vertical" />
                        <filter string="State" icon="terp-sale"
                            domain="[]" context="{'group_by':'state'}" />

                        <filter string="Category" icon="terp-sale"
                            domain="[]" context="{'group_by':'categ_id'}" />

                        <separator orientation="vertical" />
                        <filter string="Day" icon="terp-sale"
                            domain="[]" context="{'group_by':'day'}"/>

                        <filter string="Month" icon="terp-sale"
                            domain="[]" context="{'group_by':'month'}" />

                        <filter string="Year" icon="terp-sale"
                            domain="[]" context="{'group_by':'name'}" />
                  </group>

                   <newline/>
                   <group  expand="0" string="Extended options..." colspan="10" col="12">
                         <filter icon="terp-sale"
                    		string="Done"
                    		domain="[('state','=','done')]"/>

                    	<filter icon="terp-sale"
                    		string="Cancel"
                    		domain="[('state','=','cancel')]"/>
                    	<group>
		            	    <separator orientation="vertical"/>
			                <field name="categ_id" widget="selection" domain="[('object_id.model', '=', 'crm.phonecall')]"/>
			             </group>
                   </group>
                   <newline/>
               </search>
            </field>
        </record>

<!-- Phone calls by user and section Action -->

        <record id="action_report_crm_phonecall" model="ir.actions.act_window">
            <field name="name">Phone Calls</field>
            <field name="res_model">crm.phonecall.report</field>
            <field name="view_type">form</field>
            <field name="view_mode">tree,graph</field>
            <field name="context">{"search_default_User":1,"search_default_This Month":1,'group_by_no_leaf':1,'group_by':[]}</field>
            <field name="view_id" ref="view_report_crm_phonecall_tree"/>
            <field name="search_view_id" ref="view_report_crm_phonecall_filter"/>
        </record>

           <record model="ir.actions.act_window.view" id="action_report_crm_phonecall_tree">
            <field name="sequence" eval="1"/>
            <field name="view_mode">tree</field>
            <field name="view_id" ref="view_report_crm_phonecall_tree"/>
            <field name="act_window_id" ref="action_report_crm_phonecall"/>
        </record>

        <record model="ir.actions.act_window.view" id="action_report_crm_phonecall_graph">
            <field name="sequence" eval="2"/>
            <field name="view_mode">graph</field>
            <field name="view_id" ref="view_report_crm_phonecall_graph"/>
            <field name="act_window_id" ref="action_report_crm_phonecall"/>
        </record>

        <menuitem name="Phone Calls"
            action="action_report_crm_phonecall"
            groups="base.group_extended"
            id="menu_report_crm_phonecalls_tree" parent="base.next_id_64" />

    </data>
</openerp><|MERGE_RESOLUTION|>--- conflicted
+++ resolved
@@ -118,20 +118,7 @@
 	            			<filter icon="terp-crm" string="My Case" help="My Case" domain="[('user_id','=',uid)]" />
                			</field>
                    </group>
-
-<<<<<<< HEAD
-                    	<filter icon="terp-sale"
-                    		string="Cancel"
-                    		domain="[('state','=','cancel')]"/>
-                    	<group>
-		            	    <separator orientation="vertical"/>
-			                <field name="categ_id" widget="selection" domain="[('object_id.model', '=', 'crm.phonecall')]"/>
-			             </group>
-
-                   </group>
-                   <newline/>
-=======
->>>>>>> d359e085
+                    <newline/>
                    <group  expand="1" string="Group By..." colspan="4" col="8">
                         <filter string="User" name="User" icon="terp-sale"
                             domain="[]" context="{'group_by':'user_id'}" />
@@ -163,7 +150,7 @@
                   </group>
 
                    <newline/>
-                   <group  expand="0" string="Extended options..." colspan="10" col="12">
+                   <group  expand="0" string="Extended options..." colspan="10" col="12" groups="base.group_extended">
                          <filter icon="terp-sale"
                     		string="Done"
                     		domain="[('state','=','done')]"/>
