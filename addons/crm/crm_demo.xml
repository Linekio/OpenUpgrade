<?xml version="1.0" encoding="utf-8"?>
<openerp>
    <data>
        <record id="base.user_demo" model="res.users">
            <field name="groups_id" eval="[(4,ref('base.group_sale_salesman'))]"/> 
        </record>

<<<<<<< HEAD
        <record id="ir_ui_view_sc_calendar_demo" model="ir.ui.view_sc">
            <field name="name">Meetings</field>
            <field name="resource">ir.ui.menu</field>
            <field name="user_id" ref="base.user_demo"/>
            <field name="res_id" ref="base_calendar.menu_crm_meeting"/>
        </record>
   
        <record model="crm.case.section" id="section_sales_marketing_department">
=======
    <record id="ir_ui_view_sc_calendar_demo" model="ir.ui.view_sc">
        <field name="name">Meetings</field>
        <field name="resource">ir.ui.menu</field>
        <field name="user_id" ref="base.user_demo"/>
        <field name="res_id" ref="base_calendar.menu_crm_meeting"/>
    </record>

    <record model="crm.case.section" id="crm_case_section_1">
>>>>>>> cd04752f
            <field name="name">Sales Marketing Department</field>
            <field name="code">SMD</field>
            <field name="parent_id" ref="crm.section_sales_department"></field>
<<<<<<< HEAD
        </record>
        
        <record model="crm.segmentation" id="crm_segmentation0">
            <field name="name">OpenERP partners</field>
            <field name="exclusif">True</field>
            <field name="categ_id" ref="base.res_partner_category_2"/>
        </record>
=======
    </record>

    <record model="crm.case.section" id="crm_case_section_2">
            <field name="name">Support Department</field>
            <field name="code">SPD</field>
            <field name="parent_id" ref="crm.section_sales_department"></field>
    </record>

    <record model="crm.case.section" id="crm_case_section_3">
            <field name="name">Direct Marketing</field>
            <field name="code">DM</field>
            <field name="parent_id" ref="crm.section_sales_department"></field>
    </record>

    <record model="crm.case.section" id="crm_case_section_4">
            <field name="name">Online Support</field>
            <field name="code">OS</field>
            <field name="parent_id" ref="crm.crm_case_section_2"></field>
    </record>

    <record model="crm.segmentation" id="crm_segmentation0">
        <field name="name">OpenERP partners</field>
        <field name="exclusif">True</field>
        <field name="categ_id" ref="base.res_partner_category_2"/>
    </record>

>>>>>>> cd04752f
    </data>
</openerp><|MERGE_RESOLUTION|>--- conflicted
+++ resolved
@@ -5,16 +5,6 @@
             <field name="groups_id" eval="[(4,ref('base.group_sale_salesman'))]"/> 
         </record>
 
-<<<<<<< HEAD
-        <record id="ir_ui_view_sc_calendar_demo" model="ir.ui.view_sc">
-            <field name="name">Meetings</field>
-            <field name="resource">ir.ui.menu</field>
-            <field name="user_id" ref="base.user_demo"/>
-            <field name="res_id" ref="base_calendar.menu_crm_meeting"/>
-        </record>
-   
-        <record model="crm.case.section" id="section_sales_marketing_department">
-=======
     <record id="ir_ui_view_sc_calendar_demo" model="ir.ui.view_sc">
         <field name="name">Meetings</field>
         <field name="resource">ir.ui.menu</field>
@@ -23,19 +13,9 @@
     </record>
 
     <record model="crm.case.section" id="crm_case_section_1">
->>>>>>> cd04752f
             <field name="name">Sales Marketing Department</field>
             <field name="code">SMD</field>
             <field name="parent_id" ref="crm.section_sales_department"></field>
-<<<<<<< HEAD
-        </record>
-        
-        <record model="crm.segmentation" id="crm_segmentation0">
-            <field name="name">OpenERP partners</field>
-            <field name="exclusif">True</field>
-            <field name="categ_id" ref="base.res_partner_category_2"/>
-        </record>
-=======
     </record>
 
     <record model="crm.case.section" id="crm_case_section_2">
@@ -62,6 +42,5 @@
         <field name="categ_id" ref="base.res_partner_category_2"/>
     </record>
 
->>>>>>> cd04752f
     </data>
 </openerp>