--- conflicted
+++ resolved
@@ -42,11 +42,7 @@
     _name = 'crm.meeting'
     _description = "Meeting"
     _order = "id desc"
-<<<<<<< HEAD
-    _inherit = ['mail.thread',"calendar.event"]
-=======
     _inherit = "calendar.event"
->>>>>>> 097b76d3
     _columns = {
         # From crm.case
         'name': fields.char('Summary', size=124, required=True, states={'done': [('readonly', True)]}),
@@ -142,19 +138,7 @@
 
     def create(self, cr, uid, data, context=None):
         user_id = super(res_users, self).create(cr, uid, data, context=context)
-<<<<<<< HEAD
-        data_obj = self.pool.get('ir.model.data')
-        try:
-            data_id = data_obj._get_id(cr, uid, 'crm', 'ir_ui_view_sc_calendar0')
-            view_id  = data_obj.browse(cr, uid, data_id, context=context).res_id
-            self.pool.get('ir.ui.view_sc').copy(cr, uid, view_id, default = {
-                                        'user_id': user_id}, context=context)
-        except:
-            # Tolerate a missing shortcut. See product/product.py for similar code.
-            logging.getLogger('orm').debug('Skipped meetings shortcut for user "%s"', data.get('name','<new'))
 
-=======
-        
         # add shortcut unless 'noshortcut' is True in context
         if not(context and context.get('noshortcut', False)):
             data_obj = self.pool.get('ir.model.data')
@@ -166,8 +150,6 @@
             except:
                 # Tolerate a missing shortcut. See product/product.py for similar code.
                 logging.getLogger('orm').debug('Skipped meetings shortcut for user "%s"', data.get('name','<new'))
-        
->>>>>>> 097b76d3
         return user_id
 
 res_users()
