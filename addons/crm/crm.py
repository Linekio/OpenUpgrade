--- conflicted
+++ resolved
@@ -307,17 +307,6 @@
         else:
             return {'value': {'phone': address.phone}}
 
-<<<<<<< HEAD
-    def _history(self, cr, uid, cases, keyword, history=False, subject=None, email=False, details=None, email_from=False, message_id=False, attach=[], context=None):
-        thread_pool = self.pool.get('email.thread')
-        return thread_pool.history(cr, uid, cases, keyword, history=history,\
-                                       subject=subject, email=email, \
-                                       details=details, email_from=email_from,\
-                                       message_id=message_id, attach=attach, \
-                                       context=context)
-
-=======
->>>>>>> 5be7bbd5
     def case_open(self, cr, uid, ids, *args):
         """Opens Case
         @param self: The object pointer
@@ -501,10 +490,6 @@
                 openobject_id=str(case.id),
                 attach=attach_to_send
             )
-<<<<<<< HEAD
-            self._history(cr, uid, [case], _('Send'), history=True, subject=subject, email=dest, details=body, email_from=src)
-=======
->>>>>>> 5be7bbd5
         return True
 
     def _check(self, cr, uid, ids=False, context=None):
