<?xml version="1.0" encoding="utf-8"?>
<odoo>

    <record id="res_config_settings_view_form" model="ir.ui.view">
        <field name="name">res.config.settings.view.form.inherit.crm</field>
        <field name="model">res.config.settings</field>
        <field name="priority" eval="5"/>
        <field name="inherit_id" ref="base.res_config_settings_view_form"/>
        <field name="arch" type="xml">
            <xpath expr="//div[hasclass('settings')]" position="inside">
                <div class="app_settings_block" data-string="CRM" string="CRM" data-key="crm" groups="sales_team.group_sale_manager">
                    <h2>CRM</h2>
                    <div class="row mt16 o_settings_container">
                        <div class="col-xs-12 col-md-6 o_setting_box" id="crm_lead"
                            title="Use leads if you need a qualification step before creating an opportunity or a customer. It can be a business card you received, a contact form filled in your website, or a file of unqualified prospects you import, etc. Once qualified, the lead can be converted into a business opportunity and/or a new customer in your address book.">
                            <div class="o_setting_left_pane">
                                <field name="group_use_lead"/>
                            </div>
                            <div class="o_setting_right_pane">
                                <label for="group_use_lead"/>
                                <div class="text-muted">
                                    Add a qualification step before creating an opportunity
                                </div>
                            </div>
                        </div>
                        <div class="col-xs-12 col-md-6 o_setting_box" id="crm_lead"
                                attrs="{'invisible': [('group_use_lead','=',False)]}"
                                title="Emails received to that address generate new leads not assigned to any sales channel yet. This can be made when converting them into opportunities. Incoming emails can be automatically assigned to specific sales channels. To do so, set an email alias on the sales channel."
                                groups="base.group_no_one">
                            <div class="o_setting_left_pane">
                                <field name="generate_lead_from_alias"/>
                            </div>
                            <div class="o_setting_right_pane">
                                <label string="Manual Assignation of Incoming Emails"/>
                                <div class="text-muted">
                                    Generate leads from incoming emails and assign them
                                    to a sales channel manually
                                </div>
                                <div class="content-group" attrs="{'invisible': [('generate_lead_from_alias','=',False)]}">
                                    <div class="mt16">
                                        <label string="Alias" class="o_light_label"/>
                                        <field name="crm_alias_prefix" class="oe_inline"
                                            attrs="{'required': [('generate_lead_from_alias', '=', True)]}"/>
                                        <span>@</span>
                                        <field name="alias_domain" readonly="1" class="oe_inline"/>
                                    </div>
                                    <div attrs="{'invisible': [('alias_domain', 'not in', ['localhost', '', False])]}">
                                        <button type="action"
                                            name="base_setup.action_general_configuration"
                                            string="Use an External Email Server" icon="fa-arrow-right" class="oe_link"/>
                                    </div>
                                </div>
                            </div>
                        </div>
                    </div>
                    <h2>Contacts</h2>
                    <div class="row mt16 o_settings_container">
                        <div class="col-md-6 o_setting_box">
                            <div class="o_setting_left_pane">
                                <field name="module_crm_phone_validation"/>
                            </div>
                            <div class="o_setting_right_pane">
                                <label for="module_crm_phone_validation"/>
                                <div class="text-muted" id="module_crm_phone_validation">
<<<<<<< HEAD
                                    Validate and normalize phone numbers
=======
                                    Formats phone numbers
>>>>>>> c69d0015
                                </div>
                            </div>
                        </div>
                        <div class="col-xs-12 col-md-6 o_setting_box" title="When populating your address book, Odoo relies on Clearbit’s API to provide you with a list of matching contacts or companies.When selecting one item, the partner name, logo and website get automatically set.">
                            <div class="o_setting_left_pane">
                                <field name="module_web_clearbit" widget="upgrade_boolean"/>
                            </div>
                            <div class="o_setting_right_pane">
                                <label for="module_web_clearbit"/>
                                <div class="text-muted">
                                    Look up company information (name, logo, etc.)
                                </div>
                            </div>
                        </div>
                    </div>
                </div>
            </xpath>
        </field>
    </record>

    <record id="crm_config_settings_action" model="ir.actions.act_window">
        <field name="name">Settings</field>
        <field name="type">ir.actions.act_window</field>
        <field name="res_model">res.config.settings</field>
        <field name="view_id" ref="res_config_settings_view_form"/>
        <field name="view_mode">form</field>
        <field name="target">inline</field>
        <field name="context">{'module' : 'crm'}</field>
    </record>
</odoo><|MERGE_RESOLUTION|>--- conflicted
+++ resolved
@@ -62,11 +62,7 @@
                             <div class="o_setting_right_pane">
                                 <label for="module_crm_phone_validation"/>
                                 <div class="text-muted" id="module_crm_phone_validation">
-<<<<<<< HEAD
-                                    Validate and normalize phone numbers
-=======
                                     Formats phone numbers
->>>>>>> c69d0015
                                 </div>
                             </div>
                         </div>
