--- conflicted
+++ resolved
@@ -1008,12 +1008,7 @@
             <field name="domain">[('type','=','opportunity')]</field>
             <field name="context">{
                     'default_type': 'opportunity',
-<<<<<<< HEAD
-                    'default_user_id': uid,
                     'search_default_assigned_to_me': 1
-=======
-                    'search_default_assigned_to_me': 1,
->>>>>>> 2c495502
             }</field>
             <field name="search_view_id" ref="crm.view_crm_case_opportunities_filter"/>
         </record>
