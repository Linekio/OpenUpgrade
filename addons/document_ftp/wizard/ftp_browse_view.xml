--- conflicted
+++ resolved
@@ -8,13 +8,9 @@
             <field name="arch" type="xml">
                 <form string="Browse Document" version="7.0">
                     <header>
-<<<<<<< HEAD
-                        <button name="browse_ftp" string="_Browse" type="object" icon="gtk-ok"/>
-=======
                         <button name="browse_ftp" string="_Browse" type="object" icon="gtk-ok" class="oe_highlight"  />
                         or
                         <button string="Cancel" class="oe_link" special="cancel" />
->>>>>>> 37601079
                     </header>
                     <group>
                         <field name="url" widget="url"/>
