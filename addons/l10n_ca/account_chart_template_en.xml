<?xml version="1.0" encoding="utf-8"?>
<openerp>
    <data noupdate="1">
        <!-- Those properties are in a noupdate section in the stock module -->
        <!-- No need to create them if they have been deleted               -->
        <record id="stock.property_stock_account_input_categ" model="ir.property" forcecreate="False">
            <field eval="'account.account,'+str(ref('chart2141_en'))" model="account.account" name="value"/>
            <field eval="'product.category,'+str(ref('product.product_category_all'))" model="product.category" name="res_id"/>
        </record>
        <record id="stock.property_stock_account_output_categ" model="ir.property" forcecreate="False">
            <field eval="'account.account,'+str(ref('chart1145_en'))" model="account.account" name="value"/>
            <field eval="'product.category,'+str(ref('product.product_category_all'))" model="product.category" name="res_id"/>
        </record>
    </data>
    <data>

    <!-- Chart template -->
        
    <record id="ca_en_chart_template_en" model="account.chart.template">
        <field name="name">Canada - Chart of Accounts for english-speaking provinces</field>
        <field name="account_root_id" ref="chart0_en"/>
        <field name="tax_code_root_id" ref="vat_code_tax_en"/>
        <field name="bank_account_view_id" ref="chart111_en"/>
        <field name="property_account_receivable" ref="chart1151_en"/>
        <field name="property_account_payable" ref="chart2111_en"/>
        <field name="property_account_income_categ" ref="chart411_en"/>
        <field name="property_account_expense_categ" ref="chart5111_en"/>
        <field name="currency_id" ref="base.CAD"/>
    </record>

<<<<<<< HEAD
    <record id="stock.property_stock_account_input_categ" model="ir.property">
        <field name="fields_id" search="[('model','=','product.category'),('name','=','property_stock_account_input_categ')]"/>
        <field eval="'account.account,'+str(ref('chart2141_en'))" model="account.account" name="value"/>
        <field eval="'product.category,'+str(ref('product.product_category_all'))" model="product.category" name="res_id"/>
    </record>

    <record id="stock.property_stock_account_output_categ" model="ir.property">
        <field name="fields_id" search="[('model','=','product.category'),('name','=','property_stock_account_output_categ')]"/>
        <field eval="'account.account,'+str(ref('chart1145_en'))" model="account.account" name="value"/>
        <field eval="'product.category,'+str(ref('product.product_category_all'))" model="product.category" name="res_id"/>
    </record>

=======
>>>>>>> 04e13180
    <record id="property_stock_valuation_account_id_en" model="ir.property">
        <field name="name">property_stock_valuation_account_id</field>
        <field name="fields_id" search="[('model','=','product.category'),('name','=','property_stock_valuation_account_id')]"/>
        <field name="company_id" ref="base.main_company"/>
        <field eval="'account.account,'+str(ref('chart1141_en'))" model="account.account" name="value"/>
        <field eval="'product.category,'+str(ref('product.product_category_all'))" model="product.category" name="res_id"/>
    </record>

    </data>
</openerp><|MERGE_RESOLUTION|>--- conflicted
+++ resolved
@@ -4,10 +4,12 @@
         <!-- Those properties are in a noupdate section in the stock module -->
         <!-- No need to create them if they have been deleted               -->
         <record id="stock.property_stock_account_input_categ" model="ir.property" forcecreate="False">
+            <field name="fields_id" search="[('model','=','product.category'),('name','=','property_stock_account_input_categ')]"/>
             <field eval="'account.account,'+str(ref('chart2141_en'))" model="account.account" name="value"/>
             <field eval="'product.category,'+str(ref('product.product_category_all'))" model="product.category" name="res_id"/>
         </record>
         <record id="stock.property_stock_account_output_categ" model="ir.property" forcecreate="False">
+            <field name="fields_id" search="[('model','=','product.category'),('name','=','property_stock_account_output_categ')]"/>
             <field eval="'account.account,'+str(ref('chart1145_en'))" model="account.account" name="value"/>
             <field eval="'product.category,'+str(ref('product.product_category_all'))" model="product.category" name="res_id"/>
         </record>
@@ -15,7 +17,6 @@
     <data>
 
     <!-- Chart template -->
-        
     <record id="ca_en_chart_template_en" model="account.chart.template">
         <field name="name">Canada - Chart of Accounts for english-speaking provinces</field>
         <field name="account_root_id" ref="chart0_en"/>
@@ -28,21 +29,6 @@
         <field name="currency_id" ref="base.CAD"/>
     </record>
 
-<<<<<<< HEAD
-    <record id="stock.property_stock_account_input_categ" model="ir.property">
-        <field name="fields_id" search="[('model','=','product.category'),('name','=','property_stock_account_input_categ')]"/>
-        <field eval="'account.account,'+str(ref('chart2141_en'))" model="account.account" name="value"/>
-        <field eval="'product.category,'+str(ref('product.product_category_all'))" model="product.category" name="res_id"/>
-    </record>
-
-    <record id="stock.property_stock_account_output_categ" model="ir.property">
-        <field name="fields_id" search="[('model','=','product.category'),('name','=','property_stock_account_output_categ')]"/>
-        <field eval="'account.account,'+str(ref('chart1145_en'))" model="account.account" name="value"/>
-        <field eval="'product.category,'+str(ref('product.product_category_all'))" model="product.category" name="res_id"/>
-    </record>
-
-=======
->>>>>>> 04e13180
     <record id="property_stock_valuation_account_id_en" model="ir.property">
         <field name="name">property_stock_valuation_account_id</field>
         <field name="fields_id" search="[('model','=','product.category'),('name','=','property_stock_valuation_account_id')]"/>
