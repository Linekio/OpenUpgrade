<?xml version="1.0" encoding="utf-8"?>
<openerp>
    <data noupdate="1">

    <!-- SALES TAXES -->

    <!-- British Columbia PST -->

    <record id="gstpst_bc_sale_fr" model="account.tax.template">
        <field name="chart_template_id" ref="ca_fr_chart_template_fr"/>
        <field name="name">TPS + TVP sur les ventes (BC)</field>
        <field name="description">TPSTVP_BC_SALE</field>
        <field name="type_tax_use">sale</field>
        <field name="amount">1</field>
        <field name="child_depend">1</field>
        <field name="type">percent</field>
        <field name="child_depend" eval="True"/>
    </record>

    <record id="gstpst_sale_bc_gst_fr" model="account.tax.template">
        <field name="chart_template_id" ref="ca_fr_chart_template_fr"/>
        <field name="name">TPS sur les ventes - 5% (BC)</field>
        <field name="description">TPS</field>
        <field name="type_tax_use">sale</field>
        <field name="amount">0.050000</field>
        <field name="type">percent</field>
        <field name="sequence">1</field>
        <field name="include_base_amount" eval="True"/>
        <field name="account_collected_id" ref="chart2131_fr"/>
        <field name="account_paid_id" ref="chart2131_fr"/>
        <field name="base_code_id" ref="vat_code_base_receivable_gst_fr"/>
        <field name="tax_code_id" ref="vat_code_payable_gst_fr"/>
        <field name="ref_base_code_id" ref="vat_code_base_receivable_gst_fr"/>
        <field name="ref_tax_code_id" ref="vat_code_payable_gst_fr"/>
        <field name="parent_id" ref="gstpst_bc_sale_fr"/>
    </record>

    <record id="pst_bc_sale_fr" model="account.tax.template">
        <field name="chart_template_id" ref="ca_fr_chart_template_fr"/>
        <field name="name">TVP sur les ventes - 7% (BC)</field>
        <field name="description">TVP</field>
        <field name="type_tax_use">sale</field>
        <field name="amount">0.070000</field>
        <field name="type">percent</field>
        <field name="sequence">2</field>
        <field name="account_collected_id" ref="chart2132_fr"/>
        <field name="account_paid_id" ref="chart2132_fr"/>
        <field name="base_code_id" ref="vat_code_base_receivable_pst_fr"/>
        <field name="tax_code_id" ref="vat_code_payable_pst_fr"/>
        <field name="ref_base_code_id" ref="vat_code_base_receivable_pst_fr"/>
        <field name="ref_tax_code_id" ref="vat_code_payable_pst_fr"/>
        <field name="parent_id" ref="gstpst_bc_sale_fr"/>
    </record>

    <!-- Manitoba PST -->

    <record id="gstpst_mb_sale_fr" model="account.tax.template">
        <field name="chart_template_id" ref="ca_fr_chart_template_fr"/>
        <field name="name">TPS + TVP sur les ventes (MB)</field>
        <field name="description">TPSTVP_MB_SALE</field>
        <field name="type_tax_use">sale</field>
        <field name="amount">1</field>
        <field name="type">percent</field>
<<<<<<< HEAD
        <field name="child_depend">1</field>
=======
        <field name="child_depend" eval="True"/>
>>>>>>> f80fcbbc
    </record>

    <record id="gstpst_sale_mb_gst_fr" model="account.tax.template">
        <field name="chart_template_id" ref="ca_fr_chart_template_fr"/>
        <field name="name">TPS sur les ventes - 5% (MB)</field>
        <field name="description">TPS</field>
        <field name="type_tax_use">sale</field>
        <field name="amount">0.050000</field>
        <field name="type">percent</field>
        <field name="sequence">1</field>
        <field name="include_base_amount" eval="True"/>
        <field name="account_collected_id" ref="chart2131_fr"/>
        <field name="account_paid_id" ref="chart2131_fr"/>
        <field name="base_code_id" ref="vat_code_base_receivable_gst_fr"/>
        <field name="tax_code_id" ref="vat_code_payable_gst_fr"/>
        <field name="ref_base_code_id" ref="vat_code_base_receivable_gst_fr"/>
        <field name="ref_tax_code_id" ref="vat_code_payable_gst_fr"/>
        <field name="parent_id" ref="gstpst_mb_sale_fr"/>
    </record>

    <record id="pst_mb_sale_fr" model="account.tax.template">
        <field name="chart_template_id" ref="ca_fr_chart_template_fr"/>
        <field name="name">TVP sur les ventes - 7% (MB)</field>
        <field name="description">TVP</field>
        <field name="type_tax_use">sale</field>
        <field name="amount">0.070000</field>
        <field name="type">percent</field>
        <field name="sequence">2</field>
        <field name="account_collected_id" ref="chart2132_fr"/>
        <field name="account_paid_id" ref="chart2132_fr"/>
        <field name="base_code_id" ref="vat_code_base_receivable_pst_fr"/>
        <field name="tax_code_id" ref="vat_code_payable_pst_fr"/>
        <field name="ref_base_code_id" ref="vat_code_base_receivable_pst_fr"/>
        <field name="ref_tax_code_id" ref="vat_code_payable_pst_fr"/>
        <field name="parent_id" ref="gstpst_mb_sale_fr"/>
    </record>

    <!-- Quebec PST -->

    <record id="gstqst_sale_fr" model="account.tax.template">
        <field name="chart_template_id" ref="ca_fr_chart_template_fr"/>
        <field name="name">TPS + TVQ sur les ventes</field>
        <field name="description">TPSTVQ_SALE</field>
        <field name="type_tax_use">sale</field>
        <field name="amount">1</field>
        <field name="type">percent</field>
<<<<<<< HEAD
        <field name="child_depend">1</field>
=======
        <field name="child_depend" eval="True"/>
>>>>>>> f80fcbbc
    </record>

    <record id="gstqst_sale_gst_fr" model="account.tax.template">
        <field name="chart_template_id" ref="ca_fr_chart_template_fr"/>
        <field name="name">TPS sur les ventes - 5% (QC)</field>
        <field name="description">TPS</field>
        <field name="type_tax_use">sale</field>
        <field name="amount">0.050000</field>
        <field name="type">percent</field>
        <field name="sequence">1</field>
        <field name="account_collected_id" ref="chart2131_fr"/>
        <field name="account_paid_id" ref="chart2131_fr"/>
        <field name="base_code_id" ref="vat_code_base_receivable_gst_fr"/>
        <field name="tax_code_id" ref="vat_code_payable_gst_fr"/>
        <field name="ref_base_code_id" ref="vat_code_base_receivable_gst_fr"/>
        <field name="ref_tax_code_id" ref="vat_code_payable_gst_fr"/>
        <field name="parent_id" ref="gstqst_sale_fr"/>
    </record>

    <record id="tvq_sale_fr" model="account.tax.template">
        <field name="chart_template_id" ref="ca_fr_chart_template_fr"/>
        <field name="name">TVQ sur les ventes - 9.975%</field>
        <field name="description">TVQ</field>
        <field name="type_tax_use">sale</field>
        <field name="amount">0.099750</field>
        <field name="type">percent</field>
        <field name="sequence">2</field>
        <field name="account_collected_id" ref="chart2132_fr"/>
        <field name="account_paid_id" ref="chart2132_fr"/>
        <field name="base_code_id" ref="vat_code_base_receivable_pst_fr"/>
        <field name="tax_code_id" ref="vat_code_payable_pst_fr"/>
        <field name="ref_base_code_id" ref="vat_code_base_receivable_pst_fr"/>
        <field name="ref_tax_code_id" ref="vat_code_payable_pst_fr"/>
        <field name="parent_id" ref="gstqst_sale_fr"/>
    </record>

    <!-- Saskatchewan PST -->

    <record id="gstpst_sk_sale_fr" model="account.tax.template">
        <field name="chart_template_id" ref="ca_fr_chart_template_fr"/>
        <field name="name">TPS + TVP sur les ventes (SK)</field>
        <field name="description">TPSTVP_SK_SALE</field>
        <field name="type_tax_use">sale</field>
        <field name="amount">1</field>
        <field name="type">percent</field>
<<<<<<< HEAD
        <field name="child_depend">1</field>
=======
        <field name="child_depend" eval="True"/>
>>>>>>> f80fcbbc
    </record>

    <record id="gstpst_sale_sk_gst_fr" model="account.tax.template">
        <field name="chart_template_id" ref="ca_fr_chart_template_fr"/>
        <field name="name">TPS sur les ventes - 5% (SK)</field>
        <field name="description">TPS</field>
        <field name="type_tax_use">sale</field>
        <field name="amount">0.050000</field>
        <field name="type">percent</field>
        <field name="sequence">1</field>
        <field name="include_base_amount" eval="True"/>
        <field name="account_collected_id" ref="chart2131_fr"/>
        <field name="account_paid_id" ref="chart2131_fr"/>
        <field name="base_code_id" ref="vat_code_base_receivable_gst_fr"/>
        <field name="tax_code_id" ref="vat_code_payable_gst_fr"/>
        <field name="ref_base_code_id" ref="vat_code_base_receivable_gst_fr"/>
        <field name="ref_tax_code_id" ref="vat_code_payable_gst_fr"/>
        <field name="parent_id" ref="gstpst_sk_sale_fr"/>
    </record>

    <record id="pst_sk_sale_fr" model="account.tax.template">
        <field name="chart_template_id" ref="ca_fr_chart_template_fr"/>
        <field name="name">TVP sur les ventes - 5% (SK)</field>
        <field name="description">TVP</field>
        <field name="type_tax_use">sale</field>
        <field name="amount">0.050000</field>
        <field name="type">percent</field>
        <field name="sequence">2</field>
        <field name="account_collected_id" ref="chart2132_fr"/>
        <field name="account_paid_id" ref="chart2132_fr"/>
        <field name="base_code_id" ref="vat_code_base_receivable_pst_fr"/>
        <field name="tax_code_id" ref="vat_code_payable_pst_fr"/>
        <field name="ref_base_code_id" ref="vat_code_base_receivable_pst_fr"/>
        <field name="ref_tax_code_id" ref="vat_code_payable_pst_fr"/>
        <field name="parent_id" ref="gstpst_sk_sale_fr"/>
    </record>

    <!-- HST -->

    <record id="hst13_sale_fr" model="account.tax.template">
        <field name="chart_template_id" ref="ca_fr_chart_template_fr"/>
        <field name="name">TVH sur les ventes - 13%</field>
        <field name="description">TVH13_SALE</field>
        <field name="type_tax_use">sale</field>
        <field name="amount">0.130000</field>
        <field name="type">percent</field>
        <field name="account_collected_id" ref="chart21331_fr"/>
        <field name="account_paid_id" ref="chart21331_fr"/>
        <field name="base_code_id" ref="vat_code_base_receivable_hst13_fr"/>
        <field name="tax_code_id" ref="vat_code_payable_hst13_fr"/>
        <field name="ref_base_code_id" ref="vat_code_base_receivable_hst13_fr"/>
        <field name="ref_tax_code_id" ref="vat_code_payable_hst13_fr"/>
    </record>

    <record id="hst14_sale_fr" model="account.tax.template">
        <field name="chart_template_id" ref="ca_fr_chart_template_fr"/>
        <field name="name">TVH sur les ventes - 14%</field>
        <field name="description">TVH14_SALE</field>
        <field name="type_tax_use">sale</field>
        <field name="amount">0.140000</field>
        <field name="type">percent</field>
        <field name="account_collected_id" ref="chart21332_fr"/>
        <field name="account_paid_id" ref="chart21332_fr"/>
        <field name="base_code_id" ref="vat_code_base_receivable_hst14_fr"/>
        <field name="tax_code_id" ref="vat_code_payable_hst14_fr"/>
        <field name="ref_base_code_id" ref="vat_code_base_receivable_hst14_fr"/>
        <field name="ref_tax_code_id" ref="vat_code_payable_hst14_fr"/>
    </record>

    <record id="hst15_sale_fr" model="account.tax.template">
        <field name="chart_template_id" ref="ca_fr_chart_template_fr"/>
        <field name="name">TVH sur les ventes - 15%</field>
        <field name="description">TVH15_SALE</field>
        <field name="type_tax_use">sale</field>
        <field name="amount">0.150000</field>
        <field name="type">percent</field>
        <field name="account_collected_id" ref="chart21333_fr"/>
        <field name="account_paid_id" ref="chart21333_fr"/>
        <field name="base_code_id" ref="vat_code_base_receivable_hst15_fr"/>
        <field name="tax_code_id" ref="vat_code_payable_hst15_fr"/>
        <field name="ref_base_code_id" ref="vat_code_base_receivable_hst15_fr"/>
        <field name="ref_tax_code_id" ref="vat_code_payable_hst15_fr"/>
    </record>

    <!-- GST -->

    <record id="gst_sale_fr" model="account.tax.template">
        <field name="chart_template_id" ref="ca_fr_chart_template_fr"/>
        <field name="name">TPS sur les ventes - 5%</field>
        <field name="description">TPS_SALE</field>
        <field name="type_tax_use">sale</field>
        <field name="amount">0.050000</field>
        <field name="type">percent</field>
        <field name="account_collected_id" ref="chart2131_fr"/>
        <field name="account_paid_id" ref="chart2131_fr"/>
        <field name="base_code_id" ref="vat_code_base_receivable_gst_fr"/>
        <field name="tax_code_id" ref="vat_code_payable_gst_fr"/>
        <field name="ref_base_code_id" ref="vat_code_base_receivable_gst_fr"/>
        <field name="ref_tax_code_id" ref="vat_code_payable_gst_fr"/>
    </record>


    <!-- PURCHASE TAXES -->

    <!-- British Columbia PST -->

    <record id="gstpst_bc_purc_fr" model="account.tax.template">
        <field name="chart_template_id" ref="ca_fr_chart_template_fr"/>
        <field name="name">TPS + TVP sur les achats (BC)</field>
        <field name="description">TPSTVP_BC_PURC</field>
        <field name="type_tax_use">purchase</field>
        <field name="amount">1</field>
        <field name="type">percent</field>
<<<<<<< HEAD
        <field name="child_depend">1</field>
=======
        <field name="child_depend" eval="True"/>
>>>>>>> f80fcbbc
    </record>

    <record id="gstpst_purc_bc_gst_fr" model="account.tax.template">
        <field name="chart_template_id" ref="ca_fr_chart_template_fr"/>
        <field name="name">TPS sur les achats - 5% (BC)</field>
        <field name="description">TPS</field>
        <field name="type_tax_use">purchase</field>
        <field name="amount">0.050000</field>
        <field name="type">percent</field>
        <field name="sequence">1</field>
        <field name="include_base_amount" eval="True"/>
        <field name="account_collected_id" ref="chart1181_fr"/>
        <field name="account_paid_id" ref="chart1181_fr"/>
        <field name="base_code_id" ref="vat_code_base_payable_gst_fr"/>
        <field name="tax_code_id" ref="vat_code_receivable_gst_fr"/>
        <field name="ref_base_code_id" ref="vat_code_base_payable_gst_fr"/>
        <field name="ref_tax_code_id" ref="vat_code_receivable_gst_fr"/>
        <field name="parent_id" ref="gstpst_bc_purc_fr"/>
    </record>

    <record id="pst_bc_purc_fr" model="account.tax.template">
        <field name="chart_template_id" ref="ca_fr_chart_template_fr"/>
        <field name="name">TVP sur les achats - 7% (BC)</field>
        <field name="description">TVP</field>
        <field name="type_tax_use">purchase</field>
        <field name="amount">0.070000</field>
        <field name="type">percent</field>
        <field name="sequence">2</field>
        <field name="account_collected_id" ref="chart1182_fr"/>
        <field name="account_paid_id" ref="chart1182_fr"/>
        <field name="base_code_id" ref="vat_code_base_payable_pst_fr"/>
        <field name="tax_code_id" ref="vat_code_receivable_pst_fr"/>
        <field name="ref_base_code_id" ref="vat_code_base_payable_pst_fr"/>
        <field name="ref_tax_code_id" ref="vat_code_receivable_pst_fr"/>
        <field name="parent_id" ref="gstpst_bc_purc_fr"/>
    </record>

    <!-- Manitoba PST -->

    <record id="gstpst_mb_purc_fr" model="account.tax.template">
        <field name="chart_template_id" ref="ca_fr_chart_template_fr"/>
        <field name="name">TPS + TVP sur les achats (MB)</field>
        <field name="description">TPSTVP_MB_PURC</field>
        <field name="type_tax_use">purchase</field>
        <field name="amount">1</field>
        <field name="type">percent</field>
<<<<<<< HEAD
        <field name="child_depend">1</field>
=======
        <field name="child_depend" eval="True"/>
>>>>>>> f80fcbbc
    </record>

    <record id="gstpst_purc_mb_gst_fr" model="account.tax.template">
        <field name="chart_template_id" ref="ca_fr_chart_template_fr"/>
        <field name="name">TPS sur les achats - 5% (MB)</field>
        <field name="description">TPS</field>
        <field name="type_tax_use">purchase</field>
        <field name="amount">0.050000</field>
        <field name="type">percent</field>
        <field name="sequence">1</field>
        <field name="include_base_amount" eval="True"/>
        <field name="account_collected_id" ref="chart1181_fr"/>
        <field name="account_paid_id" ref="chart1181_fr"/>
        <field name="base_code_id" ref="vat_code_base_payable_gst_fr"/>
        <field name="tax_code_id" ref="vat_code_receivable_gst_fr"/>
        <field name="ref_base_code_id" ref="vat_code_base_payable_gst_fr"/>
        <field name="ref_tax_code_id" ref="vat_code_receivable_gst_fr"/>
        <field name="parent_id" ref="gstpst_mb_purc_fr"/>
    </record>

    <record id="pst_mb_purc_fr" model="account.tax.template">
        <field name="chart_template_id" ref="ca_fr_chart_template_fr"/>
        <field name="name">TVP sur les achats - 7% (MB)</field>
        <field name="description">TVP</field>
        <field name="type_tax_use">purchase</field>
        <field name="amount">0.070000</field>
        <field name="type">percent</field>
        <field name="sequence">2</field>
        <field name="account_collected_id" ref="chart1182_fr"/>
        <field name="account_paid_id" ref="chart1182_fr"/>
        <field name="base_code_id" ref="vat_code_base_payable_pst_fr"/>
        <field name="tax_code_id" ref="vat_code_receivable_pst_fr"/>
        <field name="ref_base_code_id" ref="vat_code_base_payable_pst_fr"/>
        <field name="ref_tax_code_id" ref="vat_code_receivable_pst_fr"/>
        <field name="parent_id" ref="gstpst_mb_purc_fr"/>
    </record>

    <!-- Quebec PST -->

    <record id="gstqst_purc_fr" model="account.tax.template">
        <field name="chart_template_id" ref="ca_fr_chart_template_fr"/>
        <field name="name">TPS + TVQ sur les achats</field>
        <field name="description">TPSTVQ_PURC</field>
        <field name="type_tax_use">purchase</field>
        <field name="amount">1</field>
        <field name="type">percent</field>
<<<<<<< HEAD
        <field name="child_depend">1</field>
=======
        <field name="child_depend" eval="True"/>
>>>>>>> f80fcbbc
    </record>

    <record id="gstqst_purc_gst_fr" model="account.tax.template">
        <field name="chart_template_id" ref="ca_fr_chart_template_fr"/>
        <field name="name">TPS sur les achats - 5% (QC)</field>
        <field name="description">TPS</field>
        <field name="type_tax_use">purchase</field>
        <field name="amount">0.050000</field>
        <field name="type">percent</field>
        <field name="sequence">1</field>
        <field name="account_collected_id" ref="chart1181_fr"/>
        <field name="account_paid_id" ref="chart1181_fr"/>
        <field name="base_code_id" ref="vat_code_base_payable_gst_fr"/>
        <field name="tax_code_id" ref="vat_code_receivable_gst_fr"/>
        <field name="ref_base_code_id" ref="vat_code_base_payable_gst_fr"/>
        <field name="ref_tax_code_id" ref="vat_code_receivable_gst_fr"/>
        <field name="parent_id" ref="gstqst_purc_fr"/>
    </record>

    <record id="tvq_purc_fr" model="account.tax.template">
        <field name="chart_template_id" ref="ca_fr_chart_template_fr"/>
        <field name="name">TVQ sur les achats - 9.975%</field>
        <field name="description">TVQ</field>
        <field name="type_tax_use">purchase</field>
        <field name="amount">0.099750</field>
        <field name="type">percent</field>
        <field name="sequence">2</field>
        <field name="account_collected_id" ref="chart1182_fr"/>
        <field name="account_paid_id" ref="chart1182_fr"/>
        <field name="base_code_id" ref="vat_code_base_payable_pst_fr"/>
        <field name="tax_code_id" ref="vat_code_receivable_pst_fr"/>
        <field name="ref_base_code_id" ref="vat_code_base_payable_pst_fr"/>
        <field name="ref_tax_code_id" ref="vat_code_receivable_pst_fr"/>
        <field name="parent_id" ref="gstqst_purc_fr"/>
    </record>

    <!-- Saskatchewan PST -->

    <record id="gstpst_sk_purc_fr" model="account.tax.template">
        <field name="chart_template_id" ref="ca_fr_chart_template_fr"/>
        <field name="name">TPS + TVP sur les achats (SK)</field>
        <field name="description">TPSTVP_SK_PURC</field>
        <field name="type_tax_use">purchase</field>
        <field name="amount">1</field>
        <field name="type">percent</field>
<<<<<<< HEAD
        <field name="child_depend">1</field>
=======
        <field name="child_depend" eval="True"/>
>>>>>>> f80fcbbc
    </record>

    <record id="gstpst_purc_sk_gst_fr" model="account.tax.template">
        <field name="chart_template_id" ref="ca_fr_chart_template_fr"/>
        <field name="name">TPS sur les achats - 5% (SK)</field>
        <field name="description">TPS</field>
        <field name="type_tax_use">purchase</field>
        <field name="amount">0.050000</field>
        <field name="type">percent</field>
        <field name="sequence">1</field>
        <field name="include_base_amount" eval="True"/>
        <field name="account_collected_id" ref="chart1181_fr"/>
        <field name="account_paid_id" ref="chart1181_fr"/>
        <field name="base_code_id" ref="vat_code_base_payable_gst_fr"/>
        <field name="tax_code_id" ref="vat_code_receivable_gst_fr"/>
        <field name="ref_base_code_id" ref="vat_code_base_payable_gst_fr"/>
        <field name="ref_tax_code_id" ref="vat_code_receivable_gst_fr"/>
        <field name="parent_id" ref="gstpst_sk_purc_fr"/>
    </record>

    <record id="pst_sk_purc_fr" model="account.tax.template">
        <field name="chart_template_id" ref="ca_fr_chart_template_fr"/>
        <field name="name">TVP sur les achats - 5% (SK)</field>
        <field name="description">TVP</field>
        <field name="type_tax_use">purchase</field>
        <field name="amount">0.050000</field>
        <field name="type">percent</field>
        <field name="sequence">2</field>
        <field name="account_collected_id" ref="chart1182_fr"/>
        <field name="account_paid_id" ref="chart1182_fr"/>
        <field name="base_code_id" ref="vat_code_base_payable_pst_fr"/>
        <field name="tax_code_id" ref="vat_code_receivable_pst_fr"/>
        <field name="ref_base_code_id" ref="vat_code_base_payable_pst_fr"/>
        <field name="ref_tax_code_id" ref="vat_code_receivable_pst_fr"/>
        <field name="parent_id" ref="gstpst_sk_purc_fr"/>
    </record>

    <!-- HST -->

    <record id="hst13_purc_fr" model="account.tax.template">
        <field name="chart_template_id" ref="ca_fr_chart_template_fr"/>
        <field name="name">TVH sur les achats - 13%</field>
        <field name="description">TVH13_PURC</field>
        <field name="type_tax_use">purchase</field>
        <field name="amount">0.130000</field>
        <field name="type">percent</field>
        <field name="account_collected_id" ref="chart11831_fr"/>
        <field name="account_paid_id" ref="chart11831_fr"/>
        <field name="base_code_id" ref="vat_code_base_payable_hst13_fr"/>
        <field name="tax_code_id" ref="vat_code_receivable_hst13_fr"/>
        <field name="ref_base_code_id" ref="vat_code_base_payable_hst13_fr"/>
        <field name="ref_tax_code_id" ref="vat_code_receivable_hst13_fr"/>
    </record>

    <record id="hst14_purc_fr" model="account.tax.template">
        <field name="chart_template_id" ref="ca_fr_chart_template_fr"/>
        <field name="name">TVH sur les achats - 14%</field>
        <field name="description">TVH14_PURC</field>
        <field name="type_tax_use">purchase</field>
        <field name="amount">0.140000</field>
        <field name="type">percent</field>
        <field name="account_collected_id" ref="chart11832_fr"/>
        <field name="account_paid_id" ref="chart11832_fr"/>
        <field name="base_code_id" ref="vat_code_base_payable_hst14_fr"/>
        <field name="tax_code_id" ref="vat_code_receivable_hst14_fr"/>
        <field name="ref_base_code_id" ref="vat_code_base_payable_hst14_fr"/>
        <field name="ref_tax_code_id" ref="vat_code_receivable_hst14_fr"/>
    </record>

    <record id="hst15_purc_fr" model="account.tax.template">
        <field name="chart_template_id" ref="ca_fr_chart_template_fr"/>
        <field name="name">TVH sur les achats - 15%</field>
        <field name="description">TVH15_PURC</field>
        <field name="type_tax_use">purchase</field>
        <field name="amount">0.150000</field>
        <field name="type">percent</field>
        <field name="account_collected_id" ref="chart11833_fr"/>
        <field name="account_paid_id" ref="chart11833_fr"/>
        <field name="base_code_id" ref="vat_code_base_payable_hst15_fr"/>
        <field name="tax_code_id" ref="vat_code_receivable_hst15_fr"/>
        <field name="ref_base_code_id" ref="vat_code_base_payable_hst15_fr"/>
        <field name="ref_tax_code_id" ref="vat_code_receivable_hst15_fr"/>
    </record>

    <!-- GST -->

    <record id="gst_purc_fr" model="account.tax.template">
        <field name="chart_template_id" ref="ca_fr_chart_template_fr"/>
        <field name="name">TPS sur les achats - 5%</field>
        <field name="description">TPS_PURC</field>
        <field name="type_tax_use">purchase</field>
        <field name="amount">0.050000</field>
        <field name="type">percent</field>
        <field name="account_collected_id" ref="chart1181_fr"/>
        <field name="account_paid_id" ref="chart1181_fr"/>
        <field name="base_code_id" ref="vat_code_base_payable_gst_fr"/>
        <field name="tax_code_id" ref="vat_code_receivable_gst_fr"/>
        <field name="ref_base_code_id" ref="vat_code_base_payable_gst_fr"/>
        <field name="ref_tax_code_id" ref="vat_code_receivable_gst_fr"/>
    </record>

    </data>
</openerp><|MERGE_RESOLUTION|>--- conflicted
+++ resolved
@@ -14,7 +14,6 @@
         <field name="amount">1</field>
         <field name="child_depend">1</field>
         <field name="type">percent</field>
-        <field name="child_depend" eval="True"/>
     </record>
 
     <record id="gstpst_sale_bc_gst_fr" model="account.tax.template">
@@ -61,11 +60,7 @@
         <field name="type_tax_use">sale</field>
         <field name="amount">1</field>
         <field name="type">percent</field>
-<<<<<<< HEAD
-        <field name="child_depend">1</field>
-=======
         <field name="child_depend" eval="True"/>
->>>>>>> f80fcbbc
     </record>
 
     <record id="gstpst_sale_mb_gst_fr" model="account.tax.template">
@@ -112,11 +107,7 @@
         <field name="type_tax_use">sale</field>
         <field name="amount">1</field>
         <field name="type">percent</field>
-<<<<<<< HEAD
-        <field name="child_depend">1</field>
-=======
         <field name="child_depend" eval="True"/>
->>>>>>> f80fcbbc
     </record>
 
     <record id="gstqst_sale_gst_fr" model="account.tax.template">
@@ -162,11 +153,7 @@
         <field name="type_tax_use">sale</field>
         <field name="amount">1</field>
         <field name="type">percent</field>
-<<<<<<< HEAD
-        <field name="child_depend">1</field>
-=======
         <field name="child_depend" eval="True"/>
->>>>>>> f80fcbbc
     </record>
 
     <record id="gstpst_sale_sk_gst_fr" model="account.tax.template">
@@ -280,11 +267,7 @@
         <field name="type_tax_use">purchase</field>
         <field name="amount">1</field>
         <field name="type">percent</field>
-<<<<<<< HEAD
         <field name="child_depend">1</field>
-=======
-        <field name="child_depend" eval="True"/>
->>>>>>> f80fcbbc
     </record>
 
     <record id="gstpst_purc_bc_gst_fr" model="account.tax.template">
@@ -331,11 +314,7 @@
         <field name="type_tax_use">purchase</field>
         <field name="amount">1</field>
         <field name="type">percent</field>
-<<<<<<< HEAD
-        <field name="child_depend">1</field>
-=======
         <field name="child_depend" eval="True"/>
->>>>>>> f80fcbbc
     </record>
 
     <record id="gstpst_purc_mb_gst_fr" model="account.tax.template">
@@ -382,11 +361,7 @@
         <field name="type_tax_use">purchase</field>
         <field name="amount">1</field>
         <field name="type">percent</field>
-<<<<<<< HEAD
-        <field name="child_depend">1</field>
-=======
         <field name="child_depend" eval="True"/>
->>>>>>> f80fcbbc
     </record>
 
     <record id="gstqst_purc_gst_fr" model="account.tax.template">
@@ -432,11 +407,7 @@
         <field name="type_tax_use">purchase</field>
         <field name="amount">1</field>
         <field name="type">percent</field>
-<<<<<<< HEAD
-        <field name="child_depend">1</field>
-=======
         <field name="child_depend" eval="True"/>
->>>>>>> f80fcbbc
     </record>
 
     <record id="gstpst_purc_sk_gst_fr" model="account.tax.template">
