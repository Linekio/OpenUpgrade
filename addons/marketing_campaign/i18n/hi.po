# Hindi translation for openobject-addons
# Copyright (c) 2014 Rosetta Contributors and Canonical Ltd 2014
# This file is distributed under the same license as the openobject-addons package.
# FIRST AUTHOR <EMAIL@ADDRESS>, 2014.
#
msgid ""
msgstr ""
<<<<<<< HEAD
"Project-Id-Version: openobject-addons\n"
"Report-Msgid-Bugs-To: FULL NAME <EMAIL@ADDRESS>\n"
"POT-Creation-Date: 2014-09-23 16:28+0000\n"
"PO-Revision-Date: 2014-08-14 16:10+0000\n"
"Last-Translator: FULL NAME <EMAIL@ADDRESS>\n"
"Language-Team: Hindi <hi@li.org>\n"
=======
"Project-Id-Version: Odoo 8.0\n"
"Report-Msgid-Bugs-To: \n"
"POT-Creation-Date: 2015-01-21 14:08+0000\n"
"PO-Revision-Date: 2016-06-02 11:00+0000\n"
"Last-Translator: Martin Trigaux\n"
"Language-Team: Hindi (http://www.transifex.com/odoo/odoo-8/language/hi/)\n"
>>>>>>> b9a006c1
"MIME-Version: 1.0\n"
"Content-Type: text/plain; charset=UTF-8\n"
"Content-Transfer-Encoding: 8bit\n"
"X-Launchpad-Export-Date: 2014-09-24 09:16+0000\n"
"X-Generator: Launchpad (build 17196)\n"

#. module: marketing_campaign
#: field:campaign.analysis,count:0
msgid "# of Actions"
msgstr "कार्य के"

#. module: marketing_campaign
#: model:ir.actions.act_window,help:marketing_campaign.action_marketing_campaign_form
msgid ""
"<p class=\"oe_view_nocontent_create\">\n"
"            Click to create a marketing campaign.\n"
"          </p><p>\n"
"            Odoo's marketing campaign allows you to automate communication\n"
"            to your prospects. You can define a segment (set of conditions) "
"on\n"
"            your leads and partners to fullfil the campaign.\n"
"          </p><p>\n"
"            A campaign can have many activities like sending an email, "
"printing\n"
"            a letter, assigning to a team, etc. These activities are "
"triggered\n"
"            from specific situations; contact form, 10 days after first\n"
"            contact, if a lead is not closed yet, etc.\n"
"          </p>\n"
"        "
msgstr ""

#. module: marketing_campaign
#: field:marketing.campaign.activity,server_action_id:0
msgid "Action"
msgstr ""

#. module: marketing_campaign
#: view:marketing.campaign:marketing_campaign.view_marketing_campaign_form
#: field:marketing.campaign,activity_ids:0
#: view:marketing.campaign.activity:marketing_campaign.view_marketing_campaign_activity_form
#: view:marketing.campaign.activity:marketing_campaign.view_marketing_campaign_activity_tree
msgid "Activities"
msgstr ""

#. module: marketing_campaign
#: view:campaign.analysis:marketing_campaign.view_campaign_analysis_search
#: field:campaign.analysis,activity_id:0
#: view:marketing.campaign.workitem:marketing_campaign.view_marketing_campaign_workitem_search
#: field:marketing.campaign.workitem,activity_id:0
msgid "Activity"
msgstr ""

#. module: marketing_campaign
#: code:addons/marketing_campaign/marketing_campaign.py:501
#, python-format
msgid "After %(interval_nbr)d %(interval_type)s"
msgstr ""

#. module: marketing_campaign
#: view:marketing.campaign.segment:marketing_campaign.view_marketing_campaign_segment_search
msgid "All"
msgstr ""

#. module: marketing_campaign
#: selection:marketing.campaign.segment,sync_mode:0
msgid "All records (no duplicates)"
msgstr ""

#. module: marketing_campaign
#: help:marketing.campaign.activity,signal:0
msgid ""
"An activity with a signal can be called programmatically. Be careful, the "
"workitem is always created when a signal is sent"
msgstr ""

#. module: marketing_campaign
#: selection:campaign.analysis,month:0
msgid "April"
msgstr ""

#. module: marketing_campaign
#: selection:campaign.analysis,month:0
msgid "August"
msgstr ""

#. module: marketing_campaign
#: selection:marketing.campaign.transition,trigger:0
msgid "Automatic"
msgstr ""

#. module: marketing_campaign
#: code:addons/marketing_campaign/marketing_campaign.py:500
#, python-format
msgid "Automatic transition"
msgstr ""

#. module: marketing_campaign
#: help:marketing.campaign.activity,keep_if_condition_not_met:0
msgid ""
"By activating this option, workitems that aren't executed because the "
"condition is not met are marked as cancelled instead of being deleted."
msgstr ""

#. module: marketing_campaign
#: view:campaign.analysis:marketing_campaign.view_campaign_analysis_search
#: field:campaign.analysis,campaign_id:0
#: view:marketing.campaign:marketing_campaign.view_marketing_campaign_form
#: view:marketing.campaign:marketing_campaign.view_marketing_campaign_search
#: field:marketing.campaign.activity,campaign_id:0
#: view:marketing.campaign.segment:marketing_campaign.view_marketing_campaign_segment_search
#: field:marketing.campaign.segment,campaign_id:0
#: view:marketing.campaign.workitem:marketing_campaign.view_marketing_campaign_workitem_search
#: field:marketing.campaign.workitem,campaign_id:0
msgid "Campaign"
msgstr ""

#. module: marketing_campaign
#: model:ir.model,name:marketing_campaign.model_marketing_campaign_activity
msgid "Campaign Activity"
msgstr ""

#. module: marketing_campaign
#: view:campaign.analysis:marketing_campaign.view_campaign_analysis_search
#: model:ir.actions.act_window,name:marketing_campaign.action_campaign_analysis_all
#: model:ir.model,name:marketing_campaign.model_campaign_analysis
#: model:ir.ui.menu,name:marketing_campaign.menu_action_campaign_analysis_all
msgid "Campaign Analysis"
msgstr ""

#. module: marketing_campaign
#: view:marketing.campaign:marketing_campaign.view_marketing_campaign_diagram
msgid "Campaign Editor"
msgstr "अभियान संपादक"

#. module: marketing_campaign
#: model:ir.actions.act_window,name:marketing_campaign.act_marketing_campaing_stat
#: model:ir.actions.act_window,name:marketing_campaign.action_marketing_campaign_workitem
#: model:ir.ui.menu,name:marketing_campaign.menu_action_marketing_campaign_workitem
msgid "Campaign Follow-up"
msgstr ""

#. module: marketing_campaign
#: model:ir.model,name:marketing_campaign.model_marketing_campaign_segment
msgid "Campaign Segment"
msgstr ""

#. module: marketing_campaign
#: model:ir.model,name:marketing_campaign.model_marketing_campaign_transition
msgid "Campaign Transition"
msgstr ""

#. module: marketing_campaign
#: model:ir.model,name:marketing_campaign.model_marketing_campaign_workitem
msgid "Campaign Workitem"
msgstr ""

#. module: marketing_campaign
#: model:ir.actions.act_window,name:marketing_campaign.action_marketing_campaign_form
#: model:ir.ui.menu,name:marketing_campaign.menu_marketing_campaign
#: model:ir.ui.menu,name:marketing_campaign.menu_marketing_campaign_form
#: view:marketing.campaign:marketing_campaign.view_marketing_campaign_search
#: view:marketing.campaign:marketing_campaign.view_marketing_campaign_tree
msgid "Campaigns"
msgstr ""

#. module: marketing_campaign
#: view:marketing.campaign.workitem:marketing_campaign.view_marketing_campaign_workitem_tree
msgid "Cancel"
msgstr ""

#. module: marketing_campaign
#: view:marketing.campaign:marketing_campaign.view_marketing_campaign_form
msgid "Cancel Campaign"
msgstr ""

#. module: marketing_campaign
#: view:marketing.campaign.segment:marketing_campaign.view_marketing_campaign_segment_form
msgid "Cancel Segment"
msgstr ""

#. module: marketing_campaign
#: view:marketing.campaign.workitem:marketing_campaign.view_marketing_campaign_workitem_form
msgid "Cancel Workitem"
msgstr ""

#. module: marketing_campaign
#: selection:campaign.analysis,state:0
#: selection:marketing.campaign,state:0
#: selection:marketing.campaign.segment,state:0
#: selection:marketing.campaign.workitem,state:0
msgid "Cancelled"
msgstr ""

#. module: marketing_campaign
#: help:marketing.campaign,object_id:0
msgid "Choose the resource on which you want this campaign to be run"
msgstr "संसाधन है जिस पर आप चाहते हैं कि इस अभियान को चलाने के लिए चुनें"

#. module: marketing_campaign
#: view:marketing.campaign.segment:marketing_campaign.view_marketing_campaign_segment_form
msgid "Close"
msgstr ""

#. module: marketing_campaign
#: field:marketing.campaign.activity,condition:0
msgid "Condition"
msgstr ""

#. module: marketing_campaign
#: model:email.template,subject:marketing_campaign.email_template_2
msgid "Congratulations! You are now a Silver Partner!"
msgstr ""

#. module: marketing_campaign
#: model:email.template,subject:marketing_campaign.email_template_3
msgid "Congratulations! You are now one of our Gold Partners!"
msgstr ""

#. module: marketing_campaign
#: code:addons/marketing_campaign/marketing_campaign.py:502
#: selection:marketing.campaign.transition,trigger:0
#, python-format
msgid "Cosmetic"
msgstr ""

#. module: marketing_campaign
#: view:campaign.analysis:marketing_campaign.view_campaign_analysis_tree
#: field:campaign.analysis,total_cost:0
msgid "Cost"
msgstr ""

#. module: marketing_campaign
#: field:campaign.analysis,country_id:0
msgid "Country"
msgstr ""

#. module: marketing_campaign
#: field:marketing.campaign,create_uid:0
#: field:marketing.campaign.activity,create_uid:0
#: field:marketing.campaign.segment,create_uid:0
#: field:marketing.campaign.transition,create_uid:0
#: field:marketing.campaign.workitem,create_uid:0
msgid "Created by"
msgstr ""

#. module: marketing_campaign
#: field:marketing.campaign,create_date:0
#: field:marketing.campaign.activity,create_date:0
#: field:marketing.campaign.segment,create_date:0
#: field:marketing.campaign.transition,create_date:0
#: field:marketing.campaign.workitem,create_date:0
msgid "Created on"
msgstr ""

#. module: marketing_campaign
#: selection:marketing.campaign.activity,type:0
msgid "Custom Action"
msgstr ""

#. module: marketing_campaign
#: field:campaign.analysis,date:0
msgid "Date"
msgstr "तिथि"

#. module: marketing_campaign
#: help:marketing.campaign.segment,sync_last_date:0
msgid ""
"Date on which this segment was synchronized last time (automatically or "
"manually)"
msgstr ""

#. module: marketing_campaign
#: help:marketing.campaign.segment,date_done:0
msgid "Date this segment was last closed or cancelled."
msgstr ""

#. module: marketing_campaign
#: field:campaign.analysis,day:0
msgid "Day"
msgstr "दिन"

#. module: marketing_campaign
#: selection:marketing.campaign.transition,interval_type:0
msgid "Day(s)"
msgstr ""

#. module: marketing_campaign
#: selection:campaign.analysis,month:0
msgid "December"
msgstr ""

#. module: marketing_campaign
#: help:marketing.campaign.segment,sync_mode:0
msgid ""
"Determines an additional criterion to add to the filter when selecting new "
"records to inject in the campaign. \"No duplicates\" prevents selecting "
"records which have already entered the campaign previously.If the campaign "
"has a \"unique field\" set, \"no duplicates\" will also prevent selecting "
"records which have the same value for the unique field as other records that "
"already entered the campaign."
msgstr ""

#. module: marketing_campaign
#: field:marketing.campaign.activity,report_directory_id:0
msgid "Directory"
msgstr ""

#. module: marketing_campaign
#: field:marketing.campaign.activity,keep_if_condition_not_met:0
msgid "Don't Delete Workitems"
msgstr ""

#. module: marketing_campaign
#: view:campaign.analysis:marketing_campaign.view_campaign_analysis_search
#: selection:campaign.analysis,state:0
#: view:marketing.campaign:marketing_campaign.view_marketing_campaign_form
#: selection:marketing.campaign,state:0
#: selection:marketing.campaign.segment,state:0
#: selection:marketing.campaign.workitem,state:0
msgid "Done"
msgstr ""

#. module: marketing_campaign
#: view:marketing.campaign:marketing_campaign.view_marketing_campaign_search
#: view:marketing.campaign.segment:marketing_campaign.view_marketing_campaign_segment_search
msgid "Draft"
msgstr ""

#. module: marketing_campaign
#: selection:marketing.campaign.activity,type:0
msgid "Email"
msgstr ""

#. module: marketing_campaign
#: code:addons/marketing_campaign/marketing_campaign.py:774
#, python-format
msgid "Email Preview"
msgstr ""

#. module: marketing_campaign
#: field:marketing.campaign.activity,email_template_id:0
msgid "Email Template"
msgstr ""

#. module: marketing_campaign
#: model:ir.model,name:marketing_campaign.model_email_template
msgid "Email Templates"
msgstr ""

#. module: marketing_campaign
#: field:marketing.campaign.segment,date_done:0
msgid "End Date"
msgstr ""

#. module: marketing_campaign
#: code:addons/marketing_campaign/marketing_campaign.py:111
#: code:addons/marketing_campaign/marketing_campaign.py:123
#: code:addons/marketing_campaign/marketing_campaign.py:133
#, python-format
msgid "Error"
msgstr ""

#. module: marketing_campaign
#: view:marketing.campaign.workitem:marketing_campaign.view_marketing_campaign_workitem_form
#: field:marketing.campaign.workitem,error_msg:0
msgid "Error Message"
msgstr ""

#. module: marketing_campaign
#: selection:campaign.analysis,state:0
#: view:marketing.campaign.workitem:marketing_campaign.view_marketing_campaign_workitem_search
#: selection:marketing.campaign.workitem,state:0
msgid "Exception"
msgstr ""

#. module: marketing_campaign
#: view:campaign.analysis:marketing_campaign.view_campaign_analysis_search
msgid "Exceptions"
msgstr ""

#. module: marketing_campaign
#: field:marketing.campaign.workitem,date:0
msgid "Execution Date"
msgstr ""

#. module: marketing_campaign
#: view:marketing.campaign.workitem:marketing_campaign.view_marketing_campaign_workitem_search
msgid "Execution Month"
msgstr ""

#. module: marketing_campaign
#: selection:campaign.analysis,month:0
msgid "February"
msgstr ""

#. module: marketing_campaign
#: field:marketing.campaign.segment,ir_filter_id:0
msgid "Filter"
msgstr ""

#. module: marketing_campaign
#: help:marketing.campaign.segment,ir_filter_id:0
msgid ""
"Filter to select the matching resource records that belong to this segment. "
"New filters can be created and saved using the advanced search on the list "
"view of the Resource. If no filter is set, all records are selected without "
"filtering. The synchronization mode may also add a criterion to the filter."
msgstr ""

#. module: marketing_campaign
#: field:marketing.campaign,fixed_cost:0
msgid "Fixed Cost"
msgstr ""

#. module: marketing_campaign
#: help:marketing.campaign,fixed_cost:0
msgid ""
"Fixed cost for running this campaign. You may also specify variable cost and "
"revenue on each campaign activity. Cost and Revenue statistics are included "
"in Campaign Reporting."
msgstr ""

#. module: marketing_campaign
#: view:marketing.campaign:marketing_campaign.view_marketing_campaign_form
msgid "Follow-Up"
msgstr ""

#. module: marketing_campaign
#: view:campaign.analysis:marketing_campaign.view_campaign_analysis_search
#: view:marketing.campaign:marketing_campaign.view_marketing_campaign_search
#: view:marketing.campaign.segment:marketing_campaign.view_marketing_campaign_segment_search
#: view:marketing.campaign.workitem:marketing_campaign.view_marketing_campaign_workitem_search
msgid "Group By"
msgstr ""

#. module: marketing_campaign
#: model:email.template,body_html:marketing_campaign.email_template_1
msgid "Hello, you will receive your welcome pack via email shortly."
msgstr ""

#. module: marketing_campaign
#: model:email.template,body_html:marketing_campaign.email_template_3
msgid ""
"Hi, we are delighted to let you know that you have entered the select circle "
"of our Gold Partners"
msgstr ""

#. module: marketing_campaign
#: model:email.template,body_html:marketing_campaign.email_template_2
msgid ""
"Hi, we are delighted to welcome you among our Silver Partners as of today!"
msgstr ""

#. module: marketing_campaign
#: selection:marketing.campaign.transition,interval_type:0
msgid "Hour(s)"
msgstr ""

#. module: marketing_campaign
#: help:marketing.campaign.transition,trigger:0
msgid "How is the destination workitem triggered"
msgstr ""

#. module: marketing_campaign
#: field:campaign.analysis,id:0
#: field:marketing.campaign,id:0
#: field:marketing.campaign.activity,id:0
#: field:marketing.campaign.segment,id:0
#: field:marketing.campaign.transition,id:0
#: field:marketing.campaign.workitem,id:0
msgid "ID"
msgstr ""

#. module: marketing_campaign
#: help:marketing.campaign.workitem,date:0
msgid "If date is not set, this workitem has to be run manually"
msgstr ""

#. module: marketing_campaign
#: help:marketing.campaign,unique_field_id:0
msgid ""
"If set, this field will help segments that work in \"no duplicates\" mode to "
"avoid selecting similar records twice. Similar records are records that have "
"the same value for this unique field. For example by choosing the "
"\"email_from\" field for CRM Leads you would prevent sending the same "
"campaign to the same email address again. If not set, the \"no duplicates\" "
"segments will only avoid selecting the same record again if it entered the "
"campaign previously. Only easily comparable fields like textfields, "
"integers, selections or single relationships may be used."
msgstr ""

#. module: marketing_campaign
#: view:marketing.campaign.activity:marketing_campaign.view_marketing_campaign_activity_form
msgid "Incoming Transitions"
msgstr ""

#. module: marketing_campaign
#: help:marketing.campaign.segment,date_run:0
msgid "Initial start date of this segment."
msgstr ""

#. module: marketing_campaign
#: field:marketing.campaign.transition,interval_type:0
msgid "Interval Unit"
msgstr ""

#. module: marketing_campaign
#: field:marketing.campaign.transition,interval_nbr:0
msgid "Interval Value"
msgstr ""

#. module: marketing_campaign
#: selection:campaign.analysis,month:0
msgid "January"
msgstr ""

#. module: marketing_campaign
#: selection:campaign.analysis,month:0
msgid "July"
msgstr ""

#. module: marketing_campaign
#: selection:campaign.analysis,month:0
msgid "June"
msgstr ""

#. module: marketing_campaign
#: field:marketing.campaign.segment,sync_last_date:0
msgid "Last Synchronization"
msgstr ""

#. module: marketing_campaign
#: field:marketing.campaign,write_uid:0
#: field:marketing.campaign.activity,write_uid:0
#: field:marketing.campaign.segment,write_uid:0
#: field:marketing.campaign.transition,write_uid:0
#: field:marketing.campaign.workitem,write_uid:0
msgid "Last Updated by"
msgstr ""

#. module: marketing_campaign
#: field:marketing.campaign,write_date:0
#: field:marketing.campaign.activity,write_date:0
#: field:marketing.campaign.segment,write_date:0
#: field:marketing.campaign.transition,write_date:0
#: field:marketing.campaign.workitem,write_date:0
msgid "Last Updated on"
msgstr ""

#. module: marketing_campaign
#: field:marketing.campaign.segment,date_run:0
msgid "Launch Date"
msgstr "विमोचन तिथि"

#. module: marketing_campaign
#: view:marketing.campaign.segment:marketing_campaign.view_marketing_campaign_segment_search
msgid "Launch Month"
msgstr ""

#. module: marketing_campaign
#: view:marketing.campaign:marketing_campaign.view_marketing_campaign_search
msgid "Manual Mode"
msgstr ""

#. module: marketing_campaign
#: selection:campaign.analysis,month:0
msgid "March"
msgstr ""

#. module: marketing_campaign
#: model:ir.model,name:marketing_campaign.model_marketing_campaign
#: view:marketing.campaign:marketing_campaign.view_marketing_campaign_form
msgid "Marketing Campaign"
msgstr ""

#. module: marketing_campaign
#: view:marketing.campaign.workitem:marketing_campaign.view_marketing_campaign_workitem_form
#: view:marketing.campaign.workitem:marketing_campaign.view_marketing_campaign_workitem_search
#: view:marketing.campaign.workitem:marketing_campaign.view_marketing_campaign_workitem_tree
msgid "Marketing Campaign Activities"
msgstr ""

#. module: marketing_campaign
#: view:marketing.campaign.workitem:marketing_campaign.view_marketing_campaign_workitem_search
msgid "Marketing Campaign Activity"
msgstr ""

#. module: marketing_campaign
#: view:marketing.campaign.segment:marketing_campaign.view_marketing_campaign_segment_form
msgid "Marketing Campaign Segment"
msgstr ""

#. module: marketing_campaign
#: view:marketing.campaign:marketing_campaign.view_marketing_campaign_form
msgid "Marketing Campaign Statistics"
msgstr ""

#. module: marketing_campaign
#: view:campaign.analysis:marketing_campaign.view_campaign_analysis_tree
#: view:campaign.analysis:marketing_campaign.view_report_campaign_analysis_graph
msgid "Marketing Reports"
msgstr ""

#. module: marketing_campaign
#: selection:campaign.analysis,month:0
msgid "May"
msgstr ""

#. module: marketing_campaign
#: view:marketing.campaign:marketing_campaign.view_marketing_campaign_search
#: field:marketing.campaign,mode:0
msgid "Mode"
msgstr ""

#. module: marketing_campaign
#: constraint:marketing.campaign.segment:0
msgid "Model of filter must be same as resource model of Campaign "
msgstr ""

#. module: marketing_campaign
#: view:campaign.analysis:marketing_campaign.view_campaign_analysis_search
#: field:campaign.analysis,month:0
msgid "Month"
msgstr ""

#. module: marketing_campaign
#: selection:marketing.campaign.transition,interval_type:0
msgid "Month(s)"
msgstr ""

#. module: marketing_campaign
#: field:marketing.campaign,name:0
#: field:marketing.campaign.activity,name:0
#: field:marketing.campaign.segment,name:0
#: field:marketing.campaign.transition,name:0
msgid "Name"
msgstr ""

#. module: marketing_campaign
#: selection:marketing.campaign,state:0
#: selection:marketing.campaign.segment,state:0
msgid "New"
msgstr ""

#. module: marketing_campaign
#: view:marketing.campaign.segment:marketing_campaign.view_marketing_campaign_segment_search
msgid "Newly Created"
msgstr ""

#. module: marketing_campaign
#: view:marketing.campaign.segment:marketing_campaign.view_marketing_campaign_segment_search
msgid "Newly Modified"
msgstr ""

#. module: marketing_campaign
#: view:marketing.campaign.activity:marketing_campaign.view_marketing_campaign_activity_form
#: field:marketing.campaign.activity,to_ids:0
msgid "Next Activities"
msgstr "अगले क्रियाएँ"

#. module: marketing_campaign
#: field:marketing.campaign.transition,activity_to_id:0
msgid "Next Activity"
msgstr ""

#. module: marketing_campaign
#: field:marketing.campaign.segment,date_next_sync:0
msgid "Next Synchronization"
msgstr ""

#. module: marketing_campaign
#: help:marketing.campaign.segment,date_next_sync:0
msgid "Next time the synchronization job is scheduled to run automatically"
msgstr ""

#. module: marketing_campaign
#: code:addons/marketing_campaign/marketing_campaign.py:800
#, python-format
msgid "No preview"
msgstr "पूर्वावलोकन नहीं"

#. module: marketing_campaign
#: selection:marketing.campaign,mode:0
msgid "Normal"
msgstr ""

#. module: marketing_campaign
#: selection:campaign.analysis,month:0
msgid "November"
msgstr ""

#. module: marketing_campaign
#: field:marketing.campaign.activity,object_id:0
msgid "Object"
msgstr "लक्ष्य"

#. module: marketing_campaign
#: selection:campaign.analysis,month:0
msgid "October"
msgstr ""

#. module: marketing_campaign
#: selection:marketing.campaign.segment,sync_mode:0
msgid "Only records created after last sync"
msgstr ""

#. module: marketing_campaign
#: selection:marketing.campaign.segment,sync_mode:0
msgid "Only records modified after last sync (no duplicates)"
msgstr ""

#. module: marketing_campaign
#: model:ir.actions.client,name:marketing_campaign.action_client_marketing_menu
msgid "Open Marketing Menu"
msgstr ""

#. module: marketing_campaign
#: code:addons/marketing_campaign/marketing_campaign.py:189
#, python-format
msgid "Operation not supported"
msgstr ""

#. module: marketing_campaign
#: view:marketing.campaign.activity:marketing_campaign.view_marketing_campaign_activity_form
msgid "Outgoing Transitions"
msgstr "निवर्तमान बदलाव"

#. module: marketing_campaign
#: field:campaign.analysis,partner_id:0
#: field:marketing.campaign.workitem,partner_id:0
msgid "Partner"
msgstr ""

#. module: marketing_campaign
#: field:marketing.campaign,partner_field_id:0
msgid "Partner Field"
msgstr ""

#. module: marketing_campaign
#: model:ir.filters,name:marketing_campaign.filter0
msgid "Partners"
msgstr ""

#. module: marketing_campaign
#: view:marketing.campaign.workitem:marketing_campaign.view_marketing_campaign_workitem_form
#: view:marketing.campaign.workitem:marketing_campaign.view_marketing_campaign_workitem_tree
msgid "Preview"
msgstr ""

#. module: marketing_campaign
#: view:marketing.campaign.activity:marketing_campaign.view_marketing_campaign_activity_form
#: field:marketing.campaign.activity,from_ids:0
msgid "Previous Activities"
msgstr ""

#. module: marketing_campaign
#: field:marketing.campaign.transition,activity_from_id:0
msgid "Previous Activity"
msgstr "पिछला गतिविधि"

#. module: marketing_campaign
#: view:marketing.campaign.workitem:marketing_campaign.view_marketing_campaign_workitem_form
#: view:marketing.campaign.workitem:marketing_campaign.view_marketing_campaign_workitem_tree
msgid "Process"
msgstr ""

#. module: marketing_campaign
#: help:marketing.campaign.activity,condition:0
msgid ""
"Python expression to decide whether the activity can be executed, otherwise "
"it will be deleted or cancelled.The expression may use the following "
"[browsable] variables:\n"
"   - activity: the campaign activity\n"
"   - workitem: the campaign workitem\n"
"   - resource: the resource object this campaign item represents\n"
"   - transitions: list of campaign transitions outgoing from this activity\n"
"...- re: Python regular expression module"
msgstr ""

#. module: marketing_campaign
#: field:marketing.campaign.activity,report_id:0
#: selection:marketing.campaign.activity,type:0
msgid "Report"
msgstr ""

#. module: marketing_campaign
#: view:marketing.campaign.workitem:marketing_campaign.view_marketing_campaign_workitem_form
msgid "Reset"
msgstr "फिर से कायम करना"

#. module: marketing_campaign
#: field:campaign.analysis,res_id:0
#: view:marketing.campaign:marketing_campaign.view_marketing_campaign_search
#: field:marketing.campaign,object_id:0
#: field:marketing.campaign.segment,object_id:0
#: view:marketing.campaign.workitem:marketing_campaign.view_marketing_campaign_workitem_search
#: field:marketing.campaign.workitem,object_id:0
msgid "Resource"
msgstr ""

#. module: marketing_campaign
#: view:marketing.campaign.workitem:marketing_campaign.view_marketing_campaign_workitem_search
#: field:marketing.campaign.workitem,res_id:0
msgid "Resource ID"
msgstr ""

#. module: marketing_campaign
#: field:marketing.campaign.workitem,res_name:0
msgid "Resource Name"
msgstr ""

#. module: marketing_campaign
#: field:campaign.analysis,revenue:0
#: field:marketing.campaign.activity,revenue:0
msgid "Revenue"
msgstr ""

#. module: marketing_campaign
#: view:marketing.campaign:marketing_campaign.view_marketing_campaign_form
#: view:marketing.campaign.segment:marketing_campaign.view_marketing_campaign_segment_form
msgid "Run"
msgstr ""

#. module: marketing_campaign
#: view:marketing.campaign:marketing_campaign.view_marketing_campaign_search
#: selection:marketing.campaign,state:0
#: view:marketing.campaign.segment:marketing_campaign.view_marketing_campaign_segment_search
#: selection:marketing.campaign.segment,state:0
msgid "Running"
msgstr "फैलना"

#. module: marketing_campaign
#: view:campaign.analysis:marketing_campaign.view_campaign_analysis_search
#: field:campaign.analysis,segment_id:0
#: view:marketing.campaign.segment:marketing_campaign.view_marketing_campaign_segment_search
#: view:marketing.campaign.workitem:marketing_campaign.view_marketing_campaign_workitem_search
#: field:marketing.campaign.workitem,segment_id:0
msgid "Segment"
msgstr ""

#. module: marketing_campaign
#: model:ir.actions.act_window,name:marketing_campaign.act_marketing_campaing_segment_opened
#: model:ir.actions.act_window,name:marketing_campaign.action_marketing_campaign_segment_form
#: model:ir.ui.menu,name:marketing_campaign.menu_marketing_campaign_segment_form
#: view:marketing.campaign:marketing_campaign.view_marketing_campaign_form
#: field:marketing.campaign,segment_ids:0
#: field:marketing.campaign,segments_count:0
#: view:marketing.campaign.segment:marketing_campaign.view_marketing_campaign_segment_form
#: view:marketing.campaign.segment:marketing_campaign.view_marketing_campaign_segment_search
#: view:marketing.campaign.segment:marketing_campaign.view_marketing_campaign_segment_tree
msgid "Segments"
msgstr ""

#. module: marketing_campaign
#: selection:campaign.analysis,month:0
msgid "September"
msgstr ""

#. module: marketing_campaign
#: help:marketing.campaign.activity,variable_cost:0
msgid ""
"Set a variable cost if you consider that every campaign item that has "
"reached this point has entailed a certain cost. You can get cost statistics "
"in the Reporting section"
msgstr ""

#. module: marketing_campaign
#: help:marketing.campaign.activity,revenue:0
msgid ""
"Set an expected revenue if you consider that every campaign item that has "
"reached this point has generated a certain revenue. You can get revenue "
"statistics in the Reporting section"
msgstr ""

#. module: marketing_campaign
#: view:marketing.campaign:marketing_campaign.view_marketing_campaign_form
#: view:marketing.campaign.segment:marketing_campaign.view_marketing_campaign_segment_form
msgid "Set to Draft"
msgstr ""

#. module: marketing_campaign
#: field:marketing.campaign.activity,signal:0
msgid "Signal"
msgstr ""

#. module: marketing_campaign
#: field:marketing.campaign.activity,start:0
msgid "Start"
msgstr ""

#. module: marketing_campaign
#: view:marketing.campaign:marketing_campaign.view_marketing_campaign_form
msgid "Statistics"
msgstr ""

#. module: marketing_campaign
#: view:campaign.analysis:marketing_campaign.view_campaign_analysis_search
#: field:campaign.analysis,state:0
#: view:marketing.campaign:marketing_campaign.view_marketing_campaign_search
#: field:marketing.campaign,state:0
#: view:marketing.campaign.segment:marketing_campaign.view_marketing_campaign_segment_search
#: field:marketing.campaign.segment,state:0
#: view:marketing.campaign.workitem:marketing_campaign.view_marketing_campaign_workitem_search
#: field:marketing.campaign.workitem,state:0
msgid "Status"
msgstr ""

#. module: marketing_campaign
#: view:marketing.campaign.segment:marketing_campaign.view_marketing_campaign_segment_search
msgid "Sync mode: all records"
msgstr ""

#. module: marketing_campaign
#: view:marketing.campaign.segment:marketing_campaign.view_marketing_campaign_segment_search
msgid "Sync mode: only records created after last sync"
msgstr ""

#. module: marketing_campaign
#: view:marketing.campaign.segment:marketing_campaign.view_marketing_campaign_segment_search
msgid "Sync mode: only records updated after last sync"
msgstr ""

#. module: marketing_campaign
#: field:marketing.campaign.segment,sync_mode:0
msgid "Synchronization mode"
msgstr ""

#. module: marketing_campaign
#: view:marketing.campaign.segment:marketing_campaign.view_marketing_campaign_segment_form
msgid "Synchronize Manually"
msgstr ""

#. module: marketing_campaign
#: help:marketing.campaign,mode:0
msgid ""
"Test - It creates and process all the activities directly (without waiting "
"for the delay on transitions) but does not send emails or produce reports.\n"
"Test in Realtime - It creates and processes all the activities directly but "
"does not send emails or produce reports.\n"
"With Manual Confirmation - the campaigns runs normally, but the user has to "
"validate all workitem manually.\n"
"Normal - the campaign runs normally and automatically sends all emails and "
"reports (be very careful with this mode, you're live!)"
msgstr ""

#. module: marketing_campaign
#: selection:marketing.campaign,mode:0
msgid "Test Directly"
msgstr ""

#. module: marketing_campaign
#: view:marketing.campaign:marketing_campaign.view_marketing_campaign_search
msgid "Test Mode"
msgstr ""

#. module: marketing_campaign
#: selection:marketing.campaign,mode:0
msgid "Test in Realtime"
msgstr ""

#. module: marketing_campaign
#: constraint:marketing.campaign.transition:0
msgid "The To/From Activity of transition must be of the same Campaign "
msgstr "संक्रमण के प्रति गतिविधि एक ही अभियान का होना चाहिए "

#. module: marketing_campaign
#: help:marketing.campaign.activity,server_action_id:0
msgid "The action to perform when this activity is activated"
msgstr ""

#. module: marketing_campaign
#: code:addons/marketing_campaign/marketing_campaign.py:133
#, python-format
msgid "The campaign cannot be marked as done before all segments are closed."
msgstr ""

#. module: marketing_campaign
#: code:addons/marketing_campaign/marketing_campaign.py:123
#, python-format
msgid ""
"The campaign cannot be started. It does not have any starting activity. "
"Modify campaign's activities to mark one as the starting point."
msgstr ""

#. module: marketing_campaign
#: code:addons/marketing_campaign/marketing_campaign.py:111
#, python-format
msgid "The campaign cannot be started. There are no activities in it."
msgstr ""

#. module: marketing_campaign
#: code:addons/marketing_campaign/marketing_campaign.py:800
#, python-format
msgid "The current step for this item has no email or report to preview."
msgstr ""
"इस मद के लिए मौजूदा कदम नहीं ईमेल या पूर्वावलोकन करने के लिए रिपोर्ट किया है."

#. module: marketing_campaign
#: help:marketing.campaign.activity,email_template_id:0
msgid "The email to send when this activity is activated"
msgstr ""

#. module: marketing_campaign
#: help:marketing.campaign,partner_field_id:0
msgid ""
"The generated workitems will be linked to the partner related to the record. "
"If the record is the partner itself leave this field empty. This is useful "
"for reporting purposes, via the Campaign Analysis or Campaign Follow-up "
"views."
msgstr ""

#. module: marketing_campaign
#: sql_constraint:marketing.campaign.transition:0
msgid "The interval must be positive or zero"
msgstr "अंतराल सकारात्मक या शून्य होना चाहिए"

#. module: marketing_campaign
#: help:marketing.campaign.activity,report_id:0
msgid "The report to generate when this activity is activated"
msgstr ""

#. module: marketing_campaign
#: help:marketing.campaign.activity,type:0
msgid ""
"The type of action to execute when an item enters this activity, such as:\n"
"   - Email: send an email using a predefined email template\n"
"   - Report: print an existing Report defined on the resource item and save "
"it into a specific directory\n"
"   - Custom Action: execute a predefined action, e.g. to modify the fields "
"of the resource record\n"
"  "
msgstr ""

#. module: marketing_campaign
#: help:marketing.campaign.activity,start:0
msgid "This activity is launched when the campaign starts."
msgstr ""

#. module: marketing_campaign
#: help:marketing.campaign.activity,report_directory_id:0
msgid "This folder is used to store the generated reports"
msgstr ""

#. module: marketing_campaign
#: selection:marketing.campaign.transition,trigger:0
msgid "Time"
msgstr "समय"

#. module: marketing_campaign
#: view:campaign.analysis:marketing_campaign.view_campaign_analysis_search
#: selection:campaign.analysis,state:0
#: view:marketing.campaign.workitem:marketing_campaign.view_marketing_campaign_workitem_search
#: selection:marketing.campaign.workitem,state:0
msgid "To Do"
msgstr ""

#. module: marketing_campaign
#: field:marketing.campaign.transition,trigger:0
msgid "Trigger"
msgstr ""

#. module: marketing_campaign
#: field:marketing.campaign.activity,type:0
msgid "Type"
msgstr ""

#. module: marketing_campaign
#: field:marketing.campaign,unique_field_id:0
msgid "Unique Field"
msgstr ""

#. module: marketing_campaign
#: field:marketing.campaign.activity,variable_cost:0
msgid "Variable Cost"
msgstr ""

#. module: marketing_campaign
#: model:email.template,subject:marketing_campaign.email_template_1
msgid "Welcome to the Odoo Partner Channel!"
msgstr ""

#. module: marketing_campaign
#: selection:marketing.campaign,mode:0
msgid "With Manual Confirmation"
msgstr ""

#. module: marketing_campaign
#: model:ir.actions.act_window,name:marketing_campaign.act_marketing_campaing_followup
msgid "Workitems"
msgstr ""

#. module: marketing_campaign
#: field:campaign.analysis,year:0
msgid "Year"
msgstr ""

#. module: marketing_campaign
#: selection:marketing.campaign.transition,interval_type:0
msgid "Year(s)"
msgstr "वर्ष"

#. module: marketing_campaign
#: code:addons/marketing_campaign/marketing_campaign.py:189
#, python-format
msgid "You cannot duplicate a campaign, Not supported yet."
msgstr ""<|MERGE_RESOLUTION|>--- conflicted
+++ resolved
@@ -1,30 +1,22 @@
-# Hindi translation for openobject-addons
-# Copyright (c) 2014 Rosetta Contributors and Canonical Ltd 2014
-# This file is distributed under the same license as the openobject-addons package.
-# FIRST AUTHOR <EMAIL@ADDRESS>, 2014.
-#
-msgid ""
-msgstr ""
-<<<<<<< HEAD
-"Project-Id-Version: openobject-addons\n"
-"Report-Msgid-Bugs-To: FULL NAME <EMAIL@ADDRESS>\n"
-"POT-Creation-Date: 2014-09-23 16:28+0000\n"
-"PO-Revision-Date: 2014-08-14 16:10+0000\n"
-"Last-Translator: FULL NAME <EMAIL@ADDRESS>\n"
-"Language-Team: Hindi <hi@li.org>\n"
-=======
+# Translation of Odoo Server.
+# This file contains the translation of the following modules:
+# * marketing_campaign
+# 
+# Translators:
+# FIRST AUTHOR <EMAIL@ADDRESS>, 2014
+msgid ""
+msgstr ""
 "Project-Id-Version: Odoo 8.0\n"
 "Report-Msgid-Bugs-To: \n"
 "POT-Creation-Date: 2015-01-21 14:08+0000\n"
 "PO-Revision-Date: 2016-06-02 11:00+0000\n"
 "Last-Translator: Martin Trigaux\n"
 "Language-Team: Hindi (http://www.transifex.com/odoo/odoo-8/language/hi/)\n"
->>>>>>> b9a006c1
 "MIME-Version: 1.0\n"
 "Content-Type: text/plain; charset=UTF-8\n"
-"Content-Transfer-Encoding: 8bit\n"
-"X-Launchpad-Export-Date: 2014-09-24 09:16+0000\n"
-"X-Generator: Launchpad (build 17196)\n"
+"Content-Transfer-Encoding: \n"
+"Language: hi\n"
+"Plural-Forms: nplurals=2; plural=(n != 1);\n"
 
 #. module: marketing_campaign
 #: field:campaign.analysis,count:0
@@ -38,14 +30,11 @@
 "            Click to create a marketing campaign.\n"
 "          </p><p>\n"
 "            Odoo's marketing campaign allows you to automate communication\n"
-"            to your prospects. You can define a segment (set of conditions) "
-"on\n"
+"            to your prospects. You can define a segment (set of conditions) on\n"
 "            your leads and partners to fullfil the campaign.\n"
 "          </p><p>\n"
-"            A campaign can have many activities like sending an email, "
-"printing\n"
-"            a letter, assigning to a team, etc. These activities are "
-"triggered\n"
+"            A campaign can have many activities like sending an email, printing\n"
+"            a letter, assigning to a team, etc. These activities are triggered\n"
 "            from specific situations; contact form, 10 days after first\n"
 "            contact, if a lead is not closed yet, etc.\n"
 "          </p>\n"
@@ -189,7 +178,7 @@
 #. module: marketing_campaign
 #: view:marketing.campaign.workitem:marketing_campaign.view_marketing_campaign_workitem_tree
 msgid "Cancel"
-msgstr ""
+msgstr "रद्द"
 
 #. module: marketing_campaign
 #: view:marketing.campaign:marketing_campaign.view_marketing_campaign_form
@@ -207,12 +196,11 @@
 msgstr ""
 
 #. module: marketing_campaign
-#: selection:campaign.analysis,state:0
-#: selection:marketing.campaign,state:0
+#: selection:campaign.analysis,state:0 selection:marketing.campaign,state:0
 #: selection:marketing.campaign.segment,state:0
 #: selection:marketing.campaign.workitem,state:0
 msgid "Cancelled"
-msgstr ""
+msgstr "निरस्त"
 
 #. module: marketing_campaign
 #: help:marketing.campaign,object_id:0
@@ -222,7 +210,7 @@
 #. module: marketing_campaign
 #: view:marketing.campaign.segment:marketing_campaign.view_marketing_campaign_segment_form
 msgid "Close"
-msgstr ""
+msgstr "बंद"
 
 #. module: marketing_campaign
 #: field:marketing.campaign.activity,condition:0
@@ -255,7 +243,7 @@
 #. module: marketing_campaign
 #: field:campaign.analysis,country_id:0
 msgid "Country"
-msgstr ""
+msgstr "देश"
 
 #. module: marketing_campaign
 #: field:marketing.campaign,create_uid:0
@@ -310,7 +298,7 @@
 #. module: marketing_campaign
 #: selection:campaign.analysis,month:0
 msgid "December"
-msgstr ""
+msgstr "दिसंबर"
 
 #. module: marketing_campaign
 #: help:marketing.campaign.segment,sync_mode:0
@@ -319,8 +307,8 @@
 "records to inject in the campaign. \"No duplicates\" prevents selecting "
 "records which have already entered the campaign previously.If the campaign "
 "has a \"unique field\" set, \"no duplicates\" will also prevent selecting "
-"records which have the same value for the unique field as other records that "
-"already entered the campaign."
+"records which have the same value for the unique field as other records that"
+" already entered the campaign."
 msgstr ""
 
 #. module: marketing_campaign
@@ -341,18 +329,18 @@
 #: selection:marketing.campaign.segment,state:0
 #: selection:marketing.campaign.workitem,state:0
 msgid "Done"
-msgstr ""
+msgstr "हो गया"
 
 #. module: marketing_campaign
 #: view:marketing.campaign:marketing_campaign.view_marketing_campaign_search
 #: view:marketing.campaign.segment:marketing_campaign.view_marketing_campaign_segment_search
 msgid "Draft"
-msgstr ""
+msgstr "मसौदा"
 
 #. module: marketing_campaign
 #: selection:marketing.campaign.activity,type:0
 msgid "Email"
-msgstr ""
+msgstr "ईमेल"
 
 #. module: marketing_campaign
 #: code:addons/marketing_campaign/marketing_campaign.py:774
@@ -373,7 +361,7 @@
 #. module: marketing_campaign
 #: field:marketing.campaign.segment,date_done:0
 msgid "End Date"
-msgstr ""
+msgstr "समाप्ति तिथि"
 
 #. module: marketing_campaign
 #: code:addons/marketing_campaign/marketing_campaign.py:111
@@ -381,7 +369,7 @@
 #: code:addons/marketing_campaign/marketing_campaign.py:133
 #, python-format
 msgid "Error"
-msgstr ""
+msgstr "त्रुटि!"
 
 #. module: marketing_campaign
 #: view:marketing.campaign.workitem:marketing_campaign.view_marketing_campaign_workitem_form
@@ -438,9 +426,9 @@
 #. module: marketing_campaign
 #: help:marketing.campaign,fixed_cost:0
 msgid ""
-"Fixed cost for running this campaign. You may also specify variable cost and "
-"revenue on each campaign activity. Cost and Revenue statistics are included "
-"in Campaign Reporting."
+"Fixed cost for running this campaign. You may also specify variable cost and"
+" revenue on each campaign activity. Cost and Revenue statistics are included"
+" in Campaign Reporting."
 msgstr ""
 
 #. module: marketing_campaign
@@ -464,8 +452,8 @@
 #. module: marketing_campaign
 #: model:email.template,body_html:marketing_campaign.email_template_3
 msgid ""
-"Hi, we are delighted to let you know that you have entered the select circle "
-"of our Gold Partners"
+"Hi, we are delighted to let you know that you have entered the select circle"
+" of our Gold Partners"
 msgstr ""
 
 #. module: marketing_campaign
@@ -485,8 +473,7 @@
 msgstr ""
 
 #. module: marketing_campaign
-#: field:campaign.analysis,id:0
-#: field:marketing.campaign,id:0
+#: field:campaign.analysis,id:0 field:marketing.campaign,id:0
 #: field:marketing.campaign.activity,id:0
 #: field:marketing.campaign.segment,id:0
 #: field:marketing.campaign.transition,id:0
@@ -502,9 +489,9 @@
 #. module: marketing_campaign
 #: help:marketing.campaign,unique_field_id:0
 msgid ""
-"If set, this field will help segments that work in \"no duplicates\" mode to "
-"avoid selecting similar records twice. Similar records are records that have "
-"the same value for this unique field. For example by choosing the "
+"If set, this field will help segments that work in \"no duplicates\" mode to"
+" avoid selecting similar records twice. Similar records are records that "
+"have the same value for this unique field. For example by choosing the "
 "\"email_from\" field for CRM Leads you would prevent sending the same "
 "campaign to the same email address again. If not set, the \"no duplicates\" "
 "segments will only avoid selecting the same record again if it entered the "
@@ -540,12 +527,12 @@
 #. module: marketing_campaign
 #: selection:campaign.analysis,month:0
 msgid "July"
-msgstr ""
+msgstr "जुलाई"
 
 #. module: marketing_campaign
 #: selection:campaign.analysis,month:0
 msgid "June"
-msgstr ""
+msgstr "जून"
 
 #. module: marketing_campaign
 #: field:marketing.campaign.segment,sync_last_date:0
@@ -588,7 +575,7 @@
 #. module: marketing_campaign
 #: selection:campaign.analysis,month:0
 msgid "March"
-msgstr ""
+msgstr "मार्च"
 
 #. module: marketing_campaign
 #: model:ir.model,name:marketing_campaign.model_marketing_campaign
@@ -652,18 +639,17 @@
 msgstr ""
 
 #. module: marketing_campaign
-#: field:marketing.campaign,name:0
-#: field:marketing.campaign.activity,name:0
+#: field:marketing.campaign,name:0 field:marketing.campaign.activity,name:0
 #: field:marketing.campaign.segment,name:0
 #: field:marketing.campaign.transition,name:0
 msgid "Name"
-msgstr ""
+msgstr "नाम"
 
 #. module: marketing_campaign
 #: selection:marketing.campaign,state:0
 #: selection:marketing.campaign.segment,state:0
 msgid "New"
-msgstr ""
+msgstr "नया"
 
 #. module: marketing_campaign
 #: view:marketing.campaign.segment:marketing_campaign.view_marketing_campaign_segment_search
@@ -752,7 +738,7 @@
 #: field:campaign.analysis,partner_id:0
 #: field:marketing.campaign.workitem,partner_id:0
 msgid "Partner"
-msgstr ""
+msgstr "साथी"
 
 #. module: marketing_campaign
 #: field:marketing.campaign,partner_field_id:0
@@ -762,7 +748,7 @@
 #. module: marketing_campaign
 #: model:ir.filters,name:marketing_campaign.filter0
 msgid "Partners"
-msgstr ""
+msgstr "साथी"
 
 #. module: marketing_campaign
 #: view:marketing.campaign.workitem:marketing_campaign.view_marketing_campaign_workitem_form
@@ -790,9 +776,7 @@
 #. module: marketing_campaign
 #: help:marketing.campaign.activity,condition:0
 msgid ""
-"Python expression to decide whether the activity can be executed, otherwise "
-"it will be deleted or cancelled.The expression may use the following "
-"[browsable] variables:\n"
+"Python expression to decide whether the activity can be executed, otherwise it will be deleted or cancelled.The expression may use the following [browsable] variables:\n"
 "   - activity: the campaign activity\n"
 "   - workitem: the campaign workitem\n"
 "   - resource: the resource object this campaign item represents\n"
@@ -825,7 +809,7 @@
 #: view:marketing.campaign.workitem:marketing_campaign.view_marketing_campaign_workitem_search
 #: field:marketing.campaign.workitem,res_id:0
 msgid "Resource ID"
-msgstr ""
+msgstr "संसाधन आईडी"
 
 #. module: marketing_campaign
 #: field:marketing.campaign.workitem,res_name:0
@@ -877,7 +861,7 @@
 #. module: marketing_campaign
 #: selection:campaign.analysis,month:0
 msgid "September"
-msgstr ""
+msgstr "सितंबर"
 
 #. module: marketing_campaign
 #: help:marketing.campaign.activity,variable_cost:0
@@ -899,7 +883,7 @@
 #: view:marketing.campaign:marketing_campaign.view_marketing_campaign_form
 #: view:marketing.campaign.segment:marketing_campaign.view_marketing_campaign_segment_form
 msgid "Set to Draft"
-msgstr ""
+msgstr "ड्राफ्ट के लिए सेट करें"
 
 #. module: marketing_campaign
 #: field:marketing.campaign.activity,signal:0
@@ -909,7 +893,7 @@
 #. module: marketing_campaign
 #: field:marketing.campaign.activity,start:0
 msgid "Start"
-msgstr ""
+msgstr "प्रारंभ"
 
 #. module: marketing_campaign
 #: view:marketing.campaign:marketing_campaign.view_marketing_campaign_form
@@ -926,7 +910,7 @@
 #: view:marketing.campaign.workitem:marketing_campaign.view_marketing_campaign_workitem_search
 #: field:marketing.campaign.workitem,state:0
 msgid "Status"
-msgstr ""
+msgstr "स्थिति"
 
 #. module: marketing_campaign
 #: view:marketing.campaign.segment:marketing_campaign.view_marketing_campaign_segment_search
@@ -956,14 +940,10 @@
 #. module: marketing_campaign
 #: help:marketing.campaign,mode:0
 msgid ""
-"Test - It creates and process all the activities directly (without waiting "
-"for the delay on transitions) but does not send emails or produce reports.\n"
-"Test in Realtime - It creates and processes all the activities directly but "
-"does not send emails or produce reports.\n"
-"With Manual Confirmation - the campaigns runs normally, but the user has to "
-"validate all workitem manually.\n"
-"Normal - the campaign runs normally and automatically sends all emails and "
-"reports (be very careful with this mode, you're live!)"
+"Test - It creates and process all the activities directly (without waiting for the delay on transitions) but does not send emails or produce reports.\n"
+"Test in Realtime - It creates and processes all the activities directly but does not send emails or produce reports.\n"
+"With Manual Confirmation - the campaigns runs normally, but the user has to validate all workitem manually.\n"
+"Normal - the campaign runs normally and automatically sends all emails and reports (be very careful with this mode, you're live!)"
 msgstr ""
 
 #. module: marketing_campaign
@@ -1015,8 +995,7 @@
 #: code:addons/marketing_campaign/marketing_campaign.py:800
 #, python-format
 msgid "The current step for this item has no email or report to preview."
-msgstr ""
-"इस मद के लिए मौजूदा कदम नहीं ईमेल या पूर्वावलोकन करने के लिए रिपोर्ट किया है."
+msgstr "इस मद के लिए मौजूदा कदम नहीं ईमेल या पूर्वावलोकन करने के लिए रिपोर्ट किया है."
 
 #. module: marketing_campaign
 #: help:marketing.campaign.activity,email_template_id:0
@@ -1026,8 +1005,8 @@
 #. module: marketing_campaign
 #: help:marketing.campaign,partner_field_id:0
 msgid ""
-"The generated workitems will be linked to the partner related to the record. "
-"If the record is the partner itself leave this field empty. This is useful "
+"The generated workitems will be linked to the partner related to the record."
+" If the record is the partner itself leave this field empty. This is useful "
 "for reporting purposes, via the Campaign Analysis or Campaign Follow-up "
 "views."
 msgstr ""
@@ -1047,10 +1026,8 @@
 msgid ""
 "The type of action to execute when an item enters this activity, such as:\n"
 "   - Email: send an email using a predefined email template\n"
-"   - Report: print an existing Report defined on the resource item and save "
-"it into a specific directory\n"
-"   - Custom Action: execute a predefined action, e.g. to modify the fields "
-"of the resource record\n"
+"   - Report: print an existing Report defined on the resource item and save it into a specific directory\n"
+"   - Custom Action: execute a predefined action, e.g. to modify the fields of the resource record\n"
 "  "
 msgstr ""
 
@@ -1085,7 +1062,7 @@
 #. module: marketing_campaign
 #: field:marketing.campaign.activity,type:0
 msgid "Type"
-msgstr ""
+msgstr "प्रकार"
 
 #. module: marketing_campaign
 #: field:marketing.campaign,unique_field_id:0
