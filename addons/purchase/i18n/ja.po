--- conflicted
+++ resolved
@@ -8,30 +8,21 @@
 "Project-Id-Version: openobject-addons\n"
 "Report-Msgid-Bugs-To: FULL NAME <EMAIL@ADDRESS>\n"
 "POT-Creation-Date: 2012-02-08 01:37+0100\n"
-<<<<<<< HEAD
-"PO-Revision-Date: 2012-06-12 06:34+0000\n"
-=======
 "PO-Revision-Date: 2012-06-14 05:06+0000\n"
->>>>>>> 83b29382
 "Last-Translator: Akira Hiyama <Unknown>\n"
 "Language-Team: Japanese <ja@li.org>\n"
 "MIME-Version: 1.0\n"
 "Content-Type: text/plain; charset=UTF-8\n"
 "Content-Transfer-Encoding: 8bit\n"
-<<<<<<< HEAD
-"X-Launchpad-Export-Date: 2012-06-13 04:55+0000\n"
-"X-Generator: Launchpad (build 15389)\n"
-=======
 "X-Launchpad-Export-Date: 2012-06-15 04:42+0000\n"
 "X-Generator: Launchpad (build 15414)\n"
->>>>>>> 83b29382
 
 #. module: purchase
 #: model:process.transition,note:purchase.process_transition_confirmingpurchaseorder0
 msgid ""
 "The buyer has to approve the RFQ before being sent to the supplier. The RFQ "
 "becomes a confirmed Purchase Order."
-msgstr "買い手は仕入先に送られる前に見積（RFQ）を承認しなければなりません。見積（RFQ）は確認された発注オーダーになります。"
+msgstr "買い手は仕入先に送られる前に見積依頼（RFQ）を承認しなければなりません。見積依頼（RFQ）は確認された発注オーダーになります。"
 
 #. module: purchase
 #: model:process.node,note:purchase.process_node_productrecept0
@@ -84,7 +75,7 @@
 "supplier invoices: based on the order, based on the receptions or manual "
 "encoding."
 msgstr ""
-"仕入先に対して製品を購入したいが、しかし、まだ発注を確認していない場合に見積要求を作成できます。このメニューは物流ルール（最小在庫、MTOなど）を基本とし"
+"仕入先に対して製品を購入したいが、しかし、まだ発注を確認していない場合に見積依頼を作成できます。このメニューは物流ルール（最小在庫、MTOなど）を基本とし"
 "て自動的に作成された見積要求をレビューするためにも使用されます。オーダーが確認されると、見積要求から発注オーダーに変換することができます。拡張インタフェー"
 "ス（ユーザ設定から）を使用すると、仕入先請求書を制御する方法を選択できます：オーダー基準、受領基準、または手動エンコード。"
 
@@ -157,7 +148,7 @@
 #. module: purchase
 #: view:board.board:0 model:ir.actions.act_window,name:purchase.purchase_draft
 msgid "Request for Quotations"
-msgstr "見積要求"
+msgstr "見積依頼"
 
 #. module: purchase
 #: selection:purchase.config.wizard,default_method:0
@@ -202,96 +193,96 @@
 "Put an address if you want to deliver directly from the supplier to the "
 "customer.In this case, it will remove the warehouse link and set the "
 "customer location."
-msgstr ""
+msgstr "仕入先から直接顧客に配達することを望む場合は住所を入れます。このケースでは、倉庫へのリンクは削除され、顧客の場所がセットされます。"
 
 #. module: purchase
 #: help:res.partner,property_product_pricelist_purchase:0
 msgid ""
 "This pricelist will be used, instead of the default one, for purchases from "
 "the current partner"
-msgstr ""
+msgstr "この価格リストは、現在のパートナからの発注のためにデフォルトの価格リストの代わりに使用されます。"
 
 #. module: purchase
 #: report:purchase.order:0
 msgid "Fax :"
-msgstr ""
+msgstr "FAX ："
 
 #. module: purchase
 #: view:purchase.order:0
 msgid "To Approve"
-msgstr ""
+msgstr "承認"
 
 #. module: purchase
 #: view:res.partner:0
 msgid "Purchase Properties"
-msgstr ""
+msgstr "仕入属性"
 
 #. module: purchase
 #: model:ir.model,name:purchase.model_stock_partial_picking
 msgid "Partial Picking Processing Wizard"
-msgstr ""
+msgstr "部分集荷処理ウィザード"
 
 #. module: purchase
 #: view:purchase.order.line:0
 msgid "History"
-msgstr ""
+msgstr "履歴"
 
 #. module: purchase
 #: view:purchase.order:0
 msgid "Approve Purchase"
-msgstr ""
+msgstr "発注の承認"
 
 #. module: purchase
 #: view:purchase.report:0 field:purchase.report,day:0
 msgid "Day"
-msgstr ""
+msgstr "日"
 
 #. module: purchase
 #: selection:purchase.order,invoice_method:0
 msgid "Based on generated draft invoice"
-msgstr ""
+msgstr "生成されたドラフト請求書に基づく"
 
 #. module: purchase
 #: view:purchase.report:0
 msgid "Order of Day"
-msgstr ""
+msgstr "日順"
 
 #. module: purchase
 #: view:board.board:0
 msgid "Monthly Purchases by Category"
-msgstr ""
+msgstr "分類別月間発注"
 
 #. module: purchase
 #: model:ir.actions.act_window,name:purchase.action_purchase_line_product_tree
 msgid "Purchases"
-msgstr ""
+msgstr "発注"
 
 #. module: purchase
 #: view:purchase.order:0
 msgid "Purchase order which are in draft state"
-msgstr ""
+msgstr "ドラフト状態の発注オーダー"
 
 #. module: purchase
 #: view:purchase.order:0
 msgid "Origin"
-msgstr ""
+msgstr "起点"
 
 #. module: purchase
 #: view:purchase.order:0 field:purchase.order,notes:0
 #: view:purchase.order.line:0 field:purchase.order.line,notes:0
 msgid "Notes"
-msgstr ""
+msgstr "注記"
 
 #. module: purchase
 #: selection:purchase.report,month:0
 msgid "September"
-msgstr ""
+msgstr "9月"
 
 #. module: purchase
 #: report:purchase.order:0 field:purchase.order,amount_tax:0
 #: view:purchase.order.line:0 field:purchase.order.line,taxes_id:0
 msgid "Taxes"
-msgstr ""
+msgstr "税金"
 
 #. module: purchase
 #: model:ir.actions.report.xml,name:purchase.report_purchase_order
@@ -301,64 +292,64 @@
 #: model:res.request.link,name:purchase.req_link_purchase_order
 #: field:stock.picking,purchase_id:0
 msgid "Purchase Order"
-msgstr ""
+msgstr "発注オーダー"
 
 #. module: purchase
 #: field:purchase.order,name:0 view:purchase.order.line:0
 #: field:purchase.order.line,order_id:0
 msgid "Order Reference"
-msgstr ""
+msgstr "オーダー参照"
 
 #. module: purchase
 #: report:purchase.order:0
 msgid "Net Total :"
-msgstr ""
+msgstr "合計："
 
 #. module: purchase
 #: model:ir.ui.menu,name:purchase.menu_procurement_management_product
 #: model:ir.ui.menu,name:purchase.menu_procurement_partner_contact_form
 #: model:ir.ui.menu,name:purchase.menu_product_in_config_purchase
 msgid "Products"
-msgstr ""
+msgstr "製品"
 
 #. module: purchase
 #: model:ir.actions.act_window,name:purchase.action_purchase_order_report_graph
 #: view:purchase.report:0
 msgid "Total Qty and Amount by month"
-msgstr ""
+msgstr "月別合計数量と金額"
 
 #. module: purchase
 #: model:process.transition,note:purchase.process_transition_packinginvoice0
 msgid ""
 "A Pick list generates an invoice. Depending on the Invoicing control of the "
 "sale order, the invoice is based on delivered or on ordered quantities."
-msgstr ""
+msgstr "集荷リストは請求書を作成します。受注オーダーの請求書制御に依存する請求書は、配信またはオーダー数量に基づいています。"
 
 #. module: purchase
 #: selection:purchase.order,state:0 selection:purchase.order.line,state:0
 #: selection:purchase.report,state:0
 msgid "Cancelled"
-msgstr ""
+msgstr "キャンセル済"
 
 #. module: purchase
 #: view:purchase.order:0
 msgid "Convert to Purchase Order"
-msgstr ""
+msgstr "発注オーダーに変換"
 
 #. module: purchase
 #: field:purchase.order,pricelist_id:0 field:purchase.report,pricelist_id:0
 msgid "Pricelist"
-msgstr ""
+msgstr "価格リスト"
 
 #. module: purchase
 #: selection:purchase.order,state:0 selection:purchase.report,state:0
 msgid "Shipping Exception"
-msgstr ""
+msgstr "輸送例外"
 
 #. module: purchase
 #: field:purchase.order.line,invoice_lines:0
 msgid "Invoice Lines"
-msgstr ""
+msgstr "請求書行"
 
 #. module: purchase
 #: model:process.node,name:purchase.process_node_packinglist0
@@ -374,49 +365,49 @@
 #. module: purchase
 #: view:purchase.order:0
 msgid "Manually Corrected"
-msgstr ""
+msgstr "手動で修正"
 
 #. module: purchase
 #: view:purchase.order:0
 msgid "Reference"
-msgstr ""
+msgstr "参照"
 
 #. module: purchase
 #: model:ir.model,name:purchase.model_stock_move
 msgid "Stock Move"
-msgstr ""
+msgstr "在庫移動"
 
 #. module: purchase
 #: code:addons/purchase/purchase.py:419
 #, python-format
 msgid "You must first cancel all invoices related to this purchase order."
-msgstr ""
+msgstr "最初に、この発注オーダーに関連する全請求書をキャンセルすべきです。"
 
 #. module: purchase
 #: field:purchase.report,dest_address_id:0
 msgid "Dest. Address Contact Name"
-msgstr ""
+msgstr "宛先住所の宛名"
 
 #. module: purchase
 #: report:purchase.order:0
 msgid "TVA :"
-msgstr ""
+msgstr "TVA ："
 
 #. module: purchase
 #: code:addons/purchase/purchase.py:326
 #, python-format
 msgid "Purchase order '%s' has been set in draft state."
-msgstr ""
+msgstr "発注オーダー %s はドラフト状態に設定されています。"
 
 #. module: purchase
 #: field:purchase.order.line,account_analytic_id:0
 msgid "Analytic Account"
-msgstr ""
+msgstr "分析アカウント"
 
 #. module: purchase
 #: view:purchase.report:0 field:purchase.report,nbr:0
 msgid "# of Lines"
-msgstr ""
+msgstr "行数"
 
 #. module: purchase
 #: code:addons/purchase/purchase.py:754 code:addons/purchase/purchase.py:769
@@ -424,97 +415,97 @@
 #: code:addons/purchase/wizard/purchase_order_group.py:47
 #, python-format
 msgid "Warning"
-msgstr ""
+msgstr "警告"
 
 #. module: purchase
 #: field:purchase.order,validator:0 view:purchase.report:0
 msgid "Validated by"
-msgstr ""
+msgstr "検証者"
 
 #. module: purchase
 #: view:purchase.report:0
 msgid "Order in last month"
-msgstr ""
+msgstr "先月のオーダー"
 
 #. module: purchase
 #: code:addons/purchase/purchase.py:412
 #, python-format
 msgid "You must first cancel all receptions related to this purchase order."
-msgstr ""
+msgstr "最初に、この発注オーダーに関連する全ての受領をキャンセルすべきです。"
 
 #. module: purchase
 #: selection:purchase.order.line,state:0
 msgid "Draft"
-msgstr ""
+msgstr "ドラフト"
 
 #. module: purchase
 #: report:purchase.order:0
 msgid "Net Price"
-msgstr ""
+msgstr "正価"
 
 #. module: purchase
 #: view:purchase.order.line:0
 msgid "Order Line"
-msgstr ""
+msgstr "オーダー行"
 
 #. module: purchase
 #: help:purchase.order,shipped:0
 msgid "It indicates that a picking has been done"
-msgstr ""
+msgstr "それは集荷は行われたことを示しています。"
 
 #. module: purchase
 #: view:purchase.order:0
 msgid "Purchase orders which are in exception state"
-msgstr ""
+msgstr "発注オーダーは例外状態です。"
 
 #. module: purchase
 #: report:purchase.order:0 field:purchase.report,validator:0
 msgid "Validated By"
-msgstr ""
+msgstr "検証者"
 
 #. module: purchase
 #: model:process.node,name:purchase.process_node_confirmpurchaseorder0
 #: selection:purchase.order.line,state:0
 msgid "Confirmed"
-msgstr ""
+msgstr "確認済"
 
 #. module: purchase
 #: view:purchase.report:0 field:purchase.report,price_average:0
 msgid "Average Price"
-msgstr ""
+msgstr "平均価格"
 
 #. module: purchase
 #: view:stock.picking:0
 msgid "Incoming Shipments already processed"
-msgstr ""
+msgstr "内部出荷は処理済です。"
 
 #. module: purchase
 #: report:purchase.order:0
 msgid "Total :"
-msgstr ""
+msgstr "合計："
 
 #. module: purchase
 #: model:process.transition.action,name:purchase.process_transition_action_confirmpurchaseorder0
 #: view:purchase.order.line_invoice:0
 msgid "Confirm"
-msgstr ""
+msgstr "確認"
 
 #. module: purchase
 #: model:ir.actions.act_window,name:purchase.action_picking_tree4_picking_to_invoice
 #: model:ir.ui.menu,name:purchase.menu_action_picking_tree4_picking_to_invoice
 #: selection:purchase.order,invoice_method:0
 msgid "Based on receptions"
-msgstr ""
+msgstr "受領基準"
 
 #. module: purchase
 #: constraint:res.company:0
 msgid "Error! You can not create recursive companies."
-msgstr ""
+msgstr "エラー。再帰的な関係となる会社を作ることはできません。"
 
 #. module: purchase
 #: field:purchase.order,partner_ref:0
 msgid "Supplier Reference"
-msgstr ""
+msgstr "仕入先参照"
 
 #. module: purchase
 #: model:process.transition,note:purchase.process_transition_productrecept0
@@ -522,7 +513,7 @@
 "A Pick list generates a supplier invoice. Depending on the Invoicing control "
 "of the purchase order, the invoice is based on received or on ordered "
 "quantities."
-msgstr ""
+msgstr "集荷リストは仕入先請求書を生成します。発注オーダーの請求書制御に応じて、請求書は受領基準あるいは注文数量基準となります。"
 
 #. module: purchase
 #: model:ir.actions.act_window,help:purchase.purchase_line_form_action2
@@ -533,85 +524,87 @@
 "supplier invoice, you can generate a draft supplier invoice based on the "
 "lines from this menu."
 msgstr ""
+"発注オーダーで発注オーダー行基準として請求書制御をセットした場合、ここから、まだ仕入先請求書を受領していないもののために全ての発注オーダー行を追跡できます"
+"。仕入先請求書を受領するための準備ができたら、このメニューから行基準のドラフト仕入先請求書を生成できます。"
 
 #. module: purchase
 #: view:purchase.order:0
 msgid "Purchase order which are in the exception state"
-msgstr ""
+msgstr "発注オーダーは例外状態です。"
 
 #. module: purchase
 #: model:ir.actions.act_window,help:purchase.action_stock_move_report_po
 msgid ""
 "Reception Analysis allows you to easily check and analyse your company order "
 "receptions and the performance of your supplier's deliveries."
-msgstr ""
+msgstr "受領分析はチェックの簡易化のため、会社のオーダー受領と仕入先の配達の実績の分析を行うことができます。"
 
 #. module: purchase
 #: report:purchase.quotation:0
 msgid "Tel.:"
-msgstr ""
+msgstr "TEL："
 
 #. module: purchase
 #: model:ir.model,name:purchase.model_stock_picking
 #: field:purchase.order,picking_ids:0
 msgid "Picking List"
-msgstr ""
+msgstr "集荷リスト"
 
 #. module: purchase
 #: view:purchase.order:0
 msgid "Print"
-msgstr ""
+msgstr "印刷"
 
 #. module: purchase
 #: model:ir.actions.act_window,name:purchase.action_view_purchase_order_group
 msgid "Merge Purchase orders"
-msgstr ""
+msgstr "発注オーダーの集約"
 
 #. module: purchase
 #: field:purchase.order,order_line:0
 msgid "Order Lines"
-msgstr ""
+msgstr "オーダー行"
 
 #. module: purchase
 #: code:addons/purchase/purchase.py:737
 #, python-format
 msgid "No Partner!"
-msgstr ""
+msgstr "パートナが指定されていません。"
 
 #. module: purchase
 #: report:purchase.quotation:0
 msgid "Fax:"
-msgstr ""
+msgstr "FAX："
 
 #. module: purchase
 #: view:purchase.report:0 field:purchase.report,price_total:0
 msgid "Total Price"
-msgstr ""
+msgstr "合計価格"
 
 #. module: purchase
 #: model:ir.actions.act_window,name:purchase.action_import_create_supplier_installer
 msgid "Create or Import Suppliers"
-msgstr ""
+msgstr "仕入先の作成またはインポート"
 
 #. module: purchase
 #: view:stock.picking:0
 msgid "Available"
-msgstr ""
+msgstr "利用可能"
 
 #. module: purchase
 #: field:purchase.report,partner_address_id:0
 msgid "Address Contact Name"
-msgstr ""
+msgstr "住所宛名"
 
 #. module: purchase
 #: report:purchase.order:0
 msgid "Shipping address :"
-msgstr ""
+msgstr "送付先："
 
 #. module: purchase
 #: help:purchase.order,invoice_ids:0
 msgid "Invoices generated for a purchase order"
-msgstr ""
+msgstr "発注オーダーの請求書生成"
 
 #. module: purchase
 #: code:addons/purchase/purchase.py:285 code:addons/purchase/purchase.py:348
@@ -619,12 +612,12 @@
 #: code:addons/purchase/wizard/purchase_line_invoice.py:111
 #, python-format
 msgid "Error !"
-msgstr ""
+msgstr "エラー"
 
 #. module: purchase
 #: constraint:stock.move:0
 msgid "You can not move products from or to a location of the type view."
-msgstr ""
+msgstr "タイプビューの場所から、あるいは場所へは製品を動かすことはできません。"
 
 #. module: purchase
 #: code:addons/purchase/purchase.py:737
@@ -633,12 +626,14 @@
 "You have to select a partner in the purchase form !\n"
 "Please set one partner before choosing a product."
 msgstr ""
+"発注フォームからパートナを選択する必要があります。\n"
+"製品を選択する前にひとつのパートナをセットして下さい。"
 
 #. module: purchase
 #: code:addons/purchase/purchase.py:349
 #, python-format
 msgid "There is no purchase journal defined for this company: \"%s\" (id:%d)"
-msgstr ""
+msgstr "この会社のために定義された発注仕訳帳がありません：%s (id:%d)"
 
 #. module: purchase
 #: model:process.transition,note:purchase.process_transition_invoicefrompackinglist0
@@ -647,11 +642,12 @@
 "order is 'On picking'. The invoice can also be generated manually by the "
 "accountant (Invoice control = Manual)."
 msgstr ""
+"発注オーダーの請求書制御が集荷時の時には、請求書は自動的に作成されます。請求書は会計士によって、手動で作成することもできます（請求書制御を手動にする）。"
 
 #. module: purchase
 #: report:purchase.order:0
 msgid "Purchase Order Confirmation N°"
-msgstr ""
+msgstr "発注オーダー確認番号"
 
 #. module: purchase
 #: model:ir.actions.act_window,help:purchase.action_purchase_order_report_all
@@ -660,50 +656,51 @@
 "purchase history and performance. From this menu you can track your "
 "negotiation performance, the delivery performance of your suppliers, etc."
 msgstr ""
+"発注分析はチェックの簡易化と会社の発注履歴と実績の分析が可能です、このメニューから交渉の実績や仕入先の配信実績などを追跡することができます。"
 
 #. module: purchase
 #: model:ir.ui.menu,name:purchase.menu_configuration_misc
 msgid "Miscellaneous"
-msgstr ""
+msgstr "その他"
 
 #. module: purchase
 #: code:addons/purchase/purchase.py:769
 #, python-format
 msgid "The selected supplier only sells this product by %s"
-msgstr ""
+msgstr "選択仕入先は%s によりこの製品のみを売ります。"
 
 #. module: purchase
 #: view:purchase.report:0
 msgid "Reference UOM"
-msgstr ""
+msgstr "参照単位"
 
 #. module: purchase
 #: field:purchase.order.line,product_qty:0 view:purchase.report:0
 #: field:purchase.report,quantity:0
 msgid "Quantity"
-msgstr ""
+msgstr "数量"
 
 #. module: purchase
 #: model:process.transition.action,name:purchase.process_transition_action_invoicefrompurchaseorder0
 msgid "Create invoice"
-msgstr ""
+msgstr "請求書作成"
 
 #. module: purchase
 #: model:ir.ui.menu,name:purchase.menu_purchase_unit_measure_purchase
 #: model:ir.ui.menu,name:purchase.menu_purchase_uom_form_action
 msgid "Units of Measure"
-msgstr ""
+msgstr "単位"
 
 #. module: purchase
 #: field:purchase.order.line,move_dest_id:0
 msgid "Reservation Destination"
-msgstr ""
+msgstr "予約宛先"
 
 #. module: purchase
 #: code:addons/purchase/purchase.py:236
 #, python-format
 msgid "Invalid action !"
-msgstr ""
+msgstr "無効なアクションです。"
 
 #. module: purchase
 #: field:purchase.order,fiscal_position:0
@@ -713,29 +710,29 @@
 #. module: purchase
 #: selection:purchase.report,month:0
 msgid "July"
-msgstr ""
+msgstr "7月"
 
 #. module: purchase
 #: model:ir.ui.menu,name:purchase.menu_purchase_config_purchase
 #: view:res.company:0
 msgid "Configuration"
-msgstr ""
+msgstr "設定"
 
 #. module: purchase
 #: view:purchase.order:0
 msgid "Total amount"
-msgstr ""
+msgstr "合計金額"
 
 #. module: purchase
 #: model:ir.actions.act_window,name:purchase.act_purchase_order_2_stock_picking
 msgid "Receptions"
-msgstr ""
+msgstr "受領"
 
 #. module: purchase
 #: code:addons/purchase/purchase.py:285
 #, python-format
 msgid "You cannot confirm a purchase order without any lines."
-msgstr ""
+msgstr "行を持たない発注オーダーは確認できません。"
 
 #. module: purchase
 #: model:ir.actions.act_window,help:purchase.action_invoice_pending
@@ -745,276 +742,278 @@
 "according to your settings. Once you receive a supplier invoice, you can "
 "match it with the draft invoice and validate it."
 msgstr ""
+"このメニューは仕入先から受け取る請求書の制御に使用します。OpenERPは設定に応じて発注オーダーまたは受領からドラフト請求書を事前に生成します。仕入先請"
+"求書を受け取ったなら、ドラフト請求書と突き合せて検証できます。"
 
 #. module: purchase
 #: model:process.node,name:purchase.process_node_draftpurchaseorder0
 #: model:process.node,name:purchase.process_node_draftpurchaseorder1
 msgid "RFQ"
-msgstr ""
+msgstr "見積依頼"
 
 #. module: purchase
 #: code:addons/purchase/edi/purchase_order.py:139
 #, python-format
 msgid "EDI Pricelist (%s)"
-msgstr ""
+msgstr "EDIの価格リスト（%s）"
 
 #. module: purchase
 #: selection:purchase.order,state:0
 msgid "Waiting Approval"
-msgstr ""
+msgstr "承認待ち"
 
 #. module: purchase
 #: selection:purchase.report,month:0
 msgid "January"
-msgstr ""
+msgstr "1月"
 
 #. module: purchase
 #: model:ir.actions.server,name:purchase.ir_actions_server_edi_purchase
 msgid "Auto-email confirmed purchase orders"
-msgstr ""
+msgstr "発注オーダーの自動Eメール確認"
 
 #. module: purchase
 #: model:process.transition,name:purchase.process_transition_approvingpurchaseorder0
 msgid "Approbation"
-msgstr ""
+msgstr "承認"
 
 #. module: purchase
 #: report:purchase.order:0 view:purchase.order:0
 #: field:purchase.order,date_order:0 field:purchase.order.line,date_order:0
 #: field:purchase.report,date:0 view:stock.picking:0
 msgid "Order Date"
-msgstr ""
+msgstr "オーダー日"
 
 #. module: purchase
 #: constraint:stock.move:0
 msgid "You must assign a production lot for this product"
-msgstr ""
+msgstr "この製品に製造ロットを割り当てる必要があります。"
 
 #. module: purchase
 #: model:ir.model,name:purchase.model_res_partner
 #: field:purchase.order.line,partner_id:0 view:stock.picking:0
 msgid "Partner"
-msgstr ""
+msgstr "パートナ"
 
 #. module: purchase
 #: model:process.node,name:purchase.process_node_invoiceafterpacking0
 #: model:process.node,name:purchase.process_node_invoicecontrol0
 msgid "Draft Invoice"
-msgstr ""
+msgstr "ドラフト請求書"
 
 #. module: purchase
 #: report:purchase.order:0 report:purchase.quotation:0
 msgid "Qty"
-msgstr ""
+msgstr "数量"
 
 #. module: purchase
 #: view:purchase.report:0
 msgid "Month-1"
-msgstr ""
+msgstr "月-1"
 
 #. module: purchase
 #: help:purchase.order,minimum_planned_date:0
 msgid ""
 "This is computed as the minimum scheduled date of all purchase order lines' "
 "products."
-msgstr ""
+msgstr "これは、全発注オーダー行の製品のもっとも小さい予定日として計算されます。"
 
 #. module: purchase
 #: model:ir.model,name:purchase.model_purchase_order_group
 msgid "Purchase Order Merge"
-msgstr ""
+msgstr "発注オーダーの集約"
 
 #. module: purchase
 #: view:purchase.report:0
 msgid "Order in  current month"
-msgstr ""
+msgstr "今月のオーダー"
 
 #. module: purchase
 #: view:purchase.report:0 field:purchase.report,delay_pass:0
 msgid "Days to Deliver"
-msgstr ""
+msgstr "配達日数"
 
 #. module: purchase
 #: model:ir.ui.menu,name:purchase.menu_action_picking_tree_in_move
 #: model:ir.ui.menu,name:purchase.menu_procurement_management_inventory
 msgid "Receive Products"
-msgstr ""
+msgstr "製品の受領"
 
 #. module: purchase
 #: model:ir.model,name:purchase.model_procurement_order
 msgid "Procurement"
-msgstr ""
+msgstr "調達"
 
 #. module: purchase
 #: view:purchase.order:0 field:purchase.order,invoice_ids:0
 msgid "Invoices"
-msgstr ""
+msgstr "請求書"
 
 #. module: purchase
 #: selection:purchase.report,month:0
 msgid "December"
-msgstr ""
+msgstr "12月"
 
 #. module: purchase
 #: field:purchase.config.wizard,config_logo:0
 msgid "Image"
-msgstr ""
+msgstr "画像"
 
 #. module: purchase
 #: view:purchase.report:0
 msgid "Total Orders Lines by User per month"
-msgstr ""
+msgstr "ユーザの月別合計オーダー行"
 
 #. module: purchase
 #: view:purchase.order:0
 msgid "Approved purchase orders"
-msgstr ""
+msgstr "承認済発注オーダー"
 
 #. module: purchase
 #: view:purchase.report:0 field:purchase.report,month:0
 msgid "Month"
-msgstr ""
+msgstr "月"
 
 #. module: purchase
 #: model:email.template,subject:purchase.email_template_edi_purchase
 msgid "${object.company_id.name} Order (Ref ${object.name or 'n/a' })"
-msgstr ""
+msgstr "${object.company_id.name} オーダー(Ref ${object.name or 'n/a' })"
 
 #. module: purchase
 #: report:purchase.quotation:0
 msgid "Request for Quotation :"
-msgstr ""
+msgstr "見積依頼："
 
 #. module: purchase
 #: model:ir.actions.act_window,name:purchase.purchase_waiting
 msgid "Purchase Order Waiting Approval"
-msgstr ""
+msgstr "承認待ち発注オーダー"
 
 #. module: purchase
 #: view:purchase.order:0
 msgid "Total Untaxed amount"
-msgstr ""
+msgstr "税抜合計"
 
 #. module: purchase
 #: model:res.groups,name:purchase.group_purchase_user
 msgid "User"
-msgstr ""
+msgstr "ユーザ"
 
 #. module: purchase
 #: field:purchase.order,shipped:0 field:purchase.order,shipped_rate:0
 msgid "Received"
-msgstr ""
+msgstr "受信済"
 
 #. module: purchase
 #: model:process.node,note:purchase.process_node_packinglist0
 msgid "List of ordered products."
-msgstr ""
+msgstr "オーダー製品のリスト"
 
 #. module: purchase
 #: help:purchase.order,picking_ids:0
 msgid ""
 "This is the list of picking list that have been generated for this purchase"
-msgstr ""
+msgstr "これはこの発注のために生成された集荷リストです。"
 
 #. module: purchase
 #: view:stock.picking:0
 msgid "Is a Back Order"
-msgstr ""
+msgstr "バックオーダー"
 
 #. module: purchase
 #: model:process.node,note:purchase.process_node_invoiceafterpacking0
 #: model:process.node,note:purchase.process_node_invoicecontrol0
 msgid "To be reviewed by the accountant."
-msgstr ""
+msgstr "会計士によってレビューされます。"
 
 #. module: purchase
 #: help:purchase.order,amount_total:0
 msgid "The total amount"
-msgstr ""
+msgstr "合計金額"
 
 #. module: purchase
 #: report:purchase.order:0
 msgid "Taxes :"
-msgstr ""
+msgstr "税金："
 
 #. module: purchase
 #: field:purchase.order,invoiced_rate:0 field:purchase.order.line,invoiced:0
 msgid "Invoiced"
-msgstr ""
+msgstr "請求済"
 
 #. module: purchase
 #: view:purchase.report:0 field:purchase.report,category_id:0
 msgid "Category"
-msgstr ""
+msgstr "分類"
 
 #. module: purchase
 #: model:process.node,note:purchase.process_node_approvepurchaseorder0
 #: model:process.node,note:purchase.process_node_confirmpurchaseorder0
 msgid "State of the Purchase Order."
-msgstr ""
+msgstr "発注オーダーの状態"
 
 #. module: purchase
 #: field:purchase.order,dest_address_id:0
 msgid "Destination Address"
-msgstr ""
+msgstr "宛先住所"
 
 #. module: purchase
 #: field:purchase.report,state:0
 msgid "Order State"
-msgstr ""
+msgstr "オーダー状態"
 
 #. module: purchase
 #: model:ir.ui.menu,name:purchase.menu_product_category_config_purchase
 msgid "Product Categories"
-msgstr ""
+msgstr "製品分類"
 
 #. module: purchase
 #: selection:purchase.config.wizard,default_method:0
 msgid "Pre-Generate Draft Invoices based on Purchase Orders"
-msgstr ""
+msgstr "発注オーダー基準のドラフト請求書の事前作成"
 
 #. module: purchase
 #: model:ir.actions.act_window,name:purchase.action_view_purchase_line_invoice
 msgid "Create invoices"
-msgstr ""
+msgstr "請求書作成"
 
 #. module: purchase
 #: sql_constraint:res.company:0
 msgid "The company name must be unique !"
-msgstr ""
+msgstr "会社名は固有でなければいけません。"
 
 #. module: purchase
 #: model:ir.model,name:purchase.model_purchase_order_line
 #: view:purchase.order.line:0 field:stock.move,purchase_line_id:0
 msgid "Purchase Order Line"
-msgstr ""
+msgstr "発注オーダー行"
 
 #. module: purchase
 #: view:purchase.order:0
 msgid "Calendar View"
-msgstr ""
+msgstr "カレンダービュー"
 
 #. module: purchase
 #: selection:purchase.config.wizard,default_method:0
 msgid "Based on Purchase Order Lines"
-msgstr ""
+msgstr "発注オーダー行基準"
 
 #. module: purchase
 #: help:purchase.order,amount_untaxed:0
 msgid "The amount without tax"
-msgstr ""
+msgstr "税抜金額"
 
 #. module: purchase
 #: code:addons/purchase/purchase.py:754
 #, python-format
 msgid "Selected UOM does not belong to the same category as the product UOM"
-msgstr ""
+msgstr "選択した単位は製品単位と同じ分類に属していません。"
 
 #. module: purchase
 #: code:addons/purchase/purchase.py:907
 #, python-format
 msgid "PO: %s"
-msgstr ""
+msgstr "発注オーダー：%s"
 
 #. module: purchase
 #: model:process.transition,note:purchase.process_transition_purchaseinvoice0
@@ -1023,16 +1022,17 @@
 "the buyer. Depending on the Invoicing control of the purchase order, the "
 "invoice is based on received or on ordered quantities."
 msgstr ""
+"発注オーダーは購入者により確認されるとすぐに仕入先請求書を生成します。発注オーダーの請求書制御に応じて、請求書は受領基準あるいは注文数量基準となります。"
 
 #. module: purchase
 #: field:purchase.order,amount_untaxed:0
 msgid "Untaxed Amount"
-msgstr ""
+msgstr "非課税金額"
 
 #. module: purchase
 #: help:purchase.order,invoiced:0
 msgid "It indicates that an invoice has been paid"
-msgstr ""
+msgstr "これは請求書は既に支払われたことを意味しています。"
 
 #. module: purchase
 #: model:process.node,note:purchase.process_node_packinginvoice0
@@ -1042,27 +1042,27 @@
 #. module: purchase
 #: selection:purchase.report,month:0
 msgid "August"
-msgstr ""
+msgstr "8月"
 
 #. module: purchase
 #: constraint:stock.move:0
 msgid "You try to assign a lot which is not from the same product"
-msgstr ""
+msgstr "違う製品のロットを割り当てることはできません。"
 
 #. module: purchase
 #: help:purchase.order,date_order:0
 msgid "Date on which this document has been created."
-msgstr ""
+msgstr "このドキュメントの作成日"
 
 #. module: purchase
 #: view:res.partner:0
 msgid "Sales & Purchases"
-msgstr ""
+msgstr "受注と発注"
 
 #. module: purchase
 #: selection:purchase.report,month:0
 msgid "June"
-msgstr ""
+msgstr "6月"
 
 #. module: purchase
 #: model:process.transition,note:purchase.process_transition_invoicefrompurchase0
@@ -1071,54 +1071,55 @@
 "order is 'On order'. The invoice can also be generated manually by the "
 "accountant (Invoice control = Manual)."
 msgstr ""
+"発注オーダーの請求書制御がオーダー時である場合は、請求書は自動的に作成されます。請求書は会計士により、手動で生成することもできます（請求書制御を手動）。"
 
 #. module: purchase
 #: model:ir.actions.act_window,name:purchase.action_email_templates
 #: model:ir.ui.menu,name:purchase.menu_email_templates
 msgid "Email Templates"
-msgstr ""
+msgstr "Eメールテンプレート"
 
 #. module: purchase
 #: model:ir.model,name:purchase.model_purchase_report
 msgid "Purchases Orders"
-msgstr ""
+msgstr "発注オーダー"
 
 #. module: purchase
 #: view:purchase.order.line:0
 msgid "Manual Invoices"
-msgstr ""
+msgstr "手動作成請求書"
 
 #. module: purchase
 #: model:ir.ui.menu,name:purchase.menu_procurement_management_invoice
 #: view:purchase.order:0
 msgid "Invoice Control"
-msgstr ""
+msgstr "請求書制御"
 
 #. module: purchase
 #: model:ir.ui.menu,name:purchase.menu_purchase_uom_categ_form_action
 msgid "UoM Categories"
-msgstr ""
+msgstr "単位の分類"
 
 #. module: purchase
 #: selection:purchase.report,month:0
 msgid "November"
-msgstr ""
+msgstr "11月"
 
 #. module: purchase
 #: view:purchase.report:0
 msgid "Extended Filters..."
-msgstr ""
+msgstr "拡張フィルタ…"
 
 #. module: purchase
 #: view:purchase.config.wizard:0
 msgid "Invoicing Control on Purchases"
-msgstr ""
+msgstr "発注の請求書制御"
 
 #. module: purchase
 #: code:addons/purchase/wizard/purchase_order_group.py:48
 #, python-format
 msgid "Please select multiple order to merge in the list view."
-msgstr ""
+msgstr "リストビューで集約する複数のオーダーを選択して下さい。"
 
 #. module: purchase
 #: model:ir.actions.act_window,help:purchase.action_import_create_supplier_installer
@@ -1127,52 +1128,53 @@
 "can import your existing partners by CSV spreadsheet from \"Import Data\" "
 "wizard"
 msgstr ""
+"このフォームから仕入先と彼らの連絡先を作成またはインポートするか、インポートデータウィザードからCSVの表計算より既存パートナをインポートできます。"
 
 #. module: purchase
 #: model:process.transition,name:purchase.process_transition_createpackinglist0
 msgid "Pick list generated"
-msgstr ""
+msgstr "生成された集荷リスト"
 
 #. module: purchase
 #: view:purchase.order:0
 msgid "Exception"
-msgstr ""
+msgstr "例外"
 
 #. module: purchase
 #: selection:purchase.report,month:0
 msgid "October"
-msgstr ""
+msgstr "10月"
 
 #. module: purchase
 #: view:purchase.order:0
 msgid "Compute"
-msgstr ""
+msgstr "計算"
 
 #. module: purchase
 #: view:stock.picking:0
 msgid "Incoming Shipments Available"
-msgstr ""
+msgstr "内部出荷可能"
 
 #. module: purchase
 #: model:ir.ui.menu,name:purchase.menu_purchase_partner_cat
 msgid "Address Book"
-msgstr ""
+msgstr "アドレス帳"
 
 #. module: purchase
 #: model:ir.model,name:purchase.model_res_company
 msgid "Companies"
-msgstr ""
+msgstr "会社"
 
 #. module: purchase
 #: view:purchase.order:0
 msgid "Cancel Purchase Order"
-msgstr ""
+msgstr "発注オーダーのキャンセル"
 
 #. module: purchase
 #: code:addons/purchase/purchase.py:411 code:addons/purchase/purchase.py:418
 #, python-format
 msgid "Unable to cancel this purchase order!"
-msgstr ""
+msgstr "この発注オーダーはキャンセルできません。"
 
 #. module: purchase
 #: model:process.transition,note:purchase.process_transition_createpackinglist0
@@ -1184,37 +1186,37 @@
 msgid ""
 "The pricelist sets the currency used for this purchase order. It also "
 "computes the supplier price for the selected products/quantities."
-msgstr ""
+msgstr "価格リストはこの発注オーダーのために使用される通貨をセットします。また、選択した製品 / 数量の仕入先価格を計算します。"
 
 #. module: purchase
 #: model:ir.ui.menu,name:purchase.menu_purchase_deshboard
 msgid "Dashboard"
-msgstr ""
+msgstr "ダッシュボード"
 
 #. module: purchase
 #: sql_constraint:stock.picking:0
 msgid "Reference must be unique per Company!"
-msgstr ""
+msgstr "参照は会社ごとに固有でなければいけません。"
 
 #. module: purchase
 #: view:purchase.report:0 field:purchase.report,price_standard:0
 msgid "Products Value"
-msgstr ""
+msgstr "製品の価値"
 
 #. module: purchase
 #: model:ir.ui.menu,name:purchase.menu_partner_categories_in_form
 msgid "Partner Categories"
-msgstr ""
+msgstr "パートナ分類"
 
 #. module: purchase
 #: help:purchase.order,amount_tax:0
 msgid "The tax amount"
-msgstr ""
+msgstr "税金額"
 
 #. module: purchase
 #: view:purchase.order:0 view:purchase.report:0
 msgid "Quotations"
-msgstr ""
+msgstr "見積"
 
 #. module: purchase
 #: help:purchase.order,invoice_method:0
@@ -1224,37 +1226,40 @@
 "Based on generated invoice: create a draft invoice you can validate later.\n"
 "Based on receptions: let you create an invoice when receptions are validated."
 msgstr ""
+"発注オーダー行基準：請求書制御 > 発注基準の中で各独立した行を選択して請求書を作成\n"
+"生成請求書基準：ドラフト請求書を作成し後で検証\n"
+"受領基準：受領が確認された時に請求書を作成"
 
 #. module: purchase
 #: model:ir.actions.act_window,name:purchase.action_supplier_address_form
 msgid "Addresses"
-msgstr ""
+msgstr "住所"
 
 #. module: purchase
 #: model:ir.actions.act_window,name:purchase.purchase_rfq
 #: model:ir.ui.menu,name:purchase.menu_purchase_rfq
 msgid "Requests for Quotation"
-msgstr ""
+msgstr "見積依頼"
 
 #. module: purchase
 #: model:ir.ui.menu,name:purchase.menu_product_by_category_purchase_form
 msgid "Products by Category"
-msgstr ""
+msgstr "分類別製品"
 
 #. module: purchase
 #: view:purchase.report:0 field:purchase.report,delay:0
 msgid "Days to Validate"
-msgstr ""
+msgstr "検証日数"
 
 #. module: purchase
 #: help:purchase.order,origin:0
 msgid "Reference of the document that generated this purchase order request."
-msgstr ""
+msgstr "この発注オーダー要求を生成したドキュメントの参照"
 
 #. module: purchase
 #: view:purchase.order:0
 msgid "Purchase orders which are not approved yet."
-msgstr ""
+msgstr "まだ発注オーダーは承認されていません。"
 
 #. module: purchase
 #: help:purchase.order,state:0
@@ -1266,80 +1271,83 @@
 "received, the state becomes 'Done'. If a cancel action occurs in the invoice "
 "or in the reception of goods, the state becomes in exception."
 msgstr ""
+"発注オーダーまたは見積要求の状態。見積はドラフト状態の発注オーダーです。そして、オーダーがユーザにより確認されると状態は確認済に切り替わります。それから、"
+"仕入先は状態を承認済に変えるためにオーダーの確認が必要です。発注オーダーが支払われそして受け取った時に状態は完了になります。請求書や製品の到着でキャンセル"
+"アクションが発生すると、状態は例外になります。"
 
 #. module: purchase
 #: field:purchase.order.line,price_subtotal:0
 msgid "Subtotal"
-msgstr ""
+msgstr "小計"
 
 #. module: purchase
 #: field:purchase.order,warehouse_id:0 view:purchase.report:0
 #: field:purchase.report,warehouse_id:0
 msgid "Warehouse"
-msgstr ""
+msgstr "倉庫"
 
 #. module: purchase
 #: code:addons/purchase/purchase.py:289
 #, python-format
 msgid "Purchase order '%s' is confirmed."
-msgstr ""
+msgstr "発注オーダー %s は確認されました。"
 
 #. module: purchase
 #: help:purchase.order,date_approve:0
 msgid "Date on which purchase order has been approved"
-msgstr ""
+msgstr "発注オーダーの承認日"
 
 #. module: purchase
 #: view:purchase.order:0 field:purchase.order,state:0
 #: view:purchase.order.line:0 field:purchase.order.line,state:0
 #: view:purchase.report:0 view:stock.picking:0
 msgid "State"
-msgstr ""
+msgstr "状態"
 
 #. module: purchase
 #: model:process.node,name:purchase.process_node_approvepurchaseorder0
 #: view:purchase.order:0 selection:purchase.order,state:0
 #: selection:purchase.report,state:0
 msgid "Approved"
-msgstr ""
+msgstr "承認済"
 
 #. module: purchase
 #: view:purchase.order.line:0
 msgid "General Information"
-msgstr ""
+msgstr "一般情報"
 
 #. module: purchase
 #: view:purchase.order:0
 msgid "Not Invoiced"
-msgstr ""
+msgstr "請求外"
 
 #. module: purchase
 #: report:purchase.order:0 field:purchase.order.line,price_unit:0
 msgid "Unit Price"
-msgstr ""
+msgstr "単価"
 
 #. module: purchase
 #: view:purchase.order:0 selection:purchase.order,state:0
 #: selection:purchase.order.line,state:0 selection:purchase.report,state:0
 #: view:stock.picking:0
 msgid "Done"
-msgstr ""
+msgstr "完了"
 
 #. module: purchase
 #: report:purchase.order:0
 msgid "Request for Quotation N°"
-msgstr ""
+msgstr "見積依頼番号"
 
 #. module: purchase
 #: model:process.transition,name:purchase.process_transition_invoicefrompackinglist0
 #: model:process.transition,name:purchase.process_transition_invoicefrompurchase0
 msgid "Invoice"
-msgstr ""
+msgstr "請求書"
 
 #. module: purchase
 #: model:process.node,note:purchase.process_node_purchaseorder0
 msgid "Confirmed purchase order to invoice"
-msgstr ""
+msgstr "請求のための確認済発注オーダー"
 
 #. module: purchase
 #: model:process.transition.action,name:purchase.process_transition_action_approvingcancelpurchaseorder0
@@ -1347,17 +1355,17 @@
 #: view:purchase.order:0 view:purchase.order.group:0
 #: view:purchase.order.line_invoice:0
 msgid "Cancel"
-msgstr ""
+msgstr "キャンセル"
 
 #. module: purchase
 #: view:purchase.order:0 view:purchase.order.line:0
 msgid "Purchase Order Lines"
-msgstr ""
+msgstr "発注オーダー行"
 
 #. module: purchase
 #: model:process.transition,note:purchase.process_transition_approvingpurchaseorder0
 msgid "The supplier approves the Purchase Order."
-msgstr ""
+msgstr "仕入先は発注オーダーを承認します。"
 
 #. module: purchase
 #: code:addons/purchase/wizard/purchase_order_group.py:80
@@ -1367,99 +1375,99 @@
 #: view:purchase.report:0
 #, python-format
 msgid "Purchase Orders"
-msgstr ""
+msgstr "発注オーダー"
 
 #. module: purchase
 #: sql_constraint:purchase.order:0
 msgid "Order Reference must be unique per Company!"
-msgstr ""
+msgstr "オーダー参照は、会社ごとに固有でなければなりません。"
 
 #. module: purchase
 #: field:purchase.order,origin:0
 msgid "Source Document"
-msgstr ""
+msgstr "基となるドキュメント"
 
 #. module: purchase
 #: view:purchase.order.group:0
 msgid "Merge orders"
-msgstr ""
+msgstr "オーダーの集約"
 
 #. module: purchase
 #: model:ir.model,name:purchase.model_purchase_order_line_invoice
 msgid "Purchase Order Line Make Invoice"
-msgstr ""
+msgstr "発注オーダー行は請求書を作成します。"
 
 #. module: purchase
 #: model:ir.ui.menu,name:purchase.menu_action_picking_tree4
 msgid "Incoming Shipments"
-msgstr ""
+msgstr "内部出荷"
 
 #. module: purchase
 #: model:ir.actions.act_window,name:purchase.action_purchase_order_by_user_all
 msgid "Total Orders by User per month"
-msgstr ""
+msgstr "ユーザの月別合計オーダー"
 
 #. module: purchase
 #: model:ir.actions.report.xml,name:purchase.report_purchase_quotation
 #: selection:purchase.order,state:0 selection:purchase.report,state:0
 msgid "Request for Quotation"
-msgstr ""
+msgstr "見積依頼"
 
 #. module: purchase
 #: report:purchase.order:0
 msgid "Tél. :"
-msgstr ""
+msgstr "TEL ："
 
 #. module: purchase
 #: view:purchase.report:0
 msgid "Order of Month"
-msgstr ""
+msgstr "月順"
 
 #. module: purchase
 #: report:purchase.order:0
 msgid "Our Order Reference"
-msgstr ""
+msgstr "オーダー参照"
 
 #. module: purchase
 #: view:purchase.order:0 view:purchase.order.line:0
 msgid "Search Purchase Order"
-msgstr ""
+msgstr "発注オーダーの検索"
 
 #. module: purchase
 #: model:ir.actions.act_window,name:purchase.action_purchase_config
 msgid "Set the Default Invoicing Control Method"
-msgstr ""
+msgstr "デフォルト請求書制御方法をセット"
 
 #. module: purchase
 #: model:process.node,note:purchase.process_node_draftpurchaseorder0
 #: model:process.node,note:purchase.process_node_draftpurchaseorder1
 msgid "Request for Quotations."
-msgstr ""
+msgstr "見積依頼"
 
 #. module: purchase
 #: report:purchase.order:0
 msgid "Date Req."
-msgstr ""
+msgstr "日付要求"
 
 #. module: purchase
 #: field:purchase.order,date_approve:0 field:purchase.report,date_approve:0
 msgid "Date Approved"
-msgstr ""
+msgstr "承認日"
 
 #. module: purchase
 #: selection:purchase.report,state:0
 msgid "Waiting Supplier Ack"
-msgstr ""
+msgstr "仕入先確認待ち"
 
 #. module: purchase
 #: model:ir.ui.menu,name:purchase.menu_procurement_management_pending_invoice
 msgid "Based on draft invoices"
-msgstr ""
+msgstr "ドラフト請求書基準"
 
 #. module: purchase
 #: view:purchase.order:0
 msgid "Delivery & Invoicing"
-msgstr ""
+msgstr "配送と請求"
 
 #. module: purchase
 #: code:addons/purchase/purchase.py:772
@@ -1467,57 +1475,57 @@
 msgid ""
 "The selected supplier has a minimal quantity set to %s %s, you should not "
 "purchase less."
-msgstr ""
+msgstr "選択した仕入先の最小数量は %s %s に設定されています。それ未満の発注はできません。"
 
 #. module: purchase
 #: field:purchase.order.line,date_planned:0
 msgid "Scheduled Date"
-msgstr ""
+msgstr "予定日"
 
 #. module: purchase
 #: field:purchase.order,product_id:0 view:purchase.order.line:0
 #: field:purchase.order.line,product_id:0 view:purchase.report:0
 #: field:purchase.report,product_id:0
 msgid "Product"
-msgstr ""
+msgstr "製品"
 
 #. module: purchase
 #: model:process.transition,name:purchase.process_transition_confirmingpurchaseorder0
 #: model:process.transition,name:purchase.process_transition_confirmingpurchaseorder1
 msgid "Confirmation"
-msgstr ""
+msgstr "確認"
 
 #. module: purchase
 #: report:purchase.order:0 field:purchase.order.line,name:0
 #: report:purchase.quotation:0
 msgid "Description"
-msgstr ""
+msgstr "説明"
 
 #. module: purchase
 #: view:purchase.report:0
 msgid "Order of Year"
-msgstr ""
+msgstr "年順"
 
 #. module: purchase
 #: report:purchase.quotation:0
 msgid "Expected Delivery address:"
-msgstr ""
+msgstr "予想配達住所："
 
 #. module: purchase
 #: view:stock.picking:0
 msgid "Journal"
-msgstr ""
+msgstr "仕訳帳"
 
 #. module: purchase
 #: model:ir.actions.act_window,name:purchase.action_stock_move_report_po
 #: model:ir.ui.menu,name:purchase.menu_action_stock_move_report_po
 msgid "Receptions Analysis"
-msgstr ""
+msgstr "受領分析"
 
 #. module: purchase
 #: field:res.company,po_lead:0
 msgid "Purchase Lead Time"
-msgstr ""
+msgstr "発注リードタイム"
 
 #. module: purchase
 #: model:ir.actions.act_window,help:purchase.action_supplier_address_form
@@ -1526,21 +1534,23 @@
 "suppliers. You can track all your interactions with them through the History "
 "tab: emails, orders, meetings, etc."
 msgstr ""
+"仕入先レコードにアクセスして、仕入先との良好な関係を維持して下さい。履歴タブから仕入先との全ての相互のやりとりを追跡できます：Eメール、オーダー、ミーティ"
+"ングなど"
 
 #. module: purchase
 #: view:purchase.order:0
 msgid "Delivery"
-msgstr ""
+msgstr "配達"
 
 #. module: purchase
 #: view:purchase.order:0
 msgid "Purchase orders which are in done state."
-msgstr ""
+msgstr "発注オーダーは完了状態です。"
 
 #. module: purchase
 #: field:purchase.order.line,product_uom:0
 msgid "Product UOM"
-msgstr ""
+msgstr "製品単位"
 
 #. module: purchase
 #: report:purchase.quotation:0
@@ -1594,7 +1604,7 @@
 msgid ""
 "In case there is no supplier for this product, the buyer can fill the form "
 "manually and confirm it. The RFQ becomes a confirmed Purchase Order."
-msgstr ""
+msgstr "この製品のための仕入先がないケースでは、買い手はフォームを手動で埋めて、確認をします。見積依頼は発注オーダー確認済となります。"
 
 #. module: purchase
 #: selection:purchase.report,month:0
@@ -1630,7 +1640,7 @@
 "If you set the Invoicing Control on a purchase order as \"Based on "
 "receptions\", you can track here all the product receptions and create "
 "invoices for those receptions."
-msgstr ""
+msgstr "発注オーダーの請求書制御で受領基準をセットした場合、全での製品受領をここで追跡し、それらの受領のために請求書を作成できます。"
 
 #. module: purchase
 #: view:purchase.order:0
@@ -1662,6 +1672,16 @@
 "\n"
 " "
 msgstr ""
+" 次のことに注意して下さい： \n"
+" \n"
+" 次の条件の時にのみオーダーは集約されます： \n"
+" ・ 発注オーダーがドラフトである。\n"
+" ・ 発注オーダーが同じ仕入先に属している\n"
+" ・ 発注オーダーが同じ在庫場所で同じ価格リストである\n"
+" \n"
+" 次の条件の時に行は集約されます：\n"
+" ・ オーダー行は製品の数量と単位以外は完全に同じである \n"
+" "
 
 #. module: purchase
 #: field:purchase.report,negociation:0
@@ -1671,7 +1691,7 @@
 #. module: purchase
 #: field:purchase.config.wizard,default_method:0
 msgid "Default Invoicing Control Method"
-msgstr ""
+msgstr "デフォルト請求書制御方法"
 
 #. module: purchase
 #: model:product.pricelist.type,name:purchase.pricelist_type_purchase
@@ -1751,7 +1771,7 @@
 #. module: purchase
 #: view:purchase.order.group:0
 msgid "Are you sure you want to merge these orders?"
-msgstr ""
+msgstr "本当にこれらのオーダーを集約しますか？"
 
 #. module: purchase
 #: model:process.transition,name:purchase.process_transition_purchaseinvoice0
