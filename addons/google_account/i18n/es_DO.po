# Translation of Odoo Server.
# This file contains the translation of the following modules:
# * google_account
#
# Translators:
msgid ""
msgstr ""
"Project-Id-Version: Odoo 9.0\n"
"Report-Msgid-Bugs-To: \n"
<<<<<<< HEAD
"POT-Creation-Date: 2016-08-19 10:25+0000\n"
=======
"POT-Creation-Date: 2016-08-18 14:07+0000\n"
>>>>>>> bc1a0a32
"PO-Revision-Date: 2016-04-14 22:04+0000\n"
"Last-Translator: Juliano Henriquez <juliano@consultoriahenca.com>\n"
"Language-Team: Spanish (Dominican Republic) (http://www.transifex.com/odoo/"
"odoo-9/language/es_DO/)\n"
"Language: es_DO\n"
"MIME-Version: 1.0\n"
"Content-Type: text/plain; charset=UTF-8\n"
"Content-Transfer-Encoding: \n"
"Plural-Forms: nplurals=2; plural=(n != 1);\n"

#. module: google_account
#: model:ir.model.fields,field_description:google_account.field_google_service_create_uid
msgid "Created by"
msgstr "Creado por"

#. module: google_account
#: model:ir.model.fields,field_description:google_account.field_google_service_create_date
msgid "Created on"
msgstr "Creado en"

#. module: google_account
#: model:ir.model.fields,field_description:google_account.field_google_service_display_name
msgid "Display Name"
msgstr "Nombre mostrado"

#. module: google_account
#: model:ir.model.fields,field_description:google_account.field_google_service_id
msgid "ID"
msgstr "ID (identificación)"

#. module: google_account
#: model:ir.model.fields,field_description:google_account.field_google_service___last_update
msgid "Last Modified on"
msgstr "Última modificación en"

#. module: google_account
#: model:ir.model.fields,field_description:google_account.field_google_service_write_uid
msgid "Last Updated by"
msgstr "Última actualización de"

#. module: google_account
#: model:ir.model.fields,field_description:google_account.field_google_service_write_date
msgid "Last Updated on"
msgstr "Última actualización en"

#. module: google_account
#: code:addons/google_account/models/google_service.py:169
#, python-format
msgid "Method not supported [%s] not in [GET, POST, PUT, PATCH or DELETE]!"
msgstr ""

#. module: google_account
#: code:addons/google_account/models/google_service.py:117
#, python-format
msgid ""
"Something went wrong during your token generation. Maybe your Authorization "
"Code is invalid"
msgstr ""
"Algo salió mal durante la generación de su token. Tal vez su código de "
"autorización no es válido"

#. module: google_account
#: code:addons/google_account/models/google_service.py:52
#, python-format
msgid ""
"Something went wrong during your token generation. Maybe your Authorization "
"Code is invalid or already expired"
msgstr ""
"Algo salió mal durante su generación token. Tal vez su código de "
"autorización no es válida o ya expiro"

#. module: google_account
#: code:addons/google_account/models/google_service.py:144
#, python-format
msgid ""
"Something went wrong during your token generation. Maybe your Authorization "
"Code is invalid or already expired [%s]"
msgstr ""
"Algo salió mal durante la generación de su token. Tal vez su código de "
"autorización no es válida o ya expiro [%s]"

#. module: google_account
#: code:addons/google_account/models/google_service.py:193
#, python-format
msgid "Something went wrong with your request to google"
msgstr "Algo fue mal en la petición a Google"

#. module: google_account
#: model:ir.model,name:google_account.model_google_service
msgid "google.service"
msgstr "google.service"<|MERGE_RESOLUTION|>--- conflicted
+++ resolved
@@ -7,11 +7,7 @@
 msgstr ""
 "Project-Id-Version: Odoo 9.0\n"
 "Report-Msgid-Bugs-To: \n"
-<<<<<<< HEAD
-"POT-Creation-Date: 2016-08-19 10:25+0000\n"
-=======
 "POT-Creation-Date: 2016-08-18 14:07+0000\n"
->>>>>>> bc1a0a32
 "PO-Revision-Date: 2016-04-14 22:04+0000\n"
 "Last-Translator: Juliano Henriquez <juliano@consultoriahenca.com>\n"
 "Language-Team: Spanish (Dominican Republic) (http://www.transifex.com/odoo/"
@@ -58,13 +54,7 @@
 msgstr "Última actualización en"
 
 #. module: google_account
-#: code:addons/google_account/models/google_service.py:169
-#, python-format
-msgid "Method not supported [%s] not in [GET, POST, PUT, PATCH or DELETE]!"
-msgstr ""
-
-#. module: google_account
-#: code:addons/google_account/models/google_service.py:117
+#: code:addons/google_account/google_account.py:98
 #, python-format
 msgid ""
 "Something went wrong during your token generation. Maybe your Authorization "
@@ -74,7 +64,7 @@
 "autorización no es válido"
 
 #. module: google_account
-#: code:addons/google_account/models/google_service.py:52
+#: code:addons/google_account/google_account.py:37
 #, python-format
 msgid ""
 "Something went wrong during your token generation. Maybe your Authorization "
@@ -84,7 +74,7 @@
 "autorización no es válida o ya expiro"
 
 #. module: google_account
-#: code:addons/google_account/models/google_service.py:144
+#: code:addons/google_account/google_account.py:128
 #, python-format
 msgid ""
 "Something went wrong during your token generation. Maybe your Authorization "
@@ -94,7 +84,7 @@
 "autorización no es válida o ya expiro [%s]"
 
 #. module: google_account
-#: code:addons/google_account/models/google_service.py:193
+#: code:addons/google_account/google_account.py:173
 #, python-format
 msgid "Something went wrong with your request to google"
 msgstr "Algo fue mal en la petición a Google"
