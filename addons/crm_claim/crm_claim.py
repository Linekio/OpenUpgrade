# -*- coding: utf-8 -*-
##############################################################################
#
#    OpenERP, Open Source Management Solution
#    Copyright (C) 2004-2010 Tiny SPRL (<http://tiny.be>).
#
#    This program is free software: you can redistribute it and/or modify
#    it under the terms of the GNU Affero General Public License as
#    published by the Free Software Foundation, either version 3 of the
#    License, or (at your option) any later version.
#
#    This program is distributed in the hope that it will be useful,
#    but WITHOUT ANY WARRANTY; without even the implied warranty of
#    MERCHANTABILITY or FITNESS FOR A PARTICULAR PURPOSE.  See the
#    GNU Affero General Public License for more details.
#
#    You should have received a copy of the GNU Affero General Public License
#    along with this program.  If not, see <http://www.gnu.org/licenses/>.
#
##############################################################################

from osv import fields, osv
from crm import crm
import time
from crm import wizard
import binascii
import tools
from tools.translate import _

wizard.mail_compose_message.SUPPORTED_MODELS.append('crm.claim')
CRM_CLAIM_PENDING_STATES = (
    crm.AVAILABLE_STATES[2][0], # Cancelled
    crm.AVAILABLE_STATES[3][0], # Done
    crm.AVAILABLE_STATES[4][0], # Pending
)


class crm_claim(crm.crm_case, osv.osv):
    """
    Crm claim
    """
    _name = "crm.claim"
    _description = "Claim"
    _order = "priority,date desc"
    _inherit = ['mail.thread']
    _columns = {
        'id': fields.integer('ID', readonly=True),
        'name': fields.char('Claim Subject', size=128, required=True),
        'action_next': fields.char('Next Action', size=200),
        'date_action_next': fields.datetime('Next Action Date'),
        'description': fields.text('Description'),
        'resolution': fields.text('Resolution'),
        'create_date': fields.datetime('Creation Date' , readonly=True),
        'write_date': fields.datetime('Update Date' , readonly=True),
        'date_deadline': fields.date('Deadline'),
        'date_closed': fields.datetime('Closed', readonly=True),
        'date': fields.datetime('Claim Date'),
        'ref' : fields.reference('Reference', selection=crm._links_get, size=128),
        'categ_id': fields.many2one('crm.case.categ', 'Category', \
                            domain="[('section_id','=',section_id),\
                            ('object_id.model', '=', 'crm.claim')]"),
        'priority': fields.selection(crm.AVAILABLE_PRIORITIES, 'Priority'),
        'type_action': fields.selection([('correction','Corrective Action'),('prevention','Preventive Action')], 'Action Type'),
        'user_id': fields.many2one('res.users', 'Responsible'),
        'user_fault': fields.char('Trouble Responsible', size=64),
        'section_id': fields.many2one('crm.case.section', 'Sales Team', \
                        select=True, help="Sales team to which Case belongs to."\
                                "Define Responsible user and Email account for"\
                                " mail gateway."),
        'company_id': fields.many2one('res.company', 'Company'),
        'partner_id': fields.many2one('res.partner', 'Partner'),
        'partner_address_id': fields.many2one('res.partner.address', 'Partner Contact', \
                                # domain="[('partner_id','=',partner_id)]"
<<<<<<< HEAD
                                 ),
        'email_cc': fields.text('Watchers Emails', size=252, help="These email addresses will be added to the CC field of all inbound and outbound emails for this record before being sent. Separate multiple email addresses with a comma"),
        'email_from': fields.char('Email', size=128, help="These people will receive email."),
        'partner_phone': fields.char('Phone', size=32),
        'stage_id': fields.many2one ('crm.case.stage', 'Stage', domain="[('type','=','claim')]"),
        'cause': fields.text('Root Cause'),
        'state': fields.selection(crm.AVAILABLE_STATES, 'State', size=16, readonly=True,
=======
                                 ), 
        'email_cc': fields.text('Watchers Emails', size=252, help="These email addresses will be added to the CC field of all inbound and outbound emails for this record before being sent. Separate multiple email addresses with a comma"), 
        'email_from': fields.char('Email', size=128, help="These people will receive email."), 
        'partner_phone': fields.char('Phone', size=32), 
        'stage_id': fields.many2one ('crm.case.stage', 'Stage', domain="[('section_ids','=',section_id)]"), 
        'cause': fields.text('Root Cause'), 
        'state': fields.selection(crm.AVAILABLE_STATES, 'State', size=16, readonly=True, 
>>>>>>> 2292e346
                                  help='The state is set to \'Draft\', when a case is created.\
                                  \nIf the case is in progress the state is set to \'Open\'.\
                                  \nWhen the case is over, the state is set to \'Done\'.\
                                  \nIf the case needs to be reviewed then the state is set to \'Pending\'.'),
        'message_ids': fields.one2many('mail.message', 'res_id', 'Messages', domain=[('model','=',_name)]),
    }
<<<<<<< HEAD

    def stage_next(self, cr, uid, ids, context=None):
        stage = super(crm_claim, self).stage_next(cr, uid, ids, context=context)
        if stage:
            stage_obj = self.pool.get('crm.case.stage').browse(cr, uid, stage, context=context)
            self.message_append(cr, uid, ids, _("Changed Stage to: ") + stage_obj.name)
        return stage

    def stage_previous(self, cr, uid, ids, context=None):
        stage = super(crm_claim, self).stage_previous(cr, uid, ids, context=context)
        if stage:
            stage_obj = self.pool.get('crm.case.stage').browse(cr, uid, stage, context=context)
            self.message_append(cr, uid, ids, _("Changed Stage to: ") + stage_obj.name)
        return stage

    def _get_stage_id(self, cr, uid, context=None):
        """Finds type of stage according to object."""
        if context is None:
            context = {}
        type = context and context.get('stage_type', '')
        stage_ids = self.pool.get('crm.case.stage').search(cr, uid, [('type','=',type),('sequence','>=',1)])
        return stage_ids and stage_ids[0] or False

    _defaults = {
        'user_id': crm.crm_case._get_default_user,
        'partner_id': crm.crm_case._get_default_partner,
        'partner_address_id': crm.crm_case._get_default_partner_address,
        'email_from':crm.crm_case. _get_default_email,
        'state': lambda *a: 'draft',
        'section_id':crm.crm_case. _get_section,
=======

    _defaults = {
        'user_id': crm.crm_case._get_default_user, 
        'partner_id': crm.crm_case._get_default_partner, 
        'partner_address_id': crm.crm_case._get_default_partner_address, 
        'email_from':crm.crm_case. _get_default_email, 
        'state': lambda *a: 'draft', 
        'section_id': crm.crm_case._get_section, 
>>>>>>> 2292e346
        'date': lambda *a: time.strftime('%Y-%m-%d %H:%M:%S'),
        'company_id': lambda s, cr, uid, c: s.pool.get('res.company')._company_default_get(cr, uid, 'crm.case', context=c),
        'priority': lambda *a: crm.AVAILABLE_PRIORITIES[2][0],
<<<<<<< HEAD
        #'stage_id': _get_stage_id,
=======
>>>>>>> 2292e346
    }

    def onchange_partner_id(self, cr, uid, ids, part, email=False):
        """This function returns value of partner address based on partner
<<<<<<< HEAD

           :param part: Partner's id
           :param email: ignored
=======
        @param part: Partner's id
        @email: Partner's email ID
>>>>>>> 2292e346
        """
        if not part:
            return {'value': {'partner_address_id': False,
                            'email_from': False,
                            'partner_phone': False,
                            'partner_mobile': False
                            }}
        addr = self.pool.get('res.partner').address_get(cr, uid, [part], ['contact'])
        data = {'partner_address_id': addr['contact']}
        data.update(self.onchange_partner_address_id(cr, uid, ids, addr['contact'])['value'])
        return {'value': data}

    def onchange_partner_address_id(self, cr, uid, ids, add, email=False):
        """This function returns value of partner email based on Partner Address
<<<<<<< HEAD

           :param part: Partner's id
           :param email: ignored
=======
        @param add: Id of Partner's address
        @email: Partner's email ID
>>>>>>> 2292e346
        """
        if not add:
            return {'value': {'email_from': False}}
        address = self.pool.get('res.partner.address').browse(cr, uid, add)
        return {'value': {'email_from': address.email, 'partner_phone': address.phone, 'partner_mobile': address.mobile}}

    def case_open(self, cr, uid, ids, *args):
<<<<<<< HEAD
        """Opens Claim"""
        res = super(crm_claim, self).case_open(cr, uid, ids, *args)
        claims = self.browse(cr, uid, ids)

        for i in xrange(0, len(ids)):
            if not claims[i].stage_id :
                stage_id = self._find_first_stage(cr, uid, 'claim', claims[i].section_id.id or False)
                self.write(cr, uid, [ids[i]], {'stage_id' : stage_id})

        return res
=======
        for l in self.browse(cr, uid, ids):
            # When coming from draft override date and stage otherwise just set state
            if l.state == 'draft':
                message = _("The claim '%s' has been opened.") % l.name
                self.log(cr, uid, l.id, message)
                value = {'date_open': time.strftime('%Y-%m-%d %H:%M:%S')}
                self.write(cr, uid, [l.id], value)
                stage_id = self.stage_find(cr, uid, l.section_id.id or False, [('sequence','>',0)])
                if stage_id:
                    self.stage_set(cr, uid, [l.id], stage_id)
        res = super(crm_claim, self).case_open(cr, uid, ids, *args)
        return res
    
    def message_new(self, cr, uid, msg, context=None):
        """ Automatically calls when new email message arrives
        """
        mailgate_pool = self.pool.get('email.server.tools')
>>>>>>> 2292e346

    def message_new(self, cr, uid, msg, custom_values=None, context=None):
        """Automatically called when new email message arrives"""
        res_id = super(crm_claim,self).message_new(cr, uid, msg, custom_values=custom_values, context=context)
        subject = msg.get('subject')
        body = msg.get('body_text')
        msg_from = msg.get('from')
        priority = msg.get('priority')
        vals = {
            'name': subject,
            'email_from': msg_from,
            'email_cc': msg.get('cc'),
            'description': body,
            'user_id': False,
        }
        if priority:
            vals['priority'] = priority
        vals.update(self.message_partner_by_email(cr, uid, msg.get('from', False)))
        self.write(cr, uid, [res_id], vals, context=context)
        return res_id

<<<<<<< HEAD
    def message_update(self, cr, uid, ids, msg, vals={}, default_act='pending', context=None):
=======
        res = mailgate_pool.get_partner(cr, uid, msg.get('from') or msg.get_unixfrom())
        if res:
            vals.update(res)

        res = self.create(cr, uid, vals, context)
        attachents = msg.get('attachments', [])
        for attactment in attachents or []:
            data_attach = {
                'name': attactment,
                'datas':binascii.b2a_base64(str(attachents.get(attactment))),
                'datas_fname': attactment,
                'description': 'Mail attachment',
                'res_model': self._name,
                'res_id': res,
            }
            self.pool.get('ir.attachment').create(cr, uid, data_attach)

        return res

    def message_update(self, cr, uid, ids, vals={}, msg="", default_act='pending', context=None):
        """
        @param ids: List of update mail’s IDs 
        """
>>>>>>> 2292e346
        if isinstance(ids, (str, int, long)):
            ids = [ids]

        res_id = super(crm_claim,self).message_update(cr, uid, msg, context=context)

        if msg.get('priority') in dict(crm.AVAILABLE_PRIORITIES):
            vals['priority'] = msg.get('priority')

        maps = {
            'cost':'planned_cost',
            'revenue': 'planned_revenue',
            'probability':'probability'
        }
        vls = {}
        for line in msg['body_text'].split('\n'):
            line = line.strip()
            res = tools.misc.command_re.match(line)
            if res and maps.get(res.group(1).lower()):
                key = maps.get(res.group(1).lower())
                vls[key] = res.group(2).lower()
        vals.update(vls)

        # Unfortunately the API is based on lists
        # but we want to update the state based on the
        # previous state, so we have to loop:
        for case in self.browse(cr, uid, ids, context=context):
            values = dict(vals)
            if case.state in CRM_CLAIM_PENDING_STATES:
                values.update(state=crm.AVAILABLE_STATES[1][0]) #re-open
            res = self.write(cr, uid, [case.id], values, context=context)
        return res

    def msg_send(self, cr, uid, id, *args, **argv):
<<<<<<< HEAD
=======
        """ Send The Message
        @param ids: List of email’s IDs
        """
>>>>>>> 2292e346
        return True

class res_partner(osv.osv):
    _inherit = 'res.partner'
    _columns = {
        'claims_ids': fields.one2many('crm.claim', 'partner_id', 'Claims'),
    }

<<<<<<< HEAD
class crm_stage_claim(osv.osv):

    def _get_type_value(self, cr, user, context):
        list = super(crm_stage_claim, self)._get_type_value(cr, user, context)
        list.append(('claim','Claim'))
        return list

    _inherit = "crm.case.stage"
    _columns = {
            'type': fields.selection(_get_type_value, 'Type'),
    }

=======
>>>>>>> 2292e346
# vim:expandtab:smartindent:tabstop=4:softtabstop=4:shiftwidth=4:<|MERGE_RESOLUTION|>--- conflicted
+++ resolved
@@ -71,52 +71,19 @@
         'partner_id': fields.many2one('res.partner', 'Partner'),
         'partner_address_id': fields.many2one('res.partner.address', 'Partner Contact', \
                                 # domain="[('partner_id','=',partner_id)]"
-<<<<<<< HEAD
                                  ),
         'email_cc': fields.text('Watchers Emails', size=252, help="These email addresses will be added to the CC field of all inbound and outbound emails for this record before being sent. Separate multiple email addresses with a comma"),
         'email_from': fields.char('Email', size=128, help="These people will receive email."),
         'partner_phone': fields.char('Phone', size=32),
-        'stage_id': fields.many2one ('crm.case.stage', 'Stage', domain="[('type','=','claim')]"),
+        'stage_id': fields.many2one ('crm.case.stage', 'Stage', domain="[('section_ids','=',section_id)]"), 
         'cause': fields.text('Root Cause'),
         'state': fields.selection(crm.AVAILABLE_STATES, 'State', size=16, readonly=True,
-=======
-                                 ), 
-        'email_cc': fields.text('Watchers Emails', size=252, help="These email addresses will be added to the CC field of all inbound and outbound emails for this record before being sent. Separate multiple email addresses with a comma"), 
-        'email_from': fields.char('Email', size=128, help="These people will receive email."), 
-        'partner_phone': fields.char('Phone', size=32), 
-        'stage_id': fields.many2one ('crm.case.stage', 'Stage', domain="[('section_ids','=',section_id)]"), 
-        'cause': fields.text('Root Cause'), 
-        'state': fields.selection(crm.AVAILABLE_STATES, 'State', size=16, readonly=True, 
->>>>>>> 2292e346
                                   help='The state is set to \'Draft\', when a case is created.\
                                   \nIf the case is in progress the state is set to \'Open\'.\
                                   \nWhen the case is over, the state is set to \'Done\'.\
                                   \nIf the case needs to be reviewed then the state is set to \'Pending\'.'),
         'message_ids': fields.one2many('mail.message', 'res_id', 'Messages', domain=[('model','=',_name)]),
     }
-<<<<<<< HEAD
-
-    def stage_next(self, cr, uid, ids, context=None):
-        stage = super(crm_claim, self).stage_next(cr, uid, ids, context=context)
-        if stage:
-            stage_obj = self.pool.get('crm.case.stage').browse(cr, uid, stage, context=context)
-            self.message_append(cr, uid, ids, _("Changed Stage to: ") + stage_obj.name)
-        return stage
-
-    def stage_previous(self, cr, uid, ids, context=None):
-        stage = super(crm_claim, self).stage_previous(cr, uid, ids, context=context)
-        if stage:
-            stage_obj = self.pool.get('crm.case.stage').browse(cr, uid, stage, context=context)
-            self.message_append(cr, uid, ids, _("Changed Stage to: ") + stage_obj.name)
-        return stage
-
-    def _get_stage_id(self, cr, uid, context=None):
-        """Finds type of stage according to object."""
-        if context is None:
-            context = {}
-        type = context and context.get('stage_type', '')
-        stage_ids = self.pool.get('crm.case.stage').search(cr, uid, [('type','=',type),('sequence','>=',1)])
-        return stage_ids and stage_ids[0] or False
 
     _defaults = {
         'user_id': crm.crm_case._get_default_user,
@@ -125,35 +92,15 @@
         'email_from':crm.crm_case. _get_default_email,
         'state': lambda *a: 'draft',
         'section_id':crm.crm_case. _get_section,
-=======
-
-    _defaults = {
-        'user_id': crm.crm_case._get_default_user, 
-        'partner_id': crm.crm_case._get_default_partner, 
-        'partner_address_id': crm.crm_case._get_default_partner_address, 
-        'email_from':crm.crm_case. _get_default_email, 
-        'state': lambda *a: 'draft', 
-        'section_id': crm.crm_case._get_section, 
->>>>>>> 2292e346
         'date': lambda *a: time.strftime('%Y-%m-%d %H:%M:%S'),
         'company_id': lambda s, cr, uid, c: s.pool.get('res.company')._company_default_get(cr, uid, 'crm.case', context=c),
         'priority': lambda *a: crm.AVAILABLE_PRIORITIES[2][0],
-<<<<<<< HEAD
-        #'stage_id': _get_stage_id,
-=======
->>>>>>> 2292e346
     }
 
     def onchange_partner_id(self, cr, uid, ids, part, email=False):
         """This function returns value of partner address based on partner
-<<<<<<< HEAD
-
            :param part: Partner's id
            :param email: ignored
-=======
-        @param part: Partner's id
-        @email: Partner's email ID
->>>>>>> 2292e346
         """
         if not part:
             return {'value': {'partner_address_id': False,
@@ -168,14 +115,8 @@
 
     def onchange_partner_address_id(self, cr, uid, ids, add, email=False):
         """This function returns value of partner email based on Partner Address
-<<<<<<< HEAD
-
            :param part: Partner's id
            :param email: ignored
-=======
-        @param add: Id of Partner's address
-        @email: Partner's email ID
->>>>>>> 2292e346
         """
         if not add:
             return {'value': {'email_from': False}}
@@ -183,18 +124,7 @@
         return {'value': {'email_from': address.email, 'partner_phone': address.phone, 'partner_mobile': address.mobile}}
 
     def case_open(self, cr, uid, ids, *args):
-<<<<<<< HEAD
         """Opens Claim"""
-        res = super(crm_claim, self).case_open(cr, uid, ids, *args)
-        claims = self.browse(cr, uid, ids)
-
-        for i in xrange(0, len(ids)):
-            if not claims[i].stage_id :
-                stage_id = self._find_first_stage(cr, uid, 'claim', claims[i].section_id.id or False)
-                self.write(cr, uid, [ids[i]], {'stage_id' : stage_id})
-
-        return res
-=======
         for l in self.browse(cr, uid, ids):
             # When coming from draft override date and stage otherwise just set state
             if l.state == 'draft':
@@ -208,12 +138,6 @@
         res = super(crm_claim, self).case_open(cr, uid, ids, *args)
         return res
     
-    def message_new(self, cr, uid, msg, context=None):
-        """ Automatically calls when new email message arrives
-        """
-        mailgate_pool = self.pool.get('email.server.tools')
->>>>>>> 2292e346
-
     def message_new(self, cr, uid, msg, custom_values=None, context=None):
         """Automatically called when new email message arrives"""
         res_id = super(crm_claim,self).message_new(cr, uid, msg, custom_values=custom_values, context=context)
@@ -234,33 +158,7 @@
         self.write(cr, uid, [res_id], vals, context=context)
         return res_id
 
-<<<<<<< HEAD
     def message_update(self, cr, uid, ids, msg, vals={}, default_act='pending', context=None):
-=======
-        res = mailgate_pool.get_partner(cr, uid, msg.get('from') or msg.get_unixfrom())
-        if res:
-            vals.update(res)
-
-        res = self.create(cr, uid, vals, context)
-        attachents = msg.get('attachments', [])
-        for attactment in attachents or []:
-            data_attach = {
-                'name': attactment,
-                'datas':binascii.b2a_base64(str(attachents.get(attactment))),
-                'datas_fname': attactment,
-                'description': 'Mail attachment',
-                'res_model': self._name,
-                'res_id': res,
-            }
-            self.pool.get('ir.attachment').create(cr, uid, data_attach)
-
-        return res
-
-    def message_update(self, cr, uid, ids, vals={}, msg="", default_act='pending', context=None):
-        """
-        @param ids: List of update mail’s IDs 
-        """
->>>>>>> 2292e346
         if isinstance(ids, (str, int, long)):
             ids = [ids]
 
@@ -294,12 +192,6 @@
         return res
 
     def msg_send(self, cr, uid, id, *args, **argv):
-<<<<<<< HEAD
-=======
-        """ Send The Message
-        @param ids: List of email’s IDs
-        """
->>>>>>> 2292e346
         return True
 
 class res_partner(osv.osv):
@@ -308,19 +200,4 @@
         'claims_ids': fields.one2many('crm.claim', 'partner_id', 'Claims'),
     }
 
-<<<<<<< HEAD
-class crm_stage_claim(osv.osv):
-
-    def _get_type_value(self, cr, user, context):
-        list = super(crm_stage_claim, self)._get_type_value(cr, user, context)
-        list.append(('claim','Claim'))
-        return list
-
-    _inherit = "crm.case.stage"
-    _columns = {
-            'type': fields.selection(_get_type_value, 'Type'),
-    }
-
-=======
->>>>>>> 2292e346
 # vim:expandtab:smartindent:tabstop=4:softtabstop=4:shiftwidth=4: