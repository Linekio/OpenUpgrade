--- conflicted
+++ resolved
@@ -41,57 +41,9 @@
             pager : action.target != 'new'
         }, action.flags || {});
         // instantiate the right controllers by understanding the action
-<<<<<<< HEAD
         if (!(action.type in this)) {
             console.log("Action manager can't handle action of type " + action.type, action);
             return;
-=======
-        switch (action.type) {
-            case 'ir.actions.act_window':
-                if (!action.target && this.current_dialog) {
-                    action.flags.new_window = true;
-                }
-                if (action.target == 'new') {
-                    var dialog = this.current_dialog = new openerp.base.ActionDialog(this, { title: action.name, width: '90%' });
-                    if (on_closed) {
-                        dialog.close_callback = on_closed;
-                    }
-                    dialog.start(false);
-                    var viewmanager = dialog.viewmanager = new openerp.base.ViewManagerAction(this, dialog.element_id, action);
-                    viewmanager.start();
-                    dialog.open();
-                } else if (action.flags.new_window) {
-                    action.flags.new_window = false;
-                    this.rpc("/base/session/save_session_action", { the_action : action}, function(key) {
-                        var url = window.location.protocol + "//" + window.location.host +
-                                window.location.pathname + "?" + jQuery.param({ s_action : "" + key });
-                        window.open(url);
-                        if (on_closed) {
-                            on_closed();
-                        }
-                    });
-                } else {
-                    if (this.viewmanager) {
-                        this.viewmanager.stop();
-                    }
-                    this.viewmanager = new openerp.base.ViewManagerAction(this, this.element_id, action);
-                    this.viewmanager.start();
-                }
-                break;
-            case 'ir.actions.act_window_close':
-                this.close_dialog();
-                break;
-            case 'ir.actions.server':
-                this.rpc('/base/action/run', {
-                    action_id: action.id,
-                    context: {active_id: 66, active_ids: [66], active_model: 'ir.ui.menu'}
-                }).then(function (action) {
-                    self.do_action(action, on_closed)
-                });
-                break;
-            default:
-                console.log("Action manager can't handle action of type " + action.type, action);
->>>>>>> 5070784b
         }
         this[action.type](action, on_closed);
     },
@@ -101,7 +53,7 @@
             action.flags.new_window = true;
         }
         if (action.target == 'new') {
-            var dialog = this.current_dialog = new openerp.base.ActionDialog(this.session, {
+            var dialog = this.current_dialog = new openerp.base.ActionDialog(this, {
                 title: action.name,
                 width: '50%'
             });
@@ -109,7 +61,7 @@
                 dialog.close_callback = on_closed;
             }
             dialog.start(false);
-            var viewmanager = dialog.viewmanager = new openerp.base.ViewManagerAction(this.session, dialog.element_id, action);
+            var viewmanager = dialog.viewmanager = new openerp.base.ViewManagerAction(this, dialog.element_id, action);
             viewmanager.start();
             dialog.open();
         } else if (action.flags.new_window) {
@@ -118,12 +70,15 @@
                 var url = window.location.protocol + "//" + window.location.host +
                         window.location.pathname + "?" + jQuery.param({ s_action : "" + key });
                 window.open(url);
+                if (on_closed) {
+                    on_closed();
+                }
             });
         } else {
             if (this.viewmanager) {
                 this.viewmanager.stop();
             }
-            this.viewmanager = new openerp.base.ViewManagerAction(this.session, this.element_id, action);
+            this.viewmanager = new openerp.base.ViewManagerAction(this, this.element_id, action);
             this.viewmanager.start();
         }
     },
@@ -141,7 +96,7 @@
     },
     'ir.actions.client': function (action) {
         var Handler = openerp.base.client_actions.get_object(action.tag);
-        new Handler(this.session, this.element_id, action['kwargs']).start();
+        new Handler(this, this.element_id, action['kwargs']).start();
     },
     close_dialog: function () {
         if (this.current_dialog) {
