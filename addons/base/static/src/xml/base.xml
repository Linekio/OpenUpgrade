--- conflicted
+++ resolved
@@ -1135,31 +1135,6 @@
             .unwrap();
     </t>
 </t>
-<<<<<<< HEAD
-<t t-name="ImportView">
-    <a id="importview" href="javascript: void(0)" style="text-decoration: none;color: #3D3D3D;">Import</a>
-</t>
-<t t-name="ImportDataView">
-<form name="import_data" id="import_data" action="/base/import/import_data" method="post" enctype="multipart/form-data">
-    <input type="hidden" name="session_id" t-att-value="session.session_id"/>
-    <input type="hidden" name="callback" t-attf-value="#{element_id}_iframe"/>
-    <input type="hidden" name="model" t-att-value="dataset.model"/>
-    <input type="hidden" name="id" t-att-value="dataset.id"/>
-     <table cellspacing="5" border="0" width="100%">
-        <tr>
-            <td>
-                <table width="100%">
-                    <tr>
-                        <td width="100%" valign="middle" colspan="4">
-                            <h2>1. Import a .CSV file</h2>
-                        </td>
-                    </tr>
-                    <tr>
-                        <td>
-                            Select a .CSV file to import. If you need a sample of file to import,
-                            you should use the export tool with the "Import Compatible" option.
-                        </td>
-=======
 
 <t t-name="ExportView">
     <a id="exportview" href="javascript: void(0)" style="text-decoration: none;color: #3D3D3D;">Export</a>
@@ -1192,20 +1167,10 @@
                             </select>
                         </td>
 
->>>>>>> a302a6de
                     </tr>
                 </table>
             </td>
         </tr>
-<<<<<<< HEAD
-        <tr>
-            <td>
-                <table align="center">
-                    <tr>
-                        <td><label>CSV File:</label></td>
-                        <td>
-                            <input type="file" id="csvfile" size="50" name="csvfile"/>
-=======
 
         <tr>
             <td>
@@ -1245,13 +1210,111 @@
                         </td>
                         <td class="oe_export_fields_selector_right">
                             <select name="fields_list" id="fields_list" multiple="multiple"></select>
->>>>>>> a302a6de
                         </td>
                     </tr>
                 </table>
             </td>
         </tr>
-<<<<<<< HEAD
+    </table>
+</t>
+
+<t t-name="ExportTreeView-Secondary">
+    <table id="field-tree-structure" class="oe_export_fields_selector_export" cellspacing="0" cellpadding="0">
+        <tr><th class="oe_export_tree_header"> Name </th></tr>
+        <t t-call="ExportTreeView-Secondary.children"/>
+    </table>
+</t>
+<t t-name="ExportTreeView-Secondary.children">
+    <t t-foreach="fields" t-as="field" >
+        <tr t-att-id="'treerow-' + field.id" class="oe_export_row">
+            <td>
+                <table class="tree_grid" border="0">
+                    <tr class="oe_export_row">
+                        <t t-foreach="(field.id).split('/')" t-as="level" >
+                            <t t-if="(field.id).split('/')[0] != level">
+                                <td width="18">&amp;nbsp;</td>
+                            </t>
+                        </t>
+                        <td valign="top" align="left" style="cursor: pointer;" width="18">
+                            <t t-if="(field.children).length >= 1">
+                                <t t-if="(field.id).split('/').length != 3">
+                                    <img t-att-id="'parentimg-' + field.id" src="/base/static/src/img/expand.gif" width="16" height="16" border="0"/>
+                                </t>
+                            </t>
+                        </td>
+                        <td id="tree-column" valign="middle" align="left" style="cursor: pointer;">
+                            <a t-att-id="'export-' + field.id"  t-att-string="field.string" href="javascript: void(0);" style="text-decoration: none;">
+                                <t t-esc="field.string"/>
+                            </a>
+                        </td>
+                    </tr>
+                </table>
+            </td>
+        </tr>
+    </t>
+</t>
+
+<t t-name="ExportNewList">
+    <tr>
+        <th><label>Save as:</label></th>
+        <td><input size="10" type="text" id="savelist_name"/></td>
+        <td><button class="oe_export_button_export" id="add_export_list">Ok</button></td>
+    </tr>
+</t>
+
+<t t-name="Exists.ExportList">
+    <tr><th align="right"><label >Saved exports:</label></th></tr>
+    <tr align="left">
+        <td>
+            <select id="saved_export_list" style="width: 100%;">
+                <option></option>
+                <t t-foreach="existing_exports" t-as="export">
+                    <option t-att-value="export.id"><t t-esc="export.name"/></option>
+                </t>
+            </select>
+        </td>
+        <td><button class="oe_export_button_export" id="delete_export_list">Delete</button></td>
+    </tr>
+</t>
+<t t-name="ImportView">
+    <a id="importview" href="javascript: void(0)" style="text-decoration: none;color: #3D3D3D;">Import</a>
+</t>
+<t t-name="ImportDataView">
+<form name="import_data" id="import_data" action="/base/import/import_data" method="post" enctype="multipart/form-data">
+    <input type="hidden" name="session_id" t-att-value="session.session_id"/>
+    <input type="hidden" name="callback" t-attf-value="#{element_id}_iframe"/>
+    <input type="hidden" name="model" t-att-value="dataset.model"/>
+    <input type="hidden" name="id" t-att-value="dataset.id"/>
+     <table cellspacing="5" border="0" width="100%">
+        <tr>
+            <td>
+                <table width="100%">
+                    <tr>
+                        <td width="100%" valign="middle" colspan="4">
+                            <h2>1. Import a .CSV file</h2>
+                        </td>
+                    </tr>
+                    <tr>
+                        <td>
+                            Select a .CSV file to import. If you need a sample of file to import,
+                            you should use the export tool with the "Import Compatible" option.
+                        </td>
+                    </tr>
+                </table>
+            </td>
+        </tr>
+        <tr>
+            <td>
+                <table align="center">
+                    <tr>
+                        <td><label>CSV File:</label></td>
+                        <td>
+                            <input type="file" id="csvfile" size="50" name="csvfile"/>
+                        </td>
+                    </tr>
+                </table>
+            </td>
+        </tr>
         <tr>
             <td height="10px">
             </td>
@@ -1295,67 +1358,5 @@
         </tr>
     </table>
 </form>
-=======
-    </table>
-</t>
-
-<t t-name="ExportTreeView-Secondary">
-    <table id="field-tree-structure" class="oe_export_fields_selector_export" cellspacing="0" cellpadding="0">
-        <tr><th class="oe_export_tree_header"> Name </th></tr>
-        <t t-call="ExportTreeView-Secondary.children"/>
-    </table>
-</t>
-<t t-name="ExportTreeView-Secondary.children">
-    <t t-foreach="fields" t-as="field" >
-        <tr t-att-id="'treerow-' + field.id" class="oe_export_row">
-            <td>
-                <table class="tree_grid" border="0">
-                    <tr class="oe_export_row">
-                        <t t-foreach="(field.id).split('/')" t-as="level" >
-                            <t t-if="(field.id).split('/')[0] != level">
-                                <td width="18">&amp;nbsp;</td>
-                            </t>
-                        </t>
-                        <td valign="top" align="left" style="cursor: pointer;" width="18">
-                            <t t-if="(field.children).length >= 1">
-                                <t t-if="(field.id).split('/').length != 3">
-                                    <img t-att-id="'parentimg-' + field.id" src="/base/static/src/img/expand.gif" width="16" height="16" border="0"/>
-                                </t>
-                            </t>
-                        </td>
-                        <td id="tree-column" valign="middle" align="left" style="cursor: pointer;">
-                            <a t-att-id="'export-' + field.id"  t-att-string="field.string" href="javascript: void(0);" style="text-decoration: none;">
-                                <t t-esc="field.string"/>
-                            </a>
-                        </td>
-                    </tr>
-                </table>
-            </td>
-        </tr>
-    </t>
-</t>
-
-<t t-name="ExportNewList">
-    <tr>
-        <th><label>Save as:</label></th>
-        <td><input size="10" type="text" id="savelist_name"/></td>
-        <td><button class="oe_export_button_export" id="add_export_list">Ok</button></td>
-    </tr>
-</t>
-
-<t t-name="Exists.ExportList">
-    <tr><th align="right"><label >Saved exports:</label></th></tr>
-    <tr align="left">
-        <td>
-            <select id="saved_export_list" style="width: 100%;">
-                <option></option>
-                <t t-foreach="existing_exports" t-as="export">
-                    <option t-att-value="export.id"><t t-esc="export.name"/></option>
-                </t>
-            </select>
-        </td>
-        <td><button class="oe_export_button_export" id="delete_export_list">Delete</button></td>
-    </tr>
->>>>>>> a302a6de
 </t>
 </templates>