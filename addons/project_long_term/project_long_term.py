# -*- coding: utf-8 -*-
##############################################################################
#
#    OpenERP, Open Source Management Solution
#    Copyright (C) 2004-2009 Tiny SPRL (<http://tiny.be>).
#
#    This program is free software: you can redistribute it and/or modify
#    it under the terms of the GNU Affero General Public License as
#    published by the Free Software Foundation, either version 3 of the
#    License, or (at your option) any later version.
#
#    This program is distributed in the hope that it will be useful,
#    but WITHOUT ANY WARRANTY; without even the implied warranty of
#    MERCHANTABILITY or FITNESS FOR A PARTICULAR PURPOSE.  See the
#    GNU Affero General Public License for more details.
#
#    You should have received a copy of the GNU Affero General Public License
#    along with this program.  If not, see <http://www.gnu.org/licenses/>.
#
##############################################################################

from datetime import datetime
<<<<<<< HEAD
from dateutil.relativedelta import relativedelta
=======
>>>>>>> 9f4844bd
from tools.translate import _
from osv import fields, osv
from resource.faces import task as Task 

class project_phase(osv.osv):
    _name = "project.phase"
    _description = "Project Phase"

    def _check_recursion(self, cr, uid, ids, context=None):
         if context is None:
            context = {}

         data_phase = self.browse(cr, uid, ids[0], context=context)
         prev_ids = data_phase.previous_phase_ids
         next_ids = data_phase.next_phase_ids
         # it should neither be in prev_ids nor in next_ids
         if (data_phase in prev_ids) or (data_phase in next_ids):
             return False
         ids = [id for id in prev_ids if id in next_ids]
         # both prev_ids and next_ids must be unique
         if ids:
             return False
         # unrelated project
         prev_ids = [rec.id for rec in prev_ids]
         next_ids = [rec.id for rec in next_ids]
         # iter prev_ids
         while prev_ids:
             cr.execute('SELECT distinct prv_phase_id FROM project_phase_rel WHERE next_phase_id IN %s', (tuple(prev_ids),))
             prv_phase_ids = filter(None, map(lambda x: x[0], cr.fetchall()))
             if data_phase.id in prv_phase_ids:
                 return False
             ids = [id for id in prv_phase_ids if id in next_ids]
             if ids:
                 return False
             prev_ids = prv_phase_ids
         # iter next_ids
         while next_ids:
             cr.execute('SELECT distinct next_phase_id FROM project_phase_rel WHERE prv_phase_id IN %s', (tuple(next_ids),))
             next_phase_ids = filter(None, map(lambda x: x[0], cr.fetchall()))
             if data_phase.id in next_phase_ids:
                 return False
             ids = [id for id in next_phase_ids if id in prev_ids]
             if ids:
                 return False
             next_ids = next_phase_ids
         return True

    def _check_dates(self, cr, uid, ids, context=None):
         for phase in self.read(cr, uid, ids, ['date_start', 'date_end'], context=context):
             if phase['date_start'] and phase['date_end'] and phase['date_start'] > phase['date_end']:
                 return False
         return True

    def _check_constraint_start(self, cr, uid, ids, context=None):
         phase = self.read(cr, uid, ids[0], ['date_start', 'constraint_date_start'], context=context)
         if phase['date_start'] and phase['constraint_date_start'] and phase['date_start'] < phase['constraint_date_start']:
             return False
         return True

    def _check_constraint_end(self, cr, uid, ids, context=None):
         phase = self.read(cr, uid, ids[0], ['date_end', 'constraint_date_end'], context=context)
         if phase['date_end'] and phase['constraint_date_end'] and phase['date_end'] > phase['constraint_date_end']:
             return False
         return True

    def _get_default_uom_id(self, cr, uid):
       model_data_obj = self.pool.get('ir.model.data')
       model_data_id = model_data_obj._get_id(cr, uid, 'product', 'uom_hour')
       return model_data_obj.read(cr, uid, [model_data_id], ['res_id'])[0]['res_id']

    def _compute(self, cr, uid, ids, field_name, arg, context=None):
        res = {}
        if not ids:
            return res
        for phase in self.browse(cr, uid, ids, context=context):
            tot = 0.0
            for task in phase.task_ids:
                tot += task.planned_hours
            res[phase.id] = tot
        return res

    _columns = {
        'name': fields.char("Name", size=64, required=True),
        'date_start': fields.date('Start Date', help="It's computed by the scheduler according the project date or the end date of the previous phase.", states={'done':[('readonly',True)], 'cancelled':[('readonly',True)]}),
        'date_end': fields.date('End Date', help=" It's computed by the scheduler according to the start date and the duration.", states={'done':[('readonly',True)], 'cancelled':[('readonly',True)]}),
        'constraint_date_start': fields.date('Minimum Start Date', help='force the phase to start after this date', states={'done':[('readonly',True)], 'cancelled':[('readonly',True)]}),
        'constraint_date_end': fields.date('Deadline', help='force the phase to finish before this date', states={'done':[('readonly',True)], 'cancelled':[('readonly',True)]}),
        'project_id': fields.many2one('project.project', 'Project', required=True),
        'next_phase_ids': fields.many2many('project.phase', 'project_phase_rel', 'prv_phase_id', 'next_phase_id', 'Next Phases', states={'cancelled':[('readonly',True)]}),
        'previous_phase_ids': fields.many2many('project.phase', 'project_phase_rel', 'next_phase_id', 'prv_phase_id', 'Previous Phases', states={'cancelled':[('readonly',True)]}),
        'sequence': fields.integer('Sequence', help="Gives the sequence order when displaying a list of phases."),
        'duration': fields.float('Duration', required=True, help="By default in days", states={'done':[('readonly',True)], 'cancelled':[('readonly',True)]}),
        'product_uom': fields.many2one('product.uom', 'Duration UoM', required=True, help="UoM (Unit of Measure) is the unit of measurement for Duration", states={'done':[('readonly',True)], 'cancelled':[('readonly',True)]}),
        'task_ids': fields.one2many('project.task', 'phase_id', "Project Tasks", states={'done':[('readonly',True)], 'cancelled':[('readonly',True)]}),
        'resource_ids': fields.one2many('project.resource.allocation', 'phase_id', "Project Resources",states={'done':[('readonly',True)], 'cancelled':[('readonly',True)]}),
        'responsible_id': fields.many2one('res.users', 'Responsible', states={'done':[('readonly',True)], 'cancelled':[('readonly',True)]}),
        'state': fields.selection([('draft', 'Draft'), ('open', 'In Progress'), ('pending', 'Pending'), ('cancelled', 'Cancelled'), ('done', 'Done')], 'State', readonly=True, required=True,
                                  help='If the phase is created the state \'Draft\'.\n If the phase is started, the state becomes \'In Progress\'.\n If review is needed the phase is in \'Pending\' state.\
                                  \n If the phase is over, the states is set to \'Done\'.'),
        'total_hours': fields.function(_compute, method=True, string='Total Hours'),
     }
    _defaults = {
        'responsible_id': lambda obj,cr,uid,context: uid,
        'state': 'draft',
        'sequence': 10,
        'product_uom': lambda self,cr,uid,c: self.pool.get('product.uom').search(cr, uid, [('name', '=', _('Day'))], context=c)[0]
    }
    _order = "project_id, date_start, sequence, name"
    _constraints = [
        (_check_recursion,'Loops in phases not allowed',['next_phase_ids', 'previous_phase_ids']),
        (_check_dates, 'Phase start-date must be lower than phase end-date.', ['date_start', 'date_end']),
    ]

    def onchange_project(self, cr, uid, ids, project, context=None):
        result = {}
        result['date_start'] = False
        project_obj = self.pool.get('project.project')
        if project:
            project_id = project_obj.browse(cr, uid, project, context=context)
            result['date_start'] = project_id.date_start
        return {'value': result}


    def _check_date_start(self, cr, uid, phase, date_end, context=None):
       """
       Check And Compute date_end of phase if change in date_start < older time.
       """
       uom_obj = self.pool.get('product.uom')
       resource_obj = self.pool.get('resource.resource')
       cal_obj = self.pool.get('resource.calendar')
       calendar_id = phase.project_id.resource_calendar_id and phase.project_id.resource_calendar_id.id or False
       resource_id = resource_obj.search(cr, uid, [('user_id', '=', phase.responsible_id.id)])
       if resource_id:
            res = resource_obj.read(cr, uid, resource_id, ['calendar_id'], context=context)[0]
            cal_id = res.get('calendar_id', False) and res.get('calendar_id')[0] or False
            if cal_id:
                calendar_id = cal_id
       default_uom_id = self._get_default_uom_id(cr, uid)
       avg_hours = uom_obj._compute_qty(cr, uid, phase.product_uom.id, phase.duration, default_uom_id)
       work_times = cal_obj.interval_min_get(cr, uid, calendar_id, date_end, avg_hours or 0.0, resource_id and resource_id[0] or False)
       dt_start = work_times[0][0].strftime('%Y-%m-%d')
       self.write(cr, uid, [phase.id], {'date_start': dt_start, 'date_end': date_end.strftime('%Y-%m-%d')}, context=context)

    def _check_date_end(self, cr, uid, phase, date_start, context=None):
       """
       Check And Compute date_end of phase if change in date_end > older time.
       """
       uom_obj = self.pool.get('product.uom')
       resource_obj = self.pool.get('resource.resource')
       cal_obj = self.pool.get('resource.calendar')
       calendar_id = phase.project_id.resource_calendar_id and phase.project_id.resource_calendar_id.id or False
       resource_id = resource_obj.search(cr, uid, [('user_id', '=', phase.responsible_id.id)], context=context)
       if resource_id:
            res = resource_obj.read(cr, uid, resource_id, ['calendar_id'], context=context)[0]
            cal_id = res.get('calendar_id', False) and res.get('calendar_id')[0] or False
            if cal_id:
                calendar_id = cal_id
       default_uom_id = self._get_default_uom_id(cr, uid)
       avg_hours = uom_obj._compute_qty(cr, uid, phase.product_uom.id, phase.duration, default_uom_id)
       work_times = cal_obj.interval_get(cr, uid, calendar_id, date_start, avg_hours or 0.0, resource_id and resource_id[0] or False)
       dt_end = work_times[-1][1].strftime('%Y-%m-%d')
       self.write(cr, uid, [phase.id], {'date_start': date_start.strftime('%Y-%m-%d'), 'date_end': dt_end}, context=context)

    def copy(self, cr, uid, id, default=None, context=None):
        if default is None:
            default = {}
        if not default.get('name', False):
            default['name'] = self.browse(cr, uid, id, context=context).name + _(' (copy)')
        return super(project_phase, self).copy(cr, uid, id, default, context)

    def set_draft(self, cr, uid, ids, *args):
        self.write(cr, uid, ids, {'state': 'draft'})
        return True

    def set_open(self, cr, uid, ids, *args):
        self.write(cr, uid, ids, {'state': 'open'})
        return True

    def set_pending(self, cr, uid, ids, *args):
        self.write(cr, uid, ids, {'state': 'pending'})
        return True

    def set_cancel(self, cr, uid, ids, *args):
        self.write(cr, uid, ids, {'state': 'cancelled'})
        return True

    def set_done(self, cr, uid, ids, *args):
        self.write(cr, uid, ids, {'state': 'done'})
        return True

    def generate_phase(self, cr, uid, ids, f, parent=False, context=None):
        if context is None:
            context = {}
        phase_ids = []
        data_pool = self.pool.get('ir.model.data')
        uom_pool = self.pool.get('product.uom')
        task_pool = self.pool.get('project.task')
        data_model, day_uom_id = data_pool.get_object_reference(cr, uid, 'product', 'uom_day')
        for phase in self.browse(cr, uid, ids, context=context):
            avg_days = uom_pool._compute_qty(cr, uid, phase.product_uom.id, phase.duration, day_uom_id)
            duration = str(avg_days) + 'd'
            # Create a new project for each phase
            str_resource = ('%s & '*len(phase.resource_ids))[:-2]
            str_vals = str_resource % tuple(map(lambda x: 'Resource_%s'%x.resource_id.id, phase.resource_ids))

            # Phases Defination for the Project
            s = '''
    def Phase_%s():
        title = \"%s\"
        effort = \'%s\'
        resource = %s
'''%(phase.id, phase.name, duration, str_vals or False)

            # Recalculate date_start and date_end
            # according to constraints on date start and date end on phase
            start_date = ''
            end_date = ''
            if phase.constraint_date_start:
                start_date = datetime.strptime(phase.constraint_date_start, '%Y-%m-%d')
                s += '''
        start = \"%s\"
'''%(datetime.strftime(start_date, "%Y-%m-%d"))
            else:
                if parent:
                    start = 'up.Phase_%s.end' % (parent.id)
                    s += '''
        start = %s
'''%(start)
                else:
                    start = phase.project_id.date_start or phase.date_start
                    s += '''
        start = \"%s\"
'''%(start)                
                
            if phase.constraint_date_end :
                end_date= datetime.strptime(phase.constraint_date_end, '%Y-%m-%d')
                s += '''
        end = \"%s\"
'''%(datetime.strftime(end_date, "%Y-%m-%d"))               


                #start = datetime.strftime((datetime.strptime(start, "%Y-%m-%d")), "%Y-%m-%d")

            phase_ids.append(phase.id)
            parent = False
            task_ids = []
            todo_task_ids = task_pool.search(cr, uid, [('id', 'in', map(lambda x : x.id, phase.task_ids)),
                                              ('state', 'in', ['draft', 'open', 'pending'])
                                              ], order='sequence')
            if todo_task_ids :
                for task in task_pool.browse(cr, uid, todo_task_ids, context=context):
                    s += task_pool.generate_task(cr, uid, task.id, parent=parent, flag=False, context=context)
                    if not parent:
                        parent = task
                    task_ids.append(task.id)
            
            f += s + '\n'
            # Recursive call till all the next phases scheduled
            for next_phase in phase.next_phase_ids:
                if next_phase.state in ['draft', 'open', 'pending']:
                    rf, rphase_ids = self.generate_phase(cr, uid, [next_phase.id], f = '', parent=phase, context=context)
                    f += rf +'\n'
                    phase_ids += rphase_ids
                else:   
                    continue
        return f, phase_ids

    def schedule_tasks(self, cr, uid, ids, context=None):
        """
        Schedule tasks base on faces lib
        """
        if context is None:
            context = {}
        if type(ids) in (long, int,):
            ids = [ids]
        task_pool = self.pool.get('project.task')
        resource_pool = self.pool.get('resource.resource')
        for phase in self.browse(cr, uid, ids, context=context):
            project = phase.project_id
            calendar_id = project.resource_calendar_id and project.resource_calendar_id.id or False
            start_date = project.date_start
            #Creating resources using the member of the Project
            u_ids = [i.id for i in project.members]
            resource_objs = resource_pool.generate_resources(cr, uid, u_ids, calendar_id, context=context)
            start_date = datetime.strftime((datetime.strptime(start_date, "%Y-%m-%d")), "%Y-%m-%d")
            func_str = ''
            start = start_date
            minimum_time_unit = 1
            # default values
            working_hours_per_day = 24
            working_days_per_week = 7
            working_days_per_month = 30
            working_days_per_year = 365
            
            vacation = []
            if calendar_id:
                working_hours_per_day = 8 #TODO: it should be come from calendars
                working_days_per_week = 5
                working_days_per_month = 20
                working_days_per_year = 200
                vacation = tuple(resource_pool.compute_vacation(cr, uid, calendar_id, context=context))

            working_days = resource_pool.compute_working_calendar(cr, uid, calendar_id, context=context)
            
            cls_str = ''
            # Creating Resources for the Project
            for key, vals in resource_objs.items():
                cls_str +='''
    class Resource_%s(Resource):
        title = \"%s\"
        vacation = %s
        efficiency = %s
'''%(key,  vals.get('name',False), vals.get('vacation', False), vals.get('efficiency', False))
    
            # Create a new project for each phase
            func_str += '''
def Phase_%d():
    from resource.faces import Resource
    title = \"%s\"
    start = \'%s\'
    minimum_time_unit = %s
    working_hours_per_day = %s
    working_days_per_week = %s
    working_days_per_month = %s
    working_days_per_year = %s
    vacation = %s
    working_days =  %s
'''%(phase.id, phase.name, start, minimum_time_unit, working_hours_per_day,  working_days_per_week, working_days_per_month, working_days_per_year, vacation, working_days )
            
            parent = False
            task_ids = []
            todo_task_ids = task_pool.search(cr, uid, [('id', 'in', map(lambda x : x.id, phase.task_ids)),
                                              ('state', 'in', ['draft', 'open', 'pending'])
                                              ], order='sequence')
            for task in task_pool.browse(cr, uid, todo_task_ids, context=context):
                func_str += task_pool.generate_task(cr, uid, task.id, parent=parent, flag=True, context=context)
                if not parent:
                    parent = task
                task_ids.append(task.id)
            func_str += cls_str
    
            # Allocating Memory for the required Project and Pahses and Resources
            exec(func_str)
            Phase = eval('Phase_%d' % phase.id)
            phase = Task.BalancedProject(Phase)
        
            for task_id in task_ids:
                task = eval("phase.Task_%d" % task_id)
                start_date = task.start.to_datetime()
                end_date = task.end.to_datetime()
                
                task_pool.write(cr, uid, [task_id], {
                                      'date_start': start_date.strftime('%Y-%m-%d'),
                                      'date_end': end_date.strftime('%Y-%m-%d')
                                    }, context=context)
        return True
project_phase()

class project_resource_allocation(osv.osv):
    _name = 'project.resource.allocation'
    _description = 'Project Resource Allocation'
    _rec_name = 'resource_id'

    def get_name(self, cr, uid, ids, field_name, arg, context=None):
        res = {}
        for allocation in self.browse(cr, uid, ids, context=context):
            name = allocation.phase_id.name
            name += ' (%s%%)' %(allocation.useability)
            res[allocation.id] = name
        return res
    _columns = {
        'name': fields.function(get_name, method=True, type='char', size=256),
        'resource_id': fields.many2one('resource.resource', 'Resource', required=True),
        'phase_id': fields.many2one('project.phase', 'Project Phase', ondelete='cascade', required=True),
        'project_id': fields.related('phase_id', 'project_id', type='many2one', relation="project.project", string='Project', store=True),
        'user_id': fields.related('resource_id', 'user_id', type='many2one', relation="res.users", string='User'),
        'date_start': fields.date('Start Date', help="Starting Date"),
        'date_end': fields.date('End Date', help="Ending Date"),
        'useability': fields.float('Availability', help="Availability of this resource for this project phase in percentage (=50%)"),
    }
    _defaults = {
        'useability': 100,
    }

project_resource_allocation()

class project(osv.osv):
    _inherit = "project.project"
    _columns = {
        'phase_ids': fields.one2many('project.phase', 'project_id', "Project Phases"),
        'resource_calendar_id': fields.many2one('resource.calendar', 'Working Time', help="Timetable working hours to adjust the gantt diagram report", states={'close':[('readonly',True)]} ),
    }
    def generate_members(self, cr, uid, ids, context=None):
        """
        Return a list of  Resource Class objects for the resources allocated to the phase.
        """
        res = {}
        resource_pool = self.pool.get('resource.resource')
        for project in self.browse(cr, uid, ids, context=context):
            user_ids = map(lambda x:x.id, project.members)
            calendar_id  = project.resource_calendar_id and project.resource_calendar_id.id or False
            resource_objs = resource_pool.generate_resources(cr, uid, user_ids, calendar_id, context=context)
            res[project.id] = resource_objs
        return res

    def schedule_phases(self, cr, uid, ids, context=None):
        """
        Schedule phase base on faces lib
        """
        if context is None:
            context = {}
        if type(ids) in (long, int,):
            ids = [ids]
        phase_pool = self.pool.get('project.phase')
        task_pool = self.pool.get('project.task')        
        resource_pool = self.pool.get('resource.resource')
        data_pool = self.pool.get('ir.model.data')
        resource_allocation_pool = self.pool.get('project.resource.allocation')
        data_model, day_uom_id = data_pool.get_object_reference(cr, uid, 'product', 'uom_day')

        for project in self.browse(cr, uid, ids, context=context):
            root_phase_ids = phase_pool.search(cr, uid, [('project_id', '=', project.id),
                                                  ('state', 'in', ['draft', 'open', 'pending']),
                                                  ('previous_phase_ids', '=', False)
                                                  ])
            calendar_id = project.resource_calendar_id and project.resource_calendar_id.id or False
            start_date = project.date_start
            #if start_date:
            #    start_date = datetime.strftime((datetime.strptime(start_date, "%Y-%m-%d")), "%Y-%m-%d")
            #Creating resources using the member of the Project
            u_ids = [i.id for i in project.members]
            resource_objs = resource_pool.generate_resources(cr, uid, u_ids, calendar_id, context=context)
            func_str = ''
            start = start_date
            minimum_time_unit = 1
            # default values
            working_hours_per_day = 24
            working_days_per_week = 7
            working_days_per_month = 30
            working_days_per_year = 365
            
            vacation = []
            if calendar_id:
                working_hours_per_day = 8 #TODO: it should be come from calendars
                working_days_per_week = 5
                working_days_per_month = 20
                working_days_per_year = 200
                vacation = tuple(resource_pool.compute_vacation(cr, uid, calendar_id, context=context))

            working_days = resource_pool.compute_working_calendar(cr, uid, calendar_id, context=context)
            
            cls_str = ''
            # Creating Resources for the Project
            for key, vals in resource_objs.items():
                cls_str +='''
    class Resource_%s(Resource):
        title = \"%s\"
        vacation = %s
        efficiency = %s
'''%(key,  vals.get('name',False), vals.get('vacation', False), vals.get('efficiency', False))
        
            # Create a new project for each phase
            func_str += '''
def Project_%d():
    from resource.faces import Resource
    title = \"%s\"
    start = \'%s\'
    minimum_time_unit = %s
    working_hours_per_day = %s
    working_days_per_week = %s
    working_days_per_month = %s
    working_days_per_year = %s
    vacation = %s
    working_days =  %s
'''%(project.id, project.name, start, minimum_time_unit, working_hours_per_day,  working_days_per_week, working_days_per_month, working_days_per_year, vacation, working_days )

            func_str += cls_str
            phase_ids = []
            for root_phase in phase_pool.browse(cr, uid, root_phase_ids, context=context):
                phases, child_phase_ids = phase_pool.generate_phase(cr, uid, [root_phase.id], '', context=context)
                func_str += phases
                phase_ids += child_phase_ids
        
            # Allocating Memory for the required Project and Pahses and Resources
            exec(func_str)
            Project = eval('Project_%d' % project.id)
            project = None
            try:
                project = Task.BalancedProject(Project)
            except :
                raise osv.except_osv(_('Error !'),_('Invalid resource allocation, Phase Scheduling is not possible.\nPlease check project member resource.'))
            for phase_id in phase_ids:
                act_phase = phase_pool.browse(cr, uid, phase_id, context=context)
                resources = act_phase.resource_ids
                phase = eval("project.Phase_%d" % phase_id)
                start_date = phase.start.to_datetime()
                end_date = phase.end.to_datetime()
                
                if resources:
                    for res in resources:
                        vals = {}
                        vals.update({'date_start' :  start_date })
                        vals.update({'date_end' :  end_date})
                        resource_allocation_pool.write(cr, uid, res.id, vals, context=context)
                if act_phase.task_ids:
                    for task in act_phase.task_ids:
                        vals = {}
                        #Getting values of the Tasks
                        temp = eval("phase.Task_%s"%task.id)
                        if temp.booked_resource:
                            res_name = temp.booked_resource[0].title
                            res_id = resource_pool.search(cr, uid,[('name','=',res_name)], context = context)
                            if res_id:
                                res = resource_pool.browse(cr, uid, res_id[0], context = context)
                                vals.update({'user_id' : res.user_id.id})
                                               
                        vals.update({'date_start' : temp.start.strftime('%Y-%m-%d %H:%M:%S')})
                        vals.update({'date_end' : temp.end.strftime('%Y-%m-%d %H:%M:%S')})
                        task_pool.write(cr, uid, task.id, vals, context=context)


                phase_pool.write(cr, uid, [phase_id], {
                                      'date_start': start_date.strftime('%Y-%m-%d'),
                                      'date_end': end_date.strftime('%Y-%m-%d')
                                    }, context=context)
        return True            

    #TODO: DO Resource allocation and compute availability
    def compute_allocation(self, rc, uid, ids, start_date, end_date, context=None):
        if context ==  None:
            context = {}
        allocation = {}
        return allocation

    def schedule_tasks(self, cr, uid, ids, context=None):
        """
        Schedule task base on faces lib
        """
        if context is None:
            context = {}
        if type(ids) in (long, int,):
            ids = [ids]
        task_pool = self.pool.get('project.task')
        resource_pool = self.pool.get('resource.resource')
        data_pool = self.pool.get('ir.model.data')
        data_model, day_uom_id = data_pool.get_object_reference(cr, uid, 'product', 'uom_day')

        for project in self.browse(cr, uid, ids, context=context):
            calendar_id = project.resource_calendar_id and project.resource_calendar_id.id or False
            start_date = project.date_start
            #Creating resources using the member of the Project
            u_ids = [i.id for i in project.members]
            resource_objs = resource_pool.generate_resources(cr, uid, u_ids, calendar_id, context=context)
            start_date = datetime.strftime((datetime.strptime(start_date, "%Y-%m-%d")), "%Y-%m-%d")
            func_str = ''
            start = start_date
            minimum_time_unit = 1
            # default values
            working_hours_per_day = 24
            working_days_per_week = 7
            working_days_per_month = 30
            working_days_per_year = 365
            
            vacation = []
            if calendar_id:
                working_hours_per_day = 8 #TODO: it should be come from calendars
                working_days_per_week = 5
                working_days_per_month = 20
                working_days_per_year = 200
                vacation = tuple(resource_pool.compute_vacation(cr, uid, calendar_id, context=context))

            working_days = resource_pool.compute_working_calendar(cr, uid, calendar_id, context=context)
            
            cls_str = ''
            # Creating Resources for the Project
            for key, vals in resource_objs.items():
                cls_str +='''
    class Resource_%s(Resource):
        title = \"%s\"
        vacation = %s
        efficiency = %s
'''%(key,  vals.get('name',False), vals.get('vacation', False), vals.get('efficiency', False))
    
            # Create a new project for each phase
            func_str += '''
def Project_%d():
    from resource.faces import Resource
    title = \"%s\"
    start = \'%s\'
    minimum_time_unit = %s
    working_hours_per_day = %s
    working_days_per_week = %s
    working_days_per_month = %s
    working_days_per_year = %s
    vacation = %s
    working_days =  %s
'''%(project.id, project.name, start, minimum_time_unit, working_hours_per_day,  working_days_per_week, working_days_per_month, working_days_per_year, vacation, working_days )
            
            parent = False
            task_ids = []
            todo_task_ids = task_pool.search(cr, uid, [('project_id', '=', project.id),
                                              ('state', 'in', ['draft', 'open', 'pending'])
                                              ], order='sequence')
            if todo_task_ids:
                for task in task_pool.browse(cr, uid, todo_task_ids, context=context):
                    func_str += task_pool.generate_task(cr, uid, task.id, parent=parent, flag=True,context=context)
                    if not parent:
                        parent = task
                    task_ids.append(task.id)
            func_str += cls_str

            # Allocating Memory for the required Project and Pahses and Resources
            exec(func_str)
            Project = eval('Project_%d' % project.id)
            project = Task.BalancedProject(Project)
            for task_id in task_ids:
                task = eval("project.Task_%d" % task_id)
                start_date = task.start.to_datetime()
                end_date = task.end.to_datetime()
                
                task_pool.write(cr, uid, [task_id], {
                                      'date_start': start_date.strftime('%Y-%m-%d'),
                                      'date_end': end_date.strftime('%Y-%m-%d')
                                    }, context=context)
        return True

project()

class resource_resource(osv.osv):
    _inherit = "resource.resource"
    def search(self, cr, uid, args, offset=0, limit=None, order=None, context=None, count=False):
        if context is None:
            context = {}
        if context.get('project_id',False):
            project_pool = self.pool.get('project.project')
            project_rec = project_pool.browse(cr, uid, context['project_id'], context=context)
            user_ids = [user_id.id for user_id in project_rec.members]
            args.append(('user_id','in',user_ids))
        return super(resource_resource, self).search(cr, uid, args, offset, limit, order, context, count)

resource_resource()

class project_task(osv.osv):
    _inherit = "project.task"
    _columns = {
        'phase_id': fields.many2one('project.phase', 'Project Phase'),
    }
    _defaults = {
        'user_id' : False
    }

    def generate_task(self, cr, uid, task_id, parent=False, flag=False, context=None):
        if context is None:
            context = {}
        task = self.browse(cr, uid, task_id, context=context)
        duration = str(task.planned_hours )+ 'H'
        str_resource = False
        if task.phase_id.resource_ids:
            str_resource = ('%s | '*len(task.phase_id.resource_ids))[:-2]
            str_resource = str_resource % tuple(map(lambda x: 'Resource_%s'%x.resource_id.id, task.phase_id.resource_ids))
        # Task Defination for the Phase of the Project
        if not flag:
            s = '''
        def Task_%s():
            title = \"%s\"
            effort = \'%s\'
            resource = %s
'''%(task.id, task.name, duration, str_resource)
            #start = datetime.strftime((datetime.strptime(start, "%Y-%m-%d")), "%Y-%m-%d")
        else:
            s = '''
    def Task_%s():
        title = \"%s\"
        effort = \'%s\'
        resource = %s
'''%(task.id, task.name, duration, str_resource)
        s += '\n'
        return s
project_task()
# vim:expandtab:smartindent:tabstop=4:softtabstop=4:shiftwidth=4:<|MERGE_RESOLUTION|>--- conflicted
+++ resolved
@@ -20,10 +20,6 @@
 ##############################################################################
 
 from datetime import datetime
-<<<<<<< HEAD
-from dateutil.relativedelta import relativedelta
-=======
->>>>>>> 9f4844bd
 from tools.translate import _
 from osv import fields, osv
 from resource.faces import task as Task 
