--- conflicted
+++ resolved
@@ -628,17 +628,11 @@
                 task_ids.append(task.id)
 
             #Temp File to test the Code for the Allocation
-<<<<<<< HEAD
 #            fn = '/home/hmo/Desktop/plt.py'
 #            fp = open(fn, 'w')
 #            fp.writelines(func_str)
 #            fp.close()
-=======
-            fn = '/home/tiny/Desktop/plt_1.py'
-            fp = open(fn, 'w')
-            fp.writelines(func_str)
-            fp.close()
->>>>>>> 4bfcaa7c
+
     
             # Allocating Memory for the required Project and Pahses and Resources
             exec(func_str)
