--- conflicted
+++ resolved
@@ -455,11 +455,7 @@
         """
         for repair in self.browse(cr, uid, ids, context=context):
             self.pool.get('mrp.repair.line').write(cr, uid, [l.id for
-<<<<<<< HEAD
-                    l in repair.operations], {'state': 'confirmed'})
-=======
                     l in repair.operations], {'state': 'confirmed'}, context=context)
->>>>>>> 5a0a79f5
             self.write(cr, uid, [repair.id], {'state': 'ready'})
         return True
 
@@ -474,18 +470,11 @@
         """ Writes repair order state to 'Under Repair'
         @return: True
         """
-<<<<<<< HEAD
-        for repair in self.browse(cr, uid, ids, context=context):
-            self.pool.get('mrp.repair.line').write(cr, uid, [l.id for
-                    l in repair.operations], {'state': 'confirmed'})
-            self.write(cr, uid, [repair.id], {'state': 'under_repair'})
-=======
         repair_line = self.pool.get('mrp.repair.line')
         for repair in self.browse(cr, uid, ids, context=context):
             repair_line.write(cr, uid, [l.id for
                     l in repair.operations], {'state': 'confirmed'}, context=context)
             repair.write({'state': 'under_repair'})
->>>>>>> 5a0a79f5
         return True
 
     def action_invoice_end(self, cr, uid, ids, context=None):
@@ -497,13 +486,8 @@
             val = {}
             if (order.invoice_method == 'b4repair'):
                 val['state'] = 'ready'
-<<<<<<< HEAD
-                self.pool.get('mrp.repair.line').write(cr, uid, [l.id for
-                        l in order.operations], {'state': 'confirmed'})
-=======
                 repair_line.write(cr, uid, [l.id for
                         l in order.operations], {'state': 'confirmed'}, context=context)
->>>>>>> 5a0a79f5
             else:
                 pass
             self.write(cr, uid, [order.id], val, context=context)
@@ -553,11 +537,7 @@
                     'tracking_id': False,
                     'state': 'done',
                 })
-<<<<<<< HEAD
-                repair_line_obj.write(cr, uid, [move.id], {'move_id': move_id, 'state': 'done'})
-=======
                 repair_line_obj.write(cr, uid, [move.id], {'move_id': move_id, 'state': 'done'}, context=context)
->>>>>>> 5a0a79f5
             if repair.deliver_bool:
                 pick_name = seq_obj.get(cr, uid, 'stock.picking.out')
                 picking = pick_obj.create(cr, uid, {
