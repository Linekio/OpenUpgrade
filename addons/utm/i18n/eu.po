--- conflicted
+++ resolved
@@ -1,5 +1,3 @@
-<<<<<<< HEAD
-=======
 # Translation of Odoo Server.
 # This file contains the translation of the following modules:
 # * utm
@@ -229,5 +227,4 @@
 #. module: utm
 #: model:ir.model,name:utm.model_utm_mixin
 msgid "utm.mixin"
-msgstr ""
->>>>>>> c40070fb
+msgstr ""