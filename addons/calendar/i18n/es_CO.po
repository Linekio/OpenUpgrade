# Translation of Odoo Server.
# This file contains the translation of the following modules:
# * calendar
#
# Translators:
# ANDRES FELIPE NEGRETE GOMEZ <psi@nubark.com>, 2016
# Esteban Echeverry <tebanep@nubark.com>, 2016
# Mateo Tibaquirá Palacios <nestormateo@gmail.com>, 2015
# Mateo Tibaquirá Palacios <nestormateo@gmail.com>, 2016
msgid ""
msgstr ""
"Project-Id-Version: Odoo 9.0\n"
"Report-Msgid-Bugs-To: \n"
<<<<<<< HEAD
"POT-Creation-Date: 2016-08-19 10:26+0000\n"
=======
"POT-Creation-Date: 2016-08-18 14:08+0000\n"
>>>>>>> bc1a0a32
"PO-Revision-Date: 2016-03-30 08:44+0000\n"
"Last-Translator: Mateo Tibaquirá Palacios <nestormateo@gmail.com>\n"
"Language-Team: Spanish (Colombia) (http://www.transifex.com/odoo/odoo-9/"
"language/es_CO/)\n"
"Language: es_CO\n"
"MIME-Version: 1.0\n"
"Content-Type: text/plain; charset=UTF-8\n"
"Content-Transfer-Encoding: \n"
"Plural-Forms: nplurals=2; plural=(n != 1);\n"

#. module: calendar
#: model:mail.template,body_html:calendar.calendar_template_meeting_changedate
msgid ""
"\n"
"% set colors = {'needsAction': 'grey', 'accepted': 'green', 'tentative': "
"'#FFFF00',  'declined': 'red'}\n"
"<div summary=\"o_mail_template\" style=\"padding:0px;width:600px;margin:auto;"
"background: #FFFFFF repeat top /100%;color:#777777\">\n"
"    <table cellspacing=\"0\" cellpadding=\"0\" style=\"width:600px;border-"
"collapse:collapse;background:inherit;color:inherit\">\n"
"        <tbody><tr>\n"
"            <td valign=\"center\" width=\"200\" style=\"padding:10px 10px "
"10px 5px;font-size: 12px\">\n"
"                <img src=\"/logo.png\" style=\"padding: 0px; margin: 0px; "
"height: auto; width: 80px;\" alt=\"${user.company_id.name}\">\n"
"            </td>\n"
"            <td valign=\"center\" align=\"right\" width=\"340\" style="
"\"padding:10px 10px 10px 5px; font-size: 12px;\">\n"
"                <p>\n"
"                    <a href=\"/calendar/meeting/accept?db=${'dbname' in ctx "
"and ctx['dbname'] or ''}&token=${object.access_token}&action=${'action_id' "
"in ctx and ctx['action_id'] or ''}&id=${object.event_id.id}\" style="
"\"padding: 5px 10px; font-size: 12px; line-height: 18px; color: #FFFFFF; "
"border-color:#a24689; text-decoration: none; display: inline-block; margin-"
"bottom: 0px; font-weight: 400; text-align: center; vertical-align: middle; "
"cursor: pointer; white-space: nowrap; background-image: none; background-"
"color: #a24689; border: 1px solid #a24689; border-radius:3px\">Accept</a>\n"
"                    <a href=\"/calendar/meeting/decline?db=${'dbname' in ctx "
"and ctx['dbname'] or '' }&token=${object.access_token}&action=${'action_id' "
"in ctx and ctx['action_id'] or ''}&id=${object.event_id.id}\" style="
"\"padding: 5px 10px; font-size: 12px; line-height: 18px; color: #FFFFFF; "
"border-color:#a24689; text-decoration: none; display: inline-block; margin-"
"bottom: 0px; font-weight: 400; text-align: center; vertical-align: middle; "
"cursor: pointer; white-space: nowrap; background-image: none; background-"
"color: #a24689; border: 1px solid #a24689; border-radius:3px\">Decline</a>\n"
"                    <a href=\"/calendar/meeting/view?db=${'dbname' in ctx "
"and ctx['dbname'] or ''}&token=${object.access_token}&action=${'action_id' "
"in ctx and ctx['action_id'] or ''}&id=${object.event_id.id}\" style="
"\"padding: 5px 10px; font-size: 12px; line-height: 18px; color: #FFFFFF; "
"border-color:#a24689; text-decoration: none; display: inline-block; margin-"
"bottom: 0px; font-weight: 400; text-align: center; vertical-align: middle; "
"cursor: pointer; white-space: nowrap; background-image: none; background-"
"color: #a24689; border: 1px solid #a24689; border-radius:3px\">View</a>\n"
"                </p>\n"
"            </td>\n"
"        </tr></tbody>\n"
"    </table>\n"
"    <table cellspacing=\"0\" cellpadding=\"0\" style=\"width:600px;border-"
"collapse:collapse;background:inherit;color:inherit\">\n"
"        <tbody><tr>\n"
"            <td valign=\"top\" style=\"width:600px; padding:10px 10px 10px "
"5px;\">\n"
"                <div>\n"
"                    <hr width=\"100%\" style=\"background-color:"
"rgb(204,204,204);border:medium none;clear:both;display:block;font-size:0px;"
"min-height:1px;line-height:0;margin:15px auto;padding:0\">\n"
"                </div>\n"
"            </td>\n"
"        </tr></tbody>\n"
"    </table>\n"
"</div>\n"
"<div style=\"padding:0px;width:600px;margin:auto;background: #FFFFFF repeat "
"top /100%;color:#777777\">\n"
"    <table cellspacing=\"0\" cellpadding=\"0\" style=\"width:600px;border-"
"collapse:collapse;background:inherit;color:inherit\">\n"
"        <tbody><tr>\n"
"            <td style=\"padding:10px 10px 10px 5px;font-size: 14px;\">\n"
"                <p style=\"font-size: 20px; text-align: center;\"><strong>"
"${object.event_id.name} date updated</strong></p>\n"
"                <p>\n"
"                    <strong>Dear ${object.cn}</strong>,<br />\n"
"                    The date of the meeting has been upated. The meeting  "
"${object.event_id.name} created by ${object.event_id.user_id.partner_id."
"name} is now scheduled for ${object.event_id.get_display_time_tz(tz=object."
"partner_id.tz)}.\n"
"                </p> \n"
"                <table style=\"margin-top: 20px;\"><tr>\n"
"                    <td>\n"
"                        <div style=\"border-top-left-radius:3px;border-top-"
"right-radius:3px;font-size:12px;border-collapse:separate;text-align:center;"
"font-weight:bold;color:#ffffff;width:130px;min-height: 18px;background:"
"#a24689;padding-top: 4px;\">\n"
"                            ${object.event_id.get_interval(object.event_id."
"start, 'dayname', tz=object.partner_id.tz if not object.event_id.allday else "
"None)}\n"
"                        </div>\n"
"                        <div style=\"font-size:48px;min-height:auto;font-"
"weight:bold;text-align:center;color: #5F5F5F;background-color: #F8F8F8;"
"width: 130px;border:1px solid #a24689;\">\n"
"                            ${object.event_id.get_interval(object.event_id."
"start,'day', tz=object.partner_id.tz if not object.event_id.allday else "
"None)}\n"
"                        </div>\n"
"                        <div style='font-size:12px;text-align:center;font-"
"weight:bold;color:#ffffff;background-color:#a24689'>${object.event_id."
"get_interval(object.event_id.start, 'month', tz=object.partner_id.tz if not "
"object.event_id.allday else None)}</div>\n"
"                        <div style=\"border-collapse:separate;color: #5F5F5F;"
"text-align:center;width: 130px;font-size:12px;border-bottom-right-radius:3px;"
"font-weight:bold;border:1px solid #a24689;border-bottom-left-radius:3px;\">"
"${not object.event_id.allday and object.event_id.get_interval(object."
"event_id.start, 'time', tz=object.partner_id.tz) or ''}</div>\n"
"                    </td>\n"
"                    <td width=\"20px;\"/>\n"
"                    <td>\n"
"                        <p>Details of the event</p>\n"
"                        <ul>\n"
"                        % if object.event_id.location:\n"
"                            <li>Location: ${object.event_id.location}\n"
"                            (<a href=\"http://maps.google.com/maps?oi=map&q="
"${object.event_id.location}\">View Map</a>)\n"
"                            </li>\n"
"                        % endif\n"
"                        % if object.event_id.description :\n"
"                            <li>Description: ${object.event_id.description}</"
"li>\n"
"                        % endif\n"
"                        % if not object.event_id.allday and object.event_id."
"duration\n"
"                            <li>Duration: ${('%dH%02d' % (object.event_id."
"duration,(object.event_id.duration*60)%60))}</li>\n"
"                        % endif\n"
"                        <li>Attendees\n"
"                        <ul>\n"
"                        % for attendee in object.event_id.attendee_ids:\n"
"                            <li>\n"
"                                <div style=\"display:inline-block; border-"
"radius: 50%; width:10px; height:10px;background:${colors[attendee.state] or "
"'white'};\"></div>\n"
"                                % if attendee.cn != object.cn:\n"
"                                <span style=\"margin-left:5px\">${attendee."
"cn}</span>\n"
"                                % else:\n"
"                                <span style=\"margin-left:5px\">You</span>\n"
"                                % endif\n"
"                            </li>\n"
"                        % endfor\n"
"                        </ul></li>\n"
"                        </ul>\n"
"                    </td>\n"
"                </tr></table>\n"
"            </td>\n"
"        </tr></tbody>\n"
"    </table>\n"
"</div>"
msgstr ""

#. module: calendar
#: model:mail.template,body_html:calendar.calendar_template_meeting_invitation
msgid ""
"\n"
"% set colors = {'needsAction': 'grey', 'accepted': 'green', 'tentative': "
"'#FFFF00',  'declined': 'red'}\n"
"<div summary=\"o_mail_template\" style=\"padding:0px;width:600px;margin:auto;"
"background: #FFFFFF repeat top /100%;color:#777777\">\n"
"    <table cellspacing=\"0\" cellpadding=\"0\" style=\"width:600px;border-"
"collapse:collapse;background:inherit;color:inherit\">\n"
"        <tbody><tr>\n"
"            <td valign=\"center\" width=\"200\" style=\"padding:10px 10px "
"10px 5px;font-size: 12px\">\n"
"                <img src=\"/logo.png\" style=\"padding: 0px; margin: 0px; "
"height: auto; width: 80px;\" alt=\"${user.company_id.name}\">\n"
"            </td>\n"
"            <td valign=\"center\" align=\"right\" width=\"340\" style="
"\"padding:10px 10px 10px 5px; font-size: 12px;\">\n"
"                <p>\n"
"                    <a href=\"/calendar/meeting/accept?db=${'dbname' in ctx "
"and ctx['dbname'] or ''}&token=${object.access_token}&action=${'action_id' "
"in ctx and ctx['action_id'] or ''}&id=${object.event_id.id}\" style="
"\"padding: 5px 10px; font-size: 12px; line-height: 18px; color: #FFFFFF; "
"border-color:#a24689; text-decoration: none; display: inline-block; margin-"
"bottom: 0px; font-weight: 400; text-align: center; vertical-align: middle; "
"cursor: pointer; white-space: nowrap; background-image: none; background-"
"color: #a24689; border: 1px solid #a24689; border-radius:3px\">Accept</a>\n"
"                    <a href=\"/calendar/meeting/decline?db=${'dbname' in ctx "
"and ctx['dbname'] or '' }&token=${object.access_token}&action=${'action_id' "
"in ctx and ctx['action_id'] or ''}&id=${object.event_id.id}\" style="
"\"padding: 5px 10px; font-size: 12px; line-height: 18px; color: #FFFFFF; "
"border-color:#a24689; text-decoration: none; display: inline-block; margin-"
"bottom: 0px; font-weight: 400; text-align: center; vertical-align: middle; "
"cursor: pointer; white-space: nowrap; background-image: none; background-"
"color: #a24689; border: 1px solid #a24689; border-radius:3px\">Decline</a>\n"
"                    <a href=\"/calendar/meeting/view?db=${'dbname' in ctx "
"and ctx['dbname'] or ''}&token=${object.access_token}&action=${'action_id' "
"in ctx and ctx['action_id'] or ''}&id=${object.event_id.id}\" style="
"\"padding: 5px 10px; font-size: 12px; line-height: 18px; color: #FFFFFF; "
"border-color:#a24689; text-decoration: none; display: inline-block; margin-"
"bottom: 0px; font-weight: 400; text-align: center; vertical-align: middle; "
"cursor: pointer; white-space: nowrap; background-image: none; background-"
"color: #a24689; border: 1px solid #a24689; border-radius:3px\">View</a>\n"
"                </p>\n"
"            </td>\n"
"        </tr></tbody>\n"
"    </table>\n"
"    <table cellspacing=\"0\" cellpadding=\"0\" style=\"width:600px;border-"
"collapse:collapse;background:inherit;color:inherit\">\n"
"        <tbody><tr>\n"
"            <td valign=\"top\" style=\"width:600px; padding:10px 10px 10px "
"5px;\">\n"
"                <div>\n"
"                    <hr width=\"100%\" style=\"background-color:"
"rgb(204,204,204);border:medium none;clear:both;display:block;font-size:0px;"
"min-height:1px;line-height:0;margin:15px auto;padding:0\">\n"
"                </div>\n"
"            </td>\n"
"        </tr></tbody>\n"
"    </table>\n"
"</div>\n"
"<div style=\"padding:0px;width:600px;margin:auto;background: #FFFFFF repeat "
"top /100%;color:#777777\">\n"
"    <table cellspacing=\"0\" cellpadding=\"0\" style=\"width:600px;border-"
"collapse:collapse;background:inherit;color:inherit\">\n"
"        <tbody><tr>\n"
"            <td style=\"padding:10px 10px 10px 5px;font-size: 14px;\">\n"
"                <p style=\"font-size: 20px; text-align: center;\">Invitation "
"to <strong>${object.event_id.name}</strong></p>\n"
"                <p>\n"
"                    <strong>Dear ${object.cn}</strong>,<br />\n"
"                    ${object.event_id.user_id.partner_id.name} invited you "
"for the ${object.event_id.name} meeting of ${object.event_id.user_id."
"company_id.name}.</p> \n"
"                <table style=\"margin-top: 20px;\"><tr>\n"
"                    <td>\n"
"                        <div style=\"border-top-left-radius:3px;border-top-"
"right-radius:3px;font-size:12px;border-collapse:separate;text-align:center;"
"font-weight:bold;color:#ffffff;width:130px;min-height: 18px;background:"
"#a24689;padding-top: 4px;\">\n"
"                            ${object.event_id.get_interval(object.event_id."
"start, 'dayname', tz=object.partner_id.tz if not object.event_id.allday else "
"None)}\n"
"                        </div>\n"
"                        <div style=\"font-size:48px;min-height:auto;font-"
"weight:bold;text-align:center;color: #5F5F5F;background-color: #F8F8F8;"
"width: 130px;border:1px solid #a24689;\">\n"
"                            ${object.event_id.get_interval(object.event_id."
"start,'day', tz=object.partner_id.tz if not object.event_id.allday else "
"None)}\n"
"                        </div>\n"
"                        <div style='font-size:12px;text-align:center;font-"
"weight:bold;color:#ffffff;background-color:#a24689'>${object.event_id."
"get_interval(object.event_id.start, 'month', tz=object.partner_id.tz if not "
"object.event_id.allday else None)}</div>\n"
"                        <div style=\"border-collapse:separate;color: #5F5F5F;"
"text-align:center;width: 130px;font-size:12px;border-bottom-right-radius:3px;"
"font-weight:bold;border:1px solid #a24689;border-bottom-left-radius:3px;\">"
"${not object.event_id.allday and object.event_id.get_interval(object."
"event_id.start, 'time', tz=object.partner_id.tz) or ''}</div>\n"
"                    </td>\n"
"                    <td width=\"20px;\"/>\n"
"                    <td>\n"
"                        <p>Details of the event</p>\n"
"                        <ul>\n"
"                        % if object.event_id.location:\n"
"                            <li>Location: ${object.event_id.location}\n"
"                            (<a href=\"http://maps.google.com/maps?oi=map&q="
"${object.event_id.location}\">View Map</a>)\n"
"                            </li>\n"
"                        % endif\n"
"                        % if object.event_id.description :\n"
"                            <li>Description: ${object.event_id.description}</"
"li>\n"
"                        % endif\n"
"                        % if not object.event_id.allday and object.event_id."
"duration\n"
"                            <li>Duration: ${('%dH%02d' % (object.event_id."
"duration,(object.event_id.duration*60)%60))}</li>\n"
"                        % endif\n"
"                        <li>Attendees\n"
"                        <ul>\n"
"                        % for attendee in object.event_id.attendee_ids:\n"
"                            <li>\n"
"                                <div style=\"display:inline-block; border-"
"radius: 50%; width:10px; height:10px;background:${colors[attendee.state] or "
"'white'};\"></div>\n"
"                                % if attendee.cn != object.cn:\n"
"                                <span style=\"margin-left:5px\">${attendee."
"cn}</span>\n"
"                                % else:\n"
"                                <span style=\"margin-left:5px\">You</span>\n"
"                                % endif\n"
"                            </li>\n"
"                        % endfor\n"
"                        </ul></li>\n"
"                        </ul>\n"
"                    </td>\n"
"                </tr></table>\n"
"            </td>\n"
"        </tr></tbody>\n"
"    </table>\n"
"</div>"
msgstr ""

#. module: calendar
#: model:mail.template,body_html:calendar.calendar_template_meeting_reminder
msgid ""
"\n"
"% set colors = {'needsAction': 'grey', 'accepted': 'green', 'tentative': "
"'#FFFF00',  'declined': 'red'}\n"
"<div summary=\"o_mail_template\" style=\"padding:0px;width:600px;margin:auto;"
"background: #FFFFFF repeat top /100%;color:#777777\">\n"
"    <table cellspacing=\"0\" cellpadding=\"0\" style=\"width:600px;border-"
"collapse:collapse;background:inherit;color:inherit\">\n"
"        <tbody><tr>\n"
"            <td valign=\"center\" width=\"200\" style=\"padding:10px 10px "
"10px 5px;font-size: 12px\">\n"
"                <img src=\"/logo.png\" style=\"padding: 0px; margin: 0px; "
"height: auto; width: 80px;\" alt=\"${user.company_id.name}\">\n"
"            </td>\n"
"            <td valign=\"center\" align=\"right\" width=\"340\" style="
"\"padding:10px 10px 10px 5px; font-size: 12px;\">\n"
"                <p>\n"
"                    <a href=\"/calendar/meeting/accept?db=${'dbname' in ctx "
"and ctx['dbname'] or ''}&token=${object.access_token}&action=${'action_id' "
"in ctx and ctx['action_id'] or ''}&id=${object.event_id.id}\" style="
"\"padding: 5px 10px; font-size: 12px; line-height: 18px; color: #FFFFFF; "
"border-color:#a24689; text-decoration: none; display: inline-block; margin-"
"bottom: 0px; font-weight: 400; text-align: center; vertical-align: middle; "
"cursor: pointer; white-space: nowrap; background-image: none; background-"
"color: #a24689; border: 1px solid #a24689; border-radius:3px\">Accept</a>\n"
"                    <a href=\"/calendar/meeting/decline?db=${'dbname' in ctx "
"and ctx['dbname'] or '' }&token=${object.access_token}&action=${'action_id' "
"in ctx and ctx['action_id'] or ''}&id=${object.event_id.id}\" style="
"\"padding: 5px 10px; font-size: 12px; line-height: 18px; color: #FFFFFF; "
"border-color:#a24689; text-decoration: none; display: inline-block; margin-"
"bottom: 0px; font-weight: 400; text-align: center; vertical-align: middle; "
"cursor: pointer; white-space: nowrap; background-image: none; background-"
"color: #a24689; border: 1px solid #a24689; border-radius:3px\">Decline</a>\n"
"                    <a href=\"/calendar/meeting/view?db=${'dbname' in ctx "
"and ctx['dbname'] or ''}&token=${object.access_token}&action=${'action_id' "
"in ctx and ctx['action_id'] or ''}&id=${object.event_id.id}\" style="
"\"padding: 5px 10px; font-size: 12px; line-height: 18px; color: #FFFFFF; "
"border-color:#a24689; text-decoration: none; display: inline-block; margin-"
"bottom: 0px; font-weight: 400; text-align: center; vertical-align: middle; "
"cursor: pointer; white-space: nowrap; background-image: none; background-"
"color: #a24689; border: 1px solid #a24689; border-radius:3px\">View</a>\n"
"                </p>\n"
"            </td>\n"
"        </tr></tbody>\n"
"    </table>\n"
"    <table cellspacing=\"0\" cellpadding=\"0\" style=\"width:600px;border-"
"collapse:collapse;background:inherit;color:inherit\">\n"
"        <tbody><tr>\n"
"            <td valign=\"top\" style=\"width:600px; padding:10px 10px 10px "
"5px;\">\n"
"                <div>\n"
"                    <hr width=\"100%\" style=\"background-color:"
"rgb(204,204,204);border:medium none;clear:both;display:block;font-size:0px;"
"min-height:1px;line-height:0;margin:15px auto;padding:0\">\n"
"                </div>\n"
"            </td>\n"
"        </tr></tbody>\n"
"    </table>\n"
"</div>\n"
"<div style=\"padding:0px;width:600px;margin:auto;background: #FFFFFF repeat "
"top /100%;color:#777777\">\n"
"    <table cellspacing=\"0\" cellpadding=\"0\" style=\"width:600px;border-"
"collapse:collapse;background:inherit;color:inherit\">\n"
"        <tbody><tr>\n"
"            <td style=\"padding:10px 10px 10px 5px;font-size: 14px;\">\n"
"                <p style=\"font-size: 20px; text-align: center;\">Reminder "
"for <strong>${object.event_id.name}</strong></p>\n"
"                <p>\n"
"                    <strong>Dear ${object.cn}</strong>,<br />\n"
"                    This is a reminder for the below event :\n"
"                </p> \n"
"                <table style=\"margin-top: 20px;\"><tr>\n"
"                    <td>\n"
"                        <div style=\"border-top-left-radius:3px;border-top-"
"right-radius:3px;font-size:12px;border-collapse:separate;text-align:center;"
"font-weight:bold;color:#ffffff;width:130px;min-height: 18px;background:"
"#a24689;padding-top: 4px;\">\n"
"                            ${object.event_id.get_interval(object.event_id."
"start, 'dayname', tz=object.partner_id.tz if not object.event_id.allday else "
"None)}\n"
"                        </div>\n"
"                        <div style=\"font-size:48px;min-height:auto;font-"
"weight:bold;text-align:center;color: #5F5F5F;background-color: #F8F8F8;"
"width: 130px;border:1px solid #a24689;\">\n"
"                            ${object.event_id.get_interval(object.event_id."
"start,'day', tz=object.partner_id.tz if not object.event_id.allday else "
"None)}\n"
"                        </div>\n"
"                        <div style='font-size:12px;text-align:center;font-"
"weight:bold;color:#ffffff;background-color:#a24689'>${object.event_id."
"get_interval(object.event_id.start, 'month', tz=object.partner_id.tz if not "
"object.event_id.allday else None)}</div>\n"
"                        <div style=\"border-collapse:separate;color: #5F5F5F;"
"text-align:center;width: 130px;font-size:12px;border-bottom-right-radius:3px;"
"font-weight:bold;border:1px solid #a24689;border-bottom-left-radius:3px;\">"
"${not object.event_id.allday and object.event_id.get_interval(object."
"event_id.start, 'time', tz=object.partner_id.tz) or ''}</div>\n"
"                    </td>\n"
"                    <td width=\"20px;\"/>\n"
"                    <td>\n"
"                        <p>Details of the event</p>\n"
"                        <ul>\n"
"                        % if object.event_id.location:\n"
"                            <li>Location: ${object.event_id.location}\n"
"                            (<a href=\"http://maps.google.com/maps?oi=map&q="
"${object.event_id.location}\">View Map</a>)\n"
"                            </li>\n"
"                        % endif\n"
"                        % if object.event_id.description :\n"
"                            <li>Description: ${object.event_id.description}</"
"li>\n"
"                        % endif\n"
"                        % if not object.event_id.allday and object.event_id."
"duration\n"
"                            <li>Duration: ${('%dH%02d' % (object.event_id."
"duration,(object.event_id.duration*60)%60))}</li>\n"
"                        % endif\n"
"                        <li>Attendees\n"
"                        <ul>\n"
"                        % for attendee in object.event_id.attendee_ids:\n"
"                            <li>\n"
"                                <div style=\"display:inline-block; border-"
"radius: 50%; width:10px; height:10px;background:${colors[attendee.state] or "
"'white'};\"></div>\n"
"                                % if attendee.cn != object.cn:\n"
"                                <span style=\"margin-left:5px\">${attendee."
"cn}</span>\n"
"                                % else:\n"
"                                <span style=\"margin-left:5px\">You</span>\n"
"                                % endif\n"
"                            </li>\n"
"                        % endfor\n"
"                        </ul></li>\n"
"                        </ul>\n"
"                    </td>\n"
"                </tr></table>\n"
"            </td>\n"
"        </tr></tbody>\n"
"    </table>\n"
"</div>"
msgstr ""

#. module: calendar
#. openerp-web
#: code:addons/calendar/static/src/js/base_calendar.js:35
#, python-format
msgid " [Me]"
msgstr " [Yo]"

#. module: calendar
#: model:mail.template,subject:calendar.calendar_template_meeting_reminder
msgid "${object.event_id.name} - Reminder"
msgstr "${object.event_id.name} - Recordatorio"

#. module: calendar
#: model:mail.template,subject:calendar.calendar_template_meeting_invitation
#, fuzzy
msgid "${object.event_id.name} invitation"
msgstr "${object.event_id.name}"

#. module: calendar
#: model:mail.template,subject:calendar.calendar_template_meeting_changedate
#, fuzzy
msgid "${object.event_id.name}: Date updated"
msgstr "${object.event_id.name} - La fecha ha sido actualizada"

#. module: calendar
<<<<<<< HEAD
#: code:addons/calendar/calendar.py:767
=======
#: code:addons/calendar/calendar.py:776
>>>>>>> bc1a0a32
#, python-format
msgid ""
"%s at %s To\n"
" %s at %s (%s)"
msgstr ""
"%s de %s Hasta\n"
" %s de %s (%s)"

#. module: calendar
#: code:addons/calendar/calendar.py:765
#, python-format
msgid "%s at (%s To %s) (%s)"
msgstr "%s de (%s Hasta %s) (%s)"

#. module: calendar
#: code:addons/calendar/calendar.py:263
#, python-format
msgid "%s has accepted invitation"
msgstr "%s ha aceptado la invitiación"

#. module: calendar
#: code:addons/calendar/calendar.py:278
#, python-format
msgid "%s has declined invitation"
msgstr "%s ha rechazado la invitación"

#. module: calendar
#: model:ir.ui.view,arch_db:calendar.view_calendar_event_form
#: model:ir.ui.view,arch_db:calendar.view_calendar_event_form_popup
msgid "<span> hours</span>"
msgstr "<span> horas</span>"

#. module: calendar
#: model:ir.ui.view,arch_db:calendar.view_calendar_event_form
msgid "Accept"
msgstr "Aceptar"

#. module: calendar
#: selection:calendar.attendee,state:0
#: selection:calendar.event,attendee_status:0
msgid "Accepted"
msgstr "Aceptado"

#. module: calendar
#: model:ir.model.fields,field_description:calendar.field_calendar_event_active
msgid "Active"
msgstr "Activo(a)"

#. module: calendar
#. openerp-web
#: code:addons/calendar/static/src/js/base_calendar.js:132
#, python-format
msgid "Add Favorite Calendar"
msgstr "Añadir Calendario Favorito"

#. module: calendar
#: model:ir.model.fields,field_description:calendar.field_calendar_event_allday
msgid "All Day"
msgstr "Todo el Día"

#. module: calendar
<<<<<<< HEAD
#: code:addons/calendar/calendar.py:762
=======
#: code:addons/calendar/calendar.py:771
>>>>>>> bc1a0a32
#, python-format
msgid "AllDay , %s"
msgstr "Todo el Día, %s"

#. module: calendar
#: model:ir.model.fields,field_description:calendar.field_calendar_alarm_duration
msgid "Amount"
msgstr "Cantidad"

#. module: calendar
#: model:ir.model.fields,field_description:calendar.field_calendar_event_is_attendee
msgid "Attendee"
msgstr "Asistente"

#. module: calendar
#: model:ir.model.fields,field_description:calendar.field_calendar_event_attendee_status
msgid "Attendee Status"
msgstr "Estado de asistencia"

#. module: calendar
#: model:ir.model,name:calendar.model_calendar_attendee
msgid "Attendee information"
msgstr "Información Asistentes"

#. module: calendar
#: model:ir.model.fields,field_description:calendar.field_calendar_event_attendee_ids
#: model:ir.model.fields,field_description:calendar.field_calendar_event_partner_ids
#: model:ir.ui.view,arch_db:calendar.view_calendar_event_form
#: model:ir.ui.view,arch_db:calendar.view_calendar_event_form_popup
msgid "Attendees"
msgstr "Asistentes"

#. module: calendar
#: model:ir.ui.view,arch_db:calendar.view_calendar_event_search
msgid "Availability"
msgstr "Disponibilidad"

#. module: calendar
<<<<<<< HEAD
#: code:addons/calendar/calendar.py:1705
=======
#: code:addons/calendar/calendar.py:1714
>>>>>>> bc1a0a32
#: selection:calendar.attendee,availability:0
#: selection:calendar.event,show_as:0
#, python-format
msgid "Busy"
msgstr "Ocupado"

#. module: calendar
#: model:ir.model.fields,field_description:calendar.field_calendar_event_byday
msgid "By day"
msgstr "Por día"

#. module: calendar
#: model:ir.ui.menu,name:calendar.mail_menu_calendar
#: model:ir.ui.menu,name:calendar.menu_calendar_configuration
msgid "Calendar"
msgstr "Calendario"

#. module: calendar
#: model:ir.actions.act_window,name:calendar.action_calendar_alarm
#: model:ir.ui.menu,name:calendar.menu_calendar_alarm
#: model:ir.ui.view,arch_db:calendar.calendar_alarm_view_form
#: model:ir.ui.view,arch_db:calendar.view_calendar_alarm_tree
msgid "Calendar Alarm"
msgstr "Alarma de Calendario"

#. module: calendar
#. openerp-web
#: code:addons/calendar/static/src/xml/base_calendar.xml:43
#, python-format
msgid "Calendar Invitation"
msgstr "Calendario de las Invitaciones"

#. module: calendar
#: model:ir.ui.view,arch_db:calendar.view_calendar_event_form
msgid "Click here to update only this instance and not all recurrences."
msgstr ""
"Haz clic aquí parra actualizar sólo esta instancia y no todas las "
"repeticiones."

#. module: calendar
#: model:ir.actions.act_window,help:calendar.action_calendar_event
msgid "Click to schedule a new meeting."
msgstr "Pulse para planificar una nueva reunión."

#. module: calendar
#: model:ir.model.fields,field_description:calendar.field_calendar_event_color_partner_id
msgid "Color index of creator"
msgstr "Índice de color del creador"

#. module: calendar
#: model:ir.model.fields,field_description:calendar.field_calendar_attendee_cn
msgid "Common name"
msgstr "Nombre común"

#. module: calendar
#: selection:calendar.event,state:0
msgid "Confirmed"
msgstr "Confirmado"

#. module: calendar
#: model:ir.model.fields,field_description:calendar.field_calendar_attendee_partner_id
msgid "Contact"
msgstr "Contacto"

#. module: calendar
#: model:ir.model.fields,field_description:calendar.field_calendar_alarm_create_uid
#: model:ir.model.fields,field_description:calendar.field_calendar_attendee_create_uid
#: model:ir.model.fields,field_description:calendar.field_calendar_contacts_create_uid
#: model:ir.model.fields,field_description:calendar.field_calendar_event_create_uid
#: model:ir.model.fields,field_description:calendar.field_calendar_event_type_create_uid
msgid "Created by"
msgstr "Creado por"

#. module: calendar
#: model:ir.model.fields,field_description:calendar.field_calendar_alarm_create_date
#: model:ir.model.fields,field_description:calendar.field_calendar_attendee_create_date
#: model:ir.model.fields,field_description:calendar.field_calendar_contacts_create_date
#: model:ir.model.fields,field_description:calendar.field_calendar_event_create_date
#: model:ir.model.fields,field_description:calendar.field_calendar_event_type_create_date
msgid "Created on"
msgstr "Creado"

#. module: calendar
#: model:ir.model.fields,field_description:calendar.field_calendar_event_display_start
msgid "Date"
msgstr "Fecha"

#. module: calendar
#: selection:calendar.event,month_by:0
#: model:ir.model.fields,field_description:calendar.field_calendar_event_day
msgid "Date of month"
msgstr "Fecha del mes"

#. module: calendar
#: model:ir.ui.view,arch_db:calendar.view_calendar_event_form
msgid "Day of Month"
msgstr "Día del Mes"

#. module: calendar
#: selection:calendar.event,month_by:0
msgid "Day of month"
msgstr "Día del mes"

#. module: calendar
#: selection:calendar.alarm,interval:0 selection:calendar.event,rrule_type:0
msgid "Day(s)"
msgstr "Días"

#. module: calendar
#: model:ir.ui.view,arch_db:calendar.view_calendar_event_form
msgid "Decline"
msgstr "Rechazar"

#. module: calendar
#: selection:calendar.attendee,state:0
#: selection:calendar.event,attendee_status:0
msgid "Declined"
msgstr "Rechazada"

#. module: calendar
#: model:ir.model.fields,field_description:calendar.field_calendar_event_description
msgid "Description"
msgstr "Descripción"

#. module: calendar
#. openerp-web
#: code:addons/calendar/static/src/xml/base_calendar.xml:18
#, python-format
msgid "Details"
msgstr "Detalles"

#. module: calendar
#: model:ir.model.fields,field_description:calendar.field_calendar_alarm_display_name
#: model:ir.model.fields,field_description:calendar.field_calendar_alarm_manager_display_name
#: model:ir.model.fields,field_description:calendar.field_calendar_attendee_display_name
#: model:ir.model.fields,field_description:calendar.field_calendar_contacts_display_name
#: model:ir.model.fields,field_description:calendar.field_calendar_event_display_name
#: model:ir.model.fields,field_description:calendar.field_calendar_event_type_display_name
msgid "Display Name"
msgstr "Nombre Público"

#. module: calendar
#. openerp-web
#: code:addons/calendar/static/src/js/base_calendar.js:168
#, python-format
msgid "Do you really want to delete this filter from favorite?"
msgstr "Realmente deseas borrar este filtro de tus favoritos ?"

#. module: calendar
#: model:ir.model.fields,field_description:calendar.field_calendar_event_duration
#: model:ir.ui.view,arch_db:calendar.view_calendar_event_form
msgid "Duration"
msgstr "Duración"

#. module: calendar
#: model:ir.model.fields,field_description:calendar.field_calendar_alarm_duration_minutes
#: model:ir.model.fields,help:calendar.field_calendar_alarm_duration_minutes
msgid "Duration in minutes"
msgstr "Duración en minutos"

#. module: calendar
#: selection:calendar.alarm,type:0
#: model:ir.model.fields,field_description:calendar.field_calendar_attendee_email
#, fuzzy
msgid "Email"
msgstr ""
"#-#-#-#-#  es_CO.po (Odoo 9.0)  #-#-#-#-#\n"
"Correo\n"
"#-#-#-#-#  es_CO.po (Odoo 9.0)  #-#-#-#-#\n"
"E-mail"

#. module: calendar
<<<<<<< HEAD
#: code:addons/calendar/calendar.py:1356
=======
#: code:addons/calendar/calendar.py:1365
>>>>>>> bc1a0a32
#, fuzzy, python-format
msgid "Email addresses not found"
msgstr ""
"#-#-#-#-#  es_CO.po (Odoo 9.0)  #-#-#-#-#\n"
"Correo electrónico no encontrado\n"
"#-#-#-#-#  es_CO.po (Odoo 9.0)  #-#-#-#-#\n"
"E-mail no encontrado"

#. module: calendar
#: model:ir.model,name:calendar.model_mail_compose_message
msgid "Email composition wizard"
msgstr ""

#. module: calendar
#: model:ir.model,name:calendar.model_survey_mail_compose_message
msgid "Email composition wizard for Survey"
msgstr ""

#. module: calendar
#: model:ir.model.fields,help:calendar.field_calendar_attendee_email
#, fuzzy
msgid "Email of Invited Person"
msgstr ""
"#-#-#-#-#  es_CO.po (Odoo 9.0)  #-#-#-#-#\n"
"Correo de la Persona Invitada\n"
"#-#-#-#-#  es_CO.po (Odoo 9.0)  #-#-#-#-#\n"
"E-mail de la Persona Invitada"

#. module: calendar
#: model:ir.model.fields,field_description:calendar.field_calendar_contacts_partner_id
msgid "Employee"
msgstr "Empleado"

#. module: calendar
#: model:ir.model.fields,field_description:calendar.field_calendar_event_stop_date
#: model:ir.ui.view,arch_db:calendar.view_calendar_event_tree
msgid "End Date"
msgstr "Fecha Final"

#. module: calendar
#: model:ir.model.fields,field_description:calendar.field_calendar_event_stop_datetime
msgid "End Datetime"
msgstr "Fecha y Hora de Finalización"

#. module: calendar
#: selection:calendar.event,end_type:0
msgid "End date"
msgstr "Fecha Final"

#. module: calendar
#: model:ir.ui.view,arch_db:calendar.view_calendar_event_form
msgid "Ending at"
msgstr "Termina en"

#. module: calendar
#: constraint:calendar.event:0
msgid "Error ! End date cannot be set before start date."
msgstr ""
"Error ! La fecha de finalización no puede establecerse como antes de la "
"fecha de inicio."

#. module: calendar
#: model:ir.model,name:calendar.model_calendar_event
msgid "Event"
msgstr "Evento"

#. module: calendar
#: model:ir.model.fields,field_description:calendar.field_calendar_event_display_time
msgid "Event Time"
msgstr "Hora"

#. module: calendar
#: model:ir.model,name:calendar.model_calendar_alarm
msgid "Event alarm"
msgstr "Alarma"

#. module: calendar
<<<<<<< HEAD
#: code:addons/calendar/calendar.py:1230
=======
#: code:addons/calendar/calendar.py:1239
>>>>>>> bc1a0a32
#, python-format
msgid "Event recurrence interval cannot be negative."
msgstr "El intervalo de recurrencia del evento no puede ser negativo."

#. module: calendar
#. openerp-web
#: code:addons/calendar/static/src/js/base_calendar.js:45
#, python-format
msgid "Everybody's calendars"
msgstr "Calendario de Todos"

#. module: calendar
#: selection:calendar.event,class:0
msgid "Everyone"
msgstr "Todos"

#. module: calendar
#: selection:calendar.event,byday:0
msgid "Fifth"
msgstr "Quinto"

#. module: calendar
#: selection:calendar.event,byday:0
msgid "First"
msgstr "Primer"

#. module: calendar
#: code:addons/calendar/calendar.py:143
#, python-format
msgid "First you have to specify the date of the invitation."
msgstr "Primero debe especificar la fecha de la invitación."

#. module: calendar
#: selection:calendar.event,byday:0
msgid "Fourth"
msgstr "Cuarto"

#. module: calendar
#: selection:calendar.attendee,availability:0
#: selection:calendar.event,show_as:0
msgid "Free"
msgstr "Libre"

#. module: calendar
#: model:ir.model.fields,field_description:calendar.field_calendar_attendee_availability
msgid "Free/Busy"
msgstr "Libre/Ocupado"

#. module: calendar
#: model:ir.model.fields,field_description:calendar.field_calendar_event_fr
msgid "Fri"
msgstr "Vie"

#. module: calendar
#: selection:calendar.event,week_list:0
msgid "Friday"
msgstr "Viernes"

#. module: calendar
#: model:ir.ui.view,arch_db:calendar.view_calendar_event_search
msgid "Group By"
msgstr "Agrupar por"

#. module: calendar
<<<<<<< HEAD
#: code:addons/calendar/calendar.py:1647
=======
#: code:addons/calendar/calendar.py:1656
>>>>>>> bc1a0a32
#, python-format
msgid "Group by date is not supported, use the calendar view instead."
msgstr ""
"El agrupamiento por fecha no esta soportado, use la vista de calendario en "
"su lugar-"

#. module: calendar
#: model:ir.model,name:calendar.model_ir_http
msgid "HTTP routing"
msgstr "Enrutamiento HTTP"

#. module: calendar
#: selection:calendar.alarm,interval:0
msgid "Hour(s)"
msgstr "Hora(s)"

#. module: calendar
#: model:ir.model.fields,field_description:calendar.field_calendar_alarm_id
#: model:ir.model.fields,field_description:calendar.field_calendar_alarm_manager_id
#: model:ir.model.fields,field_description:calendar.field_calendar_attendee_id
#: model:ir.model.fields,field_description:calendar.field_calendar_contacts_id
#: model:ir.model.fields,field_description:calendar.field_calendar_event_id
#: model:ir.model.fields,field_description:calendar.field_calendar_event_type_id
msgid "ID"
msgstr "ID"

#. module: calendar
#: model:ir.model.fields,help:calendar.field_calendar_event_active
msgid ""
"If the active field is set to false, it will allow you to hide the event "
"alarm information without removing it."
msgstr ""
"Si la alarma no está activa, su información permanecerá oculta sin ser "
"eliminada."

#. module: calendar
#: model:mail.message.subtype,name:calendar.subtype_invitation
msgid "Invitation"
msgstr "Invitación"

#. module: calendar
#: model:ir.model.fields,field_description:calendar.field_calendar_attendee_access_token
msgid "Invitation Token"
msgstr "Token de invitación"

#. module: calendar
#: model:ir.ui.view,arch_db:calendar.view_calendar_event_form
msgid "Invitation details"
msgstr "Detalles de la invitación"

#. module: calendar
#: model:ir.ui.view,arch_db:calendar.view_calendar_event_form
msgid "Invitations"
msgstr "Invitaciones"

#. module: calendar
#: model:ir.model,name:calendar.model_mail_wizard_invite
msgid "Invite wizard"
msgstr "Asistente de invitación"

#. module: calendar
#: selection:calendar.event,byday:0
msgid "Last"
msgstr "Último"

#. module: calendar
#: model:ir.model.fields,field_description:calendar.field_calendar_alarm___last_update
#: model:ir.model.fields,field_description:calendar.field_calendar_alarm_manager___last_update
#: model:ir.model.fields,field_description:calendar.field_calendar_attendee___last_update
#: model:ir.model.fields,field_description:calendar.field_calendar_contacts___last_update
#: model:ir.model.fields,field_description:calendar.field_calendar_event___last_update
#: model:ir.model.fields,field_description:calendar.field_calendar_event_type___last_update
msgid "Last Modified on"
msgstr "Última Modificación el"

#. module: calendar
#: model:ir.model.fields,field_description:calendar.field_calendar_alarm_write_uid
#: model:ir.model.fields,field_description:calendar.field_calendar_attendee_write_uid
#: model:ir.model.fields,field_description:calendar.field_calendar_contacts_write_uid
#: model:ir.model.fields,field_description:calendar.field_calendar_event_type_write_uid
#: model:ir.model.fields,field_description:calendar.field_calendar_event_write_uid
msgid "Last Updated by"
msgstr "Actualizado por"

#. module: calendar
#: model:ir.model.fields,field_description:calendar.field_calendar_alarm_write_date
#: model:ir.model.fields,field_description:calendar.field_calendar_attendee_write_date
#: model:ir.model.fields,field_description:calendar.field_calendar_contacts_write_date
#: model:ir.model.fields,field_description:calendar.field_calendar_event_type_write_date
#: model:ir.model.fields,field_description:calendar.field_calendar_event_write_date
msgid "Last Updated on"
msgstr "Actualizado"

#. module: calendar
#: model:ir.model.fields,field_description:calendar.field_res_partner_calendar_last_notif_ack
msgid "Last notification marked as read from base Calendar"
msgstr "Última notificación marcada como leída desde el calendario base"

#. module: calendar
#: model:ir.model.fields,help:calendar.field_calendar_event_rrule_type
msgid "Let the event automatically repeat at that interval"
msgstr "Permite que el evento se repita automáticamente en ese intervalo"

#. module: calendar
#: model:ir.model.fields,field_description:calendar.field_calendar_event_location
msgid "Location"
msgstr "Ubicación"

#. module: calendar
#: model:ir.model.fields,help:calendar.field_calendar_event_location
msgid "Location of Event"
msgstr "Ubicación"

#. module: calendar
#: model:ir.model.fields,field_description:calendar.field_calendar_contacts_user_id
msgid "Me"
msgstr "Yo"

#. module: calendar
#: model:ir.ui.view,arch_db:calendar.view_calendar_event_search
msgid "Meeting"
msgstr "Reunión"

#. module: calendar
#: model:ir.ui.view,arch_db:calendar.view_calendar_event_form
msgid "Meeting Details"
msgstr "Detalles"

#. module: calendar
#: model:ir.model.fields,field_description:calendar.field_calendar_event_name
msgid "Meeting Subject"
msgstr "Asunto"

#. module: calendar
#: model:ir.model,name:calendar.model_calendar_event_type
msgid "Meeting Type"
msgstr "Tipo"

#. module: calendar
#: model:ir.actions.act_window,name:calendar.action_calendar_event_type
#: model:ir.ui.menu,name:calendar.menu_calendar_event_type
#: model:ir.ui.view,arch_db:calendar.view_calendar_event_type_tree
msgid "Meeting Types"
msgstr "Tipos de Reuniones"

#. module: calendar
#: model:ir.model.fields,field_description:calendar.field_calendar_attendee_event_id
msgid "Meeting linked"
msgstr "Reunión enlazada"

#. module: calendar
#: model:ir.actions.act_window,name:calendar.action_calendar_event
#: model:ir.actions.act_window,name:calendar.action_calendar_event_notify
#: model:ir.ui.view,arch_db:calendar.view_calendar_event_calendar
#: model:ir.ui.view,arch_db:calendar.view_calendar_event_form
#: model:ir.ui.view,arch_db:calendar.view_calendar_event_form_popup
#: model:ir.ui.view,arch_db:calendar.view_calendar_event_tree
msgid "Meetings"
msgstr "Reuniones"

#. module: calendar
#: model:ir.model,name:calendar.model_mail_message
msgid "Message"
msgstr "Mensaje"

#. module: calendar
#: selection:calendar.alarm,interval:0
msgid "Minute(s)"
msgstr "Minuto(s)"

#. module: calendar
#: model:ir.ui.view,arch_db:calendar.view_calendar_event_form
msgid "Misc"
msgstr "Misc."

#. module: calendar
#: model:ir.model.fields,field_description:calendar.field_calendar_event_mo
msgid "Mon"
msgstr "Lun"

#. module: calendar
#: selection:calendar.event,week_list:0
msgid "Monday"
msgstr "Lunes"

#. module: calendar
#: selection:calendar.event,rrule_type:0
msgid "Month(s)"
msgstr "Meses"

#. module: calendar
#: model:ir.ui.view,arch_db:calendar.view_calendar_event_search
msgid "My Events"
msgstr "Mis Eventos"

#. module: calendar
#: model:ir.ui.view,arch_db:calendar.view_calendar_event_search
msgid "My Meetings"
msgstr "Mis Reuniones"

#. module: calendar
#: model:ir.model.fields,field_description:calendar.field_calendar_alarm_name
#: model:ir.model.fields,field_description:calendar.field_calendar_event_type_name
msgid "Name"
msgstr "Nombre"

#. module: calendar
#: selection:calendar.attendee,state:0
#: selection:calendar.event,attendee_status:0
msgid "Needs Action"
msgstr "Tareas Pendientes"

#. module: calendar
#. openerp-web
#: code:addons/calendar/static/src/xml/base_calendar.xml:36
#, python-format
msgid "No I'm not going."
msgstr "No, no asistiré."

#. module: calendar
#: selection:calendar.alarm,type:0
msgid "Notification"
msgstr "Notificación"

#. module: calendar
#: selection:calendar.event,end_type:0
msgid "Number of repetitions"
msgstr "Número de repeticiones"

#. module: calendar
#. openerp-web
#: code:addons/calendar/static/src/xml/base_calendar.xml:17
#, python-format
msgid "OK"
msgstr "Aceptar"

#. module: calendar
#: selection:calendar.event,class:0
msgid "Only internal users"
msgstr "Sólo usuarios internos"

#. module: calendar
#: selection:calendar.event,class:0
msgid "Only me"
msgstr "Sólo yo"

#. module: calendar
#: model:ir.model.fields,field_description:calendar.field_calendar_event_month_by
msgid "Option"
msgstr "Opción"

#. module: calendar
#: model:ir.ui.view,arch_db:calendar.view_calendar_event_form
msgid "Options"
msgstr "Opciones"

#. module: calendar
#: model:ir.ui.view,arch_db:calendar.view_calendar_event_form
msgid "Owner"
msgstr "Propietario"

#. module: calendar
#: model:ir.model,name:calendar.model_res_partner
msgid "Partner"
msgstr "Asociado"

#. module: calendar
<<<<<<< HEAD
#: code:addons/calendar/calendar.py:1243
=======
#: code:addons/calendar/calendar.py:1252
>>>>>>> bc1a0a32
#, python-format
msgid "Please select a proper day of the month."
msgstr "Seleccione un día del mes correcto."

#. module: calendar
#: model:ir.model.fields,field_description:calendar.field_calendar_event_class
#: model:ir.ui.view,arch_db:calendar.view_calendar_event_search
msgid "Privacy"
msgstr "Privacidad"

#. module: calendar
#: model:ir.model.fields,field_description:calendar.field_calendar_event_end_type
msgid "Recurrence Termination"
msgstr "Terminación Recurrencia"

#. module: calendar
#: model:ir.model.fields,field_description:calendar.field_calendar_event_rrule_type
msgid "Recurrency"
msgstr "Recurrencia"

#. module: calendar
#: model:ir.model.fields,field_description:calendar.field_calendar_event_recurrency
msgid "Recurrent"
msgstr "Recurrente"

#. module: calendar
#: model:ir.model.fields,field_description:calendar.field_calendar_event_recurrent_id
msgid "Recurrent ID"
msgstr "ID Recurrente"

#. module: calendar
#: model:ir.model.fields,field_description:calendar.field_calendar_event_recurrent_id_date
msgid "Recurrent ID date"
msgstr "ID Fecha recurrente"

#. module: calendar
#: model:ir.model.fields,help:calendar.field_calendar_event_recurrency
msgid "Recurrent Meeting"
msgstr "Reunión Recurrente"

#. module: calendar
#: model:ir.model.fields,field_description:calendar.field_calendar_event_rrule
msgid "Recurrent Rule"
msgstr "Regla Recurrente"

#. module: calendar
#: model:ir.model.fields,field_description:calendar.field_calendar_event_alarm_ids
msgid "Reminders"
msgstr "Recordatorios"

#. module: calendar
#. openerp-web
#: code:addons/calendar/static/src/xml/base_calendar.xml:26
#, python-format
msgid "Remove this favorite from the list"
msgstr "Quitar este favorito de la lista"

#. module: calendar
#: model:ir.model.fields,field_description:calendar.field_calendar_event_count
msgid "Repeat"
msgstr "Repetir"

#. module: calendar
#: model:ir.model.fields,field_description:calendar.field_calendar_event_interval
msgid "Repeat Every"
msgstr "Repetir cada"

#. module: calendar
#: model:ir.model.fields,field_description:calendar.field_calendar_event_final_date
msgid "Repeat Until"
msgstr "Repetir Hasta"

#. module: calendar
#: model:ir.model.fields,help:calendar.field_calendar_event_interval
msgid "Repeat every (Days/Week/Month/Year)"
msgstr "Repetir cada (Día/Semana/Mes/Año)"

#. module: calendar
#: model:ir.model.fields,help:calendar.field_calendar_event_count
msgid "Repeat x times"
msgstr "Repetir x veces"

#. module: calendar
#: model:ir.model.fields,field_description:calendar.field_calendar_event_user_id
#: model:ir.ui.view,arch_db:calendar.view_calendar_event_search
msgid "Responsible"
msgstr "Responsable"

#. module: calendar
#: model:ir.model.fields,field_description:calendar.field_calendar_event_sa
msgid "Sat"
msgstr "Sáb"

#. module: calendar
#: selection:calendar.event,week_list:0
msgid "Saturday"
msgstr "Sábado"

#. module: calendar
#: model:ir.ui.view,arch_db:calendar.view_calendar_event_search
msgid "Search Meetings"
msgstr "Buscar Reuniones"

#. module: calendar
#: selection:calendar.event,byday:0
msgid "Second"
msgstr "Segundo"

#. module: calendar
#: model:ir.ui.view,arch_db:calendar.view_calendar_event_form
msgid "Select attendees..."
msgstr "Seleccione asistentes..."

#. module: calendar
#: model:ir.ui.view,arch_db:calendar.view_calendar_event_form
msgid "Send mail"
msgstr "Enviar E-mail"

#. module: calendar
#: model:ir.model.fields,field_description:calendar.field_calendar_event_show_as
msgid "Show Time as"
msgstr "Mostrar como"

#. module: calendar
#. openerp-web
#: code:addons/calendar/static/src/xml/base_calendar.xml:19
#, python-format
msgid "Snooze"
msgstr "Posponer"

#. module: calendar
#: model:ir.model.fields,field_description:calendar.field_calendar_event_start
#, fuzzy
msgid "Start"
msgstr ""
"#-#-#-#-#  es_CO.po (Odoo 9.0)  #-#-#-#-#\n"
"Inicio\n"
"#-#-#-#-#  es_CO.po (Odoo 9.0)  #-#-#-#-#\n"
"Iniciar"

#. module: calendar
#: model:ir.model.fields,field_description:calendar.field_calendar_event_start_date
#: model:ir.ui.view,arch_db:calendar.view_calendar_event_tree
msgid "Start Date"
msgstr "Fecha de Inicio"

#. module: calendar
#: model:ir.model.fields,field_description:calendar.field_calendar_event_start_datetime
msgid "Start DateTime"
msgstr "Fecha y Hora de Inicio"

#. module: calendar
#: model:ir.model.fields,help:calendar.field_calendar_event_start
msgid "Start date of an event, without time for full days events"
msgstr "Fecha de inicio del evento, sin horas para eventos de día completo"

#. module: calendar
#: model:ir.ui.view,arch_db:calendar.view_calendar_event_form
#: model:ir.ui.view,arch_db:calendar.view_calendar_event_form_popup
msgid "Starting at"
msgstr "Comienza"

#. module: calendar
#: model:ir.model.fields,field_description:calendar.field_calendar_attendee_state
#: model:ir.model.fields,field_description:calendar.field_calendar_event_state
msgid "Status"
msgstr "Estado"

#. module: calendar
#: model:ir.model.fields,help:calendar.field_calendar_attendee_state
msgid "Status of the attendee's participation"
msgstr "Estado de participación de los asistentes"

#. module: calendar
#: model:ir.model.fields,field_description:calendar.field_calendar_event_stop
msgid "Stop"
msgstr "Parar"

#. module: calendar
#: model:ir.model.fields,help:calendar.field_calendar_event_stop
msgid "Stop date of an event, without time for full days events"
msgstr "Fecha fin del evento, sin horas para eventos de día completo"

#. module: calendar
#: model:ir.ui.view,arch_db:calendar.view_calendar_event_tree
msgid "Subject"
msgstr "Asunto"

#. module: calendar
#: model:ir.model.fields,field_description:calendar.field_calendar_event_su
msgid "Sun"
msgstr "Dom"

#. module: calendar
#: selection:calendar.event,week_list:0
msgid "Sunday"
msgstr "Domingo"

#. module: calendar
#: sql_constraint:calendar.event.type:0
msgid "Tag name already exists !"
msgstr "Ese nombre de etiqueta ya existe!"

#. module: calendar
#: model:ir.model.fields,field_description:calendar.field_calendar_event_categ_ids
msgid "Tags"
msgstr "Etiquetas"

#. module: calendar
#: model:ir.ui.view,arch_db:calendar.view_calendar_event_form
msgid "The"
msgstr "El"

#. module: calendar
#: model:ir.actions.act_window,help:calendar.action_calendar_event
msgid ""
"The calendar is shared between employees and fully integrated with\n"
"            other applications such as the employee holidays or the "
"business\n"
"            opportunities."
msgstr ""
"El calendario se comparte entre los empleados y está completamente integrado "
"con otras aplicaciones como las vacaciones de los empleados o las "
"oportunidades de negocio."

#. module: calendar
<<<<<<< HEAD
#: code:addons/calendar/calendar.py:1352
=======
#: code:addons/calendar/calendar.py:1361
>>>>>>> bc1a0a32
#, python-format
msgid "The following contacts have no email address :"
msgstr "Los siguientes contactos no tienen E-mail"

#. module: calendar
#: selection:calendar.event,byday:0
msgid "Third"
msgstr "Tercero"

#. module: calendar
#: model:ir.ui.view,arch_db:calendar.view_calendar_event_form
msgid "This event is linked to a recurrence...<br/>"
msgstr "Este evento esta enlazado a una recurrencia...<br/>"

#. module: calendar
#: model:ir.model.fields,field_description:calendar.field_calendar_event_th
msgid "Thu"
msgstr "Jueves"

#. module: calendar
#: selection:calendar.event,week_list:0
msgid "Thursday"
msgstr "Jueves"

#. module: calendar
#: model:ir.model.fields,field_description:calendar.field_calendar_event_tu
msgid "Tue"
msgstr "Mar"

#. module: calendar
#: selection:calendar.event,week_list:0
msgid "Tuesday"
msgstr "Martes"

#. module: calendar
#: model:ir.model.fields,field_description:calendar.field_calendar_alarm_type
msgid "Type"
msgstr "Tipo"

#. module: calendar
#: selection:calendar.attendee,state:0
#: selection:calendar.event,attendee_status:0
#: model:ir.ui.view,arch_db:calendar.view_calendar_event_form
msgid "Uncertain"
msgstr "Incierto"

#. module: calendar
#: selection:calendar.event,state:0
msgid "Unconfirmed"
msgstr "Sin confirmar"

#. module: calendar
#: model:ir.model.fields,field_description:calendar.field_calendar_alarm_interval
msgid "Unit"
msgstr "Unidad"

#. module: calendar
#: model:ir.ui.view,arch_db:calendar.view_calendar_event_search
msgid "Unread Messages"
msgstr "Mensajes sin Leer"

#. module: calendar
#: model:ir.ui.view,arch_db:calendar.view_calendar_event_form
msgid "Until"
msgstr "Hasta"

#. module: calendar
#: model:ir.ui.view,arch_db:calendar.view_calendar_event_form
msgid "Update only this instance"
msgstr "Actualizar únicamente esta instancia"

#. module: calendar
#: model:ir.model.fields,field_description:calendar.field_calendar_event_we
msgid "Wed"
msgstr "Mie"

#. module: calendar
#: selection:calendar.event,week_list:0
msgid "Wednesday"
msgstr "Miercoles"

#. module: calendar
#: selection:calendar.event,rrule_type:0
msgid "Week(s)"
msgstr "Semanas"

#. module: calendar
#: model:ir.model.fields,field_description:calendar.field_calendar_event_week_list
msgid "Weekday"
msgstr "Día hábil"

#. module: calendar
#. openerp-web
#: code:addons/calendar/static/src/xml/base_calendar.xml:48
#, python-format
msgid "When"
msgstr "¿Cuándo?"

#. module: calendar
#. openerp-web
#: code:addons/calendar/static/src/xml/base_calendar.xml:52
#, python-format
msgid "Where"
msgstr "¿Dónde?"

#. module: calendar
#. openerp-web
#: code:addons/calendar/static/src/xml/base_calendar.xml:56
#, python-format
msgid "Who"
msgstr "¿Quién?"

#. module: calendar
#: selection:calendar.event,rrule_type:0
msgid "Year(s)"
msgstr "Años"

#. module: calendar
#. openerp-web
#: code:addons/calendar/static/src/xml/base_calendar.xml:35
#, python-format
msgid "Yes I'm going."
msgstr "Si, asistiré."

#. module: calendar
#: code:addons/calendar/calendar.py:106
#, python-format
msgid "You cannot duplicate a calendar attendee."
msgstr "No puede duplicar un calendario de asistencia"

#. module: calendar
#: model:ir.model.fields,field_description:calendar.field_calendar_contacts_active
msgid "active"
msgstr "Activo"

#. module: calendar
#: model:ir.model,name:calendar.model_calendar_alarm_manager
msgid "calendar.alarm_manager"
msgstr "calendar.alarm_manager"

#. module: calendar
#: model:ir.model,name:calendar.model_calendar_contacts
msgid "calendar.contacts"
msgstr "calendar.contacts"

#. module: calendar
#: model:ir.ui.view,arch_db:calendar.view_calendar_event_form
msgid "e.g. Business Lunch"
msgstr "ej. Almuerzo de Negocios"

#. module: calendar
<<<<<<< HEAD
#: code:addons/calendar/calendar.py:1228
=======
#: code:addons/calendar/calendar.py:1237
>>>>>>> bc1a0a32
#, python-format
msgid "interval cannot be negative."
msgstr "El intervalo no puede ser negativo"

#. module: calendar
#: model:ir.model,name:calendar.model_ir_attachment
msgid "ir.attachment"
msgstr "ir.attachment"

#. module: calendar
#: model:ir.model,name:calendar.model_ir_values
msgid "ir.values"
msgstr "ir.values"

#~ msgid ""
#~ "\n"
#~ "                <style>\n"
#~ "                    span.oe_mail_footer_access {\n"
#~ "                        display:block;    \n"
#~ "                        text-align:center;\n"
#~ "                        color:grey;                                \n"
#~ "                    }\n"
#~ "                </style>\n"
#~ "                <div style=\"border-radius: 2px; max-width: 1200px; "
#~ "height: auto;margin-left: auto;margin-right: auto;background-color:"
#~ "#f9f9f9;\">\n"
#~ "                    <div style=\"height:auto;text-align: center;font-"
#~ "size : 30px;color: #8A89BA;\">\n"
#~ "                        <strong>${object.event_id.name}</"
#~ "strong>                                \n"
#~ "                    </div>\n"
#~ "                    <div style=\"height: 50px;text-align: left;font-"
#~ "size : 14px;border-collapse: separate;margin-top:10px\">\n"
#~ "                        <strong style=\"margin-left:12px\">Dear ${object."
#~ "cn}</strong> ,<br/>\n"
#~ "                        <p style=\"margin-left:12px\">That is a reminder "
#~ "for the event below : </p>\n"
#~ "                    </div>\n"
#~ "                    <div style=\"height: auto;margin-left:12px;margin-"
#~ "top:30px;\">\n"
#~ "                        <table>\n"
#~ "                            <tr>\n"
#~ "                                <td>\n"
#~ "                                    <div style=\"border-top-left-"
#~ "radius:3px;border-top-right-radius:3px;font-size:12px;border-collapse:"
#~ "separate;text-align:center;font-weight:bold;color:#ffffff;width:130px;min-"
#~ "height: 18px;border-color:#ffffff;background:#8a89ba;padding-top: 4px;\">"
#~ "${object.event_id.get_interval(object.event_id.start, 'dayname', "
#~ "tz=object.partner_id.tz)}</div>\n"
#~ "                                    <div style=\"font-size:48px;min-"
#~ "height:auto;font-weight:bold;text-align:center;color: #5F5F5F;background-"
#~ "color: #E1E2F8;width: 130px;\">\n"
#~ "                                      ${object.event_id."
#~ "get_interval(object.event_id.start,'day', tz=object.partner_id.tz)}\n"
#~ "                                    </div>\n"
#~ "                                    <div style='font-size:12px;text-align:"
#~ "center;font-weight:bold;color:#ffffff;background-color:#8a89ba'>${object."
#~ "event_id.get_interval(object.event_id.start, 'month', tz=object."
#~ "partner_id.tz)}</div>\n"
#~ "                                    <div style=\"border-collapse:separate;"
#~ "color:#8a89ba;text-align:center;width: 128px;font-size:12px;border-bottom-"
#~ "right-radius:3px;font-weight:bold;border:1px solid;border-bottom-left-"
#~ "radius:3px;\">${not object.event_id.allday and object.event_id."
#~ "get_interval(object.event_id.start, 'time', tz=object.partner_id.tz) or "
#~ "''}</div>\n"
#~ "                                </td>\n"
#~ "                                <td>\n"
#~ "                                    <table cellspacing=\"0\" cellpadding="
#~ "\"0\" border=\"0\" style=\"margin-top: 15px; margin-left: 10px;font-size: "
#~ "16px;\">\n"
#~ "                                            <tr>\n"
#~ "                                                <td style=\"vertical-"
#~ "align:top;\">\n"
#~ "                                                    % if object.event_id."
#~ "location:\n"
#~ "                                                        <div style="
#~ "\"width: 120px; background : #CCCCCC; font-family: Lucida Grande', "
#~ "Ubuntu, Arial, Verdana, sans-serif;\">\n"
#~ "                                                            Where\n"
#~ "                                                        </div>\n"
#~ "                                                    % endif\n"
#~ "                                                </td>\n"
#~ "                                                <td  style=\"vertical-"
#~ "align:top;\">\n"
#~ "                                                    % if object.event_id."
#~ "location:\n"
#~ "                                                        <div style = "
#~ "\"font-family: Lucida Grande', Ubuntu, Arial, Verdana, sans-serif;   font-"
#~ "size: 14px\" >\n"
#~ "                                                            : ${object."
#~ "event_id.location}\n"
#~ "                                                            <span style= "
#~ "\"color:#A9A9A9; \">(<a href=\"http://maps.google.com/maps?oi=map&q="
#~ "${object.event_id.location}\">View Map</a>)\n"
#~ "                                                                </span>\n"
#~ "                                                        </div>\n"
#~ "                                                    % endif\n"
#~ "                                                </"
#~ "td>                                                        \n"
#~ "                                            </tr> \n"
#~ "                                                                                        \n"
#~ "                                            <tr>\n"
#~ "                                                <td style=\"vertical-"
#~ "align:top;\">\n"
#~ "                                                    % if object.event_id."
#~ "description :\n"
#~ "                                                        <div style="
#~ "\"width: 120px; background : #CCCCCC; font-family: Lucida Grande', "
#~ "Ubuntu, Arial, Verdana, sans-serif;\">\n"
#~ "                                                            What\n"
#~ "                                                        </div>\n"
#~ "                                                    % endif\n"
#~ "                                                </td>\n"
#~ "                                                <td style=\"vertical-"
#~ "align:text-top;\">\n"
#~ "                                                    % if object.event_id."
#~ "description :\n"
#~ "                                                        <div style=\"font-"
#~ "family: Lucida Grande', Ubuntu, Arial, Verdana, sans-serif;\">\n"
#~ "                                                            : ${object."
#~ "event_id.description}\n"
#~ "                                                        </div>\n"
#~ "                                                    % endif\n"
#~ "                                                </td>\n"
#~ "                                            </tr>\n"
#~ "                                                                                        \n"
#~ "                                            <tr>\n"
#~ "                                                <td style=\"vertical-"
#~ "align:top;\">\n"
#~ "                                                    % if not object."
#~ "event_id.allday and object.event_id.duration:\n"
#~ "                                                        <div style="
#~ "\"height:auto; width: 120px; background : #CCCCCC; font-family: Lucida "
#~ "Grande', Ubuntu, Arial, Verdana, sans-serif;\">\n"
#~ "                                                            Duration\n"
#~ "                                                        </div>\n"
#~ "                                                    % endif\n"
#~ "                                                </td>\n"
#~ "                                                <td colspan=\"3\" style="
#~ "\"vertical-align:text-top;\">\n"
#~ "                                                    % if not object."
#~ "event_id.allday and object.event_id.duration:\n"
#~ "                                                        <div style=\"font-"
#~ "family: Lucida Grande', Ubuntu, Arial, Verdana, sans-serif;\">\n"
#~ "                                                            : ${('%dH"
#~ "%02d' % (object.event_id.duration,(object.event_id.duration*60)%60))}\n"
#~ "                                                        </div>\n"
#~ "                                                    % endif\n"
#~ "                                                </td>\n"
#~ "                                            </"
#~ "tr>                                                \n"
#~ "                                        <tr style=\" height: 30px;\">\n"
#~ "                                            <td style=\"height: 25px;"
#~ "width: 120px; background : # CCCCCC; font-family: Lucida Grande', Ubuntu, "
#~ "Arial, Verdana, sans-serif;\">\n"
#~ "                                                <div>\n"
#~ "                                                    Attendees\n"
#~ "                                                </div>\n"
#~ "                                            </td>\n"
#~ "                                            <td colspan=\"3\">\n"
#~ "                                               : \n"
#~ "                                                % for attendee in object."
#~ "event_id.attendee_ids:\n"
#~ "                                                    <div style=\"display:"
#~ "inline-block; border-radius: 50%; width:10px; height:10px;background:"
#~ "${'color' in ctx and ctx['color'][attendee.state] or 'white'};\"></div>\n"
#~ "                                                    % if attendee.cn != "
#~ "object.cn:\n"
#~ "                                                        <span style="
#~ "\"margin-left:5px\">${attendee.cn}</span>\n"
#~ "                                                    % else:\n"
#~ "                                                        <span style="
#~ "\"margin-left:5px\">You</span>\n"
#~ "                                                    % endif\n"
#~ "                                                % endfor\n"
#~ "                                            </td>\n"
#~ "                                        </tr>\n"
#~ "                                    </table>\n"
#~ "                                </td>\n"
#~ "                            </tr>\n"
#~ "                        </table>\n"
#~ "                    </div>            \n"
#~ "                </div>\n"
#~ "                \n"
#~ "                "
#~ msgstr ""
#~ "\n"
#~ "                <style>\n"
#~ "                    span.oe_mail_footer_access {\n"
#~ "                        display:block;    \n"
#~ "                        text-align:center;\n"
#~ "                        color:grey;                                \n"
#~ "                    }\n"
#~ "                </style>\n"
#~ "                <div style=\"border-radius: 2px; max-width: 1200px; "
#~ "height: auto;margin-left: auto;margin-right: auto;background-color:"
#~ "#f9f9f9;\">\n"
#~ "                    <div style=\"height:auto;text-align: center;font-"
#~ "size : 30px;color: #8A89BA;\">\n"
#~ "                        <strong>${object.event_id.name}</"
#~ "strong>                                \n"
#~ "                    </div>\n"
#~ "                    <div style=\"height: 50px;text-align: left;font-"
#~ "size : 14px;border-collapse: separate;margin-top:10px\">\n"
#~ "                        <strong style=\"margin-left:12px\">Estimado "
#~ "${object.cn}</strong> ,<br/>\n"
#~ "                        <p style=\"margin-left:12px\">Este es un "
#~ "recordatorio del evento a continuaci&oacute;n : </p>\n"
#~ "                    </div>\n"
#~ "                    <div style=\"height: auto;margin-left:12px;margin-"
#~ "top:30px;\">\n"
#~ "                        <table>\n"
#~ "                            <tr>\n"
#~ "                                <td>\n"
#~ "                                    <div style=\"border-top-left-"
#~ "radius:3px;border-top-right-radius:3px;font-size:12px;border-collapse:"
#~ "separate;text-align:center;font-weight:bold;color:#ffffff;width:130px;min-"
#~ "height: 18px;border-color:#ffffff;background:#8a89ba;padding-top: 4px;\">"
#~ "${object.event_id.get_interval(object.event_id.start, 'dayname', "
#~ "tz=object.partner_id.tz)}</div>\n"
#~ "                                    <div style=\"font-size:48px;min-"
#~ "height:auto;font-weight:bold;text-align:center;color: #5F5F5F;background-"
#~ "color: #E1E2F8;width: 130px;\">\n"
#~ "                                      ${object.event_id."
#~ "get_interval(object.event_id.start,'day', tz=object.partner_id.tz)}\n"
#~ "                                    </div>\n"
#~ "                                    <div style='font-size:12px;text-align:"
#~ "center;font-weight:bold;color:#ffffff;background-color:#8a89ba'>${object."
#~ "event_id.get_interval(object.event_id.start, 'month', tz=object."
#~ "partner_id.tz)}</div>\n"
#~ "                                    <div style=\"border-collapse:separate;"
#~ "color:#8a89ba;text-align:center;width: 128px;font-size:12px;border-bottom-"
#~ "right-radius:3px;font-weight:bold;border:1px solid;border-bottom-left-"
#~ "radius:3px;\">${not object.event_id.allday and object.event_id."
#~ "get_interval(object.event_id.start, 'time', tz=object.partner_id.tz) or "
#~ "''}</div>\n"
#~ "                                </td>\n"
#~ "                                <td>\n"
#~ "                                    <table cellspacing=\"0\" cellpadding="
#~ "\"0\" border=\"0\" style=\"margin-top: 15px; margin-left: 10px;font-size: "
#~ "16px;\">\n"
#~ "                                            <tr>\n"
#~ "                                                <td style=\"vertical-"
#~ "align:top;\">\n"
#~ "                                                    % if object.event_id."
#~ "location:\n"
#~ "                                                        <div style="
#~ "\"width: 120px; background : #CCCCCC; font-family: Lucida Grande', "
#~ "Ubuntu, Arial, Verdana, sans-serif;\">\n"
#~ "                                                            D&oacute;"
#~ "nde                                                        </div>\n"
#~ "                                                    % endif\n"
#~ "                                                </td>\n"
#~ "                                                <td  style=\"vertical-"
#~ "align:top;\">\n"
#~ "                                                    % if object.event_id."
#~ "location:\n"
#~ "                                                        <div style = "
#~ "\"font-family: Lucida Grande', Ubuntu, Arial, Verdana, sans-serif;   font-"
#~ "size: 14px\" >\n"
#~ "                                                            : ${object."
#~ "event_id.location}\n"
#~ "                                                            <span style= "
#~ "\"color:#A9A9A9; \">(<a href=\"http://maps.google.com/maps?oi=map&q="
#~ "${object.event_id.location}\">Ver mapa</a>)\n"
#~ "                                                                </span>\n"
#~ "                                                        </div>\n"
#~ "                                                    % endif\n"
#~ "                                                </"
#~ "td>                                                        \n"
#~ "                                            </tr> \n"
#~ "                                                                                        \n"
#~ "                                            <tr>\n"
#~ "                                                <td style=\"vertical-"
#~ "align:top;\">\n"
#~ "                                                    % if object.event_id."
#~ "description :\n"
#~ "                                                        <div style="
#~ "\"width: 120px; background : #CCCCCC; font-family: Lucida Grande', "
#~ "Ubuntu, Arial, Verdana, sans-serif;\">\n"
#~ "                                                            Qu&eacute;\n"
#~ "                                                        </div>\n"
#~ "                                                    % endif\n"
#~ "                                                </td>\n"
#~ "                                                <td style=\"vertical-"
#~ "align:text-top;\">\n"
#~ "                                                    % if object.event_id."
#~ "description :\n"
#~ "                                                        <div style=\"font-"
#~ "family: Lucida Grande', Ubuntu, Arial, Verdana, sans-serif;\">\n"
#~ "                                                            : ${object."
#~ "event_id.description}\n"
#~ "                                                        </div>\n"
#~ "                                                    % endif\n"
#~ "                                                </td>\n"
#~ "                                            </tr>\n"
#~ "                                                                                        \n"
#~ "                                            <tr>\n"
#~ "                                                <td style=\"vertical-"
#~ "align:top;\">\n"
#~ "                                                    % if not object."
#~ "event_id.allday and object.event_id.duration:\n"
#~ "                                                        <div style="
#~ "\"height:auto; width: 120px; background : #CCCCCC; font-family: Lucida "
#~ "Grande', Ubuntu, Arial, Verdana, sans-serif;\">\n"
#~ "                                                            Duraci&oacute;"
#~ "n\n"
#~ "                                                        </div>\n"
#~ "                                                    % endif\n"
#~ "                                                </td>\n"
#~ "                                                <td colspan=\"3\" style="
#~ "\"vertical-align:text-top;\">\n"
#~ "                                                    % if not object."
#~ "event_id.allday and object.event_id.duration:\n"
#~ "                                                        <div style=\"font-"
#~ "family: Lucida Grande', Ubuntu, Arial, Verdana, sans-serif;\">\n"
#~ "                                                            : ${('%dH"
#~ "%02d' % (object.event_id.duration,(object.event_id.duration*60)%60))}\n"
#~ "                                                        </div>\n"
#~ "                                                    % endif\n"
#~ "                                                </td>\n"
#~ "                                            </"
#~ "tr>                                                \n"
#~ "                                        <tr style=\" height: 30px;\">\n"
#~ "                                            <td style=\"height: 25px;"
#~ "width: 120px; background : # CCCCCC; font-family: Lucida Grande', Ubuntu, "
#~ "Arial, Verdana, sans-serif;\">\n"
#~ "                                                <div>\n"
#~ "                                                    Asistentes\n"
#~ "                                                </div>\n"
#~ "                                            </td>\n"
#~ "                                            <td colspan=\"3\">\n"
#~ "                                               : \n"
#~ "                                                % for attendee in object."
#~ "event_id.attendee_ids:\n"
#~ "                                                    <div style=\"display:"
#~ "inline-block; border-radius: 50%; width:10px; height:10px;background:"
#~ "${'color' in ctx and ctx['color'][attendee.state] or 'white'};\"></div>\n"
#~ "                                                    % if attendee.cn != "
#~ "object.cn:\n"
#~ "                                                        <span style="
#~ "\"margin-left:5px\">${attendee.cn}</span>\n"
#~ "                                                    % else:\n"
#~ "                                                        <span style="
#~ "\"margin-left:5px\">Usted</span>\n"
#~ "                                                    % endif\n"
#~ "                                                % endfor\n"
#~ "                                            </td>\n"
#~ "                                        </tr>\n"
#~ "                                    </table>\n"
#~ "                                </td>\n"
#~ "                            </tr>\n"
#~ "                        </table>\n"
#~ "                    </div>            \n"
#~ "                </div>\n"
#~ "                \n"
#~ "                "

#~ msgid ""
#~ "\n"
#~ "                <style> \n"
#~ "                    span.oe_mail_footer_access {\n"
#~ "                        display:block;    \n"
#~ "                        text-align:center;\n"
#~ "                        color:grey;                                \n"
#~ "                    }\n"
#~ "                </style>\n"
#~ "                <div style=\"border-radius: 2px; max-width: 1200px; "
#~ "height: auto;margin-left: auto;margin-right: auto;background-color:"
#~ "#f9f9f9;\">\n"
#~ "                    <div style=\"height:auto;text-align: center;font-"
#~ "size : 30px;color: #8A89BA;\">\n"
#~ "                        <strong>${object.event_id.name}</strong>\n"
#~ "                    </div>\n"
#~ "                    <div style=\"height: 50px;text-align: left;font-"
#~ "size : 14px;border-collapse: separate;margin-top:10px\">\n"
#~ "                        <strong style=\"margin-left:12px\">Dear ${object."
#~ "cn}</strong> ,<br/><p style=\"margin-left:12px\">${object.event_id."
#~ "user_id.partner_id.name} invited you for the ${object.event_id.name} "
#~ "meeting of ${object.event_id.user_id.company_id.name}.</p> \n"
#~ "                    </div>\n"
#~ "                    <div style=\"height: auto;margin-left:12px;margin-"
#~ "top:30px;\">\n"
#~ "                        <table>\n"
#~ "                            <tr>\n"
#~ "                                <td>\n"
#~ "                                    <div style=\"border-top-left-"
#~ "radius:3px;border-top-right-radius:3px;font-size:12px;border-collapse:"
#~ "separate;text-align:center;font-weight:bold;color:#ffffff;width:130px;min-"
#~ "height: 18px;border-color:#ffffff;background:#8a89ba;padding-top: 4px;\">"
#~ "${object.event_id.get_interval(object.event_id.start, 'dayname', "
#~ "tz=object.partner_id.tz)}</div>\n"
#~ "                                    <div style=\"font-size:48px;min-"
#~ "height:auto;font-weight:bold;text-align:center;color: #5F5F5F;background-"
#~ "color: #E1E2F8;width: 130px;\">\n"
#~ "                                      ${object.event_id."
#~ "get_interval(object.event_id.start,'day', tz=object.partner_id.tz)}\n"
#~ "                                    </div>\n"
#~ "                                    <div style='font-size:12px;text-align:"
#~ "center;font-weight:bold;color:#ffffff;background-color:#8a89ba'>${object."
#~ "event_id.get_interval(object.event_id.start, 'month', tz=object."
#~ "partner_id.tz)}</div>\n"
#~ "                                    <div style=\"border-collapse:separate;"
#~ "color:#8a89ba;text-align:center;width: 128px;font-size:12px;border-bottom-"
#~ "right-radius:3px;font-weight:bold;border:1px solid;border-bottom-left-"
#~ "radius:3px;\">${not object.event_id.allday and object.event_id."
#~ "get_interval(object.event_id.start, 'time', tz=object.partner_id.tz) or "
#~ "''}</div>\n"
#~ "                                </td>\n"
#~ "                                <td>\n"
#~ "                                    <table cellspacing=\"0\" cellpadding="
#~ "\"0\" border=\"0\" style=\"margin-top: 15px; margin-left: 10px;font-size: "
#~ "16px;\">\n"
#~ "                                            <tr>\n"
#~ "                                                <td style=\"vertical-"
#~ "align:top;\">\n"
#~ "                                                    % if object.event_id."
#~ "location:\n"
#~ "                                                        <div style="
#~ "\"width: 120px; background : #CCCCCC; font-family: Lucida Grande', "
#~ "Ubuntu, Arial, Verdana, sans-serif;\">\n"
#~ "                                                            Where\n"
#~ "                                                        </div>\n"
#~ "                                                    % endif\n"
#~ "                                                </td>\n"
#~ "                                                <td  style=\"vertical-"
#~ "align:top;\">\n"
#~ "                                                    % if object.event_id."
#~ "location:\n"
#~ "                                                        <div style = "
#~ "\"font-family: Lucida Grande', Ubuntu, Arial, Verdana, sans-serif;   font-"
#~ "size: 14px\" >\n"
#~ "                                                            : ${object."
#~ "event_id.location}\n"
#~ "                                                            <span style= "
#~ "\"color:#A9A9A9; \">(<a href=\"http://maps.google.com/maps?oi=map&q="
#~ "${object.event_id.location}\">View Map</a>)\n"
#~ "                                                                </span>\n"
#~ "                                                        </div>\n"
#~ "                                                    % endif\n"
#~ "                                                </"
#~ "td>                                                        \n"
#~ "                                            </tr> \n"
#~ "                                                                                        \n"
#~ "                                            <tr>\n"
#~ "                                                <td style=\"vertical-"
#~ "align:top;\">\n"
#~ "                                                    % if object.event_id."
#~ "description :\n"
#~ "                                                        <div style="
#~ "\"width: 120px; background : #CCCCCC; font-family: Lucida Grande', "
#~ "Ubuntu, Arial, Verdana, sans-serif;\">\n"
#~ "                                                            What\n"
#~ "                                                        </div>\n"
#~ "                                                    % endif\n"
#~ "                                                </td>\n"
#~ "                                                <td style=\"vertical-"
#~ "align:text-top;\">\n"
#~ "                                                    % if object.event_id."
#~ "description :\n"
#~ "                                                        <div style=\"font-"
#~ "family: Lucida Grande', Ubuntu, Arial, Verdana, sans-serif;\">\n"
#~ "                                                            : ${object."
#~ "event_id.description}\n"
#~ "                                                        </div>\n"
#~ "                                                    % endif\n"
#~ "                                                </td>\n"
#~ "                                            </tr>\n"
#~ "                                                                                        \n"
#~ "                                            <tr>\n"
#~ "                                                <td style=\"vertical-"
#~ "align:top;\">\n"
#~ "                                                    % if not object."
#~ "event_id.allday and object.event_id.duration:\n"
#~ "                                                        <div style="
#~ "\"height:auto; width: 120px; background : #CCCCCC; font-family: Lucida "
#~ "Grande', Ubuntu, Arial, Verdana, sans-serif;\">\n"
#~ "                                                            Duration\n"
#~ "                                                        </div>\n"
#~ "                                                    % endif\n"
#~ "                                                </td>\n"
#~ "                                                <td colspan=\"3\" style="
#~ "\"vertical-align:text-top;\">\n"
#~ "                                                    % if not object."
#~ "event_id.allday and object.event_id.duration:\n"
#~ "                                                        <div style=\"font-"
#~ "family: Lucida Grande', Ubuntu, Arial, Verdana, sans-serif;\">\n"
#~ "                                                            : ${('%dH"
#~ "%02d' % (object.event_id.duration,(object.event_id.duration*60)%60))}\n"
#~ "                                                        </div>\n"
#~ "                                                    % endif\n"
#~ "                                                </td>\n"
#~ "                                            </"
#~ "tr>                                                \n"
#~ "                                        <tr style=\" height: 30px;\">\n"
#~ "                                            <td style=\"height: 25px;"
#~ "width: 120px; background : # CCCCCC; font-family: Lucida Grande', Ubuntu, "
#~ "Arial, Verdana, sans-serif;\">\n"
#~ "                                                <div>\n"
#~ "                                                    Attendees\n"
#~ "                                                </div>\n"
#~ "                                            </td>\n"
#~ "                                            <td colspan=\"3\">\n"
#~ "                                               : \n"
#~ "                                                % for attendee in object."
#~ "event_id.attendee_ids:\n"
#~ "                                                    <div style=\"display:"
#~ "inline-block; border-radius: 50%; width:10px; height:10px;background:"
#~ "${'color' in ctx and ctx['color'][attendee.state] or 'white'};\"></div>\n"
#~ "                                                    % if attendee.cn != "
#~ "object.cn:\n"
#~ "                                                        <span style="
#~ "\"margin-left:5px\">${attendee.cn}</span>\n"
#~ "                                                    % else:\n"
#~ "                                                        <span style="
#~ "\"margin-left:5px\">You</span>\n"
#~ "                                                    % endif\n"
#~ "                                                % endfor\n"
#~ "                                            </td>\n"
#~ "                                        </tr>\n"
#~ "                                    </table>\n"
#~ "                                </td>\n"
#~ "                            </tr>\n"
#~ "                        </table>\n"
#~ "                    </div>\n"
#~ "                    <div style=\"height: auto;width:450px; margin:0 auto;"
#~ "padding-top:20px;padding-bottom:40px;\">\n"
#~ "                            <a style=\"padding: 8px 30px 8px 30px;border-"
#~ "radius: 6px;border: 1px solid #CCCCCC;background:#8A89BA;margin : 0 15px "
#~ "0 0;text-decoration: none;color:#FFFFFF;\" href=\"/calendar/meeting/"
#~ "accept?db=${'dbname' in ctx and ctx['dbname'] or ''}&token=${object."
#~ "access_token}&action=${'action_id' in ctx and ctx['action_id'] or ''}&id="
#~ "${object.event_id.id}\">Accept</a>\n"
#~ "                            <a style=\"padding: 8px 30px 8px 30px;border-"
#~ "radius: 6px;border: 1px solid #CCCCCC;background:#808080;margin : 0 15px "
#~ "0 0;text-decoration: none;color:#FFFFFF;\" href=\"/calendar/meeting/"
#~ "decline?db=${'dbname' in ctx and ctx['dbname'] or '' }&token=${object."
#~ "access_token}&action=${'action_id' in ctx and ctx['action_id'] or ''}&id="
#~ "${object.event_id.id}\">Decline</a>\n"
#~ "                            <a style=\"padding: 8px 30px 8px 30px;border-"
#~ "radius: 6px;border: 1px solid #CCCCCC;background:#D8D8D8;text-decoration: "
#~ "none;color:#FFFFFF;\" href=\"/calendar/meeting/view?db=${'dbname' in ctx "
#~ "and ctx['dbname'] or ''}&token=${object.access_token}&action="
#~ "${'action_id' in ctx and ctx['action_id'] or ''}&id=${object.event_id."
#~ "id}\">View</a>\n"
#~ "                    </div> \n"
#~ "                </div>\n"
#~ "                \n"
#~ "                "
#~ msgstr ""
#~ "\n"
#~ "                <style> \n"
#~ "                    span.oe_mail_footer_access {\n"
#~ "                        display:block;    \n"
#~ "                        text-align:center;\n"
#~ "                        color:grey;                                \n"
#~ "                    }\n"
#~ "                </style>\n"
#~ "                <div style=\"border-radius: 2px; max-width: 1200px; "
#~ "height: auto;margin-left: auto;margin-right: auto;background-color:"
#~ "#f9f9f9;\">\n"
#~ "                    <div style=\"height:auto;text-align: center;font-"
#~ "size : 30px;color: #8A89BA;\">\n"
#~ "                        <strong>${object.event_id.name}</strong>\n"
#~ "                    </div>\n"
#~ "                    <div style=\"height: 50px;text-align: left;font-"
#~ "size : 14px;border-collapse: separate;margin-top:10px\">\n"
#~ "                        <strong style=\"margin-left:12px\">Estimado "
#~ "${object.cn}</strong> ,<br/><p style=\"margin-left:12px\">${object."
#~ "event_id.user_id.partner_id.name} le invit&oacute; a ${object.event_id."
#~ "name} organizado por ${object.event_id.user_id.company_id.name}.</p> \n"
#~ "                    </div>\n"
#~ "                    <div style=\"height: auto;margin-left:12px;margin-"
#~ "top:30px;\">\n"
#~ "                        <table>\n"
#~ "                            <tr>\n"
#~ "                                <td>\n"
#~ "                                    <div style=\"border-top-left-"
#~ "radius:3px;border-top-right-radius:3px;font-size:12px;border-collapse:"
#~ "separate;text-align:center;font-weight:bold;color:#ffffff;width:130px;min-"
#~ "height: 18px;border-color:#ffffff;background:#8a89ba;padding-top: 4px;\">"
#~ "${object.event_id.get_interval(object.event_id.start, 'dayname', "
#~ "tz=object.partner_id.tz)}</div>\n"
#~ "                                    <div style=\"font-size:48px;min-"
#~ "height:auto;font-weight:bold;text-align:center;color: #5F5F5F;background-"
#~ "color: #E1E2F8;width: 130px;\">\n"
#~ "                                      ${object.event_id."
#~ "get_interval(object.event_id.start,'day', tz=object.partner_id.tz)}\n"
#~ "                                    </div>\n"
#~ "                                    <div style='font-size:12px;text-align:"
#~ "center;font-weight:bold;color:#ffffff;background-color:#8a89ba'>${object."
#~ "event_id.get_interval(object.event_id.start, 'month', tz=object."
#~ "partner_id.tz)}</div>\n"
#~ "                                    <div style=\"border-collapse:separate;"
#~ "color:#8a89ba;text-align:center;width: 128px;font-size:12px;border-bottom-"
#~ "right-radius:3px;font-weight:bold;border:1px solid;border-bottom-left-"
#~ "radius:3px;\">${not object.event_id.allday and object.event_id."
#~ "get_interval(object.event_id.start, 'time', tz=object.partner_id.tz) or "
#~ "''}</div>\n"
#~ "                                </td>\n"
#~ "                                <td>\n"
#~ "                                    <table cellspacing=\"0\" cellpadding="
#~ "\"0\" border=\"0\" style=\"margin-top: 15px; margin-left: 10px;font-size: "
#~ "16px;\">\n"
#~ "                                            <tr>\n"
#~ "                                                <td style=\"vertical-"
#~ "align:top;\">\n"
#~ "                                                    % if object.event_id."
#~ "location:\n"
#~ "                                                        <div style="
#~ "\"width: 120px; background : #CCCCCC; font-family: Lucida Grande', "
#~ "Ubuntu, Arial, Verdana, sans-serif;\">\n"
#~ "                                                            D&oacute;nde\n"
#~ "                                                        </div>\n"
#~ "                                                    % endif\n"
#~ "                                                </td>\n"
#~ "                                                <td  style=\"vertical-"
#~ "align:top;\">\n"
#~ "                                                    % if object.event_id."
#~ "location:\n"
#~ "                                                        <div style = "
#~ "\"font-family: Lucida Grande', Ubuntu, Arial, Verdana, sans-serif;   font-"
#~ "size: 14px\" >\n"
#~ "                                                            : ${object."
#~ "event_id.location}\n"
#~ "                                                            <span style= "
#~ "\"color:#A9A9A9; \">(<a href=\"http://maps.google.com/maps?oi=map&q="
#~ "${object.event_id.location}\">Ver mapa</a>)\n"
#~ "                                                                </span>\n"
#~ "                                                        </div>\n"
#~ "                                                    % endif\n"
#~ "                                                </"
#~ "td>                                                        \n"
#~ "                                            </tr> \n"
#~ "                                                                                        \n"
#~ "                                            <tr>\n"
#~ "                                                <td style=\"vertical-"
#~ "align:top;\">\n"
#~ "                                                    % if object.event_id."
#~ "description :\n"
#~ "                                                        <div style="
#~ "\"width: 120px; background : #CCCCCC; font-family: Lucida Grande', "
#~ "Ubuntu, Arial, Verdana, sans-serif;\">\n"
#~ "                                                            Qu&eacute;\n"
#~ "                                                        </div>\n"
#~ "                                                    % endif\n"
#~ "                                                </td>\n"
#~ "                                                <td style=\"vertical-"
#~ "align:text-top;\">\n"
#~ "                                                    % if object.event_id."
#~ "description :\n"
#~ "                                                        <div style=\"font-"
#~ "family: Lucida Grande', Ubuntu, Arial, Verdana, sans-serif;\">\n"
#~ "                                                            : ${object."
#~ "event_id.description}\n"
#~ "                                                        </div>\n"
#~ "                                                    % endif\n"
#~ "                                                </td>\n"
#~ "                                            </tr>\n"
#~ "                                                                                        \n"
#~ "                                            <tr>\n"
#~ "                                                <td style=\"vertical-"
#~ "align:top;\">\n"
#~ "                                                    % if not object."
#~ "event_id.allday and object.event_id.duration:\n"
#~ "                                                        <div style="
#~ "\"height:auto; width: 120px; background : #CCCCCC; font-family: Lucida "
#~ "Grande', Ubuntu, Arial, Verdana, sans-serif;\">\n"
#~ "                                                            Duraci&oacute;"
#~ "n\n"
#~ "                                                        </div>\n"
#~ "                                                    % endif\n"
#~ "                                                </td>\n"
#~ "                                                <td colspan=\"3\" style="
#~ "\"vertical-align:text-top;\">\n"
#~ "                                                    % if not object."
#~ "event_id.allday and object.event_id.duration:\n"
#~ "                                                        <div style=\"font-"
#~ "family: Lucida Grande', Ubuntu, Arial, Verdana, sans-serif;\">\n"
#~ "                                                            : ${('%dH"
#~ "%02d' % (object.event_id.duration,(object.event_id.duration*60)%60))}\n"
#~ "                                                        </div>\n"
#~ "                                                    % endif\n"
#~ "                                                </td>\n"
#~ "                                            </"
#~ "tr>                                                \n"
#~ "                                        <tr style=\" height: 30px;\">\n"
#~ "                                            <td style=\"height: 25px;"
#~ "width: 120px; background : # CCCCCC; font-family: Lucida Grande', Ubuntu, "
#~ "Arial, Verdana, sans-serif;\">\n"
#~ "                                                <div>\n"
#~ "                                                    Asistentes\n"
#~ "                                                </div>\n"
#~ "                                            </td>\n"
#~ "                                            <td colspan=\"3\">\n"
#~ "                                               : \n"
#~ "                                                % for attendee in object."
#~ "event_id.attendee_ids:\n"
#~ "                                                    <div style=\"display:"
#~ "inline-block; border-radius: 50%; width:10px; height:10px;background:"
#~ "${'color' in ctx and ctx['color'][attendee.state] or 'white'};\"></div>\n"
#~ "                                                    % if attendee.cn != "
#~ "object.cn:\n"
#~ "                                                        <span style="
#~ "\"margin-left:5px\">${attendee.cn}</span>\n"
#~ "                                                    % else:\n"
#~ "                                                        <span style="
#~ "\"margin-left:5px\">Usted</span>\n"
#~ "                                                    % endif\n"
#~ "                                                % endfor\n"
#~ "                                            </td>\n"
#~ "                                        </tr>\n"
#~ "                                    </table>\n"
#~ "                                </td>\n"
#~ "                            </tr>\n"
#~ "                        </table>\n"
#~ "                    </div>\n"
#~ "                    <div style=\"height: auto;width:450px; margin:0 auto;"
#~ "padding-top:20px;padding-bottom:40px;\">\n"
#~ "                            <a style=\"padding: 8px 30px 8px 30px;border-"
#~ "radius: 6px;border: 1px solid #CCCCCC;background:#8A89BA;margin : 0 15px "
#~ "0 0;text-decoration: none;color:#FFFFFF;\" href=\"/calendar/meeting/"
#~ "accept?db=${'dbname' in ctx and ctx['dbname'] or ''}&token=${object."
#~ "access_token}&action=${'action_id' in ctx and ctx['action_id'] or ''}&id="
#~ "${object.event_id.id}\">Aceptar</a>\n"
#~ "                            <a style=\"padding: 8px 30px 8px 30px;border-"
#~ "radius: 6px;border: 1px solid #CCCCCC;background:#808080;margin : 0 15px "
#~ "0 0;text-decoration: none;color:#FFFFFF;\" href=\"/calendar/meeting/"
#~ "decline?db=${'dbname' in ctx and ctx['dbname'] or '' }&token=${object."
#~ "access_token}&action=${'action_id' in ctx and ctx['action_id'] or ''}&id="
#~ "${object.event_id.id}\">Rechazar</a>\n"
#~ "                            <a style=\"padding: 8px 30px 8px 30px;border-"
#~ "radius: 6px;border: 1px solid #CCCCCC;background:#D8D8D8;text-decoration: "
#~ "none;color:#FFFFFF;\" href=\"/calendar/meeting/view?db=${'dbname' in ctx "
#~ "and ctx['dbname'] or ''}&token=${object.access_token}&action="
#~ "${'action_id' in ctx and ctx['action_id'] or ''}&id=${object.event_id."
#~ "id}\">Ver</a>\n"
#~ "                    </div> \n"
#~ "                </div>\n"
#~ "                \n"
#~ "                "

#~ msgid ""
#~ " \n"
#~ "                <style>\n"
#~ "                    span.oe_mail_footer_access {\n"
#~ "                        display:block;    \n"
#~ "                        text-align:center;\n"
#~ "                        color:grey;                                \n"
#~ "                    }\n"
#~ "                </style>\n"
#~ "                <div style=\"border-radius: 2px; max-width: 1200px; "
#~ "height: auto;margin-left: auto;margin-right: auto;background-color:"
#~ "#f9f9f9;\">\n"
#~ "                    <div style=\"height:auto;text-align: center;font-"
#~ "size : 30px;color: #8A89BA;\">\n"
#~ "                        <strong>${object.event_id.name}</strong>\n"
#~ "                    </div>\n"
#~ "                    <div style=\"height: 50px;text-align: left;font-"
#~ "size : 14px;border-collapse: separate;margin-top:10px\">\n"
#~ "                        <strong style=\"margin-left:12px\">Dear ${object."
#~ "cn}</strong> ,<br/>\n"
#~ "                        <p style=\"margin-left:12px\">The date of the "
#~ "meeting has been changed...<br/>\n"
#~ "                        The meeting created by ${object.event_id.user_id."
#~ "partner_id.name} is now scheduled for : ${object.event_id."
#~ "get_display_time_tz(tz=object.partner_id.tz)}.</p>\n"
#~ "                    </div>\n"
#~ "                    <div style=\"height: auto;margin-left:12px;margin-"
#~ "top:30px;\">\n"
#~ "                        <table>\n"
#~ "                            <tr>                                        \n"
#~ "                                <td>\n"
#~ "                                    <div style=\"border-top-left-"
#~ "radius:3px;border-top-right-radius:3px;font-size:12px;border-collapse:"
#~ "separate;text-align:center;font-weight:bold;color:#ffffff;width:130px;min-"
#~ "height: 18px;border-color:#ffffff;background:#8a89ba;padding-top: 4px;\">"
#~ "${object.event_id.get_interval(object.event_id.start, 'dayname', "
#~ "tz=object.partner_id.tz)}</div>\n"
#~ "                                    <div style=\"font-size:48px;min-"
#~ "height:auto;font-weight:bold;text-align:center;color: #5F5F5F;background-"
#~ "color: #E1E2F8;width: 130px;\">\n"
#~ "                                      ${object.event_id."
#~ "get_interval(object.event_id.start,'day', tz=object.partner_id.tz)}\n"
#~ "                                    </div>\n"
#~ "                                    <div style='font-size:12px;text-align:"
#~ "center;font-weight:bold;color:#ffffff;background-color:#8a89ba'>${object."
#~ "event_id.get_interval(object.event_id.start, 'month', tz=object."
#~ "partner_id.tz)}</div>\n"
#~ "                                    <div style=\"border-collapse:separate;"
#~ "color:#8a89ba;text-align:center;width: 128px;font-size:12px;border-bottom-"
#~ "right-radius:3px;font-weight:bold;border:1px solid;border-bottom-left-"
#~ "radius:3px;\">${not object.event_id.allday and object.event_id."
#~ "get_interval(object.event_id.start, 'time', tz=object.partner_id.tz) or "
#~ "''}</div>\n"
#~ "                                </td>\n"
#~ "                                <td>\n"
#~ "                                    <table cellspacing=\"0\" cellpadding="
#~ "\"0\" border=\"0\" style=\"margin-top: 15px; margin-left: 10px;font-size: "
#~ "16px;\">\n"
#~ "                                            <tr>\n"
#~ "                                                <td style=\"vertical-"
#~ "align:top;\">\n"
#~ "                                                    % if object.event_id."
#~ "location:\n"
#~ "                                                        <div style="
#~ "\"width: 120px; background : #CCCCCC; font-family: Lucida Grande', "
#~ "Ubuntu, Arial, Verdana, sans-serif;\">\n"
#~ "                                                            Where\n"
#~ "                                                        </div>\n"
#~ "                                                    % endif\n"
#~ "                                                </td>\n"
#~ "                                                <td  style=\"vertical-"
#~ "align:top;\">\n"
#~ "                                                    % if object.event_id."
#~ "location:\n"
#~ "                                                        <div style = "
#~ "\"font-family: Lucida Grande', Ubuntu, Arial, Verdana, sans-serif;   font-"
#~ "size: 14px\" >\n"
#~ "                                                            : ${object."
#~ "event_id.location}\n"
#~ "                                                            <span style= "
#~ "\"color:#A9A9A9; \">(<a href=\"http://maps.google.com/maps?oi=map&q="
#~ "${object.event_id.location}\">View Map</a>)\n"
#~ "                                                                </span>\n"
#~ "                                                        </div>\n"
#~ "                                                    % endif\n"
#~ "                                                </"
#~ "td>                                                        \n"
#~ "                                            </tr> \n"
#~ "                                                                                        \n"
#~ "                                            <tr>\n"
#~ "                                                <td style=\"vertical-"
#~ "align:top;\">\n"
#~ "                                                    % if object.event_id."
#~ "description :\n"
#~ "                                                        <div style="
#~ "\"width: 120px; background : #CCCCCC; font-family: Lucida Grande', "
#~ "Ubuntu, Arial, Verdana, sans-serif;\">\n"
#~ "                                                            What\n"
#~ "                                                        </div>\n"
#~ "                                                    % endif\n"
#~ "                                                </td>\n"
#~ "                                                <td style=\"vertical-"
#~ "align:text-top;\">\n"
#~ "                                                    % if object.event_id."
#~ "description :\n"
#~ "                                                        <div style=\"font-"
#~ "family: Lucida Grande', Ubuntu, Arial, Verdana, sans-serif;\">\n"
#~ "                                                            : ${object."
#~ "event_id.description}\n"
#~ "                                                        </div>\n"
#~ "                                                    % endif\n"
#~ "                                                </td>\n"
#~ "                                            </tr>\n"
#~ "                                                                                        \n"
#~ "                                            <tr>\n"
#~ "                                                <td style=\"vertical-"
#~ "align:top;\">\n"
#~ "                                                    % if not object."
#~ "event_id.allday and object.event_id.duration:\n"
#~ "                                                        <div style="
#~ "\"height:auto; width: 120px; background : #CCCCCC; font-family: Lucida "
#~ "Grande', Ubuntu, Arial, Verdana, sans-serif;\">\n"
#~ "                                                            Duration\n"
#~ "                                                        </div>\n"
#~ "                                                    % endif\n"
#~ "                                                </td>\n"
#~ "                                                <td colspan=\"3\" style="
#~ "\"vertical-align:text-top;\">\n"
#~ "                                                    % if not object."
#~ "event_id.allday and object.event_id.duration:\n"
#~ "                                                        <div style=\"font-"
#~ "family: Lucida Grande', Ubuntu, Arial, Verdana, sans-serif;\">\n"
#~ "                                                            : ${('%dH"
#~ "%02d' % (object.event_id.duration,(object.event_id.duration*60)%60))}\n"
#~ "                                                        </div>\n"
#~ "                                                    % endif\n"
#~ "                                                </td>\n"
#~ "                                            </"
#~ "tr>                                                \n"
#~ "                                        <tr style=\" height: 30px;\">\n"
#~ "                                            <td style=\"height: 25px;"
#~ "width: 120px; background : # CCCCCC; font-family: Lucida Grande', Ubuntu, "
#~ "Arial, Verdana, sans-serif;\">\n"
#~ "                                                <div>\n"
#~ "                                                    Attendees\n"
#~ "                                                </div>\n"
#~ "                                            </td>\n"
#~ "                                            <td colspan=\"3\">\n"
#~ "                                               : \n"
#~ "                                                % for attendee in object."
#~ "event_id.attendee_ids:\n"
#~ "                                                    <div style=\"display:"
#~ "inline-block; border-radius: 50%; width:10px; height:10px;background:"
#~ "${'color' in ctx and ctx['color'][attendee.state] or 'white'};\"></div>\n"
#~ "                                                    % if attendee.cn != "
#~ "object.cn:\n"
#~ "                                                        <span style="
#~ "\"margin-left:5px\">${attendee.cn}</span>\n"
#~ "                                                    % else:\n"
#~ "                                                        <span style="
#~ "\"margin-left:5px\">You</span>\n"
#~ "                                                    % endif\n"
#~ "                                                % endfor\n"
#~ "                                            </td>\n"
#~ "                                        </tr>\n"
#~ "                                    </table>\n"
#~ "                                </td>\n"
#~ "                            </tr>\n"
#~ "                        </table>                                      \n"
#~ "                    </div>\n"
#~ "                    <div style=\"height: auto;width:450px; margin:0 auto;"
#~ "padding-top:20px;padding-bottom:40px;\">\n"
#~ "                            <a style=\"padding: 8px 30px 8px 30px;border-"
#~ "radius: 6px;border: 1px solid #CCCCCC;background:#8A89BA;margin : 0 15px "
#~ "0 0;text-decoration: none;color:#FFFFFF;\" href=\"/calendar/meeting/"
#~ "accept?db=${'dbname' in ctx and ctx['dbname'] or ''}&token=${object."
#~ "access_token}&action=${'action_id' in ctx and ctx['action_id'] or ''}&id="
#~ "${object.event_id.id}\">Accept</a>\n"
#~ "                            <a style=\"padding: 8px 30px 8px 30px;border-"
#~ "radius: 6px;border: 1px solid #CCCCCC;background:#808080;margin : 0 15px "
#~ "0 0;text-decoration: none;color:#FFFFFF;\" href=\"/calendar/meeting/"
#~ "decline?db=${'dbname' in ctx and ctx['dbname'] or ''}&token=${object."
#~ "access_token}&action=${'action_id' in ctx and ctx['action_id'] or ''}&id="
#~ "${object.event_id.id}\">Decline</a>\n"
#~ "                            <a style=\"padding: 8px 30px 8px 30px;border-"
#~ "radius: 6px;border: 1px solid #CCCCCC;background:#D8D8D8;text-decoration: "
#~ "none;color:#FFFFFF;\" href=\"/calendar/meeting/view?db=${'dbname' in ctx "
#~ "and ctx['dbname'] or ''}&token=${object.access_token}&action="
#~ "${'action_id' in ctx and ctx['action_id'] or ''}&id=${object.event_id."
#~ "id}\">View</a>\n"
#~ "                    </div>                             \n"
#~ "                </div>\n"
#~ "                \n"
#~ "                "
#~ msgstr ""
#~ " \n"
#~ "                <style>\n"
#~ "                    span.oe_mail_footer_access {\n"
#~ "                        display:block;    \n"
#~ "                        text-align:center;\n"
#~ "                        color:grey;                                \n"
#~ "                    }\n"
#~ "                </style>\n"
#~ "                <div style=\"border-radius: 2px; max-width: 1200px; "
#~ "height: auto;margin-left: auto;margin-right: auto;background-color:"
#~ "#f9f9f9;\">\n"
#~ "                    <div style=\"height:auto;text-align: center;font-"
#~ "size : 30px;color: #8A89BA;\">\n"
#~ "                        <strong>${object.event_id.name}</strong>\n"
#~ "                    </div>\n"
#~ "                    <div style=\"height: 50px;text-align: left;font-"
#~ "size : 14px;border-collapse: separate;margin-top:10px\">\n"
#~ "                        <strong style=\"margin-left:12px\">Dear ${object."
#~ "cn}</strong> ,<br/>\n"
#~ "                        <p style=\"margin-left:12px\">Se ha cambiado la "
#~ "fecha de la reuni&oacute;n<br/>\n"
#~ "                        La reuni&oacute;n creada por ${object.event_id."
#~ "user_id.partner_id.name} est&aacute; prevista para : ${object.event_id."
#~ "get_display_time_tz(tz=object.partner_id.tz)}.</p>\n"
#~ "                    </div>\n"
#~ "                    <div style=\"height: auto;margin-left:12px;margin-"
#~ "top:30px;\">\n"
#~ "                        <table>\n"
#~ "                            <tr>                                        \n"
#~ "                                <td>\n"
#~ "                                    <div style=\"border-top-left-"
#~ "radius:3px;border-top-right-radius:3px;font-size:12px;border-collapse:"
#~ "separate;text-align:center;font-weight:bold;color:#ffffff;width:130px;min-"
#~ "height: 18px;border-color:#ffffff;background:#8a89ba;padding-top: 4px;\">"
#~ "${object.event_id.get_interval(object.event_id.start, 'dayname', "
#~ "tz=object.partner_id.tz)}</div>\n"
#~ "                                    <div style=\"font-size:48px;min-"
#~ "height:auto;font-weight:bold;text-align:center;color: #5F5F5F;background-"
#~ "color: #E1E2F8;width: 130px;\">\n"
#~ "                                      ${object.event_id."
#~ "get_interval(object.event_id.start,'day', tz=object.partner_id.tz)}\n"
#~ "                                    </div>\n"
#~ "                                    <div style='font-size:12px;text-align:"
#~ "center;font-weight:bold;color:#ffffff;background-color:#8a89ba'>${object."
#~ "event_id.get_interval(object.event_id.start, 'month', tz=object."
#~ "partner_id.tz)}</div>\n"
#~ "                                    <div style=\"border-collapse:separate;"
#~ "color:#8a89ba;text-align:center;width: 128px;font-size:12px;border-bottom-"
#~ "right-radius:3px;font-weight:bold;border:1px solid;border-bottom-left-"
#~ "radius:3px;\">${not object.event_id.allday and object.event_id."
#~ "get_interval(object.event_id.start, 'time', tz=object.partner_id.tz) or "
#~ "''}</div>\n"
#~ "                                </td>\n"
#~ "                                <td>\n"
#~ "                                    <table cellspacing=\"0\" cellpadding="
#~ "\"0\" border=\"0\" style=\"margin-top: 15px; margin-left: 10px;font-size: "
#~ "16px;\">\n"
#~ "                                            <tr>\n"
#~ "                                                <td style=\"vertical-"
#~ "align:top;\">\n"
#~ "                                                    % if object.event_id."
#~ "location:\n"
#~ "                                                        <div style="
#~ "\"width: 120px; background : #CCCCCC; font-family: Lucida Grande', "
#~ "Ubuntu, Arial, Verdana, sans-serif;\">\n"
#~ "                                                            D&oacute;nde\n"
#~ "                                                        </div>\n"
#~ "                                                    % endif\n"
#~ "                                                </td>\n"
#~ "                                                <td  style=\"vertical-"
#~ "align:top;\">\n"
#~ "                                                    % if object.event_id."
#~ "location:\n"
#~ "                                                        <div style = "
#~ "\"font-family: Lucida Grande', Ubuntu, Arial, Verdana, sans-serif;   font-"
#~ "size: 14px\" >\n"
#~ "                                                            : ${object."
#~ "event_id.location}\n"
#~ "                                                            <span style= "
#~ "\"color:#A9A9A9; \">(<a href=\"http://maps.google.com/maps?oi=map&q="
#~ "${object.event_id.location}\">Ver mapa</a>)\n"
#~ "                                                                </span>\n"
#~ "                                                        </div>\n"
#~ "                                                    % endif\n"
#~ "                                                </"
#~ "td>                                                        \n"
#~ "                                            </tr> \n"
#~ "                                                                                        \n"
#~ "                                            <tr>\n"
#~ "                                                <td style=\"vertical-"
#~ "align:top;\">\n"
#~ "                                                    % if object.event_id."
#~ "description :\n"
#~ "                                                        <div style="
#~ "\"width: 120px; background : #CCCCCC; font-family: Lucida Grande', "
#~ "Ubuntu, Arial, Verdana, sans-serif;\">\n"
#~ "                                                            Qu&eacute;\n"
#~ "                                                        </div>\n"
#~ "                                                    % endif\n"
#~ "                                                </td>\n"
#~ "                                                <td style=\"vertical-"
#~ "align:text-top;\">\n"
#~ "                                                    % if object.event_id."
#~ "description :\n"
#~ "                                                        <div style=\"font-"
#~ "family: Lucida Grande', Ubuntu, Arial, Verdana, sans-serif;\">\n"
#~ "                                                            : ${object."
#~ "event_id.description}\n"
#~ "                                                        </div>\n"
#~ "                                                    % endif\n"
#~ "                                                </td>\n"
#~ "                                            </tr>\n"
#~ "                                                                                        \n"
#~ "                                            <tr>\n"
#~ "                                                <td style=\"vertical-"
#~ "align:top;\">\n"
#~ "                                                    % if not object."
#~ "event_id.allday and object.event_id.duration:\n"
#~ "                                                        <div style="
#~ "\"height:auto; width: 120px; background : #CCCCCC; font-family: Lucida "
#~ "Grande', Ubuntu, Arial, Verdana, sans-serif;\">\n"
#~ "                                                            Duraci&oacute;"
#~ "n\n"
#~ "                                                        </div>\n"
#~ "                                                    % endif\n"
#~ "                                                </td>\n"
#~ "                                                <td colspan=\"3\" style="
#~ "\"vertical-align:text-top;\">\n"
#~ "                                                    % if not object."
#~ "event_id.allday and object.event_id.duration:\n"
#~ "                                                        <div style=\"font-"
#~ "family: Lucida Grande', Ubuntu, Arial, Verdana, sans-serif;\">\n"
#~ "                                                            : ${('%dH"
#~ "%02d' % (object.event_id.duration,(object.event_id.duration*60)%60))}\n"
#~ "                                                        </div>\n"
#~ "                                                    % endif\n"
#~ "                                                </td>\n"
#~ "                                            </"
#~ "tr>                                                \n"
#~ "                                        <tr style=\" height: 30px;\">\n"
#~ "                                            <td style=\"height: 25px;"
#~ "width: 120px; background : # CCCCCC; font-family: Lucida Grande', Ubuntu, "
#~ "Arial, Verdana, sans-serif;\">\n"
#~ "                                                <div>\n"
#~ "                                                    Asistentes\n"
#~ "                                                </div>\n"
#~ "                                            </td>\n"
#~ "                                            <td colspan=\"3\">\n"
#~ "                                               : \n"
#~ "                                                % for attendee in object."
#~ "event_id.attendee_ids:\n"
#~ "                                                    <div style=\"display:"
#~ "inline-block; border-radius: 50%; width:10px; height:10px;background:"
#~ "${'color' in ctx and ctx['color'][attendee.state] or 'white'};\"></div>\n"
#~ "                                                    % if attendee.cn != "
#~ "object.cn:\n"
#~ "                                                        <span style="
#~ "\"margin-left:5px\">${attendee.cn}</span>\n"
#~ "                                                    % else:\n"
#~ "                                                        <span style="
#~ "\"margin-left:5px\">Usted</span>\n"
#~ "                                                    % endif\n"
#~ "                                                % endfor\n"
#~ "                                            </td>\n"
#~ "                                        </tr>\n"
#~ "                                    </table>\n"
#~ "                                </td>\n"
#~ "                            </tr>\n"
#~ "                        </table>                                      \n"
#~ "                    </div>\n"
#~ "                    <div style=\"height: auto;width:450px; margin:0 auto;"
#~ "padding-top:20px;padding-bottom:40px;\">\n"
#~ "                            <a style=\"padding: 8px 30px 8px 30px;border-"
#~ "radius: 6px;border: 1px solid #CCCCCC;background:#8A89BA;margin : 0 15px "
#~ "0 0;text-decoration: none;color:#FFFFFF;\" href=\"/calendar/meeting/"
#~ "accept?db=${'dbname' in ctx and ctx['dbname'] or ''}&token=${object."
#~ "access_token}&action=${'action_id' in ctx and ctx['action_id'] or ''}&id="
#~ "${object.event_id.id}\">Aceptar</a>\n"
#~ "                            <a style=\"padding: 8px 30px 8px 30px;border-"
#~ "radius: 6px;border: 1px solid #CCCCCC;background:#808080;margin : 0 15px "
#~ "0 0;text-decoration: none;color:#FFFFFF;\" href=\"/calendar/meeting/"
#~ "decline?db=${'dbname' in ctx and ctx['dbname'] or ''}&token=${object."
#~ "access_token}&action=${'action_id' in ctx and ctx['action_id'] or ''}&id="
#~ "${object.event_id.id}\">Rechazar</a>\n"
#~ "                            <a style=\"padding: 8px 30px 8px 30px;border-"
#~ "radius: 6px;border: 1px solid #CCCCCC;background:#D8D8D8;text-decoration: "
#~ "none;color:#FFFFFF;\" href=\"/calendar/meeting/view?db=${'dbname' in ctx "
#~ "and ctx['dbname'] or ''}&token=${object.access_token}&action="
#~ "${'action_id' in ctx and ctx['action_id'] or ''}&id=${object.event_id."
#~ "id}\">Ver</a>\n"
#~ "                    </div>                             \n"
#~ "                </div>\n"
#~ "                \n"
#~ "                "

#~ msgid "A email has been send to specify that the date has been changed !"
#~ msgstr ""
#~ "Se ha enviado un correo electrónico para especificar que la fecha se ha "
#~ "cambiado"

#~ msgid "Action Needed"
#~ msgstr "Acción Requerida"

#~ msgid "An invitation email has been sent to attendee %s"
#~ msgstr "Se ha enviado un correo electrónico al asistente %s"

#~ msgid "An invitation email has been sent to attendee(s)"
#~ msgstr "Se ha enviado un correo electrónico a los asistentes"

#~ msgid "Date of the last message posted on the record."
#~ msgstr "Fecha del último mensaje publicado en el registro."

#~ msgid "Followers"
#~ msgstr "Seguidores"

#~ msgid "Followers (Channels)"
#~ msgstr "Seguidores (Canales)"

#~ msgid "Followers (Partners)"
#~ msgstr "Seguidores (Asociados)"

#~ msgid "If checked new messages require your attention."
#~ msgstr "Si está marcado, hay nuevos mensajes que requieren su atención"

#~ msgid "If checked, new messages require your attention."
#~ msgstr "Si está marcado, los nuevos mensajes requerirán su atención."

#~ msgid "Is Follower"
#~ msgstr "Es Seguidor"

#~ msgid "Last Message Date"
#~ msgstr "Fecha del Último Mensaje"

#~ msgid "Messages"
#~ msgstr "Mensajes"

#~ msgid "Number of Actions"
#~ msgstr "Número de Acciones"

#~ msgid "Number of messages which requires an action"
#~ msgstr "Número de mensajes que requieren una acción"

#~ msgid "Number of unread messages"
#~ msgstr "Número de mensajes no leidos"

#~ msgid "Unread Messages Counter"
#~ msgstr "Contador de Mensajes no Leídos"

#~ msgid ""
#~ "Warning, a mandatory field has been modified since the creation of this "
#~ "event"
#~ msgstr ""
#~ "Advertencia, un campo obligatorio se ha modificado después de la creación "
#~ "de este evento"

#~ msgid "Website Messages"
#~ msgstr "Mensajes del Sitio Web"

#, fuzzy
#~ msgid "Website communication history"
#~ msgstr ""
#~ "#-#-#-#-#  es_CO.po (Odoo 9.0)  #-#-#-#-#\n"
#~ "Historial de comunicación del sitio web\n"
#~ "#-#-#-#-#  es_CO.po (Odoo 9.0)  #-#-#-#-#\n"
#~ "Historial de comunicación del sitio Web"<|MERGE_RESOLUTION|>--- conflicted
+++ resolved
@@ -11,11 +11,7 @@
 msgstr ""
 "Project-Id-Version: Odoo 9.0\n"
 "Report-Msgid-Bugs-To: \n"
-<<<<<<< HEAD
-"POT-Creation-Date: 2016-08-19 10:26+0000\n"
-=======
 "POT-Creation-Date: 2016-08-18 14:08+0000\n"
->>>>>>> bc1a0a32
 "PO-Revision-Date: 2016-03-30 08:44+0000\n"
 "Last-Translator: Mateo Tibaquirá Palacios <nestormateo@gmail.com>\n"
 "Language-Team: Spanish (Colombia) (http://www.transifex.com/odoo/odoo-9/"
@@ -487,11 +483,7 @@
 msgstr "${object.event_id.name} - La fecha ha sido actualizada"
 
 #. module: calendar
-<<<<<<< HEAD
-#: code:addons/calendar/calendar.py:767
-=======
 #: code:addons/calendar/calendar.py:776
->>>>>>> bc1a0a32
 #, python-format
 msgid ""
 "%s at %s To\n"
@@ -501,7 +493,7 @@
 " %s de %s (%s)"
 
 #. module: calendar
-#: code:addons/calendar/calendar.py:765
+#: code:addons/calendar/calendar.py:774
 #, python-format
 msgid "%s at (%s To %s) (%s)"
 msgstr "%s de (%s Hasta %s) (%s)"
@@ -553,11 +545,7 @@
 msgstr "Todo el Día"
 
 #. module: calendar
-<<<<<<< HEAD
-#: code:addons/calendar/calendar.py:762
-=======
 #: code:addons/calendar/calendar.py:771
->>>>>>> bc1a0a32
 #, python-format
 msgid "AllDay , %s"
 msgstr "Todo el Día, %s"
@@ -596,11 +584,7 @@
 msgstr "Disponibilidad"
 
 #. module: calendar
-<<<<<<< HEAD
-#: code:addons/calendar/calendar.py:1705
-=======
 #: code:addons/calendar/calendar.py:1714
->>>>>>> bc1a0a32
 #: selection:calendar.attendee,availability:0
 #: selection:calendar.event,show_as:0
 #, python-format
@@ -773,11 +757,7 @@
 "E-mail"
 
 #. module: calendar
-<<<<<<< HEAD
-#: code:addons/calendar/calendar.py:1356
-=======
 #: code:addons/calendar/calendar.py:1365
->>>>>>> bc1a0a32
 #, fuzzy, python-format
 msgid "Email addresses not found"
 msgstr ""
@@ -855,11 +835,7 @@
 msgstr "Alarma"
 
 #. module: calendar
-<<<<<<< HEAD
-#: code:addons/calendar/calendar.py:1230
-=======
 #: code:addons/calendar/calendar.py:1239
->>>>>>> bc1a0a32
 #, python-format
 msgid "Event recurrence interval cannot be negative."
 msgstr "El intervalo de recurrencia del evento no puede ser negativo."
@@ -924,11 +900,7 @@
 msgstr "Agrupar por"
 
 #. module: calendar
-<<<<<<< HEAD
-#: code:addons/calendar/calendar.py:1647
-=======
 #: code:addons/calendar/calendar.py:1656
->>>>>>> bc1a0a32
 #, python-format
 msgid "Group by date is not supported, use the calendar view instead."
 msgstr ""
@@ -1196,11 +1168,7 @@
 msgstr "Asociado"
 
 #. module: calendar
-<<<<<<< HEAD
-#: code:addons/calendar/calendar.py:1243
-=======
 #: code:addons/calendar/calendar.py:1252
->>>>>>> bc1a0a32
 #, python-format
 msgid "Please select a proper day of the month."
 msgstr "Seleccione un día del mes correcto."
@@ -1427,11 +1395,7 @@
 "oportunidades de negocio."
 
 #. module: calendar
-<<<<<<< HEAD
-#: code:addons/calendar/calendar.py:1352
-=======
 #: code:addons/calendar/calendar.py:1361
->>>>>>> bc1a0a32
 #, python-format
 msgid "The following contacts have no email address :"
 msgstr "Los siguientes contactos no tienen E-mail"
@@ -1583,11 +1547,7 @@
 msgstr "ej. Almuerzo de Negocios"
 
 #. module: calendar
-<<<<<<< HEAD
-#: code:addons/calendar/calendar.py:1228
-=======
 #: code:addons/calendar/calendar.py:1237
->>>>>>> bc1a0a32
 #, python-format
 msgid "interval cannot be negative."
 msgstr "El intervalo no puede ser negativo"
