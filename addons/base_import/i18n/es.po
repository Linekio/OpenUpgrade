--- conflicted
+++ resolved
@@ -3,19 +3,14 @@
 # * base_import
 # 
 # Translators:
+# Jesus Alan Ramos Rodriguez <alan.ramos@jarsa.com.mx>, 2015
 msgid ""
 msgstr ""
 "Project-Id-Version: Odoo 9.0\n"
 "Report-Msgid-Bugs-To: \n"
-<<<<<<< HEAD
-"POT-Creation-Date: 2015-09-07 14:40+0000\n"
-"PO-Revision-Date: 2015-09-18 08:36+0000\n"
-"Last-Translator: Pedro M. Baeza <pedro.baeza@gmail.com>\n"
-=======
 "POT-Creation-Date: 2015-12-18 13:40+0000\n"
 "PO-Revision-Date: 2015-12-19 08:50+0000\n"
 "Last-Translator: Martin Trigaux\n"
->>>>>>> 24eee9d7
 "Language-Team: Spanish (http://www.transifex.com/odoo/odoo-9/language/es/)\n"
 "MIME-Version: 1.0\n"
 "Content-Type: text/plain; charset=UTF-8\n"
@@ -120,7 +115,7 @@
 #: code:addons/base_import/static/src/xml/import.xml:21
 #, python-format
 msgid "CSV Format Options…"
-msgstr ""
+msgstr "Opciones de formato CSV..."
 
 #. module: base_import
 #. openerp-web
@@ -299,7 +294,7 @@
 #: code:addons/base_import/models.py:204
 #, python-format
 msgid "Error cell found while reading XLS/XLSX file: %s"
-msgstr ""
+msgstr "Error de celda encontrado al leer el archivo XLS/XLSX: %s"
 
 #. module: base_import
 #. openerp-web
@@ -372,7 +367,7 @@
 #: code:addons/base_import/static/src/xml/import.xml:384
 #, python-format
 msgid "For CSV files, the issue could be an incorrect encoding."
-msgstr ""
+msgstr "Para archivos CSV, el problema puede ser una codificación incorrecta."
 
 #. module: base_import
 #. openerp-web
@@ -622,7 +617,7 @@
 #: code:addons/base_import/static/src/js/import.js:147
 #, python-format
 msgid "Import a File"
-msgstr ""
+msgstr "Importar un Archivo"
 
 #. module: base_import
 #. openerp-web
@@ -797,7 +792,7 @@
 msgid ""
 "Select the file to import. If you need a sample importable file, you\n"
 "            can use the export tool to generate one."
-msgstr ""
+msgstr "Selecciona un archivo para importar. Si necesitas un ejemplo de importación, puedes\nusar la herramienta exportar para generar uno."
 
 #. module: base_import
 #. openerp-web
@@ -891,7 +886,7 @@
 "                        linked to both tags 'Manufacturer' and 'Retailer' \n"
 "                        then you will encode \"Manufacturer,\n"
 "                        Retailer\" in the same column of your CSV file."
-msgstr ""
+msgstr "Las etiquetas deben de ir separadas por comas sin espacios.\nPor ejemplo, si quieres que tu cliente sea vinculado con ambas etiquetas\n'Fabricante' y 'Mayorista', entonces debes codificar 'Fabricante,Mayorista\" \nen la misma columna del archivo CSV."
 
 #. module: base_import
 #. openerp-web
@@ -960,14 +955,14 @@
 #: code:addons/base_import/models.py:173
 #, python-format
 msgid "Unable to load \"{extension}\" file: requires Python module \"{modname}\""
-msgstr ""
+msgstr "No es posible cargar el archivo \"{extension}\": requiere el módulo de Python \"{modname}\""
 
 #. module: base_import
 #: code:addons/base_import/models.py:174
 #, python-format
 msgid ""
 "Unsupported file format \"{}\", import only supports CSV, ODS, XLS and XLSX"
-msgstr ""
+msgstr "Formato no soportado \"{}\", importar solo archivos CSV, OSD, XLS y XLSX"
 
 #. module: base_import
 #. openerp-web
