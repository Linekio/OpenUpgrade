<<<<<<< HEAD
# Swedish translation for openobject-addons
# Copyright (c) 2014 Rosetta Contributors and Canonical Ltd 2014
# This file is distributed under the same license as the openobject-addons package.
# FIRST AUTHOR <EMAIL@ADDRESS>, 2014.
#
msgid ""
msgstr ""
"Project-Id-Version: openobject-addons\n"
"Report-Msgid-Bugs-To: FULL NAME <EMAIL@ADDRESS>\n"
"POT-Creation-Date: 2014-09-23 16:27+0000\n"
"PO-Revision-Date: 2014-08-14 16:10+0000\n"
"Last-Translator: FULL NAME <EMAIL@ADDRESS>\n"
"Language-Team: Swedish <sv@li.org>\n"
=======
# Translation of Odoo Server.
# This file contains the translation of the following modules:
# * account_followup
# 
# Translators:
# Anders Wallenquist <anders.wallenquist@vertel.se>, 2015
# FIRST AUTHOR <EMAIL@ADDRESS>, 2014
# Mikael Åkerberg <mikael.akerberg@dermanord.se>, 2015
msgid ""
msgstr ""
"Project-Id-Version: Odoo 8.0\n"
"Report-Msgid-Bugs-To: \n"
"POT-Creation-Date: 2015-01-21 14:07+0000\n"
"PO-Revision-Date: 2015-12-21 11:27+0000\n"
"Last-Translator: Anders Wallenquist <anders.wallenquist@vertel.se>\n"
"Language-Team: Swedish (http://www.transifex.com/odoo/odoo-8/language/sv/)\n"
>>>>>>> 6efc3712
"MIME-Version: 1.0\n"
"Content-Type: text/plain; charset=UTF-8\n"
"Content-Transfer-Encoding: 8bit\n"
"X-Launchpad-Export-Date: 2014-09-24 08:56+0000\n"
"X-Generator: Launchpad (build 17196)\n"

#. module: account_followup
#: model:email.template,body_html:account_followup.email_template_account_followup_level0
msgid ""
"\n"
"<div style=\"font-family: 'Lucica Grande', Ubuntu, Arial, Verdana, sans-"
"serif; font-size: 12px; color: rgb(34, 34, 34); background-color: rgb(255, "
"255, 255); \">\n"
"\n"
"    <p>Dear ${object.name},</p>\n"
"    <p>\n"
"    Exception made if there was a mistake of ours, it seems that the "
"following amount stays unpaid. Please, take\n"
"appropriate measures in order to carry out this payment in the next 8 days.\n"
"\n"
"Would your payment have been carried out after this mail was sent, please "
"ignore this message. Do not hesitate to\n"
"contact our accounting department.  \n"
"\n"
"    </p>\n"
"<br/>\n"
"Best Regards,\n"
"<br/>\n"
"   <br/>\n"
"${user.name}\n"
"\n"
"<br/>\n"
"<br/>\n"
"\n"
"\n"
"${object.get_followup_table_html() | safe}\n"
"\n"
"    <br/>\n"
"\n"
"</div>\n"
"            "
msgstr ""

#. module: account_followup
#: model:email.template,body_html:account_followup.email_template_account_followup_level2
msgid ""
"\n"
"<div style=\"font-family: 'Lucica Grande', Ubuntu, Arial, Verdana, sans-"
"serif; font-size: 12px; color: rgb(34, 34, 34); background-color: rgb(255, "
"255, 255); \">\n"
"    \n"
"    <p>Dear ${object.name},</p>\n"
"    <p>\n"
"    Despite several reminders, your account is still not settled.\n"
"Unless full payment is made in next 8 days, legal action for the recovery of "
"the debt will be taken without\n"
"further notice.\n"
"I trust that this action will prove unnecessary and details of due payments "
"is printed below.\n"
"In case of any queries concerning this matter, do not hesitate to contact "
"our accounting department.\n"
"</p>\n"
"<br/>\n"
"Best Regards,\n"
"<br/>\n"
"<br/>\n"
"${user.name}\n"
"<br/>\n"
"<br/>\n"
"\n"
"\n"
"${object.get_followup_table_html() | safe}\n"
"\n"
"    <br/>\n"
"\n"
"</div>\n"
"            "
msgstr ""

#. module: account_followup
#: model:email.template,body_html:account_followup.email_template_account_followup_default
msgid ""
"\n"
"<div style=\"font-family: 'Lucica Grande', Ubuntu, Arial, Verdana, sans-"
"serif; font-size: 12px; color: rgb(34, 34, 34); background-color: rgb(255, "
"255, 255); \">\n"
"    \n"
"    <p>Dear ${object.name},</p>\n"
"    <p>\n"
"    Exception made if there was a mistake of ours, it seems that the "
"following amount stays unpaid. Please, take\n"
"appropriate measures in order to carry out this payment in the next 8 days.\n"
"Would your payment have been carried out after this mail was sent, please "
"ignore this message. Do not hesitate to\n"
"contact our accounting department.\n"
"    </p>\n"
"<br/>\n"
"Best Regards,\n"
"<br/>\n"
"<br/>\n"
"${user.name}\n"
"<br/>\n"
"<br/>\n"
"\n"
"${object.get_followup_table_html() | safe}\n"
"\n"
"<br/>\n"
"</div>\n"
"            "
msgstr ""

#. module: account_followup
#: model:email.template,body_html:account_followup.email_template_account_followup_level1
msgid ""
"\n"
"<div style=\"font-family: 'Lucica Grande', Ubuntu, Arial, Verdana, sans-"
"serif; font-size: 12px; color: rgb(34, 34, 34); background-color: rgb(255, "
"255, 255); \">\n"
"    \n"
"    <p>Dear ${object.name},</p>\n"
"   <p>\n"
"    We are disappointed to see that despite sending a reminder, that your "
"account is now seriously overdue.\n"
"It is essential that immediate payment is made, otherwise we will have to "
"consider placing a stop on your account\n"
"which means that we will no longer be able to supply your company with "
"(goods/services).\n"
"Please, take appropriate measures in order to carry out this payment in the "
"next 8 days.\n"
"If there is a problem with paying invoice that we are not aware of, do not "
"hesitate to contact our accounting\n"
"department. so that we can resolve the matter quickly.\n"
"Details of due payments is printed below.\n"
" </p>\n"
"<br/>\n"
"Best Regards,\n"
"    \n"
"<br/>\n"
"<br/>\n"
"${user.name}\n"
"    \n"
"<br/>\n"
"<br/>\n"
"\n"
"${object.get_followup_table_html() | safe}\n"
"\n"
"    <br/>\n"
"\n"
"</div>\n"
"            "
msgstr ""

#. module: account_followup
#: model:account_followup.followup.line,description:account_followup.demo_followup_line3
msgid ""
"\n"
"Dear %(partner_name)s,\n"
"\n"
"Despite several reminders, your account is still not settled.\n"
"\n"
"Unless full payment is made in next 8 days, then legal action for the "
"recovery of the debt will be taken without further notice.\n"
"\n"
"I trust that this action will prove unnecessary and details of due payments "
"is printed below.\n"
"\n"
"In case of any queries concerning this matter, do not hesitate to contact "
"our accounting department.\n"
"\n"
"Best Regards,\n"
msgstr ""

#. module: account_followup
#: model:account_followup.followup.line,description:account_followup.demo_followup_line4
#: model:account_followup.followup.line,description:account_followup.demo_followup_line5
msgid ""
"\n"
"Dear %(partner_name)s,\n"
"\n"
"Despite several reminders, your account is still not settled.\n"
"\n"
"Unless full payment is made in next 8 days, then legal action for the "
"recovery of the debt will be taken without further notice.\n"
"\n"
"I trust that this action will prove unnecessary and details of due payments "
"is printed below.\n"
"\n"
"In case of any queries concerning this matter, do not hesitate to contact "
"our accounting department.\n"
"\n"
"Best Regards,\n"
"            "
msgstr ""

#. module: account_followup
#: model:account_followup.followup.line,description:account_followup.demo_followup_line1
msgid ""
"\n"
"Dear %(partner_name)s,\n"
"\n"
"Exception made if there was a mistake of ours, it seems that the following "
"amount stays unpaid. Please, take appropriate measures in order to carry out "
"this payment in the next 8 days.\n"
"\n"
"Would your payment have been carried out after this mail was sent, please "
"ignore this message. Do not hesitate to contact our accounting department.  "
"\n"
"\n"
"Best Regards,\n"
msgstr ""

#. module: account_followup
#: model:account_followup.followup.line,description:account_followup.demo_followup_line2
msgid ""
"\n"
"Dear %(partner_name)s,\n"
"\n"
"We are disappointed to see that despite sending a reminder, that your "
"account is now seriously overdue.\n"
"\n"
"It is essential that immediate payment is made, otherwise we will have to "
"consider placing a stop on your account which means that we will no longer "
"be able to supply your company with (goods/services).\n"
"Please, take appropriate measures in order to carry out this payment in the "
"next 8 days.\n"
"\n"
"If there is a problem with paying invoice that we are not aware of, do not "
"hesitate to contact our accounting department, so that we can resolve the "
"matter quickly.\n"
"\n"
"Details of due payments is printed below.\n"
"\n"
"Best Regards,\n"
msgstr ""

#. module: account_followup
#: code:addons/account_followup/wizard/account_followup_print.py:174
#, python-format
msgid " email(s) sent"
msgstr " e-postmeddelande(n) har skickats"

#. module: account_followup
#: code:addons/account_followup/wizard/account_followup_print.py:176
#, python-format
msgid " email(s) should have been sent, but "
msgstr " e-postmeddelande(n) bör ha skickats, men "

#. module: account_followup
#: code:addons/account_followup/wizard/account_followup_print.py:176
#, python-format
msgid " had unknown email address(es)"
msgstr ""

#. module: account_followup
#: code:addons/account_followup/wizard/account_followup_print.py:177
#, python-format
msgid " letter(s) in report"
msgstr ""

#. module: account_followup
#: code:addons/account_followup/wizard/account_followup_print.py:177
#, python-format
msgid " manual action(s) assigned:"
msgstr " manuell(a) åtgärd(er) tilldelad(e):"

#. module: account_followup
#: code:addons/account_followup/wizard/account_followup_print.py:171
#, python-format
msgid " will be sent"
msgstr " kommer att skickas"

#. module: account_followup
#: model:email.template,subject:account_followup.email_template_account_followup_default
#: model:email.template,subject:account_followup.email_template_account_followup_level0
#: model:email.template,subject:account_followup.email_template_account_followup_level1
#: model:email.template,subject:account_followup.email_template_account_followup_level2
msgid "${user.company_id.name} Payment Reminder"
msgstr "${user.company_id.name}-betalningspåminnelse"

#. module: account_followup
#: view:account_followup.followup.line:account_followup.view_account_followup_followup_line_form
msgid "%(company_name)s"
msgstr "%(company_name)s"

#. module: account_followup
#: view:account_followup.followup.line:account_followup.view_account_followup_followup_line_form
msgid "%(date)s"
msgstr "%(date)s"

#. module: account_followup
#: view:account_followup.followup.line:account_followup.view_account_followup_followup_line_form
msgid "%(partner_name)s"
msgstr "%(partner_name)s"

#. module: account_followup
#: view:account_followup.followup.line:account_followup.view_account_followup_followup_line_form
msgid "%(user_signature)s"
msgstr "%(user_signature)s"

#. module: account_followup
#: code:addons/account_followup/wizard/account_followup_print.py:234
#, python-format
msgid "%s partners have no credits and as such the action is cleared"
msgstr ""

#. module: account_followup
#: view:res.partner:account_followup.view_partner_inherit_followup_form
msgid ""
", the latest payment follow-up\n"
"                            was:"
msgstr ""

#. module: account_followup
#: view:account_followup.followup.line:account_followup.view_account_followup_followup_line_form
msgid ": Current Date"
msgstr ""

#. module: account_followup
#: view:account_followup.followup.line:account_followup.view_account_followup_followup_line_form
msgid ": Partner Name"
msgstr ": Partnernamn"

#. module: account_followup
#: view:account_followup.followup.line:account_followup.view_account_followup_followup_line_form
msgid ": User Name"
msgstr ""

#. module: account_followup
#: view:account_followup.followup.line:account_followup.view_account_followup_followup_line_form
msgid ": User's Company Name"
msgstr ""

#. module: account_followup
#: model:ir.actions.act_window,help:account_followup.action_account_followup_definition_form
msgid ""
"<p class=\"oe_view_nocontent_create\">\n"
"                Click to define follow-up levels and their related actions.\n"
"              </p><p>\n"
"                For each step, specify the actions to be taken and delay in "
"days. It is\n"
"                possible to use print and e-mail templates to send specific "
"messages to\n"
"                the customer.\n"
"              </p>\n"
"          "
msgstr ""

#. module: account_followup
#: model:ir.model,name:account_followup.model_account_followup_followup
msgid "Account Follow-up"
msgstr "Kontouppföljning"

#. module: account_followup
#: view:res.partner:account_followup.view_partner_inherit_followup_form
msgid "Account Move line"
msgstr ""

#. module: account_followup
#: view:res.partner:account_followup.view_partner_inherit_followup_form
msgid "Accounting"
msgstr ""

#. module: account_followup
#: field:account_followup.followup.line,manual_action_note:0
msgid "Action To Do"
msgstr "Åtgärd att utföra"

#. module: account_followup
#: view:res.partner:account_followup.view_partner_inherit_followup_form
msgid "Action to be taken e.g. Give a phonecall, Check if it's paid, ..."
msgstr ""

#. module: account_followup
#: view:account_followup.followup.line:account_followup.view_account_followup_followup_line_form
msgid "After"
msgstr ""

#. module: account_followup
#: code:addons/account_followup/account_followup.py:260
#: view:website:account_followup.report_followup
#, python-format
msgid "Amount"
msgstr "Belopp"

#. module: account_followup
#: field:res.partner,payment_amount_due:0
msgid "Amount Due"
<<<<<<< HEAD
msgstr ""
=======
msgstr "Förfallet belopp"
>>>>>>> 6efc3712

#. module: account_followup
#: field:res.partner,payment_amount_overdue:0
msgid "Amount Overdue"
msgstr ""

#. module: account_followup
#: code:addons/account_followup/account_followup.py:281
#, python-format
msgid "Amount due"
msgstr ""

#. module: account_followup
#: code:addons/account_followup/wizard/account_followup_print.py:160
#, python-format
msgid "Anybody"
msgstr ""

#. module: account_followup
#: field:account_followup.followup.line,manual_action_responsible_id:0
msgid "Assign a Responsible"
msgstr "Anslut en ansvarig"

#. module: account_followup
#: field:account.move.line,result:0
#: field:account_followup.stat,balance:0
#: field:account_followup.stat.by.partner,balance:0
msgid "Balance"
msgstr "Balans"

#. module: account_followup
#: view:account_followup.stat.by.partner:account_followup.account_followup_stat_by_partner_search
msgid "Balance > 0"
msgstr "Balans > 0"

#. module: account_followup
#: view:res.partner:account_followup.view_partner_inherit_followup_form
msgid ""
"Below is the history of the transactions of this\n"
"                            customer. You can check \"No Follow-up\" in\n"
"                            order to exclude it from the next follow-up "
"actions."
msgstr ""

#. module: account_followup
#: field:account_followup.stat,blocked:0
msgid "Blocked"
msgstr "Blockerad"

#. module: account_followup
#: view:account_followup.print:account_followup.view_account_followup_print
msgid "Cancel"
msgstr "Avbryt"

#. module: account_followup
#: help:account_followup.print,test_print:0
msgid ""
"Check if you want to print follow-ups without changing follow-up level."
msgstr ""

#. module: account_followup
#: view:res.partner:account_followup.view_partner_inherit_followup_form
msgid "Click to mark the action as done."
msgstr ""

#. module: account_followup
#: view:account_followup.sending.results:account_followup.view_account_followup_sending_results
msgid "Close"
msgstr "Stäng"

#. module: account_followup
#: field:account_followup.followup,company_id:0
#: view:account_followup.stat:account_followup.view_account_followup_stat_search
#: field:account_followup.stat,company_id:0
#: field:account_followup.stat.by.partner,company_id:0
msgid "Company"
msgstr "Företag"

#. module: account_followup
#: view:account.config.settings:account_followup.view_account_config_settings_inherit
msgid "Configure your follow-up levels"
msgstr ""

#. module: account_followup
#: field:account_followup.followup,create_uid:0
#: field:account_followup.followup.line,create_uid:0
#: field:account_followup.print,create_uid:0
#: field:account_followup.sending.results,create_uid:0
msgid "Created by"
msgstr ""

#. module: account_followup
#: field:account_followup.followup,create_date:0
#: field:account_followup.followup.line,create_date:0
#: field:account_followup.print,create_date:0
#: field:account_followup.sending.results,create_date:0
msgid "Created on"
msgstr ""

#. module: account_followup
#: field:account_followup.stat,credit:0
msgid "Credit"
msgstr "Kredit"

#. module: account_followup
#: view:res.partner:account_followup.customer_followup_tree
msgid "Customer Followup"
msgstr ""

#. module: account_followup
#: field:res.partner,payment_note:0
msgid "Customer Payment Promise"
msgstr ""

#. module: account_followup
#: view:website:account_followup.report_followup
msgid "Customer ref:"
<<<<<<< HEAD
msgstr ""
=======
msgstr "Kundreferens:"
>>>>>>> 6efc3712

#. module: account_followup
#: view:website:account_followup.report_followup
msgid "Date:"
msgstr ""

#. module: account_followup
#: sql_constraint:account_followup.followup.line:0
msgid "Days of the follow-up levels must be different"
msgstr ""

#. module: account_followup
#: field:account_followup.stat,debit:0
msgid "Debit"
msgstr "Debet"

#. module: account_followup
#: field:account_followup.sending.results,description:0
#: code:addons/account_followup/account_followup.py:257
#: view:website:account_followup.report_followup
#, python-format
msgid "Description"
msgstr "Beskrivning"

#. module: account_followup
#: model:ir.ui.menu,name:account_followup.account_followup_s
msgid "Do Manual Follow-Ups"
msgstr "Gör manuella uppföljningar"

#. module: account_followup
#: help:account_followup.print,partner_lang:0
msgid ""
"Do not change message text, if you want to send email in partner language, "
"or configure from company"
msgstr ""
"Ändra inte meddelandetexten, om du vill skicka e-post i företagets språk, "
"eller konfigurera från bolag"

#. module: account_followup
#: view:website:account_followup.report_followup
msgid "Document: Customer account statement"
msgstr ""

#. module: account_followup
#: view:account_followup.sending.results:account_followup.view_account_followup_sending_results
msgid "Download Letters"
msgstr "Ladda ner brev"

#. module: account_followup
#: code:addons/account_followup/account_followup.py:259
#, python-format
msgid "Due Date"
msgstr "Förfallodatum"

#. module: account_followup
#: field:account_followup.followup.line,delay:0
msgid "Due Days"
msgstr ""

#. module: account_followup
#: field:account_followup.print,email_body:0
msgid "Email Body"
msgstr "E-posttext"

#. module: account_followup
#: field:account_followup.print,email_subject:0
msgid "Email Subject"
msgstr "E-postämne"

#. module: account_followup
#: field:account_followup.followup.line,email_template_id:0
msgid "Email Template"
msgstr "E-postmall"

#. module: account_followup
#: code:addons/account_followup/account_followup.py:216
#, python-format
msgid "Email not sent because of email address of partner not filled in"
msgstr ""

#. module: account_followup
#: code:addons/account_followup/account_followup.py:313
#: code:addons/account_followup/account_followup.py:319
#: code:addons/account_followup/report/account_followup_print.py:82
#, python-format
msgid "Error!"
msgstr "Fel!"

#. module: account_followup
#: field:account_followup.stat,date_move:0
#: field:account_followup.stat.by.partner,date_move:0
msgid "First move"
msgstr "Första steget"

#. module: account_followup
#: field:account_followup.followup.line,followup_id:0
#: field:account_followup.stat,followup_id:0
msgid "Follow Ups"
msgstr "Uppföljning"

#. module: account_followup
#: field:account_followup.print,followup_id:0
msgid "Follow-Up"
msgstr "Uppföljning"

#. module: account_followup
#: field:account_followup.followup.line,name:0
msgid "Follow-Up Action"
msgstr ""

#. module: account_followup
#: model:ir.ui.menu,name:account_followup.menu_action_followup_stat_follow
msgid "Follow-Ups Analysis"
msgstr "Uppföljningsanalys"

#. module: account_followup
#: view:account_followup.followup:account_followup.view_account_followup_followup_form
#: view:account_followup.followup:account_followup.view_account_followup_followup_tree
#: field:account_followup.followup,followup_line:0
#: model:ir.ui.menu,name:account_followup.account_followup_main_menu
#: view:res.partner:account_followup.customer_followup_search_view
msgid "Follow-up"
msgstr "Uppföljning"

#. module: account_followup
#: model:ir.model,name:account_followup.model_account_followup_followup_line
msgid "Follow-up Criteria"
msgstr ""

#. module: account_followup
#: view:account_followup.stat:account_followup.view_account_followup_stat_search
msgid "Follow-up Entries with period in current year"
msgstr ""

#. module: account_followup
#: field:account.move.line,followup_line_id:0
#: view:account_followup.stat:account_followup.view_account_followup_stat_search
msgid "Follow-up Level"
msgstr "Uppföljningsnivå"

#. module: account_followup
#: model:ir.ui.menu,name:account_followup.account_followup_menu
msgid "Follow-up Levels"
msgstr ""

#. module: account_followup
#: model:ir.actions.report.xml,name:account_followup.action_report_followup
msgid "Follow-up Report"
msgstr "Uppföljningsrapport"

#. module: account_followup
#: view:res.partner:account_followup.customer_followup_search_view
#: field:res.partner,payment_responsible_id:0
msgid "Follow-up Responsible"
msgstr ""

#. module: account_followup
#: field:account_followup.print,date:0
msgid "Follow-up Sending Date"
msgstr "Uppföljningsdatum"

#. module: account_followup
#: model:ir.model,name:account_followup.model_account_followup_stat
msgid "Follow-up Statistics"
msgstr "Uppföljningsstatistik"

#. module: account_followup
#: model:ir.model,name:account_followup.model_account_followup_stat_by_partner
msgid "Follow-up Statistics by Partner"
msgstr ""

#. module: account_followup
#: view:account_followup.followup.line:account_followup.view_account_followup_followup_line_form
#: view:account_followup.followup.line:account_followup.view_account_followup_followup_line_tree
msgid "Follow-up Steps"
msgstr "Uppföljningssteg"

#. module: account_followup
#: code:addons/account_followup/wizard/account_followup_print.py:171
#, python-format
msgid "Follow-up letter of "
msgstr ""

#. module: account_followup
#: view:account_followup.stat:account_followup.view_account_followup_stat_graph
msgid "Follow-up lines"
msgstr ""

#. module: account_followup
#: view:account_followup.stat:account_followup.view_account_followup_stat_search
#: model:ir.actions.act_window,name:account_followup.action_followup_stat
msgid "Follow-ups Sent"
msgstr "Uppföljning skickad"

#. module: account_followup
#: view:res.partner:account_followup.customer_followup_search_view
msgid "Follow-ups To Do"
msgstr ""

#. module: account_followup
#: view:res.partner:account_followup.customer_followup_search_view
msgid "Followup Level"
msgstr "Uppföljningsnivå"

#. module: account_followup
#: help:account_followup.followup.line,sequence:0
msgid "Gives the sequence order when displaying a list of follow-up lines."
msgstr "Ger ordningsföljen vid visning av uppföljningsrader."

#. module: account_followup
#: view:account_followup.stat:account_followup.view_account_followup_stat_search
#: view:res.partner:account_followup.customer_followup_search_view
msgid "Group By"
msgstr ""

#. module: account_followup
#: view:res.partner:account_followup.view_partner_inherit_followup_form
msgid ""
"He said the problem was temporary and promised to pay 50% before 15th of "
"May, balance before 1st of July."
msgstr ""

#. module: account_followup
#: field:account_followup.followup,id:0
#: field:account_followup.followup.line,id:0
#: field:account_followup.print,id:0
#: field:account_followup.sending.results,id:0
#: field:account_followup.stat,id:0
#: field:account_followup.stat.by.partner,id:0
#: field:report.account_followup.report_followup,id:0
msgid "ID"
msgstr ""

#. module: account_followup
#: view:res.partner:account_followup.view_partner_inherit_followup_form
msgid ""
"If not specified by the latest follow-up level, it will send from the "
"default email template"
msgstr ""

#. module: account_followup
#: view:account_followup.stat:account_followup.view_account_followup_stat_search
msgid "Including journal entries marked as a litigation"
msgstr "Inkluderade verifikat märkta som tvistiga"

#. module: account_followup
#: code:addons/account_followup/account_followup.py:256
#: view:website:account_followup.report_followup
#, python-format
msgid "Invoice Date"
msgstr "Fakturadatum"

#. module: account_followup
#: code:addons/account_followup/wizard/account_followup_print.py:258
#, python-format
msgid "Invoices Reminder"
msgstr "Fakturapåminnelser"

#. module: account_followup
#: model:ir.model,name:account_followup.model_account_move_line
msgid "Journal Items"
msgstr "Journalrader"

#. module: account_followup
#: field:account_followup.followup,write_uid:0
#: field:account_followup.followup.line,write_uid:0
#: field:account_followup.print,write_uid:0
#: field:account_followup.sending.results,write_uid:0
msgid "Last Updated by"
msgstr ""

#. module: account_followup
#: field:account_followup.followup,write_date:0
#: field:account_followup.followup.line,write_date:0
#: field:account_followup.print,write_date:0
#: field:account_followup.sending.results,write_date:0
msgid "Last Updated on"
msgstr ""

#. module: account_followup
#: field:account_followup.stat,date_move_last:0
#: field:account_followup.stat.by.partner,date_move_last:0
msgid "Last move"
msgstr "Senast åtgärd"

#. module: account_followup
#: field:account.move.line,followup_date:0
msgid "Latest Follow-up"
msgstr "Senaste uppföljning"

#. module: account_followup
#: field:res.partner,latest_followup_date:0
msgid "Latest Follow-up Date"
msgstr ""

#. module: account_followup
#: field:res.partner,latest_followup_level_id:0
msgid "Latest Follow-up Level"
msgstr ""

#. module: account_followup
#: field:res.partner,latest_followup_level_id_without_lit:0
msgid "Latest Follow-up Level without litigation"
msgstr ""

#. module: account_followup
#: view:account_followup.stat:account_followup.view_account_followup_stat_search
msgid "Latest Follow-up Month"
msgstr ""

#. module: account_followup
#: help:res.partner,latest_followup_date:0
msgid "Latest date that the follow-up level of the partner was changed"
msgstr ""

#. module: account_followup
#: field:account_followup.stat.by.partner,date_followup:0
msgid "Latest follow-up"
msgstr "Senaste uppföljningen"

#. module: account_followup
#: field:account_followup.stat,date_followup:0
msgid "Latest followup"
msgstr "Senaste uppföljningen"

#. module: account_followup
#: view:website:account_followup.report_followup
msgid "Li."
msgstr "AB"

#. module: account_followup
#: code:addons/account_followup/account_followup.py:261
#, python-format
msgid "Lit."
msgstr ""

#. module: account_followup
#: view:account_followup.stat:account_followup.view_account_followup_stat_search
msgid "Litigation"
msgstr "Tvist"

#. module: account_followup
#: view:account_followup.followup.line:account_followup.view_account_followup_followup_line_form
#: field:account_followup.followup.line,manual_action:0
msgid "Manual Action"
msgstr "Manuell åtgärd"

#. module: account_followup
#: model:ir.actions.act_window,name:account_followup.action_customer_followup
msgid "Manual Follow-Ups"
msgstr "Manuell uppföljning"

#. module: account_followup
#: view:website:account_followup.report_followup
msgid "Maturity Date"
msgstr "Förfallodag"

#. module: account_followup
#: field:account_followup.stat.by.partner,max_followup_id:0
msgid "Max Follow Up Level"
msgstr "Maximal uppföljningsnivå"

#. module: account_followup
#: model:ir.actions.act_window,name:account_followup.action_customer_my_followup
#: model:ir.ui.menu,name:account_followup.menu_sale_followup
msgid "My Follow-Ups"
msgstr ""

#. module: account_followup
#: view:res.partner:account_followup.customer_followup_search_view
msgid "My Follow-ups"
msgstr "Mina uppföljningar"

#. module: account_followup
#: field:account_followup.followup,name:0
msgid "Name"
msgstr "Namn"

#. module: account_followup
#: field:account_followup.sending.results,needprinting:0
msgid "Needs Printing"
msgstr "Behöver skrivas ut"

#. module: account_followup
#: field:res.partner,payment_next_action:0
msgid "Next Action"
msgstr "Nästa åtgärd"

#. module: account_followup
#: field:res.partner,payment_next_action_date:0
msgid "Next Action Date"
msgstr "Datum för nästa åtgärd"

#. module: account_followup
#: view:res.partner:account_followup.customer_followup_search_view
msgid "No Responsible"
msgstr "Inte ansvarig"

#. module: account_followup
#: view:account_followup.stat:account_followup.view_account_followup_stat_search
msgid "Not Litigation"
msgstr "Ej tvistig"

#. module: account_followup
#: sql_constraint:account_followup.followup:0
msgid "Only one follow-up per company is allowed"
msgstr "Endast en uppföljning per företag är tillåtet"

#. module: account_followup
#: help:res.partner,payment_responsible_id:0
msgid ""
"Optionally you can assign a user to this field, which will make him "
"responsible for the action."
msgstr ""

#. module: account_followup
#: view:account_followup.stat:account_followup.view_account_followup_stat_search
#: field:account_followup.stat,partner_id:0
#: field:account_followup.stat.by.partner,partner_id:0
#: model:ir.model,name:account_followup.model_res_partner
msgid "Partner"
msgstr "Partner"

#. module: account_followup
#: view:account.move.line:account_followup.account_move_line_partner_tree
msgid "Partner entries"
msgstr "Företagstransaktioner"

#. module: account_followup
#: view:account_followup.stat.by.partner:account_followup.account_followup_stat_by_partner_search
#: view:account_followup.stat.by.partner:account_followup.account_followup_stat_by_partner_tree
msgid "Partner to Remind"
msgstr "Partner att påminna"

#. module: account_followup
#: field:account_followup.print,partner_ids:0
msgid "Partners"
msgstr "Partners"

#. module: account_followup
#: view:res.partner:account_followup.customer_followup_search_view
msgid "Partners with Overdue Credits"
msgstr ""

#. module: account_followup
#: model:ir.ui.menu,name:account_followup.menu_finance_followup
#: view:res.partner:account_followup.view_partner_inherit_followup_form
msgid "Payment Follow-up"
msgstr ""

#. module: account_followup
#: model:ir.actions.act_window,name:account_followup.action_account_followup_definition_form
msgid "Payment Follow-ups"
msgstr "Betalningsuppföljning"

#. module: account_followup
#: help:res.partner,payment_note:0
msgid "Payment Note"
msgstr ""

#. module: account_followup
#: field:account_followup.stat,period_id:0
msgid "Period"
msgstr "Period"

#. module: account_followup
#: model:ir.model,name:account_followup.model_account_followup_print
msgid "Print Follow-up & Send Mail to Customers"
msgstr ""

#. module: account_followup
#: view:res.partner:account_followup.view_partner_inherit_followup_form
msgid "Print Overdue Payments"
msgstr ""

#. module: account_followup
#: view:res.partner:account_followup.view_partner_inherit_followup_form
msgid "Print overdue payments report independent of follow-up line"
msgstr ""

#. module: account_followup
#: field:account_followup.followup.line,description:0
msgid "Printed Message"
msgstr "Utskrivet meddelande"

#. module: account_followup
#: code:addons/account_followup/account_followup.py:314
#, python-format
msgid "Printed overdue payments report"
msgstr ""

#. module: account_followup
#: model:ir.ui.menu,name:account_followup.menu_manual_reconcile_followup
msgid "Reconcile Invoices & Payments"
msgstr ""

#. module: account_followup
#: view:website:account_followup.report_followup
msgid "Ref"
msgstr "Ref"

#. module: account_followup
#: code:addons/account_followup/account_followup.py:258
#, python-format
msgid "Reference"
msgstr "Referens"

#. module: account_followup
#: view:res.partner:account_followup.view_partner_inherit_followup_form
msgid "Responsible of credit collection"
msgstr ""

#. module: account_followup
#: model:ir.model,name:account_followup.model_account_followup_sending_results
msgid "Results from the sending of the different letters and emails"
msgstr ""

#. module: account_followup
#: view:account_followup.followup:account_followup.view_account_followup_filter
msgid "Search Follow-up"
msgstr "Sök efter uppföljningar"

#. module: account_followup
#: view:res.partner:account_followup.customer_followup_search_view
msgid "Search Partner"
msgstr "Sök efter partner"

#. module: account_followup
#: field:account_followup.print,email_conf:0
msgid "Send Email Confirmation"
msgstr "Skicka e-postbekräftelse"

#. module: account_followup
#: field:account_followup.print,partner_lang:0
msgid "Send Email in Partner Language"
msgstr "Skicka email på partnerns språk"

#. module: account_followup
#: model:ir.actions.act_window,name:account_followup.action_account_followup_print
msgid "Send Follow-Ups"
msgstr "Skicka uppföljningar"

#. module: account_followup
#: model:ir.ui.menu,name:account_followup.account_followup_print_menu
msgid "Send Letters and Emails"
msgstr "Skicka brev och e-postmeddelanden"

#. module: account_followup
#: code:addons/account_followup/wizard/account_followup_print.py:241
#, python-format
msgid "Send Letters and Emails: Actions Summary"
msgstr ""

#. module: account_followup
#: view:res.partner:account_followup.view_partner_inherit_followup_form
msgid "Send Overdue Email"
msgstr ""

#. module: account_followup
#: view:account_followup.followup.line:account_followup.view_account_followup_followup_line_form
#: field:account_followup.followup.line,send_letter:0
msgid "Send a Letter"
msgstr "Skicka ett brev"

#. module: account_followup
#: view:account_followup.followup.line:account_followup.view_account_followup_followup_line_form
#: field:account_followup.followup.line,send_email:0
msgid "Send an Email"
msgstr "Skicka ett e-postmeddelande"

#. module: account_followup
#: view:account_followup.print:account_followup.view_account_followup_print
msgid "Send emails and generate letters"
msgstr "Skicka e-post och generera brev"

#. module: account_followup
#: view:account_followup.print:account_followup.view_account_followup_print
msgid "Send follow-ups"
msgstr ""

#. module: account_followup
#: field:account_followup.followup.line,sequence:0
msgid "Sequence"
msgstr "Nummerserie"

#. module: account_followup
#: field:account_followup.print,summary:0
msgid "Summary"
msgstr "Summering"

#. module: account_followup
#: view:account_followup.sending.results:account_followup.view_account_followup_sending_results
msgid "Summary of actions"
msgstr ""

#. module: account_followup
#: field:account_followup.print,test_print:0
msgid "Test Print"
msgstr "Testutskrift"

#. module: account_followup
#: view:res.partner:account_followup.view_partner_inherit_followup_form
msgid "The"
msgstr ""

#. module: account_followup
#: code:addons/account_followup/report/account_followup_print.py:82
#, python-format
msgid ""
"The followup plan defined for the current company does not have any followup "
"action."
msgstr ""

#. module: account_followup
#: help:res.partner,latest_followup_level_id:0
msgid "The maximum follow-up level"
msgstr "Den högsta uppföljningsnivån"

#. module: account_followup
#: help:res.partner,latest_followup_level_id_without_lit:0
msgid ""
"The maximum follow-up level without taking into account the account move "
"lines with litigation"
msgstr ""

#. module: account_followup
#: help:account_followup.followup.line,delay:0
msgid ""
"The number of days after the due date of the invoice to wait before sending "
"the reminder.  Could be negative if you want to send a polite alert "
"beforehand."
msgstr ""

#. module: account_followup
#: code:addons/account_followup/account_followup.py:313
#, python-format
msgid ""
"The partner does not have any accounting entries to print in the overdue "
"report for the current company."
msgstr ""

#. module: account_followup
#: code:addons/account_followup/account_followup.py:319
#, python-format
msgid "There is no followup plan defined for the current company."
msgstr ""

#. module: account_followup
#: view:account_followup.stat:account_followup.view_account_followup_stat_search
msgid "This Fiscal year"
msgstr "Nuvarande bokföringsår"

#. module: account_followup
#: view:account_followup.print:account_followup.view_account_followup_print
msgid ""
"This action will send follow-up emails, print the letters and\n"
"                        set the manual actions per customer, according to "
"the follow-up levels defined."
msgstr ""

#. module: account_followup
#: help:account_followup.print,date:0
msgid ""
"This field allow you to select a forecast date to plan your follow-ups"
msgstr ""
"Detta fält tillåter dig att välja prognosdatum för att planera uppföljning"

#. module: account_followup
#: help:res.partner,payment_next_action:0
msgid ""
"This is the next action to be taken.  It will automatically be set when the "
"partner gets a follow-up level that requires a manual action. "
msgstr ""

#. module: account_followup
#: help:res.partner,payment_next_action_date:0
msgid ""
"This is when the manual follow-up is needed. The date will be set to the "
"current date when the partner gets a follow-up level that requires a manual "
"action. Can be practical to set manually e.g. to see if he keeps his "
"promises."
msgstr ""

#. module: account_followup
#: view:account_followup.followup:account_followup.view_account_followup_followup_form
msgid ""
"To remind customers of paying their invoices, you can\n"
"                        define different actions depending on how severely\n"
"                        overdue the customer is. These actions are bundled\n"
"                        into follow-up levels that are triggered when the "
"due\n"
"                        date of an invoice has passed a certain\n"
"                        number of days. If there are other overdue invoices "
"for the \n"
"                        same customer, the actions of the most \n"
"                        overdue invoice will be executed."
msgstr ""

#. module: account_followup
#: view:account.move.line:account_followup.account_move_line_partner_tree
msgid "Total credit"
msgstr "Totalt kredit"

#. module: account_followup
#: view:account.move.line:account_followup.account_move_line_partner_tree
msgid "Total debit"
msgstr "Total debet"

#. module: account_followup
#: view:website:account_followup.report_followup
msgid "Total:"
msgstr "Summa:"

#. module: account_followup
#: help:account_followup.followup.line,send_letter:0
msgid "When processing, it will print a letter"
msgstr ""

#. module: account_followup
#: help:account_followup.followup.line,send_email:0
msgid "When processing, it will send an email"
msgstr ""

#. module: account_followup
#: help:account_followup.followup.line,manual_action:0
msgid ""
"When processing, it will set the manual action to be taken for that "
"customer. "
msgstr ""

#. module: account_followup
#: field:res.partner,payment_earliest_due_date:0
msgid "Worst Due Date"
msgstr ""

#. module: account_followup
#: view:account_followup.followup.line:account_followup.view_account_followup_followup_line_form
msgid ""
"Write here the introduction in the letter,\n"
"                            according to the level of the follow-up. You "
"can\n"
"                            use the following keywords in the text. Don't\n"
"                            forget to translate in all languages you "
"installed\n"
"                            using to top right icon."
msgstr ""

#. module: account_followup
#: code:addons/account_followup/account_followup.py:291
#, python-format
msgid ""
"You became responsible to do the next action for the payment follow-up of"
msgstr ""

#. module: account_followup
#: constraint:account_followup.followup.line:0
msgid ""
"Your description is invalid, use the right legend or %% if you want to use "
"the percent character."
msgstr ""
"Din beskrivning är felaktig, använd korrekt förlaga eller %% om du vill "
"använda procenttecken."

#. module: account_followup
#: view:account_followup.followup.line:account_followup.view_account_followup_followup_line_form
msgid "days overdue, do the following actions:"
msgstr ""

#. module: account_followup
#: view:account_followup.followup.line:account_followup.view_account_followup_followup_line_form
msgid "e.g. Call the customer, check if it's paid, ..."
msgstr ""

#. module: account_followup
#: field:account_followup.print,company_id:0
#: field:res.partner,unreconciled_aml_ids:0
msgid "unknown"
msgstr ""

#. module: account_followup
#: view:res.partner:account_followup.view_partner_inherit_followup_form
msgid "⇾ Mark as Done"
msgstr ""<|MERGE_RESOLUTION|>--- conflicted
+++ resolved
@@ -1,18 +1,3 @@
-<<<<<<< HEAD
-# Swedish translation for openobject-addons
-# Copyright (c) 2014 Rosetta Contributors and Canonical Ltd 2014
-# This file is distributed under the same license as the openobject-addons package.
-# FIRST AUTHOR <EMAIL@ADDRESS>, 2014.
-#
-msgid ""
-msgstr ""
-"Project-Id-Version: openobject-addons\n"
-"Report-Msgid-Bugs-To: FULL NAME <EMAIL@ADDRESS>\n"
-"POT-Creation-Date: 2014-09-23 16:27+0000\n"
-"PO-Revision-Date: 2014-08-14 16:10+0000\n"
-"Last-Translator: FULL NAME <EMAIL@ADDRESS>\n"
-"Language-Team: Swedish <sv@li.org>\n"
-=======
 # Translation of Odoo Server.
 # This file contains the translation of the following modules:
 # * account_followup
@@ -29,29 +14,24 @@
 "PO-Revision-Date: 2015-12-21 11:27+0000\n"
 "Last-Translator: Anders Wallenquist <anders.wallenquist@vertel.se>\n"
 "Language-Team: Swedish (http://www.transifex.com/odoo/odoo-8/language/sv/)\n"
->>>>>>> 6efc3712
 "MIME-Version: 1.0\n"
 "Content-Type: text/plain; charset=UTF-8\n"
-"Content-Transfer-Encoding: 8bit\n"
-"X-Launchpad-Export-Date: 2014-09-24 08:56+0000\n"
-"X-Generator: Launchpad (build 17196)\n"
+"Content-Transfer-Encoding: \n"
+"Language: sv\n"
+"Plural-Forms: nplurals=2; plural=(n != 1);\n"
 
 #. module: account_followup
 #: model:email.template,body_html:account_followup.email_template_account_followup_level0
 msgid ""
 "\n"
-"<div style=\"font-family: 'Lucica Grande', Ubuntu, Arial, Verdana, sans-"
-"serif; font-size: 12px; color: rgb(34, 34, 34); background-color: rgb(255, "
-"255, 255); \">\n"
+"<div style=\"font-family: 'Lucica Grande', Ubuntu, Arial, Verdana, sans-serif; font-size: 12px; color: rgb(34, 34, 34); background-color: rgb(255, 255, 255); \">\n"
 "\n"
 "    <p>Dear ${object.name},</p>\n"
 "    <p>\n"
-"    Exception made if there was a mistake of ours, it seems that the "
-"following amount stays unpaid. Please, take\n"
+"    Exception made if there was a mistake of ours, it seems that the following amount stays unpaid. Please, take\n"
 "appropriate measures in order to carry out this payment in the next 8 days.\n"
 "\n"
-"Would your payment have been carried out after this mail was sent, please "
-"ignore this message. Do not hesitate to\n"
+"Would your payment have been carried out after this mail was sent, please ignore this message. Do not hesitate to\n"
 "contact our accounting department.  \n"
 "\n"
 "    </p>\n"
@@ -77,20 +57,15 @@
 #: model:email.template,body_html:account_followup.email_template_account_followup_level2
 msgid ""
 "\n"
-"<div style=\"font-family: 'Lucica Grande', Ubuntu, Arial, Verdana, sans-"
-"serif; font-size: 12px; color: rgb(34, 34, 34); background-color: rgb(255, "
-"255, 255); \">\n"
+"<div style=\"font-family: 'Lucica Grande', Ubuntu, Arial, Verdana, sans-serif; font-size: 12px; color: rgb(34, 34, 34); background-color: rgb(255, 255, 255); \">\n"
 "    \n"
 "    <p>Dear ${object.name},</p>\n"
 "    <p>\n"
 "    Despite several reminders, your account is still not settled.\n"
-"Unless full payment is made in next 8 days, legal action for the recovery of "
-"the debt will be taken without\n"
+"Unless full payment is made in next 8 days, legal action for the recovery of the debt will be taken without\n"
 "further notice.\n"
-"I trust that this action will prove unnecessary and details of due payments "
-"is printed below.\n"
-"In case of any queries concerning this matter, do not hesitate to contact "
-"our accounting department.\n"
+"I trust that this action will prove unnecessary and details of due payments is printed below.\n"
+"In case of any queries concerning this matter, do not hesitate to contact our accounting department.\n"
 "</p>\n"
 "<br/>\n"
 "Best Regards,\n"
@@ -113,17 +88,13 @@
 #: model:email.template,body_html:account_followup.email_template_account_followup_default
 msgid ""
 "\n"
-"<div style=\"font-family: 'Lucica Grande', Ubuntu, Arial, Verdana, sans-"
-"serif; font-size: 12px; color: rgb(34, 34, 34); background-color: rgb(255, "
-"255, 255); \">\n"
+"<div style=\"font-family: 'Lucica Grande', Ubuntu, Arial, Verdana, sans-serif; font-size: 12px; color: rgb(34, 34, 34); background-color: rgb(255, 255, 255); \">\n"
 "    \n"
 "    <p>Dear ${object.name},</p>\n"
 "    <p>\n"
-"    Exception made if there was a mistake of ours, it seems that the "
-"following amount stays unpaid. Please, take\n"
+"    Exception made if there was a mistake of ours, it seems that the following amount stays unpaid. Please, take\n"
 "appropriate measures in order to carry out this payment in the next 8 days.\n"
-"Would your payment have been carried out after this mail was sent, please "
-"ignore this message. Do not hesitate to\n"
+"Would your payment have been carried out after this mail was sent, please ignore this message. Do not hesitate to\n"
 "contact our accounting department.\n"
 "    </p>\n"
 "<br/>\n"
@@ -145,22 +116,15 @@
 #: model:email.template,body_html:account_followup.email_template_account_followup_level1
 msgid ""
 "\n"
-"<div style=\"font-family: 'Lucica Grande', Ubuntu, Arial, Verdana, sans-"
-"serif; font-size: 12px; color: rgb(34, 34, 34); background-color: rgb(255, "
-"255, 255); \">\n"
+"<div style=\"font-family: 'Lucica Grande', Ubuntu, Arial, Verdana, sans-serif; font-size: 12px; color: rgb(34, 34, 34); background-color: rgb(255, 255, 255); \">\n"
 "    \n"
 "    <p>Dear ${object.name},</p>\n"
 "   <p>\n"
-"    We are disappointed to see that despite sending a reminder, that your "
-"account is now seriously overdue.\n"
-"It is essential that immediate payment is made, otherwise we will have to "
-"consider placing a stop on your account\n"
-"which means that we will no longer be able to supply your company with "
-"(goods/services).\n"
-"Please, take appropriate measures in order to carry out this payment in the "
-"next 8 days.\n"
-"If there is a problem with paying invoice that we are not aware of, do not "
-"hesitate to contact our accounting\n"
+"    We are disappointed to see that despite sending a reminder, that your account is now seriously overdue.\n"
+"It is essential that immediate payment is made, otherwise we will have to consider placing a stop on your account\n"
+"which means that we will no longer be able to supply your company with (goods/services).\n"
+"Please, take appropriate measures in order to carry out this payment in the next 8 days.\n"
+"If there is a problem with paying invoice that we are not aware of, do not hesitate to contact our accounting\n"
 "department. so that we can resolve the matter quickly.\n"
 "Details of due payments is printed below.\n"
 " </p>\n"
@@ -190,14 +154,11 @@
 "\n"
 "Despite several reminders, your account is still not settled.\n"
 "\n"
-"Unless full payment is made in next 8 days, then legal action for the "
-"recovery of the debt will be taken without further notice.\n"
-"\n"
-"I trust that this action will prove unnecessary and details of due payments "
-"is printed below.\n"
-"\n"
-"In case of any queries concerning this matter, do not hesitate to contact "
-"our accounting department.\n"
+"Unless full payment is made in next 8 days, then legal action for the recovery of the debt will be taken without further notice.\n"
+"\n"
+"I trust that this action will prove unnecessary and details of due payments is printed below.\n"
+"\n"
+"In case of any queries concerning this matter, do not hesitate to contact our accounting department.\n"
 "\n"
 "Best Regards,\n"
 msgstr ""
@@ -211,14 +172,11 @@
 "\n"
 "Despite several reminders, your account is still not settled.\n"
 "\n"
-"Unless full payment is made in next 8 days, then legal action for the "
-"recovery of the debt will be taken without further notice.\n"
-"\n"
-"I trust that this action will prove unnecessary and details of due payments "
-"is printed below.\n"
-"\n"
-"In case of any queries concerning this matter, do not hesitate to contact "
-"our accounting department.\n"
+"Unless full payment is made in next 8 days, then legal action for the recovery of the debt will be taken without further notice.\n"
+"\n"
+"I trust that this action will prove unnecessary and details of due payments is printed below.\n"
+"\n"
+"In case of any queries concerning this matter, do not hesitate to contact our accounting department.\n"
 "\n"
 "Best Regards,\n"
 "            "
@@ -230,13 +188,9 @@
 "\n"
 "Dear %(partner_name)s,\n"
 "\n"
-"Exception made if there was a mistake of ours, it seems that the following "
-"amount stays unpaid. Please, take appropriate measures in order to carry out "
-"this payment in the next 8 days.\n"
-"\n"
-"Would your payment have been carried out after this mail was sent, please "
-"ignore this message. Do not hesitate to contact our accounting department.  "
-"\n"
+"Exception made if there was a mistake of ours, it seems that the following amount stays unpaid. Please, take appropriate measures in order to carry out this payment in the next 8 days.\n"
+"\n"
+"Would your payment have been carried out after this mail was sent, please ignore this message. Do not hesitate to contact our accounting department.  \n"
 "\n"
 "Best Regards,\n"
 msgstr ""
@@ -247,18 +201,12 @@
 "\n"
 "Dear %(partner_name)s,\n"
 "\n"
-"We are disappointed to see that despite sending a reminder, that your "
-"account is now seriously overdue.\n"
-"\n"
-"It is essential that immediate payment is made, otherwise we will have to "
-"consider placing a stop on your account which means that we will no longer "
-"be able to supply your company with (goods/services).\n"
-"Please, take appropriate measures in order to carry out this payment in the "
-"next 8 days.\n"
-"\n"
-"If there is a problem with paying invoice that we are not aware of, do not "
-"hesitate to contact our accounting department, so that we can resolve the "
-"matter quickly.\n"
+"We are disappointed to see that despite sending a reminder, that your account is now seriously overdue.\n"
+"\n"
+"It is essential that immediate payment is made, otherwise we will have to consider placing a stop on your account which means that we will no longer be able to supply your company with (goods/services).\n"
+"Please, take appropriate measures in order to carry out this payment in the next 8 days.\n"
+"\n"
+"If there is a problem with paying invoice that we are not aware of, do not hesitate to contact our accounting department, so that we can resolve the matter quickly.\n"
 "\n"
 "Details of due payments is printed below.\n"
 "\n"
@@ -355,7 +303,7 @@
 #. module: account_followup
 #: view:account_followup.followup.line:account_followup.view_account_followup_followup_line_form
 msgid ": User Name"
-msgstr ""
+msgstr ": Användarnamn"
 
 #. module: account_followup
 #: view:account_followup.followup.line:account_followup.view_account_followup_followup_line_form
@@ -368,10 +316,8 @@
 "<p class=\"oe_view_nocontent_create\">\n"
 "                Click to define follow-up levels and their related actions.\n"
 "              </p><p>\n"
-"                For each step, specify the actions to be taken and delay in "
-"days. It is\n"
-"                possible to use print and e-mail templates to send specific "
-"messages to\n"
+"                For each step, specify the actions to be taken and delay in days. It is\n"
+"                possible to use print and e-mail templates to send specific messages to\n"
 "                the customer.\n"
 "              </p>\n"
 "          "
@@ -390,7 +336,7 @@
 #. module: account_followup
 #: view:res.partner:account_followup.view_partner_inherit_followup_form
 msgid "Accounting"
-msgstr ""
+msgstr "Redovisning"
 
 #. module: account_followup
 #: field:account_followup.followup.line,manual_action_note:0
@@ -405,7 +351,7 @@
 #. module: account_followup
 #: view:account_followup.followup.line:account_followup.view_account_followup_followup_line_form
 msgid "After"
-msgstr ""
+msgstr "Efter"
 
 #. module: account_followup
 #: code:addons/account_followup/account_followup.py:260
@@ -417,11 +363,7 @@
 #. module: account_followup
 #: field:res.partner,payment_amount_due:0
 msgid "Amount Due"
-<<<<<<< HEAD
-msgstr ""
-=======
 msgstr "Förfallet belopp"
->>>>>>> 6efc3712
 
 #. module: account_followup
 #: field:res.partner,payment_amount_overdue:0
@@ -432,7 +374,7 @@
 #: code:addons/account_followup/account_followup.py:281
 #, python-format
 msgid "Amount due"
-msgstr ""
+msgstr "Förfallet belopp"
 
 #. module: account_followup
 #: code:addons/account_followup/wizard/account_followup_print.py:160
@@ -446,8 +388,7 @@
 msgstr "Anslut en ansvarig"
 
 #. module: account_followup
-#: field:account.move.line,result:0
-#: field:account_followup.stat,balance:0
+#: field:account.move.line,result:0 field:account_followup.stat,balance:0
 #: field:account_followup.stat.by.partner,balance:0
 msgid "Balance"
 msgstr "Balans"
@@ -462,8 +403,7 @@
 msgid ""
 "Below is the history of the transactions of this\n"
 "                            customer. You can check \"No Follow-up\" in\n"
-"                            order to exclude it from the next follow-up "
-"actions."
+"                            order to exclude it from the next follow-up actions."
 msgstr ""
 
 #. module: account_followup
@@ -511,7 +451,7 @@
 #: field:account_followup.print,create_uid:0
 #: field:account_followup.sending.results,create_uid:0
 msgid "Created by"
-msgstr ""
+msgstr "Skapad av"
 
 #. module: account_followup
 #: field:account_followup.followup,create_date:0
@@ -519,7 +459,7 @@
 #: field:account_followup.print,create_date:0
 #: field:account_followup.sending.results,create_date:0
 msgid "Created on"
-msgstr ""
+msgstr "Skapad den"
 
 #. module: account_followup
 #: field:account_followup.stat,credit:0
@@ -539,16 +479,12 @@
 #. module: account_followup
 #: view:website:account_followup.report_followup
 msgid "Customer ref:"
-<<<<<<< HEAD
-msgstr ""
-=======
 msgstr "Kundreferens:"
->>>>>>> 6efc3712
 
 #. module: account_followup
 #: view:website:account_followup.report_followup
 msgid "Date:"
-msgstr ""
+msgstr "Datum:"
 
 #. module: account_followup
 #: sql_constraint:account_followup.followup.line:0
@@ -578,14 +514,12 @@
 msgid ""
 "Do not change message text, if you want to send email in partner language, "
 "or configure from company"
-msgstr ""
-"Ändra inte meddelandetexten, om du vill skicka e-post i företagets språk, "
-"eller konfigurera från bolag"
+msgstr "Ändra inte meddelandetexten, om du vill skicka e-post i företagets språk, eller konfigurera från bolag"
 
 #. module: account_followup
 #: view:website:account_followup.report_followup
 msgid "Document: Customer account statement"
-msgstr ""
+msgstr "Kontoutdrag"
 
 #. module: account_followup
 #: view:account_followup.sending.results:account_followup.view_account_followup_sending_results
@@ -757,7 +691,7 @@
 #: view:account_followup.stat:account_followup.view_account_followup_stat_search
 #: view:res.partner:account_followup.customer_followup_search_view
 msgid "Group By"
-msgstr ""
+msgstr "Gruppera efter"
 
 #. module: account_followup
 #: view:res.partner:account_followup.view_partner_inherit_followup_form
@@ -768,14 +702,13 @@
 
 #. module: account_followup
 #: field:account_followup.followup,id:0
-#: field:account_followup.followup.line,id:0
-#: field:account_followup.print,id:0
+#: field:account_followup.followup.line,id:0 field:account_followup.print,id:0
 #: field:account_followup.sending.results,id:0
 #: field:account_followup.stat,id:0
 #: field:account_followup.stat.by.partner,id:0
 #: field:report.account_followup.report_followup,id:0
 msgid "ID"
-msgstr ""
+msgstr "ID"
 
 #. module: account_followup
 #: view:res.partner:account_followup.view_partner_inherit_followup_form
@@ -813,7 +746,7 @@
 #: field:account_followup.print,write_uid:0
 #: field:account_followup.sending.results,write_uid:0
 msgid "Last Updated by"
-msgstr ""
+msgstr "Senast uppdaterad av"
 
 #. module: account_followup
 #: field:account_followup.followup,write_date:0
@@ -821,7 +754,7 @@
 #: field:account_followup.print,write_date:0
 #: field:account_followup.sending.results,write_date:0
 msgid "Last Updated on"
-msgstr ""
+msgstr "Senast uppdaterad"
 
 #. module: account_followup
 #: field:account_followup.stat,date_move_last:0
@@ -1147,14 +1080,14 @@
 #. module: account_followup
 #: view:res.partner:account_followup.view_partner_inherit_followup_form
 msgid "The"
-msgstr ""
+msgstr "Den"
 
 #. module: account_followup
 #: code:addons/account_followup/report/account_followup_print.py:82
 #, python-format
 msgid ""
-"The followup plan defined for the current company does not have any followup "
-"action."
+"The followup plan defined for the current company does not have any followup"
+" action."
 msgstr ""
 
 #. module: account_followup
@@ -1200,16 +1133,13 @@
 #: view:account_followup.print:account_followup.view_account_followup_print
 msgid ""
 "This action will send follow-up emails, print the letters and\n"
-"                        set the manual actions per customer, according to "
-"the follow-up levels defined."
+"                        set the manual actions per customer, according to the follow-up levels defined."
 msgstr ""
 
 #. module: account_followup
 #: help:account_followup.print,date:0
-msgid ""
-"This field allow you to select a forecast date to plan your follow-ups"
-msgstr ""
-"Detta fält tillåter dig att välja prognosdatum för att planera uppföljning"
+msgid "This field allow you to select a forecast date to plan your follow-ups"
+msgstr "Detta fält tillåter dig att välja prognosdatum för att planera uppföljning"
 
 #. module: account_followup
 #: help:res.partner,payment_next_action:0
@@ -1233,11 +1163,9 @@
 "To remind customers of paying their invoices, you can\n"
 "                        define different actions depending on how severely\n"
 "                        overdue the customer is. These actions are bundled\n"
-"                        into follow-up levels that are triggered when the "
-"due\n"
+"                        into follow-up levels that are triggered when the due\n"
 "                        date of an invoice has passed a certain\n"
-"                        number of days. If there are other overdue invoices "
-"for the \n"
+"                        number of days. If there are other overdue invoices for the \n"
 "                        same customer, the actions of the most \n"
 "                        overdue invoice will be executed."
 msgstr ""
@@ -1283,11 +1211,9 @@
 #: view:account_followup.followup.line:account_followup.view_account_followup_followup_line_form
 msgid ""
 "Write here the introduction in the letter,\n"
-"                            according to the level of the follow-up. You "
-"can\n"
+"                            according to the level of the follow-up. You can\n"
 "                            use the following keywords in the text. Don't\n"
-"                            forget to translate in all languages you "
-"installed\n"
+"                            forget to translate in all languages you installed\n"
 "                            using to top right icon."
 msgstr ""
 
@@ -1303,9 +1229,7 @@
 msgid ""
 "Your description is invalid, use the right legend or %% if you want to use "
 "the percent character."
-msgstr ""
-"Din beskrivning är felaktig, använd korrekt förlaga eller %% om du vill "
-"använda procenttecken."
+msgstr "Din beskrivning är felaktig, använd korrekt förlaga eller %% om du vill använda procenttecken."
 
 #. module: account_followup
 #: view:account_followup.followup.line:account_followup.view_account_followup_followup_line_form
@@ -1316,12 +1240,17 @@
 #: view:account_followup.followup.line:account_followup.view_account_followup_followup_line_form
 msgid "e.g. Call the customer, check if it's paid, ..."
 msgstr ""
+
+#. module: account_followup
+#: view:account_followup.print:account_followup.view_account_followup_print
+msgid "or"
+msgstr "eller"
 
 #. module: account_followup
 #: field:account_followup.print,company_id:0
 #: field:res.partner,unreconciled_aml_ids:0
 msgid "unknown"
-msgstr ""
+msgstr "okänd"
 
 #. module: account_followup
 #: view:res.partner:account_followup.view_partner_inherit_followup_form
