# -*- coding: utf-8 -*-
from openerp import http
from openerp.http import request
from openerp import tools
from openerp.tools.translate import _

from odoo.fields import Date


class website_account(http.Controller):
<<<<<<< HEAD
=======
    @http.route(['/my', '/my/home'], type='http', auth="public", website=True)
    def account(self, **kw):
        partner = request.env.user.partner_id
>>>>>>> d4d09df1

    _items_per_page = 10

    def _prepare_portal_layout_values(self):
        """ prepare the values to render portal layout """
        partner = request.env.user.partner_id
        # get customer sales rep
        if partner.user_id:
            sales_rep = partner.user_id
        else:
            sales_rep = False
        values = {
            'sales_rep': sales_rep,
            'company': request.website.company_id,
            'user': request.env.user
        }
        return values

    def _get_archive_groups(self, model, domain=None, fields=None, groupby="create_date", order="create_date desc"):
        if not model:
            return []
        if domain is None:
            domain = []
        if fields is None:
            fields = ['name', 'create_date']
        groups = []
        for group in request.env[model]._read_group_raw(domain, fields=fields, groupby=groupby, orderby=order):
            dates, label = group[groupby]
            date_begin, date_end = dates.split('/')
            groups.append({
                'date_begin': Date.to_string(Date.from_string(date_begin)),
                'date_end': Date.to_string(Date.from_string(date_end)),
                'name': label,
                'item_count': group[groupby + '_count']
            })
        return groups

    @http.route(['/my', '/my/home'], type='http', auth="public", website=True)
    def account(self):
        values = self._prepare_portal_layout_values()
        return request.website.render("website_portal.portal_my_home", values)

    @http.route(['/my/account'], type='http', auth='user', website=True)
    def details(self, redirect=None, **post):
        partner = request.env['res.users'].browse(request.uid).partner_id
        values = {
            'error': {},
            'error_message': []
        }

        if post:
            error, error_message = self.details_form_validate(post)
            values.update({'error': error, 'error_message': error_message})
            values.update(post)
            if not error:
                post.update({'zip': post.pop('zipcode', '')})
                partner.sudo().write(post)
                if redirect:
                    return request.redirect(redirect)
                return request.redirect('/my/home')

        countries = request.env['res.country'].sudo().search([])
        states = request.env['res.country.state'].sudo().search([])

        values.update({
            'partner': partner,
            'countries': countries,
            'states': states,
            'has_check_vat': hasattr(request.env['res.partner'], 'check_vat'),
            'redirect': redirect,
        })

        return request.website.render("website_portal.details", values)

    def details_form_validate(self, data):
        error = dict()
        error_message = []

        mandatory_billing_fields = ["name", "phone", "email", "street2", "city", "country_id"]
        optional_billing_fields = ["zipcode", "state_id", "vat", "street"]

        # Validation
        for field_name in mandatory_billing_fields:
            if not data.get(field_name):
                error[field_name] = 'missing'

        # email validation
        if data.get('email') and not tools.single_email_re.match(data.get('email')):
            error["email"] = 'error'
            error_message.append(_('Invalid Email! Please enter a valid email address.'))

        # vat validation
        if data.get("vat") and hasattr(request.env["res.partner"], "check_vat"):
            if request.website.company_id.vat_check_vies:
                # force full VIES online check
                check_func = request.env["res.partner"].vies_vat_check
            else:
                # quick and partial off-line checksum validation
                check_func = request.env["res.partner"].simple_vat_check
            vat_country, vat_number = request.env["res.partner"]._split_vat(data.get("vat"))
            if not check_func(vat_country, vat_number):  # simple_vat_check
                error["vat"] = 'error'
        # error message for empty required fields
        if [err for err in error.values() if err == 'missing']:
            error_message.append(_('Some required fields are empty.'))

        unknown = [k for k in data.iterkeys() if k not in mandatory_billing_fields + optional_billing_fields]
        if unknown:
            error['common'] = 'Unknown field'
            error_message.append("Unknown field '%s'" % ','.join(unknown))

        return error, error_message<|MERGE_RESOLUTION|>--- conflicted
+++ resolved
@@ -8,12 +8,6 @@
 
 
 class website_account(http.Controller):
-<<<<<<< HEAD
-=======
-    @http.route(['/my', '/my/home'], type='http', auth="public", website=True)
-    def account(self, **kw):
-        partner = request.env.user.partner_id
->>>>>>> d4d09df1
 
     _items_per_page = 10
 
@@ -52,7 +46,7 @@
         return groups
 
     @http.route(['/my', '/my/home'], type='http', auth="public", website=True)
-    def account(self):
+    def account(self, **kw):
         values = self._prepare_portal_layout_values()
         return request.website.render("website_portal.portal_my_home", values)
 
