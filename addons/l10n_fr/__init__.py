# -*- coding: utf-8 -*-
# Part of Odoo. See LICENSE file for full copyright and licensing details.

# Copyright (c) 2008 JAILLET Simon - CrysaLEAD - www.crysalead.fr

<<<<<<< HEAD
import models
=======
import l10n_fr


def _preserve_tag_on_taxes(cr, registry):
    from openerp.addons.account.models.chart_template import preserve_existing_tags_on_taxes
    preserve_existing_tags_on_taxes(cr, registry, 'l10n_fr')
>>>>>>> f4169053
<|MERGE_RESOLUTION|>--- conflicted
+++ resolved
@@ -3,13 +3,9 @@
 
 # Copyright (c) 2008 JAILLET Simon - CrysaLEAD - www.crysalead.fr
 
-<<<<<<< HEAD
 import models
-=======
-import l10n_fr
 
 
 def _preserve_tag_on_taxes(cr, registry):
-    from openerp.addons.account.models.chart_template import preserve_existing_tags_on_taxes
-    preserve_existing_tags_on_taxes(cr, registry, 'l10n_fr')
->>>>>>> f4169053
+    from odoo.addons.account.models.chart_template import preserve_existing_tags_on_taxes
+    preserve_existing_tags_on_taxes(cr, registry, 'l10n_fr')