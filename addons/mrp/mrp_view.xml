--- conflicted
+++ resolved
@@ -321,71 +321,65 @@
             <field name="type">form</field>
             <field name="arch" type="xml">
                 <form string="Bill of Material" version="7.0">
-                	<sheet>
-	                    <label for="product_id" class="oe_edit_only"/>
-	                    <h1>
-<<<<<<< HEAD
-	                        <field name="product_id" on_change="onchange_product_id(product_id, name, context)" class="oe_form_inline"/>: 
-	                        <field name="product_qty" class="oe_form_inline"/>
-	                        <field name="product_uom" class="oe_form_inline" groups="product.group_uom"/>
-=======
-	                        <field name="product_id" on_change="onchange_product_id(product_id, name, context)" class="oe_inline"/>: 
-	                        <field name="product_qty" class="oe_inline"/>
-	                        <field name="product_uom" class="oe_inline"/>
->>>>>>> 6c0bdc16
-	                    </h1>
-	                    <label for="routing_id" class="oe_edit_only"/>
-	                    <h2>
-	                        <field name="routing_id"  groups="mrp.group_mrp_routings"/>
-	                    </h2>
-	                    <group>
-	                        <group>
-	                            <field name="name"/>
-	                            <field name="code" string="Reference"/>
-	                        </group>
-	                        <group>
-	                            <field name="type"/>
-	                            <field name="company_id" groups="base.group_multi_company" widget="selection"/>
-	                            <field name="product_uos_qty" groups="product.group_uos" />
-	                            <field name="product_uos"  groups="product.group_uos"/>
-	                        </group>
-	                    </group>
-	                    <notebook>
-	                        <page string="Components">
-	                            <field name="bom_lines" widget="one2many_list">
-	                                <tree string="Components" editable="bottom">
-	                                    <field name="product_id" on_change="onchange_product_id(product_id, name)"/>
-	                                    <field name="product_qty"/>
-	                                    <field name="product_uom" groups="product.group_uom"/>
-	                                    <field name="name" invisible="1"/>
-	                                    <field name="date_start"/>
-	                                    <field name="date_stop"/>
-	                                </tree>
-	                            </field>
-	                        </page>
-	                        <page string="Revisions" attrs="{'invisible': [('bom_id','!=',False)]}">
-	                            <field name="revision_ids"/>
-	                        </page>
-	                        <page string="Properties" groups="product.group_mrp_properties">
-	                            <group>
-                                        <group>
-                                            <field name="position"/>
-                                            <field name="bom_id"/>
-                                            <field name="sequence"/>
-                                            <field name="active"/>
-                                        </group>
-                                        <group>
-                                            <field name="date_start"/>
-                                            <field name="date_stop"/>
-                                            <field name="product_rounding"/>
-                                            <field name="product_efficiency"/>
-                                        </group>
-	                            </group>
-	                            <separator string="Properties"/>
-	                            <field name="property_ids" widget="many2many_tags" />
-	                        </page>
-	                    </notebook>
-	                    <newline/>
+                    <sheet>
+                        <label for="product_id" class="oe_edit_only"/>
+                        <h1>
+                            <field name="product_id" on_change="onchange_product_id(product_id, name, context)" class="oe_inline"/>: 
+                            <field name="product_qty" class="oe_inline"/>
+                            <field name="product_uom" class="oe_inline" groups="product.group_uom"/>
+                        </h1>
+                        <label for="routing_id" class="oe_edit_only"/>
+                        <h2>
+                            <field name="routing_id"  groups="mrp.group_mrp_routings"/>
+                        </h2>
+                        <group>
+                            <group>
+                                <field name="name"/>
+                                <field name="code" string="Reference"/>
+                            </group>
+                            <group>
+                                <field name="type"/>
+                                <field name="company_id" groups="base.group_multi_company" widget="selection"/>
+                                <field name="product_uos_qty" groups="product.group_uos" />
+                                <field name="product_uos"  groups="product.group_uos"/>
+                            </group>
+                        </group>
+                        <notebook>
+                            <page string="Components">
+                                <field name="bom_lines" widget="one2many_list">
+                                    <tree string="Components" editable="bottom">
+                                        <field name="product_id" on_change="onchange_product_id(product_id, name)"/>
+                                        <field name="product_qty"/>
+                                        <field name="product_uom" groups="product.group_uom"/>
+                                        <field name="name" invisible="1"/>
+                                        <field name="date_start"/>
+                                        <field name="date_stop"/>
+                                    </tree>
+                                </field>
+                            </page>
+                            <page string="Revisions" attrs="{'invisible': [('bom_id','!=',False)]}">
+                                <field name="revision_ids"/>
+                            </page>
+                            <page string="Properties" groups="product.group_mrp_properties">
+                                <group>
+                                    <group>
+                                        <field name="position"/>
+                                        <field name="bom_id"/>
+                                        <field name="sequence"/>
+                                        <field name="active"/>
+                                    </group>
+                                    <group>
+                                        <field name="date_start"/>
+                                        <field name="date_stop"/>
+                                        <field name="product_rounding"/>
+                                        <field name="product_efficiency"/>
+                                    </group>
+                                </group>
+                                <separator string="Properties"/>
+                                <field name="property_ids" widget="many2many_tags" />
+                            </page>
+                        </notebook>
+                        <newline/>
                     </sheet>
                 </form>
             </field>
@@ -621,15 +615,9 @@
                 <sheet>
                     <label for="product_id" class="oe_edit_only"/>
                     <h1>
-<<<<<<< HEAD
-                        <field name="product_id" on_change="product_id_change(product_id)" domain="[('supply_method','=','produce')]" class="oe_form_inline"/>
-                        <field name="product_qty" class="oe_form_inline"/>
-                        <field name="product_uom" class="oe_form_inline" groups="product.group_uom"/>
-=======
                         <field name="product_id" on_change="product_id_change(product_id)" domain="[('supply_method','=','produce')]" class="oe_inline"/>
                         <field name="product_qty" class="oe_inline"/>
-                        <field name="product_uom" class="oe_inline"/>
->>>>>>> 6c0bdc16
+                        <field name="product_uom" class="oe_inline" groups="product.group_uom"/>
                         <button type="action"
                             icon="terp-accessories-archiver+" class="oe_inline"
                             name="%(mrp.action_change_production_qty)d"
