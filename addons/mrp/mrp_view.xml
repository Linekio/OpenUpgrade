--- conflicted
+++ resolved
@@ -466,12 +466,8 @@
             <field name="name">mrp.bom.tree</field>
             <field name="model">mrp.bom</field>
             <field name="arch" type="xml">
-<<<<<<< HEAD
-                <tree string="Bill of Materials">
+                <tree string="Bill of Materials" default_order="product_tmpl_id">
                     <field name="active" invisible="1"/>
-=======
-                <tree string="Bill of Materials" default_order="product_tmpl_id">
->>>>>>> 6d51bce0
                     <field name="product_tmpl_id"/>
                     <field name="code"/>
                     <field name="product_id" groups="product.group_product_variant"/>
