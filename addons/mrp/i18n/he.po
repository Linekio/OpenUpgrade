# Translation of Odoo Server.
# This file contains the translation of the following modules:
# * mrp
# 
# Translators:
# Yihya Hugirat <hugirat@gmail.com>, 2017
msgid ""
msgstr ""
"Project-Id-Version: Odoo Server 11.0\n"
"Report-Msgid-Bugs-To: \n"
"POT-Creation-Date: 2017-11-16 08:08+0000\n"
"PO-Revision-Date: 2017-11-16 08:08+0000\n"
"Last-Translator: Yihya Hugirat <hugirat@gmail.com>, 2017\n"
"Language-Team: Hebrew (https://www.transifex.com/odoo/teams/41243/he/)\n"
"MIME-Version: 1.0\n"
"Content-Type: text/plain; charset=UTF-8\n"
"Content-Transfer-Encoding: \n"
"Language: he\n"
"Plural-Forms: nplurals=2; plural=(n != 1);\n"

#. module: mrp
#: code:addons/mrp/models/stock_warehouse.py:43
#, python-format
msgid " Manufacture"
msgstr ""

#. module: mrp
#: model:ir.model.fields,field_description:mrp.field_product_product_bom_count
#: model:ir.model.fields,field_description:mrp.field_product_template_bom_count
msgid "# Bill of Material"
msgstr ""

#. module: mrp
#: model:ir.model.fields,field_description:mrp.field_product_product_used_in_bom_count
msgid "# BoM Where Used"
msgstr ""

#. module: mrp
#: model:ir.model.fields,field_description:mrp.field_mrp_production_workorder_done_count
msgid "# Done Work Orders"
msgstr ""

#. module: mrp
#: model:ir.model.fields,field_description:mrp.field_product_product_mo_count
#: model:ir.model.fields,field_description:mrp.field_product_template_mo_count
msgid "# Manufacturing Orders"
msgstr ""

#. module: mrp
#: model:ir.model.fields,field_description:mrp.field_mrp_workcenter_workorder_ready_count
msgid "# Read Work Orders"
msgstr ""

#. module: mrp
#: model:ir.model.fields,field_description:mrp.field_mrp_production_workorder_count
#: model:ir.model.fields,field_description:mrp.field_mrp_routing_workcenter_workorder_count
#: model:ir.model.fields,field_description:mrp.field_mrp_workcenter_workorder_count
msgid "# Work Orders"
msgstr ""

#. module: mrp
#: model:ir.model.fields,field_description:mrp.field_product_template_used_in_bom_count
msgid "# of BoM Where is Used"
msgstr ""

#. module: mrp
#: model:product.product,description:mrp.product_product_computer_desk_leg
#: model:product.template,description:mrp.product_product_computer_desk_leg_product_template
msgid "18″ x 2½″ Square Leg"
msgstr ""

#. module: mrp
#: model:product.product,description:mrp.product_product_laptop_charger
#: model:product.template,description:mrp.product_product_laptop_charger_product_template
msgid "19v,5.5 x 2.5 mm Pin Type Adapter (Power Cord Included)"
msgstr ""

#. module: mrp
#: code:addons/mrp/models/mrp_bom.py:293
#, python-format
msgid ""
"<p class=\"oe_view_nocontent_create\">\n"
"                        Click to upload files to your product.\n"
"                    </p><p>\n"
"                        Use this feature to store any files, like drawings or specifications.\n"
"                    </p>"
msgstr ""

#. module: mrp
#: model:ir.ui.view,arch_db:mrp.mrp_production_form_view
msgid ""
"<span class=\"label label-danger\" attrs=\"{'invisible': "
"['|',('availability', 'in', ('assigned', 'none')), ('state', 'not in', "
"('confirmed','progress'))]}\">Raw materials not available!</span>"
msgstr ""

#. module: mrp
#: model:ir.ui.view,arch_db:mrp.mrp_workcenter_view
msgid "<span class=\"o_stat_text\">Lost</span>"
msgstr ""

#. module: mrp
#: model:ir.ui.view,arch_db:mrp.mrp_workcenter_view
msgid "<span class=\"o_stat_text\">OEE</span>"
msgstr ""

#. module: mrp
#: model:ir.ui.view,arch_db:mrp.mrp_workcenter_view
msgid "<span class=\"o_stat_text\">Performance</span>"
msgstr ""

#. module: mrp
#: model:ir.ui.view,arch_db:mrp.mrp_production_form_view
#: model:ir.ui.view,arch_db:mrp.mrp_production_workcenter_form_view_inherit
msgid "<span class=\"o_stat_text\">Scraps</span>"
msgstr ""

#. module: mrp
#: model:ir.ui.view,arch_db:mrp.mrp_routing_form_view
msgid "<span class=\"o_stat_text\">Time<br/> Analysis</span>"
msgstr "<span class=\"o_stat_text\">זמן<br/> ניתוח</span>"

#. module: mrp
#: model:ir.ui.view,arch_db:mrp.mrp_workcenter_view
msgid "<span class=\"o_stat_text\">Work Center Load</span>"
msgstr ""

#. module: mrp
#: model:ir.ui.view,arch_db:mrp.mrp_production_form_view
msgid "<span class=\"o_stat_text\">Work Orders</span>"
msgstr ""

#. module: mrp
#: model:ir.ui.view,arch_db:mrp.mrp_workcenter_kanban
msgid "<span>Actions</span>"
msgstr ""

#. module: mrp
#: model:ir.ui.view,arch_db:mrp.stock_production_type_kanban
msgid "<span>New</span>"
msgstr "חדש"

#. module: mrp
#: model:ir.ui.view,arch_db:mrp.mrp_workcenter_kanban
msgid "<span>PLAN ORDERS</span>"
msgstr ""

#. module: mrp
#: model:ir.ui.view,arch_db:mrp.mrp_workcenter_kanban
msgid "<span>Reporting</span>"
msgstr "דווח"

#. module: mrp
#: model:ir.ui.view,arch_db:mrp.stock_production_type_kanban
msgid "<span>View</span>"
msgstr "הצג"

#. module: mrp
#: model:ir.ui.view,arch_db:mrp.mrp_workcenter_kanban
msgid "<span>WORK ORDERS</span>"
msgstr ""

#. module: mrp
#: model:ir.ui.view,arch_db:mrp.mrp_production_workcenter_form_view_inherit
msgid ""
"<strong attrs=\"{'invisible': [('date_planned_finished', '=', False)]}\" class=\"mr8\">to</strong>\n"
"                                    <strong class=\"oe_edit_only mr8\" attrs=\"{'invisible': [('date_planned_finished', '!=', False)]}\">to</strong>"
msgstr ""

#. module: mrp
#: model:ir.ui.view,arch_db:mrp.mrp_production_workcenter_form_view_inherit
msgid "<strong class=\"mr8\">to</strong>"
msgstr ""

#. module: mrp
#: model:ir.ui.view,arch_db:mrp.view_mrp_workcenter_productivity_loss_kanban
msgid "<strong>Effectiveness Category: </strong>"
msgstr ""

#. module: mrp
#: model:ir.ui.view,arch_db:mrp.view_mrp_workcenter_productivity_loss_kanban
msgid "<strong>Is a Blocking Reason? </strong>"
msgstr "<strong>האם קיימת סיבה לחסימה? </strong>"

#. module: mrp
#: model:ir.ui.view,arch_db:mrp.report_mrporder
msgid "<strong>Name</strong>"
msgstr ""

#. module: mrp
#: model:ir.ui.view,arch_db:mrp.report_mrporder
msgid "<strong>No. Of Minutes</strong>"
msgstr ""

#. module: mrp
#: model:ir.ui.view,arch_db:mrp.report_mrporder
msgid "<strong>Printing date:</strong><br/>"
msgstr "<strong>תאריך הדפסה:</strong><br/>"

#. module: mrp
#: model:ir.ui.view,arch_db:mrp.report_mrporder
msgid "<strong>Product:</strong><br/>"
msgstr ""

#. module: mrp
#: model:ir.ui.view,arch_db:mrp.report_mrporder
msgid "<strong>Product</strong>"
msgstr ""

#. module: mrp
#: model:ir.ui.view,arch_db:mrp.report_mrporder
msgid "<strong>Products to Consume</strong>"
msgstr ""

#. module: mrp
#: model:ir.ui.view,arch_db:mrp.report_mrporder
msgid "<strong>Quantity:</strong><br/>"
msgstr ""

#. module: mrp
#: model:ir.ui.view,arch_db:mrp.report_mrporder
msgid "<strong>Quantity</strong>"
msgstr ""

#. module: mrp
#: model:ir.ui.view,arch_db:mrp.view_mrp_workcenter_productivity_loss_kanban
msgid "<strong>Reason: </strong>"
msgstr "<strong>סיבה: </strong>"

#. module: mrp
#: model:ir.ui.view,arch_db:mrp.report_mrporder
msgid "<strong>Scheduled Date:</strong><br/>"
msgstr ""

#. module: mrp
#: model:ir.ui.view,arch_db:mrp.report_mrporder
msgid "<strong>Source Document:</strong><br/>"
msgstr ""

#. module: mrp
#: model:ir.ui.view,arch_db:mrp.report_mrporder
msgid "<strong>Work Orders</strong>"
msgstr ""

#. module: mrp
#: model:ir.ui.view,arch_db:mrp.report_mrporder
msgid "<strong>WorkCenter</strong>"
msgstr ""

#. module: mrp
#: code:addons/mrp/models/mrp_workorder.py:472
#, python-format
msgid "A Manufacturing Order is already done or cancelled!"
msgstr ""

#. module: mrp
#: model:ir.actions.act_window,help:mrp.mrp_production_action_planning
#: model:ir.actions.act_window,help:mrp.mrp_production_action_waiting
msgid ""
"A manufacturing order, based on a bill of materials, will\n"
"                consume raw materials and produce finished products."
msgstr ""

#. module: mrp
#: model:ir.model.fields,field_description:mrp.field_mrp_document_access_token
msgid "Access Token"
msgstr ""

#. module: mrp
#: model:ir.model.fields,field_description:mrp.field_mrp_bom_active
#: model:ir.model.fields,field_description:mrp.field_mrp_document_active
#: model:ir.model.fields,field_description:mrp.field_mrp_routing_active
#: model:ir.model.fields,field_description:mrp.field_mrp_workcenter_active
#: model:ir.ui.view,arch_db:mrp.mrp_message_view_search
msgid "Active"
msgstr "פעיל"

#. module: mrp
#: model:ir.model.fields,field_description:mrp.field_mrp_workorder_active_move_line_ids
msgid "Active Move Line"
msgstr ""

#. module: mrp
#: model:ir.ui.view,arch_db:mrp.mrp_workcenter_block_wizard_form
msgid "Add a description..."
msgstr ""

#. module: mrp
#: model:ir.ui.view,arch_db:mrp.res_config_settings_view_form
msgid ""
"Add by-products to bills of materials. This can be used to get several "
"finished products as well. Without this option you only do: A + B = C. With "
"the option: A + B = C + D."
msgstr ""
"הוסף תוצרי לוואי לחשבונות של חומרים. זה יכול לשמש כדי לקבל כמה מוצרים "
"מוגמרים גם כן. ללא אפשרות זו אתה עושה רק: A + B = C. עם אפשרות: A + B = C + "
"D."

#. module: mrp
#: model:ir.ui.view,arch_db:mrp.stock_production_type_kanban
msgid "All"
msgstr "כל"

#. module: mrp
#: selection:mrp.bom,ready_to_produce:0
msgid "All components available"
msgstr ""

#. module: mrp
#: sql_constraint:mrp.bom.line:0
msgid ""
"All product quantities must be greater or equal to 0.\n"
"Lines with 0 quantities can be used as optional lines. \n"
"You should install the mrp_byproduct module if you want to manage extra products on BoMs !"
msgstr ""
"כל כמויות המוצר חייבות להיות גדולות או שוות ל 0.\n"
"קווים עם 0 כמויות יכול לשמש קווים אופציונליים. \n"
"אתה צריך להתקין את המודול mrp_byproduct אם אתה רוצה לנהל עצי מוצרים נוספים!"

#. module: mrp
#: model:ir.model.fields,field_description:mrp.field_mrp_production_post_visible
msgid "Allowed to Post Inventory"
msgstr "מותר לפרסם מלאי"

#. module: mrp
#: model:ir.model.fields,field_description:mrp.field_mrp_production_unreserve_visible
msgid "Allowed to Unreserve Inventory"
msgstr "מותר מלאי ללא שמירה"

#. module: mrp
#: model:ir.ui.view,arch_db:mrp.view_change_production_qty_wizard
msgid "Approve"
msgstr ""

#. module: mrp
#: model:ir.ui.view,arch_db:mrp.mrp_routing_search_view
#: model:ir.ui.view,arch_db:mrp.view_mrp_bom_filter
#: model:ir.ui.view,arch_db:mrp.view_mrp_workcenter_search
msgid "Archived"
msgstr "התווסף לארכיון"

#. module: mrp
#: model:product.product,name:mrp.product_assembly
#: model:product.template,name:mrp.product_assembly_product_template
msgid "Assembly Service Cost"
msgstr ""

#. module: mrp
#: model:ir.model.fields,field_description:mrp.field_mrp_document_name
msgid "Attachment Name"
msgstr ""

#. module: mrp
#: model:ir.model.fields,field_description:mrp.field_mrp_document_local_url
#: model:ir.model.fields,field_description:mrp.field_mrp_document_website_url
msgid "Attachment URL"
msgstr ""

#. module: mrp
#: code:addons/mrp/models/mrp_bom.py:285
#, python-format
msgid "Attachments"
msgstr ""

#. module: mrp
#: model:ir.ui.view,arch_db:mrp.mrp_message_view_tree
msgid "Author"
msgstr ""

#. module: mrp
#: selection:mrp.workcenter.productivity.loss,loss_type:0
msgid "Availability"
msgstr "זמינות"

#. module: mrp
#: model:ir.ui.view,arch_db:mrp.oee_search_view
msgid "Availability Losses"
msgstr ""

#. module: mrp
#: model:ir.ui.view,arch_db:mrp.view_mrp_production_workcenter_form_view_filter
#: selection:mrp.production,availability:0
msgid "Available"
msgstr ""

#. module: mrp
#: model:ir.model.fields,help:mrp.field_product_product_produce_delay
#: model:ir.model.fields,help:mrp.field_product_template_produce_delay
msgid ""
"Average delay in days to produce this product. In the case of multi-level "
"BOM, the manufacturing lead times of the components will be added."
msgstr ""

#. module: mrp
#: model:ir.actions.report,name:mrp.action_report_bom_price
msgid "BOM Cost"
msgstr ""

#. module: mrp
#: model:ir.ui.view,arch_db:mrp.mrp_bom_structure_report
msgid "BOM Name"
msgstr ""

#. module: mrp
#: model:ir.model.fields,help:mrp.field_mrp_bom_line_attribute_value_ids
msgid "BOM Product Variants needed form apply this line."
msgstr ""

#. module: mrp
#: model:ir.ui.view,arch_db:mrp.mrp_bom_structure_report
msgid "BOM Ref"
msgstr ""

#. module: mrp
#: model:ir.actions.report,name:mrp.action_report_bom_structure
#: model:ir.ui.view,arch_db:mrp.mrp_bom_structure_report
msgid "BOM Structure"
msgstr ""

#. module: mrp
#: model:ir.model.fields,field_description:mrp.field_mrp_bom_line_child_line_ids
msgid "BOM lines of the referred bom"
msgstr ""

#. module: mrp
#: model:ir.model.fields,field_description:mrp.field_mrp_routing_workcenter_time_mode_batch
msgid "Based on"
msgstr ""

#. module: mrp
#: model:ir.actions.act_window,help:mrp.mrp_production_action
msgid ""
"Based on a Bill of Material, a Manufacturing Order will consume raw materials\n"
"                and produce finished products."
msgstr ""

#. module: mrp
#: model:ir.ui.view,arch_db:mrp.report_mrporder
#: model:ir.ui.view,arch_db:mrp.view_mrp_bom_line_filter
msgid "Bill Of Material"
msgstr ""

#. module: mrp
#: model:ir.model,name:mrp.model_mrp_bom
#: model:ir.model.fields,field_description:mrp.field_mrp_message_bom_id
#: model:ir.model.fields,field_description:mrp.field_mrp_production_bom_id
#: model:ir.model.fields,field_description:mrp.field_mrp_unbuild_bom_id
#: model:ir.ui.view,arch_db:mrp.mrp_bom_form_view
msgid "Bill of Material"
msgstr ""

#. module: mrp
#: model:ir.ui.view,arch_db:mrp.mrp_bom_line_view_form
msgid "Bill of Material line"
msgstr "שורת עץ מוצר "

#. module: mrp
#: model:ir.actions.act_window,name:mrp.product_open_bom
#: model:ir.actions.act_window,name:mrp.template_open_bom
#: model:ir.model.fields,field_description:mrp.field_product_product_bom_ids
#: model:ir.model.fields,field_description:mrp.field_product_template_bom_ids
#: model:ir.ui.view,arch_db:mrp.mrp_bom_tree_view
#: model:ir.ui.view,arch_db:mrp.product_product_form_view_bom_button
#: model:ir.ui.view,arch_db:mrp.product_template_form_view_bom_button
msgid "Bill of Materials"
msgstr ""

#. module: mrp
#: model:ir.model.fields,help:mrp.field_mrp_production_bom_id
msgid ""
"Bill of Materials allow you to define the list of required raw materials to "
"make a finished product."
msgstr ""
"עץ המוצר מאפשר לך להגדיר את רשימת חומרי הגלם הנדרשים כדי להפוך את המוצר "
"המוגמר."

#. module: mrp
#: model:ir.actions.act_window,name:mrp.mrp_bom_form_action
#: model:ir.ui.menu,name:mrp.menu_mrp_bom_form_action
msgid "Bills of Materials"
msgstr "עץ מוצר "

#. module: mrp
#: model:ir.actions.act_window,help:mrp.mrp_bom_form_action
msgid ""
"Bills of Materials allow you to define the list of required raw\n"
"                materials used to make a finished product; through a manufacturing\n"
"                order or a pack of products."
msgstr ""

#. module: mrp
#: model:ir.ui.view,arch_db:mrp.mrp_production_workcenter_form_view_inherit
#: model:ir.ui.view,arch_db:mrp.mrp_workcenter_block_wizard_form
msgid "Block"
msgstr ""

#. module: mrp
#: model:ir.actions.act_window,name:mrp.act_mrp_block_workcenter
#: model:ir.actions.act_window,name:mrp.act_mrp_block_workcenter_wo
#: model:ir.ui.view,arch_db:mrp.mrp_workcenter_block_wizard_form
msgid "Block Workcenter"
msgstr ""

#. module: mrp
#: selection:mrp.workcenter,working_state:0
msgid "Blocked"
msgstr ""

#. module: mrp
#: model:ir.model.fields,field_description:mrp.field_mrp_workcenter_blocked_time
msgid "Blocked Time"
msgstr ""

#. module: mrp
#: model:ir.model.fields,help:mrp.field_mrp_workcenter_blocked_time
msgid "Blocked hour(s) over the last month"
msgstr "שעות חסומות במהלך החודש האחרון"

#. module: mrp
#: model:ir.ui.view,arch_db:mrp.product_template_search_view_procurment
msgid "BoM Components"
msgstr "רכיבי עץ המוצר"

#. module: mrp
#: model:ir.model.fields,field_description:mrp.field_stock_move_bom_line_id
msgid "BoM Line"
msgstr "שורת עץ המוצר"

#. module: mrp
#: model:ir.model.fields,field_description:mrp.field_mrp_bom_bom_line_ids
msgid "BoM Lines"
msgstr "שורות עץ המוצר"

#. module: mrp
#: model:ir.model.fields,field_description:mrp.field_mrp_bom_type
msgid "BoM Type"
msgstr "סוג עץ המוצר"

#. module: mrp
#: model:ir.ui.view,arch_db:mrp.mrp_bom_line_view_form
msgid "BoM details"
msgstr "פרטי עץ המוצר"

#. module: mrp
#: code:addons/mrp/models/mrp_bom.py:67
#, python-format
msgid "BoM line product %s should not be same as BoM product."
msgstr "שורת עץ המוצר%s לא צריך להיות זהה לעץ המוצר."

#. module: mrp
#: model:product.product,name:mrp.product_product_computer_desk_bolt
#: model:product.template,name:mrp.product_product_computer_desk_bolt_product_template
msgid "Bolt"
msgstr "מודגש"

#. module: mrp
#: model:ir.model.fields,field_description:mrp.field_res_config_settings_module_mrp_byproduct
msgid "By-Products"
msgstr "לפי-מוצרים"

#. module: mrp
#: code:addons/mrp/models/stock_warehouse.py:36
#, python-format
msgid "Can't find any generic Manufacture route."
msgstr ""

#. module: mrp
#: model:ir.ui.view,arch_db:mrp.mrp_production_form_view
#: model:ir.ui.view,arch_db:mrp.mrp_workcenter_block_wizard_form
#: model:ir.ui.view,arch_db:mrp.view_change_production_qty_wizard
#: model:ir.ui.view,arch_db:mrp.view_mrp_product_produce_wizard
msgid "Cancel"
msgstr "בטל"

#. module: mrp
#: selection:mrp.production,state:0 selection:mrp.workorder,state:0
msgid "Cancelled"
msgstr "בוטלה"

#. module: mrp
#: code:addons/mrp/models/mrp_production.py:316
#, python-format
msgid "Cannot delete a manufacturing order not in cancel state"
msgstr "לא ניתן למחוק הזמנת ייצור שאינה במצב ביטול"

#. module: mrp
#: model:ir.model.fields,field_description:mrp.field_mrp_workcenter_capacity
#: model:ir.model.fields,field_description:mrp.field_mrp_workorder_capacity
msgid "Capacity"
msgstr "קיבולת"

#. module: mrp
#: model:ir.ui.view,arch_db:mrp.view_change_production_qty_wizard
msgid "Change Product Qty"
msgstr ""

#. module: mrp
#: model:ir.actions.act_window,name:mrp.action_change_production_qty
msgid "Change Quantity To Produce"
msgstr "שינוי כמות לייצר"

#. module: mrp
#: model:ir.model,name:mrp.model_change_production_qty
msgid "Change Quantity of Products"
msgstr ""

#. module: mrp
#: model:ir.model.fields,field_description:mrp.field_mrp_production_check_to_done
msgid "Check Produced Qty"
msgstr ""

#. module: mrp
#: model:ir.ui.view,arch_db:mrp.mrp_production_form_view
msgid "Check availability"
msgstr ""

#. module: mrp
#: model:ir.model.fields,field_description:mrp.field_mrp_document_checksum
msgid "Checksum/SHA1"
msgstr ""

#. module: mrp
#. openerp-web
#: code:addons/mrp/static/src/xml/mrp.xml:9
#, python-format
msgid "Clear"
msgstr ""

#. module: mrp
#: model:ir.actions.act_window,help:mrp.mrp_workcenter_kanban_action
msgid "Click here"
msgstr ""

#. module: mrp
#: model:ir.actions.act_window,help:mrp.mrp_production_action
msgid "Click here to create a Manufacturing Order."
msgstr ""

#. module: mrp
#: model:ir.actions.act_window,help:mrp.mrp_unbuild
msgid "Click here to create a Unbuild Order."
msgstr ""

#. module: mrp
#: model:ir.actions.act_window,help:mrp.mrp_routing_action
msgid "Click here to create a new Routing."
msgstr ""

#. module: mrp
#: model:ir.actions.act_window,help:mrp.mrp_workcenter_action
msgid "Click here to create a new Work Center"
msgstr ""

#. module: mrp
#: model:ir.actions.act_window,help:mrp.mrp_message_action_main
msgid "Click here to create a new Work Order Message."
msgstr ""

#. module: mrp
#: model:ir.actions.act_window,help:mrp.action_work_orders
msgid "Click to add a work center."
msgstr ""

#. module: mrp
#: model:ir.actions.act_window,help:mrp.mrp_bom_form_action
msgid "Click to create a bill of material."
msgstr ""

#. module: mrp
#: model:ir.actions.act_window,help:mrp.mrp_production_action_planning
#: model:ir.actions.act_window,help:mrp.mrp_production_action_waiting
msgid "Click to start a new manufacturing order."
msgstr ""

#. module: mrp
#: model:ir.actions.act_window,help:mrp.action_mrp_workorder_production
msgid "Click to start a new work order."
msgstr ""

#. module: mrp
#: model:ir.model.fields,field_description:mrp.field_mrp_workcenter_code
#: model:ir.ui.view,arch_db:mrp.mrp_workcenter_view_kanban
msgid "Code"
msgstr "קוד"

#. module: mrp
#: model:ir.model.fields,field_description:mrp.field_mrp_workcenter_color
#: model:ir.model.fields,field_description:mrp.field_mrp_workorder_color
msgid "Color"
msgstr ""

#. module: mrp
#: model:ir.model,name:mrp.model_res_company
msgid "Companies"
msgstr "חברות"

#. module: mrp
#: model:ir.model.fields,field_description:mrp.field_mrp_bom_company_id
#: model:ir.model.fields,field_description:mrp.field_mrp_document_company_id
#: model:ir.model.fields,field_description:mrp.field_mrp_production_company_id
#: model:ir.model.fields,field_description:mrp.field_mrp_routing_company_id
#: model:ir.model.fields,field_description:mrp.field_mrp_routing_workcenter_company_id
#: model:ir.ui.view,arch_db:mrp.view_mrp_workcenter_search
msgid "Company"
msgstr "חברה"

#. module: mrp
#: model:ir.ui.view,arch_db:mrp.mrp_bom_component_tree_view
#: model:ir.ui.view,arch_db:mrp.mrp_bom_form_view
#: model:ir.ui.view,arch_db:mrp.view_mrp_bom_filter
msgid "Components"
msgstr ""

#. module: mrp
#: selection:mrp.routing.workcenter,time_mode:0
msgid "Compute based on real time"
msgstr "חישוב מבוסס בזמן אמת"

#. module: mrp
#: model:ir.ui.menu,name:mrp.menu_mrp_configuration
msgid "Configuration"
msgstr "הגדרות תצורה"

#. module: mrp
#: model:ir.ui.view,arch_db:mrp.view_mrp_production_filter
#: selection:mrp.production,state:0
msgid "Confirmed"
msgstr "מאושר"

#. module: mrp
#: model:ir.ui.view,arch_db:mrp.mrp_production_form_view
#: model:ir.ui.view,arch_db:mrp.production_message
msgid "Consumed"
msgstr "נצרך"

#. module: mrp
#: model:ir.model.fields,field_description:mrp.field_mrp_unbuild_consume_line_ids
msgid "Consumed Disassembly Lines"
msgstr ""

#. module: mrp
#: model:ir.model.fields,field_description:mrp.field_stock_move_consume_unbuild_id
msgid "Consumed Disassembly Order"
msgstr ""

#. module: mrp
#: model:ir.model.fields,field_description:mrp.field_mrp_production_consumed_less_than_planned
msgid "Consumed Less Than Planned"
msgstr "נצרך פחות מהמתוכנן"

#. module: mrp
#: model:ir.ui.view,arch_db:mrp.mrp_production_form_view
msgid "Consumed Materials"
msgstr "חומרים נצרכים"

#. module: mrp
#: model:ir.model.fields,field_description:mrp.field_mrp_bom_line_operation_id
msgid "Consumed in Operation"
msgstr "נצרך בפעילות"

#. module: mrp
#: model:ir.ui.view,arch_db:mrp.mrp_production_workcenter_form_view_inherit
msgid "Continue Production"
msgstr "המשך ייצור"

#. module: mrp
#: model:ir.ui.view,arch_db:mrp.mrp_bom_cost_report
msgid "Cost Structure"
msgstr ""

#. module: mrp
#: model:ir.ui.view,arch_db:mrp.mrp_production_form_view
msgid "Create Workorders"
msgstr ""

#. module: mrp
#: model:ir.model.fields,field_description:mrp.field_stock_move_created_production_id
msgid "Created Production Order"
msgstr ""

#. module: mrp
#: model:ir.model.fields,field_description:mrp.field_change_production_qty_create_uid
#: model:ir.model.fields,field_description:mrp.field_mrp_bom_create_uid
#: model:ir.model.fields,field_description:mrp.field_mrp_bom_line_create_uid
#: model:ir.model.fields,field_description:mrp.field_mrp_document_create_uid
#: model:ir.model.fields,field_description:mrp.field_mrp_message_create_uid
#: model:ir.model.fields,field_description:mrp.field_mrp_product_produce_create_uid
#: model:ir.model.fields,field_description:mrp.field_mrp_product_produce_line_create_uid
#: model:ir.model.fields,field_description:mrp.field_mrp_production_create_uid
#: model:ir.model.fields,field_description:mrp.field_mrp_routing_create_uid
#: model:ir.model.fields,field_description:mrp.field_mrp_routing_workcenter_create_uid
#: model:ir.model.fields,field_description:mrp.field_mrp_unbuild_create_uid
#: model:ir.model.fields,field_description:mrp.field_mrp_workcenter_create_uid
#: model:ir.model.fields,field_description:mrp.field_mrp_workcenter_productivity_create_uid
#: model:ir.model.fields,field_description:mrp.field_mrp_workcenter_productivity_loss_create_uid
#: model:ir.model.fields,field_description:mrp.field_mrp_workorder_create_uid
#: model:ir.model.fields,field_description:mrp.field_stock_warn_insufficient_qty_unbuild_create_uid
msgid "Created by"
msgstr "נוצר על ידי"

#. module: mrp
#: model:ir.model.fields,field_description:mrp.field_change_production_qty_create_date
#: model:ir.model.fields,field_description:mrp.field_mrp_bom_create_date
#: model:ir.model.fields,field_description:mrp.field_mrp_bom_line_create_date
#: model:ir.model.fields,field_description:mrp.field_mrp_document_create_date
#: model:ir.model.fields,field_description:mrp.field_mrp_message_create_date
#: model:ir.model.fields,field_description:mrp.field_mrp_product_produce_create_date
#: model:ir.model.fields,field_description:mrp.field_mrp_product_produce_line_create_date
#: model:ir.model.fields,field_description:mrp.field_mrp_production_create_date
#: model:ir.model.fields,field_description:mrp.field_mrp_routing_create_date
#: model:ir.model.fields,field_description:mrp.field_mrp_routing_workcenter_create_date
#: model:ir.model.fields,field_description:mrp.field_mrp_unbuild_create_date
#: model:ir.model.fields,field_description:mrp.field_mrp_workcenter_create_date
#: model:ir.model.fields,field_description:mrp.field_mrp_workcenter_productivity_create_date
#: model:ir.model.fields,field_description:mrp.field_mrp_workcenter_productivity_loss_create_date
#: model:ir.model.fields,field_description:mrp.field_mrp_workorder_create_date
#: model:ir.model.fields,field_description:mrp.field_stock_warn_insufficient_qty_unbuild_create_date
msgid "Created on"
msgstr "נוצר ב-"

#. module: mrp
#: model:ir.ui.view,arch_db:mrp.mrp_production_workcenter_form_view_inherit
msgid "Current Production"
msgstr "ייצור נוכחי"

#. module: mrp
#: model:ir.ui.view,arch_db:mrp.mrp_production_workcenter_form_view_inherit
msgid "Current Qty"
msgstr "כמות נוכחית"

#. module: mrp
#: model:ir.model.fields,field_description:mrp.field_mrp_workorder_qty_producing
msgid "Currently Produced Quantity"
msgstr "כמות נוכחית מיוצרת "

#. module: mrp
#: model:ir.ui.menu,name:mrp.menu_mrp_dashboard
msgid "Dashboard"
msgstr "לוח בקרה"

#. module: mrp
#: model:ir.model.fields,field_description:mrp.field_mrp_document_db_datas
msgid "Database Data"
msgstr ""

#. module: mrp
#: model:ir.ui.view,arch_db:mrp.oee_search_view
msgid "Date"
msgstr "תאריך"

#. module: mrp
#: model:ir.model.fields,field_description:mrp.field_mrp_production_date_planned_finished
msgid "Deadline End"
msgstr "מועד סיום"

#. module: mrp
#: model:ir.model.fields,field_description:mrp.field_mrp_production_date_planned_start
msgid "Deadline Start"
msgstr "מועד התחלה"

#. module: mrp
#: model:ir.ui.view,arch_db:mrp.mrp_routing_workcenter_form_view
msgid "Default Duration"
msgstr "משך ברירת מחדל"

#. module: mrp
#: model:ir.model.fields,field_description:mrp.field_res_config_settings_use_manufacturing_lead
msgid "Default Manufacturing Lead Time"
msgstr ""

#. module: mrp
#: model:ir.ui.view,arch_db:mrp.view_mrp_bom_filter
#: model:ir.ui.view,arch_db:mrp.view_mrp_bom_line_filter
msgid "Default Unit of Measure"
msgstr "ברירת מחדל של יחידת מידה "

#. module: mrp
#: model:ir.model.fields,field_description:mrp.field_mrp_document_description
#: model:ir.model.fields,field_description:mrp.field_mrp_routing_note
#: model:ir.model.fields,field_description:mrp.field_mrp_routing_workcenter_note
#: model:ir.model.fields,field_description:mrp.field_mrp_workcenter_note
#: model:ir.model.fields,field_description:mrp.field_mrp_workcenter_productivity_description
#: model:ir.ui.view,arch_db:mrp.mrp_routing_workcenter_form_view
#: model:ir.ui.view,arch_db:mrp.mrp_workcenter_view
msgid "Description"
msgstr "תיאור"

#. module: mrp
#: model:ir.model.fields,help:mrp.field_mrp_workcenter_note
msgid "Description of the Work Center."
msgstr ""

#. module: mrp
#: model:ir.ui.view,arch_db:mrp.mrp_workcenter_view
msgid "Description of the work center..."
msgstr ""

#. module: mrp
#: model:ir.model.fields,field_description:mrp.field_mrp_unbuild_location_dest_id
msgid "Destination Location"
msgstr ""

#. module: mrp
#: model:ir.model.fields,field_description:mrp.field_stock_move_unbuild_id
msgid "Disassembly Order"
msgstr ""

#. module: mrp
#: model:ir.ui.view,arch_db:mrp.mrp_message_view_form_embedded_bom
#: model:ir.ui.view,arch_db:mrp.mrp_message_view_form_embedded_product
msgid "Discard"
msgstr "בטל"

#. module: mrp
#: model:ir.model.fields,field_description:mrp.field_change_production_qty_display_name
#: model:ir.model.fields,field_description:mrp.field_mrp_bom_display_name
#: model:ir.model.fields,field_description:mrp.field_mrp_bom_line_display_name
#: model:ir.model.fields,field_description:mrp.field_mrp_document_display_name
#: model:ir.model.fields,field_description:mrp.field_mrp_message_display_name
#: model:ir.model.fields,field_description:mrp.field_mrp_product_produce_display_name
#: model:ir.model.fields,field_description:mrp.field_mrp_product_produce_line_display_name
#: model:ir.model.fields,field_description:mrp.field_mrp_production_display_name
#: model:ir.model.fields,field_description:mrp.field_mrp_routing_display_name
#: model:ir.model.fields,field_description:mrp.field_mrp_routing_workcenter_display_name
#: model:ir.model.fields,field_description:mrp.field_mrp_unbuild_display_name
#: model:ir.model.fields,field_description:mrp.field_mrp_workcenter_display_name
#: model:ir.model.fields,field_description:mrp.field_mrp_workcenter_productivity_display_name
#: model:ir.model.fields,field_description:mrp.field_mrp_workcenter_productivity_loss_display_name
#: model:ir.model.fields,field_description:mrp.field_mrp_workorder_display_name
#: model:ir.model.fields,field_description:mrp.field_report_mrp_mrp_bom_cost_report_display_name
#: model:ir.model.fields,field_description:mrp.field_report_mrp_mrp_bom_structure_report_display_name
#: model:ir.model.fields,field_description:mrp.field_stock_warn_insufficient_qty_unbuild_display_name
msgid "Display Name"
msgstr "השם המוצג"

#. module: mrp
#: model:ir.model.fields,field_description:mrp.field_mrp_product_produce_line_qty_done
#: model:ir.model.fields,field_description:mrp.field_stock_move_is_done
#: model:ir.ui.view,arch_db:mrp.mrp_production_workcenter_form_view_inherit
#: model:ir.ui.view,arch_db:mrp.mrp_unbuild_search_view
#: model:ir.ui.view,arch_db:mrp.view_mrp_production_filter
#: model:ir.ui.view,arch_db:mrp.view_mrp_production_work_order_search
#: selection:mrp.production,state:0 selection:mrp.unbuild,state:0
msgid "Done"
msgstr ""

#. module: mrp
#: model:ir.model.fields,field_description:mrp.field_stock_move_line_done_wo
msgid "Done for Work Order"
msgstr ""

#. module: mrp
#: model:ir.ui.view,arch_db:mrp.mrp_unbuild_search_view
#: selection:mrp.unbuild,state:0
msgid "Draft"
msgstr ""

#. module: mrp
#: model:ir.model.fields,field_description:mrp.field_mrp_routing_workcenter_time_cycle
#: model:ir.model.fields,field_description:mrp.field_mrp_workcenter_productivity_duration
#: model:ir.ui.view,arch_db:mrp.oee_tree_view
msgid "Duration"
msgstr "משך"

#. module: mrp
#: model:ir.ui.view,arch_db:mrp.oee_tree_view
msgid "Duration (minutes)"
msgstr ""

#. module: mrp
#: model:ir.model.fields,field_description:mrp.field_mrp_routing_workcenter_time_mode
msgid "Duration Computation"
msgstr ""

#. module: mrp
#: model:ir.model.fields,field_description:mrp.field_mrp_workorder_duration_percent
msgid "Duration Deviation (%)"
msgstr "סטיית משך (%)"

#. module: mrp
#: model:ir.model.fields,field_description:mrp.field_mrp_workorder_duration_unit
msgid "Duration Per Unit"
msgstr ""

#. module: mrp
#: model:ir.ui.view,arch_db:mrp.mrp_production_workcenter_form_view_inherit
msgid "Effective Date"
msgstr ""

#. module: mrp
#: model:ir.model.fields,field_description:mrp.field_mrp_workorder_date_finished
msgid "Effective End Date"
msgstr ""

#. module: mrp
#: model:ir.model.fields,field_description:mrp.field_mrp_workorder_date_start
msgid "Effective Start Date"
msgstr "תאריך התחלה אפקטיבי"

#. module: mrp
#: model:ir.model.fields,field_description:mrp.field_mrp_workcenter_productivity_loss_loss_type
#: model:ir.model.fields,field_description:mrp.field_mrp_workcenter_productivity_loss_type
msgid "Effectiveness Category"
msgstr ""

#. module: mrp
#: model:ir.ui.view,arch_db:mrp.mrp_production_workcenter_form_view_inherit
msgid "Efficiency"
msgstr ""

#. module: mrp
#: model:ir.model.fields,field_description:mrp.field_mrp_production_date_finished
#: model:ir.model.fields,field_description:mrp.field_mrp_workcenter_productivity_date_end
msgid "End Date"
msgstr "תאריך סיום"

#. module: mrp
#: model:ir.model.fields,field_description:mrp.field_mrp_workorder_duration_expected
msgid "Expected Duration"
msgstr "משך הזמן הצפוי"

#. module: mrp
#: model:ir.model.fields,help:mrp.field_mrp_workorder_duration_expected
msgid "Expected duration (in minutes)"
msgstr "משך הזמן הצפוי (בדקות)"

#. module: mrp
#: model:ir.model.fields,field_description:mrp.field_mrp_document_datas
msgid "File Content"
msgstr "תכולת קובץ"

#. module: mrp
#: model:ir.model.fields,field_description:mrp.field_mrp_document_datas_fname
msgid "File Name"
msgstr "שם קובץ"

#. module: mrp
#: model:ir.model.fields,field_description:mrp.field_mrp_document_file_size
msgid "File Size"
msgstr "גודל קובץ"

#. module: mrp
#: model:ir.ui.view,arch_db:mrp.mrp_unbuild_search_view
msgid "Filters"
msgstr "מסננים"

#. module: mrp
#: model:ir.ui.view,arch_db:mrp.mrp_production_workcenter_form_view_inherit
msgid "Finish Order"
msgstr "סיים הזמנה"

#. module: mrp
#: model:ir.ui.view,arch_db:mrp.view_mrp_production_workcenter_form_view_filter
#: selection:mrp.workorder,state:0
msgid "Finished"
msgstr ""

#. module: mrp
#: model:ir.model.fields,field_description:mrp.field_stock_move_line_lot_produced_id
msgid "Finished Lot"
msgstr ""

#. module: mrp
#: model:ir.model.fields,field_description:mrp.field_stock_move_finished_lots_exist
msgid "Finished Lots Exist"
msgstr ""

#. module: mrp
#: model:ir.model.fields,field_description:mrp.field_mrp_production_finished_move_line_ids
#: model:ir.ui.view,arch_db:mrp.view_finisehd_move_line
msgid "Finished Product"
msgstr ""

#. module: mrp
#: model:ir.model.fields,field_description:mrp.field_mrp_production_move_finished_ids
#: model:ir.ui.view,arch_db:mrp.mrp_production_form_view
msgid "Finished Products"
msgstr ""

#. module: mrp
#: model:ir.model.fields,field_description:mrp.field_mrp_production_location_dest_id
msgid "Finished Products Location"
msgstr "מיקום מוצרים מוגמרים"

#. module: mrp
#: model:ir.ui.view,arch_db:mrp.oee_search_view
msgid "Fully Productive"
msgstr ""

#. module: mrp
#: model:ir.ui.view,arch_db:mrp.mrp_unbuild_search_view
msgid "Future Activitie"
msgstr ""

#. module: mrp
#: model:ir.ui.view,arch_db:mrp.view_mrp_production_filter
msgid "Future Activities"
msgstr ""

#. module: mrp
#: model:ir.ui.view,arch_db:mrp.mrp_workcenter_view
msgid "General Information"
msgstr ""

#. module: mrp
#: model:ir.model.fields,help:mrp.field_mrp_document_priority
msgid "Gives the sequence order when displaying a list of MRP documents."
msgstr ""

#. module: mrp
#: model:ir.model.fields,help:mrp.field_mrp_bom_sequence
msgid "Gives the sequence order when displaying a list of bills of material."
msgstr ""

#. module: mrp
#: model:ir.model.fields,help:mrp.field_mrp_routing_workcenter_sequence
msgid ""
"Gives the sequence order when displaying a list of routing Work Centers."
msgstr ""

#. module: mrp
#: model:ir.model.fields,help:mrp.field_mrp_workcenter_sequence
msgid "Gives the sequence order when displaying a list of work centers."
msgstr ""

#. module: mrp
#: model:ir.model.fields,help:mrp.field_mrp_bom_line_sequence
msgid "Gives the sequence order when displaying."
msgstr ""

#. module: mrp
#: model:ir.ui.view,arch_db:mrp.view_mrp_production_workcenter_form_view_filter
msgid "Group By"
msgstr "קבץ לפי"

#. module: mrp
#: model:ir.ui.view,arch_db:mrp.mrp_routing_search_view
#: model:ir.ui.view,arch_db:mrp.view_mrp_bom_filter
#: model:ir.ui.view,arch_db:mrp.view_mrp_bom_line_filter
#: model:ir.ui.view,arch_db:mrp.view_mrp_production_filter
#: model:ir.ui.view,arch_db:mrp.view_mrp_workcenter_search
msgid "Group By..."
msgstr ""

#. module: mrp
#: model:ir.ui.view,arch_db:mrp.mrp_unbuild_search_view
#: model:ir.ui.view,arch_db:mrp.oee_search_view
msgid "Group by..."
msgstr ""

#. module: mrp
#: model:product.product,name:mrp.product_product_19
#: model:product.template,name:mrp.product_product_19_product_template
msgid "HDD on Demand"
msgstr ""

#. module: mrp
#: model:ir.model.fields,field_description:mrp.field_mrp_bom_line_has_attachments
msgid "Has Attachments"
msgstr "יש קבצים מצורפים"

#. module: mrp
#: model:ir.model.fields,field_description:mrp.field_mrp_workorder_is_produced
msgid "Has Been Produced"
msgstr "הופק"

#. module: mrp
#: model:ir.model.fields,field_description:mrp.field_mrp_production_has_moves
msgid "Has Moves"
msgstr ""

#. module: mrp
#: selection:mrp.document,priority:0
msgid "High"
msgstr ""

#. module: mrp
#: model:ir.model.fields,field_description:mrp.field_change_production_qty_id
#: model:ir.model.fields,field_description:mrp.field_mrp_bom_id
#: model:ir.model.fields,field_description:mrp.field_mrp_bom_line_id
#: model:ir.model.fields,field_description:mrp.field_mrp_document_id
#: model:ir.model.fields,field_description:mrp.field_mrp_message_id
#: model:ir.model.fields,field_description:mrp.field_mrp_product_produce_id
#: model:ir.model.fields,field_description:mrp.field_mrp_product_produce_line_id
#: model:ir.model.fields,field_description:mrp.field_mrp_production_id
#: model:ir.model.fields,field_description:mrp.field_mrp_routing_id
#: model:ir.model.fields,field_description:mrp.field_mrp_routing_workcenter_id
#: model:ir.model.fields,field_description:mrp.field_mrp_unbuild_id
#: model:ir.model.fields,field_description:mrp.field_mrp_workcenter_id
#: model:ir.model.fields,field_description:mrp.field_mrp_workcenter_productivity_id
#: model:ir.model.fields,field_description:mrp.field_mrp_workcenter_productivity_loss_id
#: model:ir.model.fields,field_description:mrp.field_mrp_workorder_id
#: model:ir.model.fields,field_description:mrp.field_report_mrp_mrp_bom_cost_report_id
#: model:ir.model.fields,field_description:mrp.field_report_mrp_mrp_bom_structure_report_id
#: model:ir.model.fields,field_description:mrp.field_stock_warn_insufficient_qty_unbuild_id
msgid "ID"
msgstr "מזהה"

#. module: mrp
#: model:ir.model.fields,help:mrp.field_mrp_bom_product_id
msgid ""
"If a product variant is defined the BOM is available only for this product."
msgstr "אם הוגדר גרסת מוצר,עץ המוצר זמין רק עבור מוצר זה."

#. module: mrp
#: model:ir.model.fields,help:mrp.field_mrp_production_propagate
msgid ""
"If checked, when the previous move of the move (which was generated by a "
"next procurement) is cancelled or split, the move generated by this move "
"will too"
msgstr ""
"אם מסומן, כאשר המהלך הקודם של המהלך (שנוצר על ידי רכש הבא) מבוטל או מפוצל, "
"המהלך שנוצר על ידי מהלך זה יכול אליו גם "

#. module: mrp
#: model:ir.model.fields,help:mrp.field_mrp_bom_active
msgid ""
"If the active field is set to False, it will allow you to hide the bills of "
"material without removing it."
msgstr ""
"אם השדה הפעיל מוגדר ל- False, הוא יאפשר לך להסתיר את חשבונות החומר מבלי "
"להסיר אותו."

#. module: mrp
#: model:ir.model.fields,help:mrp.field_mrp_workcenter_active
msgid ""
"If the active field is set to False, it will allow you to hide the resource "
"record without removing it."
msgstr ""
"אם השדה הפעיל מוגדר ל- False, הוא יאפשר לך להסתיר את רשומת המשאבים מבלי "
"להסיר אותה."

#. module: mrp
#: model:ir.model.fields,help:mrp.field_mrp_routing_active
msgid ""
"If the active field is set to False, it will allow you to hide the routing "
"without removing it."
msgstr ""
"אם השדה הפעיל מוגדר ל- False, הוא יאפשר לך להסתיר את הניתוב מבלי להסיר אותו."

#. module: mrp
#: model:ir.ui.view,arch_db:mrp.mrp_production_form_view
msgid ""
"If the manufacturing order is unlocked you can add to the initial demand."
msgstr ""

#. module: mrp
#: model:ir.ui.view,arch_db:mrp.mrp_bom_form_view
msgid ""
"If the product is a finished product: When processing a sales\n"
"                                    order for this product, the delivery order will contain the raw\n"
"                                    materials, instead of the finished product."
msgstr ""
"אם המוצר הוא מוצר מוגמר: בעת עיבוד מכירות\n"
"                                    כדי להזמין מוצר זה, סדר המשלוח יכיל את חומר\n"
"                                    הגלם, במקום את המוצר המוגמר."

#. module: mrp
#: model:ir.ui.view,arch_db:mrp.mrp_bom_form_view
msgid ""
"If the product is a semi-finished product: When processing a\n"
"                                    manufacturing order that contains that product as component,\n"
"                                    the raw materials of that product will be added to the\n"
"                                    manufacturing order of the final product."
msgstr ""
"אם המוצר הוא מוצר מוגמר למחצה: בעת עיבוד \n"
"                                    הוראות ייצור מכילה את המוצר כרכיב,\n"
"                                    חומרי הגלם של אותו מוצר יתווספו ל\n"
"                                    הוראות הייצור של המוצר הסופי."

#. module: mrp
#: model:ir.ui.view,arch_db:mrp.mrp_workcenter_kanban
#: model:ir.ui.view,arch_db:mrp.stock_production_type_kanban
#: model:ir.ui.view,arch_db:mrp.view_mrp_production_filter
#: model:ir.ui.view,arch_db:mrp.view_mrp_production_work_order_search
#: model:ir.ui.view,arch_db:mrp.view_mrp_production_workcenter_form_view_filter
#: selection:mrp.production,state:0 selection:mrp.workcenter,working_state:0
#: selection:mrp.workorder,state:0
msgid "In Progress"
msgstr ""

#. module: mrp
#: model:ir.model.fields,field_description:mrp.field_mrp_document_index_content
msgid "Indexed Content"
msgstr ""

#. module: mrp
#: model:ir.model.fields,help:mrp.field_stock_move_line_lot_produced_qty
msgid "Informative, not used in matching"
msgstr "אינפורמטיבי, לא בשימוש בהתאמות"

#. module: mrp
#: code:addons/mrp/models/mrp_unbuild.py:187
#, python-format
msgid "Insufficient Quantity"
msgstr ""

#. module: mrp
#: model:ir.ui.view,arch_db:mrp.mrp_message_view_form
#: model:ir.ui.view,arch_db:mrp.mrp_message_view_form_embedded_bom
#: model:ir.ui.view,arch_db:mrp.mrp_message_view_form_embedded_product
msgid "Inventory Message"
msgstr ""

#. module: mrp
#: model:ir.actions.act_window,name:mrp.action_mrp_production_moves
#: model:ir.ui.view,arch_db:mrp.mrp_production_form_view
msgid "Inventory Moves"
msgstr "תנועות מלאי"

#. module: mrp
#: model:ir.model.fields,help:mrp.field_mrp_workorder_move_line_ids
msgid ""
"Inventory moves for which you must scan a lot number at this work order"
msgstr "מהלכים מלאי שעבורם עליך לסרוק מספר אצווה בהזמנת עבודה זו"

#. module: mrp
#: model:ir.model.fields,field_description:mrp.field_mrp_production_is_locked
msgid "Is Locked"
msgstr ""

#. module: mrp
#: model:ir.model.fields,field_description:mrp.field_mrp_workcenter_productivity_loss_manual
msgid "Is a Blocking Reason"
msgstr "היא סיבה חסימה"

#. module: mrp
#: model:ir.ui.view,arch_db:mrp.view_mrp_workcenter_productivity_loss_kanban
msgid "Is a Blocking Reason?"
msgstr "היא סיבה חסימה?"

#. module: mrp
#: model:ir.model.fields,field_description:mrp.field_mrp_document_public
msgid "Is public document"
msgstr "האם מסמך ציבורי"

#. module: mrp
#: model:ir.model.fields,field_description:mrp.field_mrp_workorder_is_user_working
msgid "Is the Current User Working"
msgstr "האם המשתמש הנוכחי עובד"

#. module: mrp
#: code:addons/mrp/models/mrp_workcenter.py:162
#, python-format
msgid "It has been unblocked already. "
msgstr ""

#. module: mrp
#: model:ir.model.fields,help:mrp.field_mrp_routing_location_id
msgid ""
"Keep empty if you produce at the location where you find the raw "
"materials.Set a location if you produce at a fixed location. This can be a "
"partner location if you subcontract the manufacturing operations."
msgstr ""
"שמור ריק אם אתה מייצר במקום שבו אתה מוצא את חומרי הגלם. הגדר מיקום אם אתה "
"מייצר במיקום קבוע. זה יכול להיות מיקום שותף אם פעולות הייצור מבוצעות ע\"י "
"בקבלן משנה."

#. module: mrp
#: model:ir.ui.view,arch_db:mrp.view_mrp_bom_filter selection:mrp.bom,type:0
msgid "Kit"
msgstr "ערכה"

#. module: mrp
#: model:product.product,name:mrp.product_product_laptop_charger
#: model:product.template,name:mrp.product_product_laptop_charger_product_template
#: model:stock.inventory.line,product_name:mrp.stock_inventory_line_product_laptop_charger
msgid "Laptop Charger"
msgstr ""

#. module: mrp
#: model:stock.inventory.line,product_name:mrp.stock_inventory_product_27_lot0
#: model:stock.inventory.line,product_name:mrp.stock_inventory_product_27_lot1
msgid "Laptop Customized"
msgstr ""

#. module: mrp
#: model:product.product,name:mrp.product_product_laptop_keypad
#: model:product.template,name:mrp.product_product_laptop_keypad_product_template
#: model:stock.inventory.line,product_name:mrp.stock_inventory_line_product_laptop_keypad
msgid "Laptop Keypad"
msgstr ""

#. module: mrp
#: model:ir.model.fields,field_description:mrp.field_change_production_qty___last_update
#: model:ir.model.fields,field_description:mrp.field_mrp_bom___last_update
#: model:ir.model.fields,field_description:mrp.field_mrp_bom_line___last_update
#: model:ir.model.fields,field_description:mrp.field_mrp_document___last_update
#: model:ir.model.fields,field_description:mrp.field_mrp_message___last_update
#: model:ir.model.fields,field_description:mrp.field_mrp_product_produce___last_update
#: model:ir.model.fields,field_description:mrp.field_mrp_product_produce_line___last_update
#: model:ir.model.fields,field_description:mrp.field_mrp_production___last_update
#: model:ir.model.fields,field_description:mrp.field_mrp_routing___last_update
#: model:ir.model.fields,field_description:mrp.field_mrp_routing_workcenter___last_update
#: model:ir.model.fields,field_description:mrp.field_mrp_unbuild___last_update
#: model:ir.model.fields,field_description:mrp.field_mrp_workcenter___last_update
#: model:ir.model.fields,field_description:mrp.field_mrp_workcenter_productivity___last_update
#: model:ir.model.fields,field_description:mrp.field_mrp_workcenter_productivity_loss___last_update
#: model:ir.model.fields,field_description:mrp.field_mrp_workorder___last_update
#: model:ir.model.fields,field_description:mrp.field_report_mrp_mrp_bom_cost_report___last_update
#: model:ir.model.fields,field_description:mrp.field_report_mrp_mrp_bom_structure_report___last_update
#: model:ir.model.fields,field_description:mrp.field_stock_warn_insufficient_qty_unbuild___last_update
msgid "Last Modified on"
msgstr "תאריך שינוי אחרון"

#. module: mrp
#: model:ir.model.fields,field_description:mrp.field_change_production_qty_write_uid
#: model:ir.model.fields,field_description:mrp.field_mrp_bom_line_write_uid
#: model:ir.model.fields,field_description:mrp.field_mrp_bom_write_uid
#: model:ir.model.fields,field_description:mrp.field_mrp_document_write_uid
#: model:ir.model.fields,field_description:mrp.field_mrp_message_write_uid
#: model:ir.model.fields,field_description:mrp.field_mrp_product_produce_line_write_uid
#: model:ir.model.fields,field_description:mrp.field_mrp_product_produce_write_uid
#: model:ir.model.fields,field_description:mrp.field_mrp_production_write_uid
#: model:ir.model.fields,field_description:mrp.field_mrp_routing_workcenter_write_uid
#: model:ir.model.fields,field_description:mrp.field_mrp_routing_write_uid
#: model:ir.model.fields,field_description:mrp.field_mrp_unbuild_write_uid
#: model:ir.model.fields,field_description:mrp.field_mrp_workcenter_productivity_loss_write_uid
#: model:ir.model.fields,field_description:mrp.field_mrp_workcenter_productivity_write_uid
#: model:ir.model.fields,field_description:mrp.field_mrp_workcenter_write_uid
#: model:ir.model.fields,field_description:mrp.field_mrp_workorder_write_uid
#: model:ir.model.fields,field_description:mrp.field_stock_warn_insufficient_qty_unbuild_write_uid
msgid "Last Updated by"
msgstr "עודכן לאחרונה על ידי"

#. module: mrp
#: model:ir.model.fields,field_description:mrp.field_change_production_qty_write_date
#: model:ir.model.fields,field_description:mrp.field_mrp_bom_line_write_date
#: model:ir.model.fields,field_description:mrp.field_mrp_bom_write_date
#: model:ir.model.fields,field_description:mrp.field_mrp_document_write_date
#: model:ir.model.fields,field_description:mrp.field_mrp_message_write_date
#: model:ir.model.fields,field_description:mrp.field_mrp_product_produce_line_write_date
#: model:ir.model.fields,field_description:mrp.field_mrp_product_produce_write_date
#: model:ir.model.fields,field_description:mrp.field_mrp_production_write_date
#: model:ir.model.fields,field_description:mrp.field_mrp_routing_workcenter_write_date
#: model:ir.model.fields,field_description:mrp.field_mrp_routing_write_date
#: model:ir.model.fields,field_description:mrp.field_mrp_unbuild_write_date
#: model:ir.model.fields,field_description:mrp.field_mrp_workcenter_productivity_loss_write_date
#: model:ir.model.fields,field_description:mrp.field_mrp_workcenter_productivity_write_date
#: model:ir.model.fields,field_description:mrp.field_mrp_workcenter_write_date
#: model:ir.model.fields,field_description:mrp.field_mrp_workorder_write_date
#: model:ir.model.fields,field_description:mrp.field_stock_warn_insufficient_qty_unbuild_write_date
msgid "Last Updated on"
msgstr "תאריך עדכון אחרון"

#. module: mrp
#: model:ir.ui.view,arch_db:mrp.mrp_workcenter_kanban
#: model:ir.ui.view,arch_db:mrp.stock_production_type_kanban
#: model:ir.ui.view,arch_db:mrp.view_mrp_production_filter
#: model:ir.ui.view,arch_db:mrp.view_mrp_production_work_order_search
#: model:ir.ui.view,arch_db:mrp.view_mrp_production_workcenter_form_view_filter
msgid "Late"
msgstr ""

#. module: mrp
#: model:ir.ui.view,arch_db:mrp.mrp_unbuild_search_view
#: model:ir.ui.view,arch_db:mrp.view_mrp_production_filter
msgid "Late Activities"
msgstr ""

#. module: mrp
#: code:addons/mrp/models/mrp_production.py:432
#, python-format
msgid ""
"Lines need to be deleted, but can not as you still have some quantities to "
"consume in them. "
msgstr ""
"שורות צריכות להימחק, אבל לא ניתן עדיין מאחר ויש מספר כמויות שנדרש לצרוך מהם."

#. module: mrp
#: model:ir.model.fields,field_description:mrp.field_mrp_unbuild_location_id
msgid "Location"
msgstr "מיקום"

#. module: mrp
#: model:ir.model.fields,help:mrp.field_mrp_production_location_src_id
msgid "Location where the system will look for components."
msgstr "מיקום שבו המערכת תחפש רכיבים."

#. module: mrp
#: model:ir.model.fields,help:mrp.field_mrp_production_location_dest_id
msgid "Location where the system will stock the finished products."
msgstr ""

#. module: mrp
#: model:ir.ui.view,arch_db:mrp.mrp_production_form_view
msgid "Lock"
msgstr ""

#. module: mrp
#: model:ir.model.fields,field_description:mrp.field_mrp_workcenter_productivity_loss_id_8239
#: model:ir.ui.view,arch_db:mrp.oee_search_view
msgid "Loss Reason"
msgstr "סיבה הפסד"

#. module: mrp
#: model:ir.model.fields,field_description:mrp.field_mrp_product_produce_line_lot_id
#: model:ir.model.fields,field_description:mrp.field_mrp_product_produce_lot_id
#: model:ir.model.fields,field_description:mrp.field_mrp_unbuild_lot_id
msgid "Lot"
msgstr "מיקום"

#. module: mrp
#: model:ir.model,name:mrp.model_stock_production_lot
msgid "Lot/Serial"
msgstr ""

#. module: mrp
#: model:ir.model.fields,field_description:mrp.field_mrp_workorder_final_lot_id
msgid "Lot/Serial Number"
msgstr ""

#. module: mrp
#: model:ir.ui.view,arch_db:mrp.view_finisehd_move_line
msgid "Lot/Serial number"
msgstr "אצווה/ מספר סידרתי"

#. module: mrp
#: model:ir.model.fields,field_description:mrp.field_stock_move_active_move_line_ids
#: model:ir.ui.view,arch_db:mrp.view_stock_move_lots
msgid "Lots"
msgstr "אצוות"

#. module: mrp
#: selection:mrp.document,priority:0
msgid "Low"
msgstr ""

#. module: mrp
#: model:ir.model.fields,field_description:mrp.field_res_config_settings_module_mrp_maintenance
msgid "Maintenance"
msgstr ""

#. module: mrp
#: model:res.groups,name:mrp.group_mrp_routings
msgid "Manage Work Order Operations"
msgstr "ניהול פעולות הזמנת עבודה"

#. module: mrp
#: model:res.groups,name:mrp.group_mrp_manager
msgid "Manager"
msgstr ""

#. module: mrp
#: model:ir.model.fields,field_description:mrp.field_mrp_routing_workcenter_time_cycle_manual
msgid "Manual Duration"
msgstr ""

#. module: mrp
#: code:addons/mrp/models/stock_warehouse.py:34
#: model:stock.location.route,name:mrp.route_warehouse0_manufacture
#, python-format
msgid "Manufacture"
msgstr ""

#. module: mrp
#: model:ir.model.fields,field_description:mrp.field_stock_warehouse_manufacture_pull_id
msgid "Manufacture Rule"
msgstr "כלל ייצור"

#. module: mrp
#: model:ir.model.fields,field_description:mrp.field_stock_warehouse_manufacture_to_resupply
msgid "Manufacture in this Warehouse"
msgstr ""

#. module: mrp
#: selection:mrp.bom,type:0
msgid "Manufacture this product"
msgstr "ייצור מוצר זה"

#. module: mrp
#: code:addons/mrp/models/stock_warehouse.py:64
#: model:ir.ui.menu,name:mrp.menu_mrp_root
#: model:ir.ui.view,arch_db:mrp.product_product_form_view_bom_button
#: model:ir.ui.view,arch_db:mrp.product_template_form_view_bom_button
#: model:ir.ui.view,arch_db:mrp.res_config_settings_view_form
#: model:stock.picking.type,name:mrp.picking_type_manufacturing
#, python-format
msgid "Manufacturing"
msgstr ""

#. module: mrp
#: model:ir.model.fields,field_description:mrp.field_product_product_produce_delay
#: model:ir.model.fields,field_description:mrp.field_product_template_produce_delay
#: model:ir.model.fields,field_description:mrp.field_res_company_manufacturing_lead
#: model:ir.model.fields,field_description:mrp.field_res_config_settings_manufacturing_lead
msgid "Manufacturing Lead Time"
msgstr ""

#. module: mrp
#: model:ir.model.fields,field_description:mrp.field_stock_warehouse_manu_type_id
msgid "Manufacturing Operation Type"
msgstr "סוג פעולות הייצור"

#. module: mrp
#: model:ir.model,name:mrp.model_mrp_production
#: model:ir.model.fields,field_description:mrp.field_change_production_qty_mo_id
#: model:ir.model.fields,field_description:mrp.field_mrp_unbuild_mo_id
#: model:ir.model.fields,field_description:mrp.field_mrp_workorder_production_id
#: model:ir.model.fields,field_description:mrp.field_stock_scrap_production_id
#: model:ir.ui.view,arch_db:mrp.mrp_unbuild_search_view
msgid "Manufacturing Order"
msgstr ""

#. module: mrp
#: model:ir.actions.act_window,name:mrp.act_product_mrp_production
#: model:ir.actions.act_window,name:mrp.act_product_mrp_production_workcenter
#: model:ir.actions.act_window,name:mrp.action_mrp_production_form
#: model:ir.actions.act_window,name:mrp.mrp_production_action
#: model:ir.actions.act_window,name:mrp.mrp_production_action_picking_deshboard
#: model:ir.actions.act_window,name:mrp.mrp_production_action_planning
#: model:ir.actions.act_window,name:mrp.mrp_production_report
#: model:ir.ui.menu,name:mrp.menu_mrp_production_action
#: model:ir.ui.menu,name:mrp.menu_mrp_production_report
#: model:ir.ui.view,arch_db:mrp.mrp_production_form_view
#: model:ir.ui.view,arch_db:mrp.mrp_production_tree_view
#: model:ir.ui.view,arch_db:mrp.view_production_calendar
#: model:ir.ui.view,arch_db:mrp.view_production_graph
#: model:ir.ui.view,arch_db:mrp.view_production_pivot
msgid "Manufacturing Orders"
msgstr ""

#. module: mrp
#: model:ir.actions.act_window,help:mrp.mrp_production_action
msgid ""
"Manufacturing Orders can be generated automatically based on customer\n"
"                requirements or reordering rules."
msgstr ""

#. module: mrp
#: model:ir.ui.view,arch_db:mrp.view_mrp_production_filter
msgid "Manufacturing Orders which are currently in production."
msgstr ""

#. module: mrp
#: model:ir.ui.view,arch_db:mrp.view_mrp_production_filter
msgid "Manufacturing Orders which are in confirmed state."
msgstr "הזמנות ייצור אשר נמצאים במצב מאושר."

#. module: mrp
#: model:ir.model.fields,field_description:mrp.field_mrp_bom_ready_to_produce
#: model:ir.ui.view,arch_db:mrp.mrp_bom_form_view
msgid "Manufacturing Readiness"
msgstr "מוכנות הייצור"

#. module: mrp
#: model:ir.ui.view,arch_db:mrp.mrp_production_form_view
msgid "Manufacturing Reference"
msgstr ""

#. module: mrp
#: model:ir.actions.act_window,help:mrp.mrp_workcenter_action
msgid ""
"Manufacturing operations are processed at Work Centers. A Work Center can be composed\n"
"                of workers and/or machines, they are used for costing, scheduling, capacity planning, etc.\n"
"                The Work Centers are defined on the Routing's operations."
msgstr ""
"פעולות הייצור מעובדות בתחנות עבודה. ניתן ליצור תחנת עבודה\n"
"                של עובדים ו / או מכונות, הם משמשים עבור תמחיר, תזמון, תכנון קיבולת, וכו '.\n"
"                תחנות העבודה מוגדרים לפי פעילות הניתוב."

#. module: mrp
#: model:ir.actions.act_window,help:mrp.mrp_workcenter_kanban_action
msgid ""
"Manufacturing operations are processed at Work Centers. A Work Center can be composed of\n"
"                workers and/or machines, they are used for costing, scheduling, capacity planning, etc.\n"
"                The Work Centers are defined on the Routing's operations."
msgstr ""
"פעולות הייצור מעובדות בתחנות עבודה. ניתן ליצור תחנת עבודה\n"
"           של עובדים ו / או מכונות, הם משמשים עבור תמחיר, תזמון, תכנון קיבולת, וכו '.\n"
"           תחנות העבודה מוגדרים לפי פעילות הניתוב."

#. module: mrp
#: model:ir.actions.act_window,help:mrp.mrp_production_action_planning
#: model:ir.actions.act_window,help:mrp.mrp_production_action_waiting
msgid ""
"Manufacturing orders are usually proposed automatically based\n"
"                on customer requirements or automated rules like the minimum\n"
"                stock rule."
msgstr ""

#. module: mrp
#: model:ir.ui.view,arch_db:mrp.mrp_production_form_view
msgid "Mark as Done"
msgstr "סמן כבוצע"

#. module: mrp
#: model:ir.ui.menu,name:mrp.menu_mrp_bom
msgid "Master Data"
msgstr "קובץ מקור"

#. module: mrp
#: model:ir.model.fields,field_description:mrp.field_res_config_settings_module_mrp_mps
msgid "Master Production Schedule"
msgstr "מאסטר תכנית הייצור"

#. module: mrp
#: model:ir.model.fields,field_description:mrp.field_mrp_production_availability
#: model:ir.model.fields,field_description:mrp.field_mrp_workorder_production_availability
msgid "Materials Availability"
msgstr "זמינות חומרים"

#. module: mrp
#: model:ir.model.fields,field_description:mrp.field_mrp_message_message
#: model:ir.ui.view,arch_db:mrp.mrp_message_view_tree
msgid "Message"
msgstr "הודעה"

#. module: mrp
#: model:ir.model.fields,field_description:mrp.field_mrp_document_mimetype
msgid "Mime Type"
msgstr "סוג MIME"

#. module: mrp
#: model:ir.ui.view,arch_db:mrp.mrp_bom_form_view
#: model:ir.ui.view,arch_db:mrp.mrp_production_form_view
#: model:ir.ui.view,arch_db:mrp.mrp_production_workcenter_form_view_inherit
msgid "Miscellaneous"
msgstr "שונות"

#. module: mrp
#: model:ir.model.fields,field_description:mrp.field_mrp_product_produce_line_move_id
msgid "Move"
msgstr "העבר"

#. module: mrp
#: model:ir.model.fields,field_description:mrp.field_stock_move_line_done_move
msgid "Move Done"
msgstr "תנועה בוצע"

#. module: mrp
#: model:ir.ui.view,arch_db:mrp.res_config_settings_view_form
msgid "Move forward deadline start dates by"
msgstr "העבר תאריכי סיום לתאריך ההתחלה על ידי"

#. module: mrp
#: model:ir.model.fields,field_description:mrp.field_mrp_workorder_move_raw_ids
msgid "Moves"
msgstr ""

#. module: mrp
#: model:ir.model.fields,field_description:mrp.field_mrp_workorder_move_line_ids
msgid "Moves to Track"
msgstr ""

#. module: mrp
#: model:ir.ui.view,arch_db:mrp.view_mrp_workcenter_search
msgid "Mrp Workcenter"
msgstr "Mrp תחנת עבודה"

#. module: mrp
#: model:ir.actions.server,name:mrp.production_order_server_action
msgid "Mrp: Plan Production Orders"
msgstr "Mrp: תכנית הזמנות ייצור "

#. module: mrp
#: model:ir.ui.view,arch_db:mrp.mrp_unbuild_search_view
#: model:ir.ui.view,arch_db:mrp.view_mrp_production_filter
msgid "My Activities"
msgstr "פעיליות שלי"

#. module: mrp
#: model:ir.ui.view,arch_db:mrp.mrp_message_view_search
msgid "My Messages"
msgstr ""

#. module: mrp
#: model:ir.model.fields,field_description:mrp.field_mrp_message_name
#: model:ir.model.fields,field_description:mrp.field_mrp_workcenter_name
msgid "Name"
msgstr "שם"

#. module: mrp
#: code:addons/mrp/models/mrp_production.py:46
#: code:addons/mrp/models/mrp_production.py:302
#: code:addons/mrp/models/mrp_production.py:306
#: code:addons/mrp/models/mrp_routing.py:18
#: code:addons/mrp/models/mrp_routing.py:34
#: code:addons/mrp/models/mrp_routing.py:35
#: code:addons/mrp/models/mrp_unbuild.py:21
#: code:addons/mrp/models/mrp_unbuild.py:81
#: code:addons/mrp/models/mrp_unbuild.py:82
#, python-format
msgid "New"
msgstr "חדש"

#. module: mrp
#: model:product.product,description:mrp.product_product_laptop_keypad
#: model:product.template,description:mrp.product_product_laptop_keypad_product_template
msgid "New Original Laptop Keyboard Part No 9GT99"
msgstr ""

#. module: mrp
#: model:ir.model.fields,field_description:mrp.field_mrp_routing_workcenter_batch
msgid "Next Operation"
msgstr "הפעולה הבאה"

#. module: mrp
#: model:ir.model.fields,field_description:mrp.field_mrp_workorder_next_work_order_id
msgid "Next Work Order"
msgstr "הזמנת עבודה הבאה"

#. module: mrp
#: model:ir.ui.view,arch_db:mrp.view_mrp_production_filter
msgid "No Routing"
msgstr ""

#. module: mrp
#: model:ir.actions.act_window,help:mrp.action_mrp_routing_time
#: model:ir.actions.act_window,help:mrp.mrp_workorder_delta_report
msgid ""
"No data to display. You will get here statistics about the\n"
"              work orders duration related to this routing."
msgstr ""

#. module: mrp
#: model:ir.actions.act_window,help:mrp.mrp_workcenter_productivity_loss_action
msgid "No productivity loss defined."
msgstr ""

#. module: mrp
#: model:ir.actions.act_window,help:mrp.mrp_workcenter_productivity_report_blocked
msgid "No productivity loss for this equipment."
msgstr ""

#. module: mrp
#: model:ir.ui.view,arch_db:mrp.mrp_workcenter_kanban
msgid ""
"No workorder currently in progress. Click to mark work center as blocked."
msgstr "אין כרגע הזמנת עבודה בתהליך. לחץ כדי לסמן את תחנת העבודה כחסומה."

#. module: mrp
#: selection:mrp.production,availability:0
msgid "None"
msgstr "אף אחד"

#. module: mrp
#: model:ir.ui.view,arch_db:mrp.view_mrp_bom_filter
#: selection:mrp.document,priority:0 selection:mrp.production,priority:0
#: selection:mrp.workcenter,working_state:0
msgid "Normal"
msgstr ""

#. module: mrp
#: model:ir.model.fields,help:mrp.field_stock_scrap_workorder_id
msgid "Not to restrict or prefer quants, but informative."
msgstr ""

#. module: mrp
#: selection:mrp.production,priority:0
msgid "Not urgent"
msgstr ""

#. module: mrp
#: model:ir.ui.view,arch_db:mrp.mrp_routing_form_view
msgid "Notes"
msgstr "הערות"

#. module: mrp
#: model:ir.model.fields,field_description:mrp.field_stock_picking_type_count_mo_late
msgid "Number of Manufacturing Orders Late"
msgstr "מספר הזמנות ייצור מאוחרות"

#. module: mrp
#: model:ir.model.fields,field_description:mrp.field_stock_picking_type_count_mo_waiting
msgid "Number of Manufacturing Orders Waiting"
msgstr "מספר הזמנות ייצור ממתינות"

#. module: mrp
#: model:ir.model.fields,field_description:mrp.field_stock_picking_type_count_mo_todo
msgid "Number of Manufacturing Orders to Process"
msgstr "מספר הזמנות ייצור לביצוע"

#. module: mrp
#: model:ir.model.fields,help:mrp.field_mrp_workcenter_capacity
#: model:ir.model.fields,help:mrp.field_mrp_workorder_capacity
msgid "Number of pieces that can be produced in parallel."
msgstr "מספר יחידות שניתן לייצר במקביל."

#. module: mrp
#: model:ir.ui.view,arch_db:mrp.mrp_workcenter_kanban
msgid "OEE"
msgstr "יעילות ציוד כוללת"

#. module: mrp
#: model:ir.model.fields,field_description:mrp.field_mrp_workcenter_oee_target
msgid "OEE Target"
msgstr "יעד יעילות ציוד כוללת"

#. module: mrp
#: model:ir.model.fields,help:mrp.field_mrp_workcenter_oee_target
msgid "OEE Target in percentage"
msgstr "יעד יעילות ציוד כוללת באחוזים"

#. module: mrp
#: model:ir.actions.act_window,help:mrp.mrp_bom_form_action
msgid ""
"Odoo uses these BoMs to automatically propose manufacturing\n"
"                orders according to procurement needs."
msgstr ""

#. module: mrp
#: model:ir.model.fields,field_description:mrp.field_mrp_workcenter_oee
msgid "Oee"
msgstr "יעילות ציוד כוללת"

#. module: mrp
#: model:product.product,description:mrp.product_product_19
#: model:product.template,description:mrp.product_product_19_product_template
msgid "On demand hard-disk having capacity based on requirement."
msgstr ""

#. module: mrp
#: selection:mrp.routing.workcenter,batch:0
msgid "Once a minimum number of products is processed"
msgstr "לאחר עיבוד מספר מינימלי של מוצרים"

#. module: mrp
#: selection:mrp.routing.workcenter,batch:0
msgid "Once all products are processed"
msgstr "לאחר עיבוד כל המוצרים"

#. module: mrp
#: model:ir.model.fields,field_description:mrp.field_mrp_routing_workcenter_name
#: model:ir.model.fields,field_description:mrp.field_mrp_workorder_operation_id
#: model:ir.ui.view,arch_db:mrp.mrp_bom_form_view
msgid "Operation"
msgstr "אופרציה"

#. module: mrp
#: model:ir.model.fields,field_description:mrp.field_stock_move_operation_id
msgid "Operation To Consume"
msgstr ""

#. module: mrp
#: model:ir.model.fields,field_description:mrp.field_mrp_bom_picking_type_id
#: model:ir.model.fields,field_description:mrp.field_mrp_production_picking_type_id
msgid "Operation Type"
msgstr ""

#. module: mrp
#: model:ir.model.fields,field_description:mrp.field_mrp_routing_operation_ids
#: model:ir.ui.menu,name:mrp.menu_mrp_manufacturing
#: model:ir.ui.view,arch_db:mrp.mrp_workorder_view_gantt
#: model:ir.ui.view,arch_db:mrp.oee_loss_search_view
#: model:ir.ui.view,arch_db:mrp.oee_search_view
#: model:ir.ui.view,arch_db:mrp.res_config_settings_view_form
#: model:ir.ui.view,arch_db:mrp.workcenter_line_calendar
#: model:ir.ui.view,arch_db:mrp.workcenter_line_gantt_production
#: model:ir.ui.view,arch_db:mrp.workcenter_line_graph
#: model:ir.ui.view,arch_db:mrp.workcenter_line_pivot
msgid "Operations"
msgstr ""

#. module: mrp
#: model:ir.model.fields,field_description:mrp.field_stock_move_order_finished_lot_ids
msgid "Order Finished Lot"
msgstr "ההזמנה אצווה הסתיימה"

#. module: mrp
#: model:ir.model.fields,field_description:mrp.field_mrp_workcenter_order_ids
msgid "Orders"
msgstr ""

#. module: mrp
#: model:ir.model.fields,field_description:mrp.field_mrp_workorder_qty_production
msgid "Original Production Quantity"
msgstr "כמות ייצור מקורית"

#. module: mrp
#: model:ir.actions.act_window,name:mrp.mrp_workcenter_productivity_report
#: model:ir.actions.act_window,name:mrp.mrp_workcenter_productivity_report_oee
#: model:ir.ui.menu,name:mrp.menu_mrp_workcenter_productivity_report
msgid "Overall Equipment Effectiveness"
msgstr "יעילות ציוד כוללת"

#. module: mrp
#: model:ir.model.fields,help:mrp.field_mrp_workcenter_oee
msgid "Overall Equipment Effectiveness, based on the last month"
msgstr "יעילות ציוד כוללת, על בסיס החודש האחרון"

#. module: mrp
#: model:ir.actions.act_window,help:mrp.mrp_workcenter_productivity_report
#: model:ir.actions.act_window,help:mrp.mrp_workcenter_productivity_report_oee
msgid "Overall Equipment Effectiveness: no working or blocked time."
msgstr ""

#. module: mrp
#: model:ir.model,name:mrp.model_stock_move_line
msgid "Packing Operation"
msgstr ""

#. module: mrp
#: model:ir.model.fields,field_description:mrp.field_mrp_bom_line_bom_id
msgid "Parent BoM"
msgstr ""

#. module: mrp
#: model:ir.model.fields,field_description:mrp.field_mrp_routing_workcenter_routing_id
msgid "Parent Routing"
msgstr ""

#. module: mrp
#: selection:mrp.production,availability:0
msgid "Partially Available"
msgstr ""

#. module: mrp
#: model:ir.ui.view,arch_db:mrp.mrp_production_workcenter_form_view_inherit
msgid "Pause"
msgstr "השהה"

#. module: mrp
#: model:ir.ui.view,arch_db:mrp.view_mrp_production_work_order_search
#: model:ir.ui.view,arch_db:mrp.view_mrp_production_workcenter_form_view_filter
#: selection:mrp.workorder,state:0
msgid "Pending"
msgstr ""

#. module: mrp
#: model:ir.model.fields,field_description:mrp.field_mrp_workcenter_performance
#: model:ir.ui.view,arch_db:mrp.mrp_workcenter_kanban
#: selection:mrp.workcenter.productivity.loss,loss_type:0
msgid "Performance"
msgstr "ביצועים"

#. module: mrp
#: model:ir.ui.view,arch_db:mrp.oee_search_view
msgid "Performance Losses"
msgstr ""

#. module: mrp
#: model:ir.model.fields,help:mrp.field_mrp_workcenter_performance
msgid "Performance over the last month"
msgstr "ביצועים בחודש האחרון"

#. module: mrp
#: model:ir.ui.view,arch_db:mrp.mrp_workcenter_kanban
msgid "Plan Orders"
msgstr "תכנון הזמנות "

#. module: mrp
#: model:ir.ui.view,arch_db:mrp.res_config_settings_view_form
msgid "Plan manufacturing or purchase orders based on forecasts"
msgstr "תכנון הזמנות ייצור או רכש על בסיס תחזיות"

#. module: mrp
#: model:ir.ui.view,arch_db:mrp.stock_production_type_kanban
#: model:ir.ui.view,arch_db:mrp.view_mrp_production_filter
#: selection:mrp.production,state:0
msgid "Planned"
msgstr ""

#. module: mrp
#: model:ir.ui.view,arch_db:mrp.mrp_production_workcenter_form_view_inherit
msgid "Planned Date"
msgstr "תאריך תכנון "

#. module: mrp
#: model:ir.ui.menu,name:mrp.mrp_planning_menu_root
#: model:ir.ui.view,arch_db:mrp.res_config_settings_view_form
msgid "Planning"
msgstr ""

#. module: mrp
#: code:addons/mrp/wizard/mrp_product_produce.py:147
#, python-format
msgid "Please enter a lot or serial number for %s !"
msgstr "נא הכנס מספר אצווה או מספר סידורי  %s !"

#. module: mrp
#: code:addons/mrp/models/mrp_workorder.py:288
#, python-format
msgid ""
"Please set the quantity you are currently producing. It should be different "
"from zero."
msgstr "נא הגדר את הכמות המופקת כרגע. זה צריך להיות שונה מאפס."

#. module: mrp
#: model:ir.ui.view,arch_db:mrp.mrp_production_form_view
msgid "Post Inventory"
msgstr "מלאי רשום"

#. module: mrp
#: model:ir.model.fields,field_description:mrp.field_mrp_document_priority
#: model:ir.model.fields,field_description:mrp.field_mrp_production_priority
msgid "Priority"
msgstr "עדיפות"

#. module: mrp
#: model:ir.ui.view,arch_db:mrp.res_config_settings_view_form
msgid ""
"Process operations at specific work centers based on the routing\n"
"                                        and carry out quality checks."
msgstr ""

#. module: mrp
#: model:ir.model.fields,field_description:mrp.field_mrp_unbuild_produce_line_ids
msgid "Processed Disassembly Lines"
msgstr ""

#. module: mrp
#: model:ir.model.fields,field_description:mrp.field_mrp_production_procurement_group_id
msgid "Procurement Group"
msgstr ""

#. module: mrp
#: model:ir.model,name:mrp.model_procurement_rule
msgid "Procurement Rule"
msgstr ""

#. module: mrp
#: model:ir.actions.act_window,name:mrp.act_mrp_product_produce
#: model:ir.ui.view,arch_db:mrp.mrp_production_form_view
#: model:ir.ui.view,arch_db:mrp.view_mrp_product_produce_wizard
msgid "Produce"
msgstr "ליצר"

#. module: mrp
#: model:ir.ui.view,arch_db:mrp.res_config_settings_view_form
msgid "Produce residual products (A + B -&gt; C + D)"
msgstr ""

#. module: mrp
#: model:ir.ui.view,arch_db:mrp.production_message
msgid "Produced"
msgstr "מיוצר"

#. module: mrp
#: model:ir.model,name:mrp.model_product_product
#: model:ir.model.fields,field_description:mrp.field_mrp_bom_line_product_id
#: model:ir.model.fields,field_description:mrp.field_mrp_bom_product_tmpl_id
#: model:ir.model.fields,field_description:mrp.field_mrp_message_product_id
#: model:ir.model.fields,field_description:mrp.field_mrp_product_produce_line_product_id
#: model:ir.model.fields,field_description:mrp.field_mrp_product_produce_product_id
#: model:ir.model.fields,field_description:mrp.field_mrp_production_product_id
#: model:ir.model.fields,field_description:mrp.field_mrp_unbuild_product_id
#: model:ir.model.fields,field_description:mrp.field_mrp_workorder_product_id
#: model:ir.ui.view,arch_db:mrp.mrp_bom_line_view_form
#: model:ir.ui.view,arch_db:mrp.mrp_unbuild_search_view
#: model:ir.ui.view,arch_db:mrp.view_mrp_bom_filter
#: model:ir.ui.view,arch_db:mrp.view_mrp_bom_line_filter
#: model:ir.ui.view,arch_db:mrp.view_mrp_production_filter
msgid "Product"
msgstr "פריט"

#. module: mrp
#: model:ir.model.fields,field_description:mrp.field_res_config_settings_module_mrp_plm
msgid "Product Lifecycle Management (PLM)"
msgstr ""

#. module: mrp
#: model:ir.actions.act_window,name:mrp.action_mrp_unbuild_moves
#: model:ir.ui.view,arch_db:mrp.mrp_unbuild_form_view
msgid "Product Moves"
msgstr ""

#. module: mrp
#: model:ir.model.fields,field_description:mrp.field_mrp_product_produce_line_product_produce_id
msgid "Product Produce"
msgstr "לייצר מוצר"

#. module: mrp
#: model:ir.model.fields,field_description:mrp.field_mrp_bom_line_product_qty
msgid "Product Quantity"
msgstr "כמות המוצר"

#. module: mrp
#: model:ir.model,name:mrp.model_product_template
#: model:ir.model.fields,field_description:mrp.field_mrp_message_product_tmpl_id
#: model:ir.model.fields,field_description:mrp.field_mrp_production_product_tmpl_id
msgid "Product Template"
msgstr "תבנית לפריט"

#. module: mrp
#: model:ir.model.fields,field_description:mrp.field_mrp_bom_line_product_uom_id
#: model:ir.model.fields,field_description:mrp.field_mrp_bom_product_uom_id
#: model:ir.model.fields,field_description:mrp.field_mrp_production_product_uom_id
msgid "Product Unit of Measure"
msgstr ""

#. module: mrp
#: model:ir.model.fields,field_description:mrp.field_mrp_bom_product_id
msgid "Product Variant"
msgstr ""

#. module: mrp
#: model:ir.model.fields,field_description:mrp.field_mrp_product_produce_produce_line_ids
msgid "Product to Track"
msgstr ""

#. module: mrp
#: model:ir.ui.view,arch_db:mrp.view_mrp_message_kanban
msgid "Product:"
msgstr ""

#. module: mrp
#: model:ir.model.fields,field_description:mrp.field_mrp_product_produce_production_id
#: model:ir.ui.view,arch_db:mrp.view_mrp_production_filter
#: model:ir.ui.view,arch_db:mrp.view_mrp_production_workcenter_form_view_filter
msgid "Production"
msgstr ""

#. module: mrp
#: model:ir.model.fields,field_description:mrp.field_mrp_workorder_production_date
msgid "Production Date"
msgstr "תאריך ייצור"

#. module: mrp
#: model:ir.model,name:mrp.model_mrp_document
msgid "Production Document"
msgstr ""

#. module: mrp
#: model:ir.model.fields,field_description:mrp.field_mrp_production_production_location_id
#: model:ir.model.fields,field_description:mrp.field_mrp_routing_location_id
#: model:ir.ui.view,arch_db:mrp.mrp_routing_search_view
msgid "Production Location"
msgstr ""

#. module: mrp
#: model:ir.model,name:mrp.model_mrp_message
msgid "Production Message"
msgstr ""

#. module: mrp
#: model:ir.actions.report,name:mrp.action_report_production_order
#: model:ir.model.fields,field_description:mrp.field_stock_move_line_production_id
#: model:ir.ui.view,arch_db:mrp.stock_production_type_kanban
msgid "Production Order"
msgstr ""

#. module: mrp
#: model:ir.ui.view,arch_db:mrp.report_mrporder
msgid "Production Order # :"
msgstr ""

#. module: mrp
#: model:ir.model.fields,field_description:mrp.field_stock_move_production_id
msgid "Production Order for finished products"
msgstr ""

#. module: mrp
#: model:ir.model.fields,field_description:mrp.field_stock_move_raw_material_production_id
msgid "Production Order for raw materials"
msgstr ""

#. module: mrp
#: model:ir.ui.view,arch_db:mrp.mrp_production_workcenter_form_view_inherit
msgid "Production Workcenter"
msgstr "תחנת עבודה לייצור"

#. module: mrp
#: model:ir.ui.view,arch_db:mrp.view_mrp_production_filter
#: model:ir.ui.view,arch_db:mrp.view_mrp_production_workcenter_form_view_filter
msgid "Production started late"
msgstr ""

#. module: mrp
#: model:ir.ui.view,arch_db:mrp.view_production_gantt
msgid "Productions"
msgstr ""

#. module: mrp
#: selection:mrp.workcenter.productivity.loss,loss_type:0
msgid "Productive"
msgstr ""

#. module: mrp
#: model:ir.model.fields,field_description:mrp.field_mrp_workcenter_productive_time
msgid "Productive Time"
msgstr ""

#. module: mrp
#: model:ir.model.fields,help:mrp.field_mrp_workcenter_productive_time
msgid "Productive hour(s) over the last month"
msgstr ""

#. module: mrp
#: model:ir.actions.act_window,name:mrp.mrp_workcenter_productivity_loss_action
#: model:ir.actions.act_window,name:mrp.mrp_workcenter_productivity_report_blocked
#: model:ir.ui.menu,name:mrp.menu_mrp_workcenter_productivity_loss
msgid "Productivity Losses"
msgstr ""

#. module: mrp
#: model:ir.actions.act_window,name:mrp.product_template_action
#: model:ir.ui.menu,name:mrp.menu_mrp_product_form
#: model:ir.ui.view,arch_db:mrp.res_config_settings_view_form
msgid "Products"
msgstr "מוצרים"

#. module: mrp
#: model:ir.model.fields,field_description:mrp.field_mrp_production_propagate
msgid "Propagate cancel and split"
msgstr ""

#. module: mrp
#: model:ir.model,name:mrp.model_stock_location_path
msgid "Pushed Flow"
msgstr ""

#. module: mrp
#: model:ir.model.fields,field_description:mrp.field_res_config_settings_module_quality_mrp
#: selection:mrp.workcenter.productivity.loss,loss_type:0
msgid "Quality"
msgstr "איכות"

#. module: mrp
#: model:ir.ui.view,arch_db:mrp.oee_search_view
msgid "Quality Losses"
msgstr ""

#. module: mrp
#: model:ir.model.fields,field_description:mrp.field_mrp_bom_product_qty
#: model:ir.model.fields,field_description:mrp.field_mrp_product_produce_product_qty
#: model:ir.model.fields,field_description:mrp.field_mrp_unbuild_product_qty
#: model:ir.model.fields,field_description:mrp.field_mrp_workorder_qty_produced
#: model:ir.ui.view,arch_db:mrp.mrp_bom_cost_report
#: model:ir.ui.view,arch_db:mrp.mrp_bom_form_view
#: model:ir.ui.view,arch_db:mrp.mrp_bom_line_view_form
#: model:ir.ui.view,arch_db:mrp.mrp_bom_structure_report
#: model:ir.ui.view,arch_db:mrp.mrp_production_tree_view
#: model:ir.ui.view,arch_db:mrp.view_finisehd_move_line
msgid "Quantity"
msgstr "כמות"

#. module: mrp
#: model:ir.model.fields,field_description:mrp.field_stock_move_line_lot_produced_qty
msgid "Quantity Finished Product"
msgstr "כמות מוצר מוגמר"

#. module: mrp
#: model:ir.model.fields,field_description:mrp.field_mrp_production_qty_produced
#: model:ir.ui.view,arch_db:mrp.mrp_production_workcenter_form_view_inherit
msgid "Quantity Produced"
msgstr "כמות מיוצרת"

#. module: mrp
#: model:ir.model.fields,field_description:mrp.field_mrp_workorder_qty_remaining
msgid "Quantity To Be Produced"
msgstr ""

#. module: mrp
#: model:ir.model.fields,field_description:mrp.field_change_production_qty_product_qty
#: model:ir.model.fields,field_description:mrp.field_mrp_production_product_qty
msgid "Quantity To Produce"
msgstr "כמות לייצר"

#. module: mrp
#: model:ir.model.fields,field_description:mrp.field_mrp_routing_workcenter_batch_size
msgid "Quantity to Process"
msgstr ""

#. module: mrp
#: model:ir.ui.view,arch_db:mrp.view_mrp_production_filter
msgid "Raw Material"
msgstr "חומר גלם"

#. module: mrp
#: model:ir.model.fields,field_description:mrp.field_mrp_production_move_raw_ids
#: model:ir.ui.view,arch_db:mrp.mrp_bom_cost_report
msgid "Raw Materials"
msgstr "חמרי גלם"

#. module: mrp
#: model:ir.model.fields,field_description:mrp.field_mrp_production_location_src_id
msgid "Raw Materials Location"
msgstr "מיקום חומרי הגלם"

#. module: mrp
#: model:ir.ui.view,arch_db:mrp.view_mrp_production_work_order_search
#: model:ir.ui.view,arch_db:mrp.view_mrp_production_workcenter_form_view_filter
#: selection:mrp.workorder,state:0
msgid "Ready"
msgstr ""

#. module: mrp
#. openerp-web
#: code:addons/mrp/static/src/js/mrp.js:147
#, python-format
msgid "Ready to produce"
msgstr "מוכן לייצר"

#. module: mrp
#: model:ir.model.fields,field_description:mrp.field_mrp_workorder_duration
msgid "Real Duration"
msgstr ""

#. module: mrp
#: model:ir.model.fields,field_description:mrp.field_mrp_workcenter_productivity_loss_name
msgid "Reason"
msgstr ""

#. module: mrp
#: model:ir.model,name:mrp.model_mrp_product_produce
#: model:ir.ui.view,arch_db:mrp.view_mrp_product_produce_wizard
msgid "Record Production"
msgstr ""

#. module: mrp
#: model:ir.model,name:mrp.model_mrp_product_produce_line
msgid "Record Production Line"
msgstr ""

#. module: mrp
#: code:addons/mrp/models/mrp_bom.py:159
#, python-format
msgid ""
"Recursion error!  A product with a Bill of Material should not have itself "
"in its BoM or child BoMs!"
msgstr ""

#. module: mrp
#: model:ir.model.fields,field_description:mrp.field_mrp_bom_code
#: model:ir.model.fields,field_description:mrp.field_mrp_production_name
#: model:ir.model.fields,field_description:mrp.field_mrp_routing_code
#: model:ir.model.fields,field_description:mrp.field_mrp_unbuild_name
#: model:ir.ui.view,arch_db:mrp.mrp_bom_cost_report
msgid "Reference"
msgstr "הפניה"

#. module: mrp
#: sql_constraint:mrp.production:0
msgid "Reference must be unique per Company!"
msgstr ""

#. module: mrp
#: model:ir.model.fields,help:mrp.field_mrp_production_origin
msgid ""
"Reference of the document that generated this production order request."
msgstr ""

#. module: mrp
#: model:ir.model.fields,field_description:mrp.field_mrp_document_ir_attachment_id
msgid "Related attachment"
msgstr ""

#. module: mrp
#: model:ir.model.fields,field_description:mrp.field_res_config_settings_module_mrp_repair
msgid "Repair"
msgstr ""

#. module: mrp
#: model:ir.ui.view,arch_db:mrp.res_config_settings_view_form
msgid "Repair products and invoice the repair orders"
msgstr ""

#. module: mrp
#: model:ir.ui.menu,name:mrp.menu_mrp_reporting
msgid "Reporting"
msgstr "דיווח"

#. module: mrp
#: model:ir.model.fields,field_description:mrp.field_mrp_product_produce_serial
msgid "Requires Serial"
msgstr "נדרש מספר סידורי"

#. module: mrp
#: model:ir.ui.view,arch_db:mrp.mrp_production_form_view
#: model:ir.ui.view,arch_db:mrp.view_stock_move_lots
msgid "Reserved"
msgstr ""

#. module: mrp
#: model:ir.model.fields,field_description:mrp.field_mrp_document_res_field
msgid "Resource Field"
msgstr "שדה משאבים"

#. module: mrp
#: model:ir.model.fields,field_description:mrp.field_mrp_document_res_id
msgid "Resource ID"
msgstr "מזהה מקור"

#. module: mrp
#: model:ir.ui.menu,name:mrp.menu_view_resource_calendar_leaves_search_mrp
msgid "Resource Leaves"
msgstr ""

#. module: mrp
#: model:ir.model.fields,field_description:mrp.field_mrp_document_res_model
msgid "Resource Model"
msgstr ""

#. module: mrp
#: model:ir.model.fields,field_description:mrp.field_mrp_document_res_name
msgid "Resource Name"
msgstr ""

#. module: mrp
#: model:ir.ui.menu,name:mrp.menu_pm_resources_config
msgid "Resources"
msgstr ""

#. module: mrp
#: model:ir.model.fields,field_description:mrp.field_mrp_production_user_id
msgid "Responsible"
msgstr "אחראי"

#. module: mrp
#: model:ir.model.fields,field_description:mrp.field_mrp_bom_line_routing_id
#: model:ir.model.fields,field_description:mrp.field_mrp_bom_routing_id
#: model:ir.model.fields,field_description:mrp.field_mrp_message_routing_id
#: model:ir.model.fields,field_description:mrp.field_mrp_production_routing_id
#: model:ir.ui.view,arch_db:mrp.mrp_routing_form_view
#: model:ir.ui.view,arch_db:mrp.mrp_routing_search_view
#: model:ir.ui.view,arch_db:mrp.mrp_routing_tree_view
#: model:ir.ui.view,arch_db:mrp.view_mrp_production_filter
msgid "Routing"
msgstr "ניתוב"

#. module: mrp
#: model:ir.model.fields,field_description:mrp.field_mrp_workcenter_routing_line_ids
msgid "Routing Lines"
msgstr ""

#. module: mrp
#: model:ir.model.fields,field_description:mrp.field_mrp_routing_name
msgid "Routing Name"
msgstr ""

#. module: mrp
#: model:ir.ui.view,arch_db:mrp.mrp_routing_workcenter_form_view
#: model:ir.ui.view,arch_db:mrp.mrp_routing_workcenter_tree_view
msgid "Routing Work Centers"
msgstr ""

#. module: mrp
#: model:ir.actions.act_window,name:mrp.mrp_routing_action
#: model:ir.model,name:mrp.model_mrp_routing
#: model:ir.ui.menu,name:mrp.menu_mrp_routing_action
#: model:ir.ui.view,arch_db:mrp.res_config_settings_view_form
#: model:ir.ui.view,arch_db:mrp.view_mrp_bom_filter
#: model:ir.ui.view,arch_db:mrp.view_mrp_bom_line_filter
msgid "Routings"
msgstr "ניתובים"

#. module: mrp
#: model:ir.actions.act_window,help:mrp.mrp_routing_action
msgid ""
"Routings define the successive operations that need to be\n"
"                done to realize a Manufacturing Order. Each operation from\n"
"                a Routing is done at a specific Work Center and has a specific duration."
msgstr ""

#. module: mrp
#: model:ir.ui.view,arch_db:mrp.mrp_message_view_form_embedded_bom
#: model:ir.ui.view,arch_db:mrp.mrp_message_view_form_embedded_product
msgid "Save"
msgstr "שמור"

#. module: mrp
#: model:ir.ui.view,arch_db:mrp.res_config_settings_view_form
msgid "Schedule manufacturing orders earlier to avoid delays"
msgstr "תזמן הזמנות ייצור מוקדם יותר, כדי למנוע עיכובים"

#. module: mrp
#: model:ir.ui.view,arch_db:mrp.res_config_settings_view_form
msgid "Schedule the maintenance of your equipment"
msgstr ""

#. module: mrp
#: model:ir.model.fields,field_description:mrp.field_mrp_workorder_date_planned_finished
msgid "Scheduled Date Finished"
msgstr "תאריך סיום מתוזמן "

#. module: mrp
#: model:ir.model.fields,field_description:mrp.field_mrp_workorder_date_planned_start
msgid "Scheduled Date Start"
msgstr "תאריך התחלה מתוזמן "

#. module: mrp
#: model:ir.ui.view,arch_db:mrp.view_mrp_production_filter
#: model:ir.ui.view,arch_db:mrp.view_mrp_production_workcenter_form_view_filter
msgid "Scheduled Date by Month"
msgstr "תאריך מתוזמן לפי חודש"

#. module: mrp
#: model:ir.ui.view,arch_db:mrp.view_mrp_production_filter
#: model:ir.ui.view,arch_db:mrp.view_mrp_production_workcenter_form_view_filter
msgid "Scheduled Month"
msgstr ""

#. module: mrp
#: code:addons/mrp/models/mrp_production.py:590
#: code:addons/mrp/models/mrp_workorder.py:481
#: model:ir.model.fields,field_description:mrp.field_mrp_workorder_scrap_ids
#: model:ir.ui.view,arch_db:mrp.mrp_production_form_view
#: model:ir.ui.view,arch_db:mrp.mrp_production_workcenter_form_view_inherit
#, python-format
msgid "Scrap"
msgstr ""

#. module: mrp
#: model:ir.model.fields,field_description:mrp.field_mrp_production_scrap_count
#: model:ir.model.fields,field_description:mrp.field_mrp_workorder_scrap_count
msgid "Scrap Move"
msgstr ""

#. module: mrp
#: model:ir.ui.menu,name:mrp.menu_mrp_scrap
msgid "Scrap Orders"
msgstr ""

#. module: mrp
#: model:ir.model.fields,field_description:mrp.field_mrp_production_scrap_ids
msgid "Scraps"
msgstr ""

#. module: mrp
#: model:product.product,name:mrp.product_product_computer_desk_screw
#: model:product.template,name:mrp.product_product_computer_desk_screw_product_template
msgid "Screw"
msgstr ""

#. module: mrp
#: model:ir.ui.view,arch_db:mrp.mrp_message_view_search
#: model:ir.ui.view,arch_db:mrp.mrp_unbuild_search_view
msgid "Search"
msgstr "חיפוש"

#. module: mrp
#: model:ir.ui.view,arch_db:mrp.view_mrp_bom_filter
msgid "Search Bill Of Material"
msgstr "חיפוש עצי מוצר"

#. module: mrp
#: model:ir.ui.view,arch_db:mrp.view_mrp_bom_line_filter
msgid "Search Bill Of Material Components"
msgstr ""

#. module: mrp
#: model:ir.ui.view,arch_db:mrp.view_mrp_production_filter
msgid "Search Production"
msgstr ""

#. module: mrp
#: model:ir.ui.view,arch_db:mrp.view_mrp_production_workcenter_form_view_filter
msgid "Search Work Orders"
msgstr "חיפוש הזמנות עבודה"

#. module: mrp
#: model:ir.ui.view,arch_db:mrp.view_mrp_workcenter_search
msgid "Search for mrp workcenter"
msgstr ""

#. module: mrp
#: model:ir.ui.view,arch_db:mrp.res_config_settings_view_form
msgid "Security Lead Time"
msgstr ""

#. module: mrp
#: model:ir.model.fields,help:mrp.field_res_company_manufacturing_lead
#: model:ir.model.fields,help:mrp.field_res_config_settings_manufacturing_lead
msgid "Security days for each manufacturing operation."
msgstr "ימי ביטחון עבור כל פעולת ייצור."

#. module: mrp
#. openerp-web
#: code:addons/mrp/static/src/xml/mrp.xml:7
#: code:addons/mrp/static/src/xml/mrp.xml:8
#, python-format
msgid "Select"
msgstr "בחר"

#. module: mrp
#: model:product.product,name:mrp.product_product_build_kit
#: model:product.template,name:mrp.product_product_build_kit_product_template
msgid "Self Build Kit"
msgstr ""

#. module: mrp
#: model:product.product,description:mrp.product_product_build_kit
#: model:product.template,description:mrp.product_product_build_kit_product_template
msgid "Self Build kit."
msgstr ""

#. module: mrp
#: model:ir.model.fields,field_description:mrp.field_mrp_bom_line_sequence
#: model:ir.model.fields,field_description:mrp.field_mrp_bom_sequence
#: model:ir.model.fields,field_description:mrp.field_mrp_routing_workcenter_sequence
#: model:ir.model.fields,field_description:mrp.field_mrp_workcenter_productivity_loss_sequence
#: model:ir.model.fields,field_description:mrp.field_mrp_workcenter_sequence
msgid "Sequence"
msgstr "רצף"

#. module: mrp
#: model:ir.model.fields,help:mrp.field_mrp_routing_workcenter_batch
msgid ""
"Set 'no' to schedule the next work order after the previous one. Set 'yes' "
"to produce after the quantity set in 'Quantity To Process' has been "
"produced."
msgstr ""
"הגדר 'לא' כדי לתזמן את סדר העבודה הבא לאחר הקודם. הגדר 'כן' כדי לייצר לאחר "
"כמות מוגדר ב 'כמות נדרשת לתהליך' הופק."

#. module: mrp
#: selection:mrp.routing.workcenter,time_mode:0
msgid "Set duration manually"
msgstr "הגדר את משך הזמן באופן ידני"

#. module: mrp
#: model:ir.actions.act_window,name:mrp.action_mrp_configuration
#: model:ir.ui.menu,name:mrp.menu_mrp_config
#: model:ir.ui.view,arch_db:mrp.mrp_workcenter_kanban
#: model:ir.ui.view,arch_db:mrp.stock_production_type_kanban
msgid "Settings"
msgstr "הגדרות"

#. module: mrp
#: code:addons/mrp/models/mrp_unbuild.py:89
#, python-format
msgid "Should have a lot for the finished product"
msgstr ""

#. module: mrp
#: model:ir.model.fields,field_description:mrp.field_mrp_production_show_final_lots
msgid "Show Final Lots"
msgstr ""

#. module: mrp
#: model:ir.ui.view,arch_db:mrp.mrp_unbuild_search_view
#: model:ir.ui.view,arch_db:mrp.view_mrp_production_filter
msgid "Show all records which has next action date is before today"
msgstr ""

#. module: mrp
#: model:product.product,description:mrp.product_product_computer_desk_head
#: model:product.template,description:mrp.product_product_computer_desk_head_product_template
msgid "Solid wood is a durable natural material."
msgstr ""

#. module: mrp
#: model:product.product,description:mrp.product_product_computer_desk
#: model:product.template,description:mrp.product_product_computer_desk_product_template
msgid "Solid wood table."
msgstr ""

#. module: mrp
#: model:ir.model.fields,field_description:mrp.field_mrp_production_origin
msgid "Source"
msgstr ""

#. module: mrp
#: model:product.product,description:mrp.product_product_computer_desk_screw
#: model:product.template,description:mrp.product_product_computer_desk_screw_product_template
msgid "Stainless steel screw"
msgstr "בורג נירוסטה"

#. module: mrp
#: model:product.product,description:mrp.product_product_computer_desk_bolt
#: model:product.template,description:mrp.product_product_computer_desk_bolt_product_template
msgid "Stainless steel screw full (dia - 5mm, Length - 10mm)"
msgstr ""

#. module: mrp
#: model:ir.model.fields,field_description:mrp.field_mrp_production_date_start
#: model:ir.model.fields,field_description:mrp.field_mrp_workcenter_productivity_date_start
msgid "Start Date"
msgstr "תאריך התחלה"

#. module: mrp
#: model:ir.ui.view,arch_db:mrp.mrp_production_workcenter_form_view_inherit
msgid "Start Working"
msgstr ""

#. module: mrp
#: model:ir.model.fields,field_description:mrp.field_mrp_production_state
#: model:ir.model.fields,field_description:mrp.field_mrp_workorder_production_state
msgid "State"
msgstr "מחוז"

#. module: mrp
#: model:ir.model.fields,field_description:mrp.field_mrp_unbuild_state
#: model:ir.model.fields,field_description:mrp.field_mrp_workcenter_working_state
#: model:ir.model.fields,field_description:mrp.field_mrp_workorder_state
#: model:ir.model.fields,field_description:mrp.field_mrp_workorder_working_state
#: model:ir.ui.view,arch_db:mrp.view_mrp_production_filter
#: model:ir.ui.view,arch_db:mrp.view_mrp_production_workcenter_form_view_filter
msgid "Status"
msgstr "סטטוס"

#. module: mrp
#: model:ir.model,name:mrp.model_stock_move
msgid "Stock Move"
msgstr ""

#. module: mrp
#: model:ir.model.fields,field_description:mrp.field_mrp_production_move_dest_ids
msgid "Stock Movements of Produced Goods"
msgstr "תנועות מלאי של מוצרים מיוצרים"

#. module: mrp
#: model:ir.model.fields,field_description:mrp.field_mrp_document_store_fname
msgid "Stored Filename"
msgstr "שם הקובץ המאוחסן"

#. module: mrp
#: model:ir.model.fields,field_description:mrp.field_mrp_bom_line_child_bom_id
msgid "Sub BoM"
msgstr ""

#. module: mrp
#: model:ir.ui.view,arch_db:mrp.oee_search_view
msgid "TPM Big Loss"
msgstr ""

#. module: mrp
#: model:ir.model,name:mrp.model_mrp_workcenter_productivity_loss
msgid "TPM Big Losses"
msgstr ""

#. module: mrp
#: model:product.product,name:mrp.product_product_computer_desk
#: model:product.template,name:mrp.product_product_computer_desk_product_template
msgid "Table"
msgstr ""

#. module: mrp
#: model:product.product,name:mrp.product_product_computer_desk_head
#: model:product.template,name:mrp.product_product_computer_desk_head_product_template
msgid "Table Head"
msgstr ""

#. module: mrp
#: model:product.product,name:mrp.product_product_computer_desk_leg
#: model:product.template,name:mrp.product_product_computer_desk_leg_product_template
msgid "Table Leg"
msgstr ""

#. module: mrp
#: model:ir.model.fields,help:mrp.field_stock_move_is_done
#: model:ir.model.fields,help:mrp.field_stock_move_line_done_move
msgid "Technical Field to order moves"
msgstr "שדה טכני להורות על מהלכים"

#. module: mrp
#: model:ir.model.fields,help:mrp.field_mrp_production_check_to_done
msgid "Technical Field to see if we can show 'Mark as Done' button"
msgstr "שדה טכני כדי לראות אם אנחנו יכולים להראות 'סמן כבוצע' כפתור"

#. module: mrp
#: model:ir.model.fields,help:mrp.field_stock_move_line_done_wo
msgid ""
"Technical Field which is False when temporarily filled in in work order"
msgstr "שדה טכני שהוא False כאשר ממולא זמנית בהזמנת עבודה"

#. module: mrp
#: model:ir.model.fields,help:mrp.field_mrp_workorder_is_user_working
msgid "Technical field indicating whether the current user is working. "
msgstr "שדה טכני המציין אם המשתמש הנוכחי פועל."

#. module: mrp
#: model:ir.model.fields,help:mrp.field_mrp_production_post_visible
msgid "Technical field to check when we can post"
msgstr "שדה טכני לבדוק מתי נוכל לפרסם"

#. module: mrp
#: model:ir.model.fields,help:mrp.field_mrp_production_unreserve_visible
msgid "Technical field to check when we can unreserve"
msgstr "שדה טכני כדי לבדוק מתי אנחנו יכולים לשמור"

#. module: mrp
#: model:ir.model.fields,help:mrp.field_mrp_production_consumed_less_than_planned
msgid ""
"Technical field used to see if we have to display a warning or not when "
"confirming an order."
msgstr ""
"שדה טכני השתמש כדי לראות אם נדרש להציג אזהרה או לא כאשר קיים אישור ההזמנה."

#. module: mrp
#: model:ir.model.fields,help:mrp.field_mrp_workorder_production_availability
msgid "Technical: used in views and domains only."
msgstr "טכני: משמש לצפיות ודומיינים בלבד."

#. module: mrp
#: model:ir.model.fields,help:mrp.field_mrp_workorder_working_state
msgid "Technical: used in views only"
msgstr "טכני: משמש בתצוגות בלבד"

#. module: mrp
#: model:ir.model.fields,help:mrp.field_mrp_workorder_product_id
#: model:ir.model.fields,help:mrp.field_mrp_workorder_product_tracking
#: model:ir.model.fields,help:mrp.field_mrp_workorder_product_uom_id
#: model:ir.model.fields,help:mrp.field_mrp_workorder_production_state
msgid "Technical: used in views only."
msgstr "טכני: משמש בתצוגות בלבד."

#. module: mrp
#: model:ir.model.fields,help:mrp.field_stock_production_lot_use_next_on_work_order_id
msgid "Technical: used to figure out default serial number on work orders"
msgstr "טכני: משמש כדי להבין את המספר הסידורי ברירת המחדל של הזמנות עבודה"

#. module: mrp
#: code:addons/mrp/models/mrp_bom.py:76 code:addons/mrp/models/mrp_bom.py:254
#, python-format
msgid ""
"The Product Unit of Measure you chose has a different category than in the "
"product form."
msgstr "ביחידת המדידה של המוצר שבחרת יש קטגוריה שונה מזו שבטופס המוצר."

#. module: mrp
#: code:addons/mrp/models/mrp_workcenter.py:156
#, python-format
msgid "The capacity must be strictly positive."
msgstr "הקיבולת חייבת להיות חיובית לחלוטין."

#. module: mrp
#: selection:mrp.bom,ready_to_produce:0
msgid "The components of 1st operation"
msgstr ""

#. module: mrp
#: model:ir.model.fields,help:mrp.field_mrp_document_res_model
msgid "The database object this attachment will be attached to."
msgstr "אובייקט מסד הנתונים המצורף אליו יצורף."

#. module: mrp
#: model:ir.model.fields,help:mrp.field_mrp_production_routing_id
msgid ""
"The list of operations (list of work centers) to produce the finished "
"product. The routing is mainly used to compute work center costs during "
"operations and to plan future loads on work centers based on production "
"planning."
msgstr ""
"רשימת פעולות (רשימה של מרכזי עבודה) כדי לייצר את המוצר המוגמר. הניתוב משמש "
"בעיקר לחישוב עלויות מרכז העבודה במהלך הפעילות ולתכנון עומסים עתידיים במרכזי "
"עבודה על בסיס תכנון הייצור."

#. module: mrp
#: model:ir.model.fields,help:mrp.field_mrp_bom_line_routing_id
msgid ""
"The list of operations to produce the finished product. The routing is "
"mainly used to compute work center costs during operations and to plan "
"future loads on work centers based on production planning."
msgstr ""
"רשימת הפעולות לייצור המוצר המוגמר. הניתוב משמש בעיקר לחישוב עלויות מרכז "
"העבודה במהלך הפעילות ולתכנון עומסים עתידיים במרכזי עבודה על בסיס תכנון "
"הייצור."

#. module: mrp
#: model:ir.model.fields,help:mrp.field_mrp_workorder_qty_produced
msgid "The number of products already handled by this work order"
msgstr "מספר המוצרים שכבר טופלו בהזמנת עבודה זו"

#. module: mrp
#: model:ir.model,name:mrp.model_stock_picking_type
msgid "The operation type determines the picking view"
msgstr ""

#. module: mrp
#: model:ir.model.fields,help:mrp.field_mrp_bom_line_operation_id
msgid ""
"The operation where the components are consumed, or the finished products "
"created."
msgstr "הפעולה שבה המרכיבים נצרכים, או המוצרים המוגמרים שנוצרו."

#. module: mrp
#: model:ir.model.fields,help:mrp.field_mrp_bom_routing_id
msgid ""
"The operations for producing this BoM.  When a routing is specified, the "
"production orders will  be executed through work orders, otherwise "
"everything is processed in the production order itself. "
msgstr ""
"פעולות לייצור עץ מוצר זה. כאשר צוין ניתוב, הזמנות הייצור יבוצעו באמצעות "
"הזמנות עבודה, אחרת הכל יעובד בפקודת הייצור עצמו."

#. module: mrp
#: code:addons/mrp/wizard/mrp_product_produce.py:94
#, python-format
msgid "The production order for '%s' has no quantity specified"
msgstr ""

#. module: mrp
#: sql_constraint:mrp.production:0
msgid "The quantity to produce must be positive!"
msgstr "כמות לייצור חייב להיות חיובית!"

#. module: mrp
#: model:ir.model.fields,help:mrp.field_mrp_document_res_id
msgid "The record id this is attached to."
msgstr "הקוד המזהה של רשומה זו מצורף."

#. module: mrp
#: model:ir.model.fields,help:mrp.field_mrp_routing_workcenter_routing_id
msgid ""
"The routing contains all the Work Centers used and for how long. This will "
"create work orders afterwardswhich alters the execution of the manufacturing"
" order. "
msgstr ""
"הניתוב מכיל את כל מרכזי העבודה המשמשים ובמשך כמה זמן. זה ייצור הזמנות עבודה "
"לאחר מכן אשר משנה את ביצוע צו הייצור."

#. module: mrp
#: code:addons/mrp/models/procurement.py:20
#, python-format
msgid ""
"There is no Bill of Material found for the product %s. Please define a Bill "
"of Material for this product."
msgstr "לא נמצא עץ מוצר עבור מוצר%s. הגדר עץ מוצר עבור מוצר זה."

#. module: mrp
#: model:ir.ui.view,arch_db:mrp.oee_search_view
#: model:ir.ui.view,arch_db:mrp.view_mrp_production_work_order_search
msgid "This Month"
msgstr "חודש זה"

#. module: mrp
#: model:ir.ui.view,arch_db:mrp.oee_search_view
#: model:ir.ui.view,arch_db:mrp.view_mrp_production_work_order_search
msgid "This Year"
msgstr ""

#. module: mrp
#: model:ir.model.fields,help:mrp.field_mrp_workcenter_time_efficiency
msgid ""
"This field is used to calculate the the expected duration of a work order at"
" this work center. For example, if a work order takes one hour and the "
"efficiency factor is 100%, then the expected duration will be one hour. If "
"the efficiency factor is 200%, however the expected duration will be 30 "
"minutes."
msgstr ""
"שדה זה משמש לחישוב משך הזמן הצפוי של הזמנת עבודה בתחנת עבודה זו. לדוגמה, אם "
"הזמנת עבודה לוקחת שעה אחת וגורם היעילות הוא 100%, אזי משך הזמן הצפוי יהיה "
"שעה אחת. אם גורם ההתייעלות הוא 200%, אזי משך הזמן הצפוי יהיה 30 דקות."

#. module: mrp
#: model:ir.model.fields,help:mrp.field_mrp_production_production_location_id
msgid ""
"This stock location will be used, instead of the default one, as the source "
"location for stock moves generated by manufacturing orders."
msgstr ""

#. module: mrp
#: model:ir.model.fields,field_description:mrp.field_mrp_workorder_time_ids
msgid "Time"
msgstr ""

#. module: mrp
#: model:ir.model.fields,field_description:mrp.field_mrp_workcenter_time_efficiency
msgid "Time Efficiency"
msgstr "זמן יעילות"

#. module: mrp
#: model:ir.model.fields,field_description:mrp.field_mrp_workcenter_time_ids
msgid "Time Logs"
msgstr ""

#. module: mrp
#: model:ir.ui.view,arch_db:mrp.mrp_production_workcenter_form_view_inherit
msgid "Time Tracking"
msgstr ""

#. module: mrp
#: code:addons/mrp/models/mrp_workorder.py:402
#, python-format
msgid "Time Tracking: "
msgstr "מעקב זמן:"

#. module: mrp
#: model:ir.model.fields,field_description:mrp.field_mrp_workcenter_time_stop
msgid "Time after prod."
msgstr ""

#. module: mrp
#: model:ir.model.fields,field_description:mrp.field_mrp_workcenter_time_start
msgid "Time before prod."
msgstr ""

#. module: mrp
#: model:ir.model.fields,help:mrp.field_mrp_workcenter_time_stop
msgid "Time in minutes for the cleaning."
msgstr "זמן ניקיון בדקות"

#. module: mrp
#: model:ir.model.fields,help:mrp.field_mrp_workcenter_time_start
msgid "Time in minutes for the setup."
msgstr "זמן סט-אפ בדקות"

#. module: mrp
#: model:ir.model.fields,help:mrp.field_mrp_routing_workcenter_time_cycle_manual
msgid ""
"Time in minutes. Is the time used in manual mode, or the first time supposed"
" in real time when there are not any work orders yet."
msgstr ""
"זמן בדקות. האם הזמן בשימוש במצב ידני, או בפעם הראשונה אמור בזמן אמת, כאשר "
"אין כל הזמנות עבודה עדיין."

#. module: mrp
<<<<<<< HEAD
=======
#: model:ir.ui.view,arch_db:mrp.mrp_production_workcenter_form_view_inherit
msgid "Time the currently logged user spent on this workorder."
msgstr "זמן עריכה של המשתמש עבור הזמנת עבודה זו "

#. module: mrp
>>>>>>> b71b7803
#: model:ir.model.fields,field_description:mrp.field_mrp_product_produce_line_qty_to_consume
#: model:ir.ui.view,arch_db:mrp.mrp_production_form_view
#: model:ir.ui.view,arch_db:mrp.mrp_production_workcenter_form_view_inherit
msgid "To Consume"
msgstr "לצרוך"

#. module: mrp
#: model:ir.ui.view,arch_db:mrp.stock_production_type_kanban
#: model:ir.ui.view,arch_db:mrp.view_mrp_production_filter
msgid "To Do"
msgstr ""

#. module: mrp
#: model:ir.ui.view,arch_db:mrp.mrp_workcenter_kanban
msgid "To Launch"
msgstr "להתחיל לעבוד"

#. module: mrp
#: model:ir.ui.view,arch_db:mrp.mrp_production_workcenter_form_view_inherit
msgid "To Produce"
msgstr "לייצור"

#. module: mrp
#: model:ir.actions.act_window,help:mrp.action_mrp_workorder_production
msgid ""
"To manufacture or assemble products, and use raw materials and\n"
"            finished products you must also handle manufacturing operations.\n"
"            Manufacturing operations are often called Work Orders. The various\n"
"            operations will have different impacts on the costs of\n"
"            manufacturing and planning depending on the available workload."
msgstr ""

#. module: mrp
#: model:ir.ui.view,arch_db:mrp.oee_search_view
#: model:ir.ui.view,arch_db:mrp.view_mrp_production_work_order_search
msgid "Today"
msgstr ""

#. module: mrp
#: model:ir.ui.view,arch_db:mrp.mrp_unbuild_search_view
#: model:ir.ui.view,arch_db:mrp.view_mrp_production_filter
msgid "Today Activities"
msgstr "פעילויות של היום"

#. module: mrp
#: model:ir.ui.view,arch_db:mrp.mrp_bom_cost_report
msgid "Total Cost"
msgstr ""

#. module: mrp
#: model:ir.ui.view,arch_db:mrp.mrp_bom_cost_report
msgid "Total Cost of Components"
msgstr ""

#. module: mrp
#: model:ir.model.fields,field_description:mrp.field_mrp_workcenter_workorder_late_count
msgid "Total Late Orders"
msgstr "סך כל ההזמנות מאחרות"

#. module: mrp
#: model:ir.ui.view,arch_db:mrp.mrp_production_tree_view
msgid "Total Qty"
msgstr "סה\"כ כמות"

#. module: mrp
#: model:ir.model.fields,field_description:mrp.field_mrp_workcenter_workorder_pending_count
#: model:ir.model.fields,field_description:mrp.field_mrp_workcenter_workorder_progress_count
msgid "Total Running Orders"
msgstr "סה\"כ הזמנות בביצוע"

#. module: mrp
<<<<<<< HEAD
=======
#: model:ir.ui.view,arch_db:mrp.mrp_production_workcenter_form_view_inherit
msgid "Total duration"
msgstr "משך כולל"

#. module: mrp
>>>>>>> b71b7803
#: model:ir.ui.menu,name:mrp.menu_mrp_traceability
msgid "Traceability: Lots"
msgstr ""

#. module: mrp
#: model:ir.model.fields,field_description:mrp.field_mrp_product_produce_product_tracking
#: model:ir.model.fields,field_description:mrp.field_mrp_unbuild_has_tracking
#: model:ir.model.fields,field_description:mrp.field_mrp_workorder_product_tracking
#: model:ir.model.fields,field_description:mrp.field_mrp_workorder_tracking
#: model:ir.model.fields,field_description:mrp.field_stock_move_needs_lots
msgid "Tracking"
msgstr "מעקב"

#. module: mrp
#: model:ir.model.fields,field_description:mrp.field_mrp_document_type
msgid "Type"
msgstr "סוג"

#. module: mrp
#: model:ir.ui.view,arch_db:mrp.mrp_production_workcenter_form_view_inherit
msgid "Unblock"
msgstr "בטל חסימה"

#. module: mrp
#: model:ir.model.fields,field_description:mrp.field_stock_warn_insufficient_qty_unbuild_unbuild_id
#: model:ir.ui.view,arch_db:mrp.mrp_unbuild_form_view
msgid "Unbuild"
msgstr ""

#. module: mrp
#: model:ir.model,name:mrp.model_mrp_unbuild
#: model:ir.ui.view,arch_db:mrp.mrp_unbuild_form_view
msgid "Unbuild Order"
msgstr ""

#. module: mrp
#: code:addons/mrp/models/mrp_unbuild.py:77
#, python-format
msgid "Unbuild Order product quantity has to be strictly positive."
msgstr ""

#. module: mrp
#: model:ir.actions.act_window,name:mrp.mrp_unbuild
#: model:ir.ui.menu,name:mrp.menu_mrp_unbuild
#: model:ir.ui.view,arch_db:mrp.mrp_unbuild_form_view
msgid "Unbuild Orders"
msgstr ""

#. module: mrp
#: model:ir.actions.act_window,help:mrp.mrp_unbuild
msgid ""
"Unbuild Orders are used to break down a product you manufactured or "
"purchased into its components, based on its Bill of Material."
msgstr ""

#. module: mrp
#: model:ir.ui.view,arch_db:mrp.mrp_bom_cost_report
msgid "Unit Cost"
msgstr ""

#. module: mrp
#: model:ir.model.fields,field_description:mrp.field_stock_move_unit_factor
msgid "Unit Factor"
msgstr ""

#. module: mrp
#: model:ir.model.fields,field_description:mrp.field_mrp_product_produce_line_product_uom_id
#: model:ir.model.fields,field_description:mrp.field_mrp_product_produce_product_uom_id
#: model:ir.model.fields,field_description:mrp.field_mrp_unbuild_product_uom_id
#: model:ir.model.fields,field_description:mrp.field_mrp_workorder_product_uom_id
#: model:ir.ui.view,arch_db:mrp.mrp_production_tree_view
msgid "Unit of Measure"
msgstr ""

#. module: mrp
#: model:ir.model.fields,help:mrp.field_mrp_bom_line_product_uom_id
#: model:ir.model.fields,help:mrp.field_mrp_bom_product_uom_id
msgid ""
"Unit of Measure (Unit of Measure) is the unit of measurement for the "
"inventory control"
msgstr "יחידת מידה (יחידת מידה) היא יחידת המדידה של בקרת המלאי"

#. module: mrp
#: model:ir.ui.view,arch_db:mrp.mrp_production_form_view
msgid "Unlock"
<<<<<<< HEAD
msgstr ""
=======
msgstr "לא נעול"

#. module: mrp
#: model:ir.ui.view,arch_db:mrp.mrp_production_form_view
msgid ""
"Unlock the manufacturing order to correct what has been consumed or "
"produced."
msgstr "נעילת סדר הייצור כדי לתקן מה נצרך או מיוצר."
>>>>>>> b71b7803

#. module: mrp
#: model:ir.ui.view,arch_db:mrp.mrp_production_form_view
msgid "Unreserve"
msgstr ""

#. module: mrp
#: model:ir.ui.view,arch_db:mrp.mrp_production_form_view
msgid "Update"
msgstr ""

#. module: mrp
#. openerp-web
#: code:addons/mrp/static/src/xml/mrp.xml:7
#, python-format
msgid "Upload your file"
msgstr ""

#. module: mrp
#. openerp-web
#: code:addons/mrp/static/src/xml/mrp.xml:6
#, python-format
msgid "Uploading..."
msgstr ""

#. module: mrp
#: selection:mrp.production,priority:0
msgid "Urgent"
msgstr ""

#. module: mrp
#: model:ir.model.fields,field_description:mrp.field_mrp_document_url
msgid "Url"
msgstr ""

#. module: mrp
#: model:ir.model.fields,field_description:mrp.field_stock_production_lot_use_next_on_work_order_id
msgid "Use Next On Work Order"
msgstr ""

#. module: mrp
#: model:ir.ui.view,arch_db:mrp.mrp_production_form_view
msgid ""
"Use the Produce button or process the work orders to create some finished "
"products."
msgstr "השתמש בלחצן הפקודות או בצע את הוראות העבודה כדי ליצור מוצרים מוגמרים."

#. module: mrp
#: model:ir.ui.view,arch_db:mrp.product_product_form_view_bom_button
#: model:ir.ui.view,arch_db:mrp.product_template_form_view_bom_button
msgid "Used In"
msgstr "משמש ב"

#. module: mrp
#: model:ir.model.fields,field_description:mrp.field_mrp_workcenter_productivity_user_id
#: model:ir.ui.view,arch_db:mrp.oee_search_view
#: model:res.groups,name:mrp.group_mrp_user
msgid "User"
msgstr "משתמש"

#. module: mrp
#: model:ir.ui.view,arch_db:mrp.res_config_settings_view_form
msgid ""
"Using a MPS report to schedule your reordering and manufacturing operations "
"is useful if you have long lead time and if you produce based on sales "
"forecasts."
msgstr ""
"באמצעות דוח MPS עוזר בקביעת תזמן מחודש וגם בקביעת פעולות הייצור הוא שימושי "
"אם יש לך זמן הספקה ארוך ואם אתה מייצר על בסיס תחזיות מכירות."

#. module: mrp
#: model:ir.model.fields,field_description:mrp.field_mrp_message_valid_until
#: model:ir.ui.view,arch_db:mrp.mrp_message_view_tree
msgid "Validity Date"
msgstr ""

#. module: mrp
#: model:ir.ui.view,arch_db:mrp.mrp_message_view_form_embedded_product
msgid "Variant"
msgstr ""

#. module: mrp
#: model:ir.model.fields,field_description:mrp.field_mrp_bom_line_attribute_value_ids
msgid "Variants"
msgstr ""

#. module: mrp
#: selection:mrp.document,priority:0
msgid "Very High"
msgstr "גובה מאוד"

#. module: mrp
#: selection:mrp.production,priority:0
msgid "Very Urgent"
msgstr ""

#. module: mrp
#: model:ir.ui.view,arch_db:mrp.stock_production_type_kanban
#: model:ir.ui.view,arch_db:mrp.view_mrp_production_filter
#: selection:mrp.production,availability:0
msgid "Waiting"
msgstr ""

#. module: mrp
#: model:ir.ui.view,arch_db:mrp.mrp_workcenter_kanban
msgid "Waiting Availability"
msgstr ""

#. module: mrp
#: model:ir.actions.act_window,name:mrp.mrp_production_action_waiting
msgid "Waiting Availability MO"
msgstr ""

#. module: mrp
#. openerp-web
#: code:addons/mrp/static/src/js/mrp.js:147
#, python-format
msgid "Waiting Materials"
msgstr ""

#. module: mrp
#: model:ir.model,name:mrp.model_stock_warehouse
msgid "Warehouse"
msgstr "מחסן"

#. module: mrp
#: code:addons/mrp/models/mrp_bom.py:76 code:addons/mrp/models/mrp_bom.py:254
#, python-format
msgid "Warning"
msgstr "אזהרה"

#. module: mrp
#: model:ir.model.fields,help:mrp.field_mrp_bom_picking_type_id
msgid ""
"When a procurement has a ‘produce’ route with a operation type set, it will "
"try to create a Manufacturing Order for that product using a BoM of the same"
" operation type. That allows to define procurement rules which trigger "
"different manufacturing orders with different BoMs."
msgstr ""

#. module: mrp
#: model:ir.model.fields,help:mrp.field_stock_warehouse_manufacture_to_resupply
msgid ""
"When products are manufactured, they can be manufactured in this warehouse."
msgstr "כאשר המוצרים מיוצרים, הם יכולים להיות מיוצרים במחסן זה."

#. module: mrp
#: model:ir.model,name:mrp.model_mrp_workcenter
#: model:ir.model.fields,field_description:mrp.field_mrp_message_workcenter_id
#: model:ir.model.fields,field_description:mrp.field_mrp_routing_workcenter_workcenter_id
#: model:ir.model.fields,field_description:mrp.field_mrp_workcenter_productivity_workcenter_id
#: model:ir.model.fields,field_description:mrp.field_mrp_workorder_workcenter_id
#: model:ir.ui.view,arch_db:mrp.mrp_workcenter_tree_view
#: model:ir.ui.view,arch_db:mrp.mrp_workcenter_view
#: model:ir.ui.view,arch_db:mrp.view_mrp_production_filter
#: model:ir.ui.view,arch_db:mrp.view_mrp_production_workcenter_form_view_filter
msgid "Work Center"
msgstr ""

#. module: mrp
#: model:ir.model.fields,field_description:mrp.field_mrp_workcenter_workcenter_load
msgid "Work Center Load"
msgstr "עומס בתחנת עבודה"

#. module: mrp
#: model:ir.actions.act_window,name:mrp.action_mrp_workcenter_load_report_graph
#: model:ir.ui.view,arch_db:mrp.view_workcenter_load_pivot
msgid "Work Center Loads"
msgstr "עומסים בתחנת עבודה"

#. module: mrp
#: model:ir.ui.view,arch_db:mrp.mrp_workcenter_view
msgid "Work Center Name"
msgstr "שם בתחנת עבודה"

#. module: mrp
#: model:ir.ui.view,arch_db:mrp.mrp_routing_form_view
msgid "Work Center Operations"
msgstr ""

#. module: mrp
#: model:ir.model,name:mrp.model_mrp_routing_workcenter
msgid "Work Center Usage"
msgstr "שימוש בתחנת עבודה"

#. module: mrp
#: model:ir.ui.view,arch_db:mrp.view_work_center_load_graph
msgid "Work Center load"
msgstr "עומס בתחנות עבודה"

#. module: mrp
#: model:ir.actions.act_window,name:mrp.mrp_workcenter_action
#: model:ir.ui.menu,name:mrp.menu_view_resource_search_mrp
#: model:ir.ui.view,arch_db:mrp.res_config_settings_view_form
msgid "Work Centers"
msgstr ""

#. module: mrp
#: model:ir.actions.act_window,name:mrp.mrp_workcenter_kanban_action
msgid "Work Centers Dashboard"
msgstr ""

#. module: mrp
#: model:ir.actions.act_window,help:mrp.action_work_orders
msgid ""
"Work Centers allow you to create and manage manufacturing\n"
"                units. They consist of workers and/or machines, which are\n"
"                considered as units for task assignation as well as capacity\n"
"                and planning forecast."
msgstr ""
"תחנות עבודה מאפשרים לך ליצור ולנהל את יחידות\n"
"               הייצור. הם מורכבים מעובדים ו / או מכונות, אשר\n"
"               נחשבים כיחידות הקצאה לביצוע פעולת הייצור, כמו גם קיבולת\n"
"                ותחזית התכנון."

#. module: mrp
#: model:ir.ui.view,arch_db:mrp.mrp_production_workcenter_form_view_inherit
msgid "Work Instruction"
msgstr "הוראות עבודה"

#. module: mrp
#: model:ir.model,name:mrp.model_mrp_workorder
#: model:ir.model.fields,field_description:mrp.field_mrp_workcenter_productivity_workorder_id
#: model:ir.model.fields,field_description:mrp.field_mrp_workorder_name
#: model:ir.model.fields,field_description:mrp.field_stock_move_line_workorder_id
#: model:ir.model.fields,field_description:mrp.field_stock_scrap_workorder_id
msgid "Work Order"
msgstr ""

#. module: mrp
#: model:ir.actions.act_window,name:mrp.mrp_message_action_main
#: model:ir.ui.menu,name:mrp.mrp_message_menu
msgid "Work Order Messages"
msgstr ""

#. module: mrp
#: model:ir.actions.act_window,help:mrp.mrp_message_action_main
msgid ""
"Work Order Messages are used to warn users about any change in the product,\n"
"                process, etc. These messages will appear on the involved Work Orders."
msgstr ""

#. module: mrp
#: model:ir.ui.view,arch_db:mrp.res_config_settings_view_form
msgid ""
"Work Order Operations allow you to create and manage the manufacturing "
"operations that should be followed within your work centers in order to "
"produce a product. They are attached to bills of materials that will define "
"the required raw materials."
msgstr ""
"פעולות הזמנת עבודה מאפשרות לך ליצור ולנהל את פעולות הייצור שיש לעקוב אחר "
"תחנות העבודה שלך כדי לייצר מוצר. הם מחוברים לחשבונות חומרים שיגדירו את חומרי"
" הגלם הנדרשים."

#. module: mrp
#: model:ir.model.fields,field_description:mrp.field_stock_move_workorder_id
msgid "Work Order To Consume"
msgstr "סדר עבודה לצריכה"

#. module: mrp
#: model:ir.actions.act_window,name:mrp.action_mrp_routing_time
#: model:ir.actions.act_window,name:mrp.action_mrp_workorder_production_specific
#: model:ir.actions.act_window,name:mrp.action_mrp_workorder_workcenter
#: model:ir.actions.act_window,name:mrp.action_work_orders
#: model:ir.actions.act_window,name:mrp.mrp_workorder_todo
#: model:ir.model.fields,field_description:mrp.field_mrp_production_workorder_ids
#: model:ir.model.fields,field_description:mrp.field_mrp_routing_workcenter_workorder_ids
#: model:ir.ui.menu,name:mrp.menu_mrp_work_order_report
#: model:ir.ui.menu,name:mrp.menu_mrp_workorder_todo
#: model:ir.ui.view,arch_db:mrp.mrp_production_workcenter_tree_view_inherit
#: model:ir.ui.view,arch_db:mrp.view_mrp_production_workcenter_form_view_filter
msgid "Work Orders"
msgstr "הזמנות עבודה"

#. module: mrp
#: model:ir.model.fields,field_description:mrp.field_res_config_settings_group_mrp_routings
msgid "Work Orders & Quality"
msgstr ""

#. module: mrp
#: model:ir.actions.act_window,name:mrp.mrp_workorder_delta_report
msgid "Work Orders Deviation"
msgstr "סטיית הזמנות עבודה"

#. module: mrp
#: model:ir.actions.act_window,name:mrp.mrp_workorder_report
#: model:ir.actions.act_window,name:mrp.mrp_workorder_workcenter_report
msgid "Work Orders Performance"
msgstr "ביצועי הזמנות העבודה"

#. module: mrp
#: model:ir.actions.act_window,name:mrp.action_mrp_workorder_production
msgid "Work Orders Planning"
msgstr "תכנון הזמנות עבודה"

#. module: mrp
#: model:ir.actions.act_window,help:mrp.action_mrp_workorder_production_specific
msgid ""
"Work Orders are operations to be processed at a Work Center to realize a\n"
"            Manufacturing Order. Work Orders are trigerred by Manufacturing Orders,\n"
"            they are based on the Routing defined on these ones"
msgstr ""
"הזמנות עבודה הן פעולות שיש לעבד בתחנות העבודה כדי לממש את\n"
"            הזמנת ייצור. הזמנות עבודה מופעלות על ידי הזמנות ייצור,\n"
"           הם מבוססים על ניתוב מוגדר על-פני אלה"

#. module: mrp
#: model:ir.actions.act_window,help:mrp.mrp_workorder_todo
msgid ""
"Work Orders are operations to be processed at a Work Center to realize a\n"
"            Manufacturing Order. Work Orders are trigerred by Manufacturing Orders,\n"
"            they are based on the Routing defined on these ones."
msgstr ""

#. module: mrp
#: model:ir.actions.act_window,help:mrp.action_mrp_workorder_workcenter
msgid ""
"Work Orders are operations to be processed at a Work Center to realize a\n"
"           Manufacturing Order. Work Orders are trigerred by Manufacturing Orders,\n"
"           they are based on the Routing defined on these ones."
msgstr ""

#. module: mrp
#: model:ir.ui.view,arch_db:mrp.mrp_routing_workcenter_form_view
msgid "Work Sheet"
msgstr ""

#. module: mrp
#: code:addons/mrp/models/mrp_production.py:567
#, python-format
msgid "Work order %s is still running"
msgstr "הזמנת עבודה %s עדיין פועלת"

#. module: mrp
#: model:ir.ui.view,arch_db:mrp.mrp_workcenter_kanban
msgid "Work orders in progress. Click to block work center."
msgstr "הזמנות עבודה בתהליך. לחץ כדי לחסום את תחנת העבודה."

#. module: mrp
#: model:ir.ui.view,arch_db:mrp.oee_search_view
msgid "Workcenter"
msgstr ""

#. module: mrp
#: model:ir.ui.view,arch_db:mrp.oee_form_view
#: model:ir.ui.view,arch_db:mrp.oee_graph_view
#: model:ir.ui.view,arch_db:mrp.oee_pie_view
#: model:ir.ui.view,arch_db:mrp.oee_pivot_view
#: model:ir.ui.view,arch_db:mrp.oee_tree_view
msgid "Workcenter Productivity"
msgstr "פרודוקטיביות בתחנת בעבודה "

#. module: mrp
#: model:ir.model,name:mrp.model_mrp_workcenter_productivity
msgid "Workcenter Productivity Log"
msgstr "יומן פרודוקטיביות של תחנת בעבודה "

#. module: mrp
#: model:ir.ui.view,arch_db:mrp.oee_loss_form_view
#: model:ir.ui.view,arch_db:mrp.oee_loss_tree_view
msgid "Workcenter Productivity Loss"
msgstr ""

#. module: mrp
#: model:ir.ui.view,arch_db:mrp.mrp_workcenter_kanban
msgid "Workcenter blocked, click to unblock."
msgstr "עמדת עבודה חסום, לחץ כדי לבטל את החסימה."

#. module: mrp
#: model:ir.ui.menu,name:mrp.menu_view_resource_calendar_search_mrp
msgid "Working Time"
msgstr ""

#. module: mrp
#: model:ir.model.fields,field_description:mrp.field_mrp_workorder_production_messages
msgid "Workorder Message"
msgstr ""

#. module: mrp
#: model:ir.model.fields,field_description:mrp.field_mrp_workorder_worksheet
msgid "Worksheet"
msgstr ""

#. module: mrp
#: model:ir.model.fields,help:mrp.field_mrp_document_type
msgid ""
"You can either upload a file from your computer or copy/paste an internet "
"link to your file."
msgstr ""

#. module: mrp
#: code:addons/mrp/models/mrp_production.py:521
#, python-format
msgid ""
"You can not cancel production order, a work order is still in progress."
msgstr "לא ניתן לבטל הזמנת ייצור, הזמנת עבודה עדיין בעיצומה."

#. module: mrp
#: code:addons/mrp/models/mrp_workorder.py:240
#, python-format
msgid "You can not change the finished work order."
msgstr "לא ניתן לשנות את סדר העבודה המוגמר."

#. module: mrp
#: code:addons/mrp/models/mrp_production.py:553
#, python-format
msgid "You can not consume without telling for which lot you consumed it"
msgstr "אתה לא יכול לצרוך בלי לספח לאצווה ממנה אתה צורך "

#. module: mrp
#: code:addons/mrp/models/mrp_bom.py:91
#, python-format
msgid ""
"You can not delete a Bill of Material with running manufacturing orders.\n"
"Please close or cancel it first."
msgstr ""
"לא ניתן למחוק את עץ המוצר עם הזמנות ייצור.\n"
"אנא סגור או בטל תחילה."

#. module: mrp
#: code:addons/mrp/models/stock_move.py:134
#, python-format
msgid ""
"You cannot cancel a manufacturing order if you have already consumed "
"material.             If you want to cancel this MO, please change the "
"consumed quantities to 0."
msgstr ""
"לא ניתן לבטל הזמנת ייצור אם כבר נצרך חומר. אם אתה רוצה לבטל את הזמנת העבודה,"
" נדרש לשנות את הכמות הנצרך ל 0."

#. module: mrp
#: code:addons/mrp/wizard/mrp_product_produce.py:204
#, python-format
msgid ""
"You cannot consume the same serial number twice. Please correct the serial "
"numbers encoded."
msgstr ""
"אתה לא יכול לצרוך את אותו מספר הסידורי פעמיים. תקן את המספר הסידורי המקודד."

#. module: mrp
#: code:addons/mrp/wizard/change_production_qty.py:44
#, python-format
<<<<<<< HEAD
msgid "You have already processed %d. Please input a quantity higher than %d "
msgstr ""
=======
msgid "You cannot produce the same serial number twice."
msgstr "אתה לא יכול לייצר את אותו מספר הסידורי פעמיים."

#. module: mrp
#: code:addons/mrp/models/mrp_unbuild.py:93
#, python-format
msgid "You cannot unbuild a undone manufacturing order."
msgstr ""

#. module: mrp
#: code:addons/mrp/wizard/change_production_qty.py:47
#, python-format
msgid "You have already processed %s. Please input a quantity higher than %s "
msgstr "לך יש כבר עיבוד קיים %s. הזן כמות גבוהה מ %s "
>>>>>>> b71b7803

#. module: mrp
#: model:ir.ui.view,arch_db:mrp.mrp_production_form_view
msgid ""
"You have consumed less material than what was planned. Are you sure you want"
" to close this MO?"
msgstr "אתה צריך פחות חומר ממה שהיה מתוכנן. האם אתה בטוח שברצונך לסגור את MO?"

#. module: mrp
#: code:addons/mrp/models/mrp_workorder.py:392
#, python-format
msgid ""
"You need to define at least one productivity loss in the category "
"'Performance'. Create one from the Manufacturing app, menu: Configuration / "
"Productivity Losses."
msgstr ""
"עליך להגדיר לפחות הפסד פרודוקטיבי אחד בקטגוריה 'ביצועים'. יצירת אחד מתוך "
"יישום ייצור, תפריט: תצורה / פרודוקטיביות הפסדים."

#. module: mrp
#: code:addons/mrp/models/mrp_workorder.py:388
#, python-format
msgid ""
"You need to define at least one productivity loss in the category "
"'Productivity'. Create one from the Manufacturing app, menu: Configuration /"
" Productivity Losses."
msgstr ""
"עליך להגדיר לפחות הפסד פרודוקטיבי אחד בקטגוריה 'פרודוקטיביות'. יצירת אחד "
"מתוך יישום ייצור, תפריט: תצורה / פרודוקטיביות הפסדים."

#. module: mrp
#: code:addons/mrp/models/mrp_workorder.py:446
#, python-format
msgid ""
"You need to define at least one unactive productivity loss in the category "
"'Performance'. Create one from the Manufacturing app, menu: Configuration / "
"Productivity Losses."
msgstr ""
"אתה צריך להגדיר לפחות הפסד אחד פרודוקטיביות unactive בקטגוריה 'ביצועים'. "
"יצירת אחד מתוך יישום ייצור, תפריט: תצורה / פרודוקטיביות הפסדים."

#. module: mrp
#: code:addons/mrp/wizard/mrp_product_produce.py:125
#, python-format
msgid "You need to provide a lot for the finished product"
msgstr ""

#. module: mrp
#: code:addons/mrp/models/mrp_workorder.py:314
#, python-format
msgid "You should provide a lot/serial number for a component"
msgstr ""

#. module: mrp
#: code:addons/mrp/models/mrp_workorder.py:291
#, python-format
msgid "You should provide a lot/serial number for the final product"
msgstr ""

#. module: mrp
#: code:addons/mrp/models/mrp_unbuild.py:95
#, python-format
msgid ""
"You should specify a manufacturing order in order to find the correct "
"tracked products."
msgstr ""

#. module: mrp
#: model:ir.ui.view,arch_db:mrp.res_config_settings_view_form
#: model:ir.ui.view,arch_db:mrp.view_mrp_product_template_form_inherited
msgid "days"
msgstr "ימים"

#. module: mrp
#: model:ir.ui.view,arch_db:mrp.mrp_workcenter_view
msgid "hour(s)"
msgstr ""

#. module: mrp
#: model:ir.ui.view,arch_db:mrp.mrp_routing_workcenter_form_view
msgid "last"
msgstr ""

#. module: mrp
#: model:ir.ui.view,arch_db:mrp.mrp_workcenter_view
msgid "minute(s)"
msgstr ""

#. module: mrp
#: model:ir.ui.view,arch_db:mrp.mrp_production_workcenter_form_view_inherit
#: model:ir.ui.view,arch_db:mrp.mrp_routing_workcenter_form_view
#: model:ir.ui.view,arch_db:mrp.mrp_workcenter_view
msgid "minutes"
msgstr ""

#. module: mrp
#: model:ir.model,name:mrp.model_mrp_bom_line
msgid "mrp.bom.line"
msgstr ""

#. module: mrp
#: model:ir.ui.view,arch_db:mrp.production_message
msgid "quantity has been updated."
msgstr ""

#. module: mrp
#: model:ir.model,name:mrp.model_report_mrp_mrp_bom_cost_report
msgid "report.mrp.mrp_bom_cost_report"
msgstr ""

#. module: mrp
#: model:ir.model,name:mrp.model_report_mrp_mrp_bom_structure_report
msgid "report.mrp.mrp_bom_structure_report"
msgstr ""

#. module: mrp
#: model:ir.model,name:mrp.model_res_config_settings
msgid "res.config.settings"
msgstr ""

#. module: mrp
#: model:ir.model,name:mrp.model_stock_scrap
msgid "stock.scrap"
msgstr ""

#. module: mrp
#: model:ir.model,name:mrp.model_stock_traceability_report
msgid "stock.traceability.report"
msgstr ""

#. module: mrp
#: model:ir.model,name:mrp.model_stock_warn_insufficient_qty_unbuild
msgid "stock.warn.insufficient.qty.unbuild"
msgstr ""

#. module: mrp
#: model:ir.actions.act_window,help:mrp.mrp_workcenter_kanban_action
msgid "to create a new Work Center."
msgstr ""

#. module: mrp
#: model:ir.ui.view,arch_db:mrp.mrp_routing_workcenter_form_view
msgid "work orders"
msgstr ""

#. module: mrp
#: model:ir.model.fields,field_description:mrp.field_mrp_routing_workcenter_worksheet
msgid "worksheet"
msgstr ""<|MERGE_RESOLUTION|>--- conflicted
+++ resolved
@@ -1,7 +1,7 @@
 # Translation of Odoo Server.
 # This file contains the translation of the following modules:
 # * mrp
-# 
+#
 # Translators:
 # Yihya Hugirat <hugirat@gmail.com>, 2017
 msgid ""
@@ -3087,14 +3087,11 @@
 "אין כל הזמנות עבודה עדיין."
 
 #. module: mrp
-<<<<<<< HEAD
-=======
 #: model:ir.ui.view,arch_db:mrp.mrp_production_workcenter_form_view_inherit
 msgid "Time the currently logged user spent on this workorder."
 msgstr "זמן עריכה של המשתמש עבור הזמנת עבודה זו "
 
 #. module: mrp
->>>>>>> b71b7803
 #: model:ir.model.fields,field_description:mrp.field_mrp_product_produce_line_qty_to_consume
 #: model:ir.ui.view,arch_db:mrp.mrp_production_form_view
 #: model:ir.ui.view,arch_db:mrp.mrp_production_workcenter_form_view_inherit
@@ -3166,14 +3163,11 @@
 msgstr "סה\"כ הזמנות בביצוע"
 
 #. module: mrp
-<<<<<<< HEAD
-=======
 #: model:ir.ui.view,arch_db:mrp.mrp_production_workcenter_form_view_inherit
 msgid "Total duration"
 msgstr "משך כולל"
 
 #. module: mrp
->>>>>>> b71b7803
 #: model:ir.ui.menu,name:mrp.menu_mrp_traceability
 msgid "Traceability: Lots"
 msgstr ""
@@ -3259,9 +3253,6 @@
 #. module: mrp
 #: model:ir.ui.view,arch_db:mrp.mrp_production_form_view
 msgid "Unlock"
-<<<<<<< HEAD
-msgstr ""
-=======
 msgstr "לא נעול"
 
 #. module: mrp
@@ -3270,7 +3261,6 @@
 "Unlock the manufacturing order to correct what has been consumed or "
 "produced."
 msgstr "נעילת סדר הייצור כדי לתקן מה נצרך או מיוצר."
->>>>>>> b71b7803
 
 #. module: mrp
 #: model:ir.ui.view,arch_db:mrp.mrp_production_form_view
@@ -3713,10 +3703,12 @@
 #. module: mrp
 #: code:addons/mrp/wizard/change_production_qty.py:44
 #, python-format
-<<<<<<< HEAD
 msgid "You have already processed %d. Please input a quantity higher than %d "
 msgstr ""
-=======
+
+#. module: mrp
+#: code:addons/mrp/wizard/mrp_product_produce.py:130
+#, python-format
 msgid "You cannot produce the same serial number twice."
 msgstr "אתה לא יכול לייצר את אותו מספר הסידורי פעמיים."
 
@@ -3731,7 +3723,6 @@
 #, python-format
 msgid "You have already processed %s. Please input a quantity higher than %s "
 msgstr "לך יש כבר עיבוד קיים %s. הזן כמות גבוהה מ %s "
->>>>>>> b71b7803
 
 #. module: mrp
 #: model:ir.ui.view,arch_db:mrp.mrp_production_form_view
