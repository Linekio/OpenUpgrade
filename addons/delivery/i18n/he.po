--- conflicted
+++ resolved
@@ -13,22 +13,15 @@
 # hed shefetr <hed@laylinetech.com>, 2019
 # דודי מלכה <Dudimalka6@gmail.com>, 2019
 # ZVI BLONDER <ZVIBLONDER@gmail.com>, 2019
-<<<<<<< HEAD
-=======
 # Amit Spilman <amit@laylinetech.com>, 2019
->>>>>>> 921f5ffd
-# 
+#
 msgid ""
 msgstr ""
 "Project-Id-Version: Odoo Server 10.0c\n"
 "Report-Msgid-Bugs-To: \n"
 "POT-Creation-Date: 2016-09-07 08:56+0000\n"
 "PO-Revision-Date: 2016-09-07 09:18+0000\n"
-<<<<<<< HEAD
-"Last-Translator: ZVI BLONDER <ZVIBLONDER@gmail.com>, 2019\n"
-=======
 "Last-Translator: Amit Spilman <amit@laylinetech.com>, 2019\n"
->>>>>>> 921f5ffd
 "Language-Team: Hebrew (https://www.transifex.com/odoo/teams/41243/he/)\n"
 "MIME-Version: 1.0\n"
 "Content-Type: text/plain; charset=UTF-8\n"
@@ -645,8 +638,8 @@
 "In a context with a single Warehouse, this includes goods stored in the Stock Location of this Warehouse, or any of its children.\n"
 "Otherwise, this includes goods stored in any Stock Location with 'internal' type."
 msgstr ""
-"כמות חיזוי (מחושב לפי : כמות זמינה  - כמות יוצאת + כמות נכנסת)\n"
-"בהקשר זה  עם מיקום מלאי יחידי, זה כולל סחורות המאוחסנות במיקום זה, או כל אחד מתתי המיקומים עבור מלאי זה.\n"
+"כמות חיזוי (מחושב לפי : כמות זמינה  - כמות יוצאת + כמות נכנסת)\n"
+"בהקשר זה  עם מיקום מלאי יחידי, זה כולל סחורות המאוחסנות במיקום זה, או כל אחד מתתי המיקומים עבור מלאי זה.\n"
 "בהקשר עם מחסן יחיד, זה כולל סחורות המאוחסנים באתר המלאי של מחסן זה, או כל אחד מתתי המיקומים של המחסן.\n"
 "אחרת, זה כולל סחורות המאוחסנים בכל מקום במלאי עם סוג \"פנימי\"."
 
