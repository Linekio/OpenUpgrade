# Translation of Odoo Server.
# This file contains the translation of the following modules:
# * im_livechat
# 
# Translators:
# Jaroslav Helemik Nemec <nemec@helemik.cz>, 2016
# xlu <xlu@seznam.cz>, 2016
# Ladislav Tomm <tomm@helemik.cz>, 2016
# Martin Trigaux, 2016
# trendspotter <j.podhorecky@volny.cz>, 2019
<<<<<<< HEAD
#
=======
# Rastislav Brencic <rastislav.brencic@azet.sk>, 2020
# 
>>>>>>> 28c3f51c
msgid ""
msgstr ""
"Project-Id-Version: Odoo Server 10.0c\n"
"Report-Msgid-Bugs-To: \n"
"POT-Creation-Date: 2016-09-07 08:58+0000\n"
"PO-Revision-Date: 2016-09-07 09:22+0000\n"
"Last-Translator: Rastislav Brencic <rastislav.brencic@azet.sk>, 2020\n"
"Language-Team: Czech (https://www.transifex.com/odoo/teams/41243/cs/)\n"
"MIME-Version: 1.0\n"
"Content-Type: text/plain; charset=UTF-8\n"
"Content-Transfer-Encoding: \n"
"Language: cs\n"
"Plural-Forms: nplurals=4; plural=(n == 1 && n % 1 == 0) ? 0 : (n >= 2 && n <= 4 && n % 1 == 0) ? 1: (n % 1 != 0 ) ? 2 : 3;\n"

#. module: im_livechat
#: model:ir.model.fields,field_description:im_livechat.field_im_livechat_report_operator_nbr_channel
msgid "# of Sessions"
msgstr "počet sezení"

#. module: im_livechat
#: model:ir.model.fields,field_description:im_livechat.field_im_livechat_report_channel_nbr_speaker
msgid "# of speakers"
msgstr "počet mluvčích"

#. module: im_livechat
#: model:ir.model.fields,field_description:im_livechat.field_im_livechat_channel_rating_percentage_satisfaction
#: model:ir.ui.view,arch_db:im_livechat.im_livechat_channel_view_form
msgid "% Happy"
msgstr "% spokojeno"

#. module: im_livechat
#: model:ir.model.fields,help:im_livechat.field_im_livechat_channel_rule_action
msgid ""
"* 'Display the button' displays the chat button on the pages.\n"
"* 'Auto popup' displays the button and automatically open the conversation pane.\n"
"* 'Hide the button' hides the chat button on the pages."
msgstr ""

#. module: im_livechat
#: model:ir.ui.view,arch_db:im_livechat.im_livechat_channel_view_form
msgid ""
"<span>Define rules for your live support channel. You can apply an action "
"(disable the support, automatically open your support, or just make the "
"button available) for the given URL, and per country.<br/>To identify the "
"country, GeoIP must be install on your server, otherwise, the countries of "
"the rule will not be taken into account.</span>"
msgstr ""

#. module: im_livechat
#: model:ir.model.fields,field_description:im_livechat.field_im_livechat_channel_rule_action
msgid "Action"
msgstr "Akce"

#. module: im_livechat
#: model:ir.model.fields,field_description:im_livechat.field_mail_channel_anonymous_name
msgid "Anonymous Name"
msgstr ""

#. module: im_livechat
#: model:ir.model.fields,field_description:im_livechat.field_im_livechat_channel_are_you_inside
msgid "Are you inside the matrix?"
msgstr ""

#. module: im_livechat
#. openerp-web
#: code:addons/im_livechat/static/src/js/im_livechat.js:27
#, python-format
msgid "Ask something ..."
msgstr ""

#. module: im_livechat
#: model:ir.ui.view,arch_db:im_livechat.mail_channel_view_form
#: model:ir.ui.view,arch_db:im_livechat.mail_channel_view_tree
msgid "Attendees"
msgstr "Návštěvníci"

#. module: im_livechat
#: selection:im_livechat.channel.rule,action:0
msgid "Auto popup"
msgstr "Automaticky vyskakovací okno"

#. module: im_livechat
#: model:ir.model.fields,field_description:im_livechat.field_im_livechat_channel_rule_auto_popup_timer
msgid "Auto popup timer"
msgstr ""

#. module: im_livechat
#: model:ir.model.fields,field_description:im_livechat.field_im_livechat_report_channel_duration
#: model:ir.model.fields,field_description:im_livechat.field_im_livechat_report_operator_duration
msgid "Average duration"
msgstr "Průměrná doba trvání"

#. module: im_livechat
#: model:ir.model.fields,field_description:im_livechat.field_im_livechat_report_channel_nbr_message
msgid "Average message"
msgstr ""

#. module: im_livechat
#: model:ir.model.fields,help:im_livechat.field_im_livechat_report_operator_time_to_answer
msgid "Average time to give the first answer to the visitor"
msgstr ""

#. module: im_livechat
#. openerp-web
#: code:addons/im_livechat/static/src/xml/im_livechat.xml:13
#, python-format
msgid "Bad"
msgstr "Špatný"

#. module: im_livechat
#: model:ir.actions.act_window,name:im_livechat.im_livechat_canned_response_action
#: model:ir.ui.menu,name:im_livechat.canned_responses
msgid "Canned Responses"
msgstr "Uchované odpovědi"

#. module: im_livechat
#: model:ir.actions.act_window,help:im_livechat.im_livechat_canned_response_action
msgid ""
"Canned responses allow you to insert prewritten responses in\n"
"                your messages by typing <i>:shortcut</i>. The shortcut is\n"
"                replaced directly in your message, so that you can still edit\n"
"                it before sending."
msgstr ""

#. module: im_livechat
#: model:ir.model.fields,field_description:im_livechat.field_im_livechat_channel_rule_channel_id
#: model:ir.model.fields,field_description:im_livechat.field_im_livechat_report_channel_livechat_channel_id
#: model:ir.model.fields,field_description:im_livechat.field_im_livechat_report_operator_livechat_channel_id
#: model:ir.model.fields,field_description:im_livechat.field_mail_channel_livechat_channel_id
#: model:ir.ui.view,arch_db:im_livechat.im_livechat_report_channel_view_search
#: model:ir.ui.view,arch_db:im_livechat.im_livechat_report_operator_view_search
#: model:ir.ui.view,arch_db:im_livechat.mail_channel_view_search
msgid "Channel"
msgstr "Kanál"

#. module: im_livechat
#: model:ir.model.fields,field_description:im_livechat.field_im_livechat_report_channel_channel_name
msgid "Channel Name"
msgstr "Název kanálu"

#. module: im_livechat
#: model:ir.ui.view,arch_db:im_livechat.im_livechat_channel_rule_view_form
msgid "Channel Rule"
msgstr ""

#. module: im_livechat
#: model:ir.model,name:im_livechat.model_im_livechat_channel_rule
#: model:ir.ui.view,arch_db:im_livechat.im_livechat_channel_view_form
msgid "Channel Rules"
msgstr ""

#. module: im_livechat
#: model:ir.ui.menu,name:im_livechat.support_channels
msgid "Channels"
msgstr "Kanály"

#. module: im_livechat
#: model:ir.model.fields,field_description:im_livechat.field_im_livechat_channel_input_placeholder
msgid "Chat Input Placeholder"
msgstr ""

#. module: im_livechat
#. openerp-web
#: code:addons/im_livechat/static/src/js/im_livechat.js:29
#, python-format
msgid "Chat with one of our collaborators"
msgstr ""

#. module: im_livechat
#: model:ir.actions.act_window,help:im_livechat.im_livechat_canned_response_action
msgid "Click to create a new canned response."
msgstr ""

#. module: im_livechat
#: model:ir.actions.act_window,help:im_livechat.im_livechat_channel_action
msgid "Click to define a new website live chat channel."
msgstr ""

#. module: im_livechat
#: model:ir.model.fields,field_description:im_livechat.field_im_livechat_report_channel_technical_name
#: model:ir.ui.view,arch_db:im_livechat.im_livechat_report_channel_view_search
msgid "Code"
msgstr "Kód"

#. module: im_livechat
#: model:ir.ui.menu,name:im_livechat.livechat_config
msgid "Configuration"
msgstr "Nastavení"

#. module: im_livechat
#: model:ir.model.fields,field_description:im_livechat.field_im_livechat_report_channel_channel_id
#: model:ir.model.fields,field_description:im_livechat.field_im_livechat_report_operator_channel_id
msgid "Conversation"
msgstr ""

#. module: im_livechat
#: model:ir.ui.view,arch_db:im_livechat.im_livechat_channel_view_form
msgid ""
"Copy and paste this code into your website, within the &lt;head&gt; tag:"
msgstr ""
"Tento kód zkopírujte a vložte na své webové stránky mezi tagy &lt;head&gt;"

#. module: im_livechat
#: model:ir.model.fields,field_description:im_livechat.field_im_livechat_channel_rule_country_ids
msgid "Country"
msgstr "Země"

#. module: im_livechat
#: model:ir.model.fields,field_description:im_livechat.field_im_livechat_channel_create_uid
#: model:ir.model.fields,field_description:im_livechat.field_im_livechat_channel_rule_create_uid
msgid "Created by"
msgstr "Vytvořil(a)"

#. module: im_livechat
#: model:ir.model.fields,field_description:im_livechat.field_im_livechat_channel_create_date
#: model:ir.model.fields,field_description:im_livechat.field_im_livechat_channel_rule_create_date
msgid "Created on"
msgstr "Vytvořeno"

#. module: im_livechat
#: model:ir.ui.view,arch_db:im_livechat.im_livechat_report_channel_view_search
#: model:ir.ui.view,arch_db:im_livechat.im_livechat_report_operator_view_search
#: model:ir.ui.view,arch_db:im_livechat.mail_channel_view_search
msgid "Creation date (day)"
msgstr ""

#. module: im_livechat
#: model:ir.ui.view,arch_db:im_livechat.im_livechat_report_channel_view_search
#: model:ir.ui.view,arch_db:im_livechat.im_livechat_report_operator_view_search
msgid "Creation date (hour)"
msgstr "Čas vytvoření (hodina)"

#. module: im_livechat
#: model:ir.ui.view,arch_db:im_livechat.im_livechat_report_channel_view_search
#: model:ir.ui.view,arch_db:im_livechat.im_livechat_report_operator_view_search
#: model:ir.ui.view,arch_db:im_livechat.mail_channel_view_search
msgid "Creation date (month)"
msgstr ""

#. module: im_livechat
#: model:ir.ui.view,arch_db:im_livechat.im_livechat_report_channel_view_search
#: model:ir.ui.view,arch_db:im_livechat.im_livechat_report_operator_view_search
#: model:ir.ui.view,arch_db:im_livechat.mail_channel_view_search
msgid "Creation date (week)"
msgstr ""

#. module: im_livechat
#: model:ir.ui.view,arch_db:im_livechat.im_livechat_report_channel_view_search
#: model:ir.ui.view,arch_db:im_livechat.im_livechat_report_operator_view_search
#: model:ir.ui.view,arch_db:im_livechat.mail_channel_view_search
msgid "Creation date (year)"
msgstr ""

#. module: im_livechat
#: model:ir.model.fields,help:im_livechat.field_im_livechat_channel_button_text
msgid "Default text displayed on the Livechat Support Button"
msgstr "Výchozí text je zobrazen na tlačítkU Livechat Support"

#. module: im_livechat
#: model:ir.model.fields,help:im_livechat.field_im_livechat_channel_rule_auto_popup_timer
msgid ""
"Delay (in seconds) to automatically open the conversation window. Note: the "
"selected action must be 'Auto popup' otherwise this parameter will not be "
"taken into account."
msgstr ""
"Zpoždění (v sekundách) kdy se automaticky otevře okno konverzace. Poznámka: "
"Zvolená akce musí být \"Automaticky vyskakovací\", jinak se tento parametr "
"nebude brát v úvahu."

#. module: im_livechat
#. openerp-web
#: code:addons/im_livechat/static/src/xml/im_livechat.xml:7
#, python-format
msgid "Did we correctly answer your question ?"
msgstr "Odpověděli jsme správně na Vaši otázku?"

#. module: im_livechat
#: model:ir.model,name:im_livechat.model_mail_channel
msgid "Discussion channel"
msgstr "Diskusní kanál"

#. module: im_livechat
#: model:ir.model.fields,field_description:im_livechat.field_im_livechat_channel_display_name
#: model:ir.model.fields,field_description:im_livechat.field_im_livechat_channel_rule_display_name
#: model:ir.model.fields,field_description:im_livechat.field_im_livechat_report_channel_display_name
#: model:ir.model.fields,field_description:im_livechat.field_im_livechat_report_operator_display_name
msgid "Display Name"
msgstr "Zobrazovaný název"

#. module: im_livechat
#: selection:im_livechat.channel.rule,action:0
msgid "Display the button"
msgstr "Zobrazit tlačítko"

#. module: im_livechat
#: model:ir.model.fields,help:im_livechat.field_im_livechat_report_channel_duration
#: model:ir.model.fields,help:im_livechat.field_im_livechat_report_operator_duration
msgid "Duration of the conversation (in seconds)"
msgstr "Doba konverzace (v sekundách)"

#. module: im_livechat
#: model:ir.actions.act_window,help:im_livechat.im_livechat_channel_action
msgid ""
"Each channel has it's own URL that you can send by email to\n"
"                your customers in order to start chatting with you."
msgstr ""

#. module: im_livechat
#. openerp-web
#: code:addons/im_livechat/static/src/xml/im_livechat.xml:19
#, python-format
msgid "Explain your note"
msgstr "Vysvětlete svou poznámku"

#. module: im_livechat
#: model:ir.ui.view,arch_db:im_livechat.im_livechat_channel_view_form
msgid ""
"For website built with Odoo CMS, please install the website_livechat module."
" Then go to Settings &gt; Website Settings and select the Website Live Chat "
"Channel you want to add on your website."
msgstr ""

#. module: im_livechat
#: model:ir.model.fields,help:im_livechat.field_im_livechat_channel_rule_sequence
msgid ""
"Given the order to find a matching rule. If 2 rules are matching for the "
"given url/country, the one with the lowest sequence will be chosen."
msgstr ""

#. module: im_livechat
#. openerp-web
#: code:addons/im_livechat/static/src/xml/im_livechat.xml:11
#, python-format
msgid "Good"
msgstr "Dobrý"

#. module: im_livechat
#: model:ir.ui.view,arch_db:im_livechat.im_livechat_report_channel_view_search
#: model:ir.ui.view,arch_db:im_livechat.im_livechat_report_operator_view_search
#: model:ir.ui.view,arch_db:im_livechat.mail_channel_view_search
msgid "Group By..."
msgstr "Seskupit podle…"

#. module: im_livechat
#: model:ir.ui.view,arch_db:im_livechat.mail_channel_view_tree
msgid "Has a Rating"
msgstr ""

#. module: im_livechat
#: selection:im_livechat.channel.rule,action:0
msgid "Hide the button"
msgstr "Skrýt tlačítko"

#. module: im_livechat
#: model:ir.actions.act_window,name:im_livechat.mail_channel_action
#: model:ir.ui.view,arch_db:im_livechat.mail_channel_view_form
#: model:ir.ui.view,arch_db:im_livechat.mail_channel_view_tree
msgid "History"
msgstr "Historie"

#. module: im_livechat
#: model:ir.model.fields,field_description:im_livechat.field_im_livechat_report_channel_start_date_hour
msgid "Hour of start Date of session"
msgstr ""

#. module: im_livechat
#. openerp-web
#: code:addons/im_livechat/static/src/js/im_livechat.js:30
#, python-format
msgid "How may I help you?"
msgstr "Jak vám mohu pomoci?"

#. module: im_livechat
#: model:ir.ui.view,arch_db:im_livechat.im_livechat_channel_view_form
msgid "How to use the Website Live Chat widget?"
msgstr ""

#. module: im_livechat
#. openerp-web
#: code:addons/im_livechat/static/src/xml/im_livechat.xml:15
#, python-format
msgid "I don't want to rate this conversation"
msgstr "Nechci tuto konverzaci hodnotit"

#. module: im_livechat
#: model:ir.model.fields,field_description:im_livechat.field_im_livechat_channel_id
#: model:ir.model.fields,field_description:im_livechat.field_im_livechat_channel_rule_id
#: model:ir.model.fields,field_description:im_livechat.field_im_livechat_report_channel_id
#: model:ir.model.fields,field_description:im_livechat.field_im_livechat_report_operator_id
msgid "ID"
msgstr "ID"

#. module: im_livechat
#: model:ir.model.fields,field_description:im_livechat.field_im_livechat_channel_image
msgid "Image"
msgstr "Obrázek"

#. module: im_livechat
#: model:ir.ui.view,arch_db:im_livechat.im_livechat_channel_view_kanban
msgid "Join"
msgstr "Připojit"

#. module: im_livechat
#: model:ir.ui.view,arch_db:im_livechat.im_livechat_channel_view_form
msgid "Join Channel"
msgstr ""

#. module: im_livechat
#: model:ir.ui.view,arch_db:im_livechat.im_livechat_report_channel_view_search
#: model:ir.ui.view,arch_db:im_livechat.im_livechat_report_operator_view_search
msgid "Last 24h"
msgstr "Posledních 24 hodin"

#. module: im_livechat
#: model:ir.model.fields,field_description:im_livechat.field_im_livechat_channel___last_update
#: model:ir.model.fields,field_description:im_livechat.field_im_livechat_channel_rule___last_update
#: model:ir.model.fields,field_description:im_livechat.field_im_livechat_report_channel___last_update
#: model:ir.model.fields,field_description:im_livechat.field_im_livechat_report_operator___last_update
msgid "Last Modified on"
msgstr "Naposled upraveno"

#. module: im_livechat
#: model:ir.model,name:im_livechat.model_mail_channel_partner
msgid "Last Seen Many2many"
msgstr ""

#. module: im_livechat
#: model:ir.model.fields,field_description:im_livechat.field_im_livechat_channel_rule_write_uid
#: model:ir.model.fields,field_description:im_livechat.field_im_livechat_channel_write_uid
msgid "Last Updated by"
msgstr "Naposled upraveno"

#. module: im_livechat
#: model:ir.model.fields,field_description:im_livechat.field_im_livechat_channel_rule_write_date
#: model:ir.model.fields,field_description:im_livechat.field_im_livechat_channel_write_date
msgid "Last Updated on"
msgstr "Naposled upraveno"

#. module: im_livechat
#: model:ir.ui.view,arch_db:im_livechat.im_livechat_report_channel_view_search
#: model:ir.ui.view,arch_db:im_livechat.im_livechat_report_operator_view_search
msgid "Last Week"
msgstr "Minulý týden"

#. module: im_livechat
#: model:ir.ui.view,arch_db:im_livechat.im_livechat_channel_view_kanban
msgid "Leave"
msgstr "Uvolnění"

#. module: im_livechat
#: model:ir.ui.view,arch_db:im_livechat.im_livechat_channel_view_form
msgid "Leave Channel"
msgstr ""

#. module: im_livechat
#: model:ir.ui.menu,name:im_livechat.menu_livechat_root
msgid "Live Chat"
msgstr "Živý chat"

#. module: im_livechat
#: model:ir.module.category,name:im_livechat.module_category_im_livechat
msgid "Live Support"
msgstr "Live Podpora"

#. module: im_livechat
#. openerp-web
#: code:addons/im_livechat/static/src/xml/im_livechat_backend.xml:9
#, python-format
msgid "Livechat"
msgstr "Livechat"

#. module: im_livechat
#: model:ir.model,name:im_livechat.model_im_livechat_channel
msgid "Livechat Channel"
msgstr "Livechat kanál"

#. module: im_livechat
#: model:ir.actions.act_window,help:im_livechat.im_livechat_report_channel_action
#: model:ir.actions.act_window,help:im_livechat.im_livechat_report_operator_action
msgid ""
"Livechat Support Channel Statistics allows you to easily check and analyse "
"your company livechat session performance. Extract information about the "
"missed sessions, the audiance, the duration of a session, etc."
msgstr ""

#. module: im_livechat
#: model:ir.model,name:im_livechat.model_im_livechat_report_channel
#: model:ir.model,name:im_livechat.model_im_livechat_report_operator
msgid "Livechat Support Report"
msgstr ""

#. module: im_livechat
#: model:ir.actions.act_window,name:im_livechat.im_livechat_report_channel_action
#: model:ir.actions.act_window,name:im_livechat.im_livechat_report_operator_action
msgid "Livechat Support Report Channel"
msgstr ""

#. module: im_livechat
#: model:ir.ui.view,arch_db:im_livechat.im_livechat_report_channel_view_graph
#: model:ir.ui.view,arch_db:im_livechat.im_livechat_report_channel_view_pivot
#: model:ir.ui.view,arch_db:im_livechat.im_livechat_report_operator_view_graph
#: model:ir.ui.view,arch_db:im_livechat.im_livechat_report_operator_view_pivot
msgid "Livechat Support Statistics"
msgstr "Statistiky podpory živý chat"

#. module: im_livechat
#: model:res.groups,name:im_livechat.im_livechat_group_manager
msgid "Manager"
msgstr "vedoucí"

#. module: im_livechat
#: model:ir.model.fields,field_description:im_livechat.field_im_livechat_channel_rule_sequence
msgid "Matching order"
msgstr ""

#. module: im_livechat
#: model:ir.model.fields,field_description:im_livechat.field_im_livechat_channel_image_medium
msgid "Medium"
msgstr "Střední"

#. module: im_livechat
#: model:ir.model.fields,help:im_livechat.field_im_livechat_channel_image_medium
msgid ""
"Medium-sized photo of the group. It is automatically resized as a 128x128px "
"image, with aspect ratio preserved. Use this field in form views or some "
"kanban views."
msgstr ""
"Střední obrázek tohoto kontaktu. Je automaticky přepočítán na 128x128 bodů "
"se zachováním poměru stran. Použijte toto pole v zobrazeních 'formulář' nebo"
" 'kanban'."

#. module: im_livechat
#: model:ir.ui.view,arch_db:im_livechat.im_livechat_report_channel_view_search
msgid "Missed sessions"
msgstr ""

#. module: im_livechat
#: model:ir.model.fields,field_description:im_livechat.field_im_livechat_channel_name
msgid "Name"
msgstr "Název"

#. module: im_livechat
#. openerp-web
#: code:addons/im_livechat/static/src/js/im_livechat.js:117
#, python-format
msgid ""
"None of our collaborators seems to be available, please try again later."
msgstr ""
"Žádný z našich spolupracovníků se nezdá být k dispozici, zkuste to prosím "
"později."

#. module: im_livechat
#: model:ir.model.fields,field_description:im_livechat.field_im_livechat_channel_nbr_channel
#: model:ir.model.fields,help:im_livechat.field_im_livechat_report_operator_nbr_channel
msgid "Number of conversation"
msgstr ""

#. module: im_livechat
#: model:ir.model.fields,help:im_livechat.field_im_livechat_report_channel_nbr_speaker
msgid "Number of different speakers"
msgstr ""

#. module: im_livechat
#: model:ir.model.fields,help:im_livechat.field_im_livechat_report_channel_nbr_message
msgid "Number of message in the conversation"
msgstr ""

#. module: im_livechat
#. openerp-web
#: code:addons/im_livechat/static/src/xml/im_livechat.xml:12
#, python-format
msgid "OK"
msgstr "OK(OK)"

#. module: im_livechat
#: model:ir.model.fields,field_description:im_livechat.field_im_livechat_report_channel_partner_id
#: model:ir.model.fields,field_description:im_livechat.field_im_livechat_report_operator_partner_id
#: model:ir.ui.view,arch_db:im_livechat.im_livechat_report_channel_view_search
#: model:ir.ui.view,arch_db:im_livechat.im_livechat_report_operator_view_search
msgid "Operator"
msgstr "Operátor"

#. module: im_livechat
#: model:ir.ui.menu,name:im_livechat.menu_reporting_livechat_operator
msgid "Operator Analysis"
msgstr ""

#. module: im_livechat
#: model:ir.model.fields,field_description:im_livechat.field_im_livechat_channel_user_ids
#: model:ir.ui.view,arch_db:im_livechat.im_livechat_channel_view_form
msgid "Operators"
msgstr "Operátoři"

#. module: im_livechat
#: model:ir.ui.view,arch_db:im_livechat.im_livechat_channel_view_kanban
msgid ""
"Operators\n"
"                                            <br/>\n"
"                                            <i class=\"fa fa-comments\"/>"
msgstr ""

#. module: im_livechat
#: model:ir.ui.view,arch_db:im_livechat.im_livechat_channel_view_form
msgid ""
"Operators that do not show any activity In Odoo for more than 30 minutes "
"will be considered as disconnected."
msgstr ""
"Operátoři, kteří nevykazují žádnou aktivitu v Odoo po dobu delší než 30 "
"minut, budou považováni za odpojené."

#. module: im_livechat
#: model:ir.ui.view,arch_db:im_livechat.im_livechat_channel_view_form
msgid "Options"
msgstr "Možnosti"

#. module: im_livechat
#: model:ir.model.fields,help:im_livechat.field_im_livechat_channel_rating_percentage_satisfaction
msgid "Percentage of happy ratings over the past 7 days"
msgstr "Procento spokojených hodnocení za posledních 7 dní"

#. module: im_livechat
#: model:ir.model,name:im_livechat.model_rating_rating
msgid "Rating"
msgstr "Hodnocení"

#. module: im_livechat
#. openerp-web
#: code:addons/im_livechat/static/src/js/im_livechat.js:309
#, python-format
msgid "Rating: :rating_%d"
msgstr ""

#. module: im_livechat
#: model:ir.model.fields,help:im_livechat.field_im_livechat_channel_rule_regex_url
msgid ""
"Regular expression specifying the web pages this rule will be applied on."
msgstr ""
"Regulární výraz určující webové stránky, na které se bude vztahovat toto "
"pravidlo."

#. module: im_livechat
#: model:ir.ui.menu,name:im_livechat.menu_reporting_livechat
msgid "Report"
msgstr "Sestava"

#. module: im_livechat
#: model:ir.model.fields,field_description:im_livechat.field_im_livechat_channel_rule_ids
#: model:ir.ui.view,arch_db:im_livechat.im_livechat_channel_rule_view_tree
msgid "Rules"
msgstr "Pravidla"

#. module: im_livechat
#: model:ir.model.fields,field_description:im_livechat.field_im_livechat_channel_script_external
msgid "Script (external)"
msgstr ""

#. module: im_livechat
#: model:ir.ui.view,arch_db:im_livechat.mail_channel_view_search
msgid "Search history"
msgstr "Historie hledání"

#. module: im_livechat
#: model:ir.ui.view,arch_db:im_livechat.im_livechat_report_channel_view_search
#: model:ir.ui.view,arch_db:im_livechat.im_livechat_report_operator_view_search
msgid "Search report"
msgstr "zpráva o hledání"

#. module: im_livechat
#: model:ir.ui.view,arch_db:im_livechat.mail_channel_view_form
#: model:ir.ui.view,arch_db:im_livechat.mail_channel_view_tree
msgid "Session Date"
msgstr "Datum Sezení"

#. module: im_livechat
#: model:ir.ui.view,arch_db:im_livechat.mail_channel_view_form
msgid "Session Form"
msgstr "Formulář sezení"

#. module: im_livechat
#: model:ir.ui.menu,name:im_livechat.menu_reporting_livechat_channel
msgid "Session Statistics"
msgstr ""

#. module: im_livechat
#: model:ir.actions.act_window,name:im_livechat.mail_channel_action_from_livechat_channel
#: model:ir.model.fields,field_description:im_livechat.field_im_livechat_channel_channel_ids
#: model:ir.ui.view,arch_db:im_livechat.im_livechat_channel_view_form
#: model:ir.ui.view,arch_db:im_livechat.im_livechat_channel_view_kanban
msgid "Sessions"
msgstr "Sezení"

#. module: im_livechat
#: model:ir.ui.menu,name:im_livechat.session_history
msgid "Sessions History"
msgstr ""

#. module: im_livechat
#: model:ir.model.fields,help:im_livechat.field_im_livechat_channel_image_small
msgid ""
"Small-sized photo of the group. It is automatically resized as a 64x64px "
"image, with aspect ratio preserved. Use this field anywhere a small image is"
" required."
msgstr ""
"Malý obrázek tohoto kontaktu. Je automaticky zmenšen na rozměr 64x64 bodů se"
" zachováním poměru stran. Použijte toto pole kdekoli je požadován malý "
"obrázek."

#. module: im_livechat
#: model:ir.model.fields,field_description:im_livechat.field_im_livechat_report_channel_start_date
#: model:ir.model.fields,field_description:im_livechat.field_im_livechat_report_operator_start_date
msgid "Start Date of session"
msgstr ""

#. module: im_livechat
#: model:ir.model.fields,help:im_livechat.field_im_livechat_report_channel_start_date
#: model:ir.model.fields,help:im_livechat.field_im_livechat_report_operator_start_date
msgid "Start date of the conversation"
msgstr "Datum zahájení konverzace"

#. module: im_livechat
#: model:ir.model.fields,field_description:im_livechat.field_im_livechat_channel_button_text
msgid "Text of the Button"
msgstr ""

#. module: im_livechat
#: model:ir.model.fields,help:im_livechat.field_im_livechat_channel_rule_channel_id
msgid "The channel of the rule"
msgstr ""

#. module: im_livechat
#: model:ir.model.fields,help:im_livechat.field_im_livechat_channel_name
msgid "The name of the channel"
msgstr "Název kanálu"

#. module: im_livechat
#: model:ir.model.fields,help:im_livechat.field_im_livechat_channel_rule_country_ids
msgid ""
"The rule will only be applied for these countries. Example: if you select "
"'Belgium' and 'United States' and that you set the action to 'Hide Button', "
"the chat button will be hidden on the specified URL from the visitors "
"located in these 2 countries. This feature requires GeoIP installed on your "
"server."
msgstr ""

#. module: im_livechat
#: model:res.groups,comment:im_livechat.im_livechat_group_manager
msgid "The user will be able to delete support channels."
msgstr ""

#. module: im_livechat
#: model:res.groups,comment:im_livechat.im_livechat_group_user
msgid "The user will be able to join support channels."
msgstr ""

#. module: im_livechat
#: model:ir.model.fields,help:im_livechat.field_im_livechat_channel_image
msgid ""
"This field holds the image used as photo for the group, limited to "
"1024x1024px."
msgstr ""
"Pole obsahuje obrázek používaný jako fotografie skupiny, maximálně 1024x1024"
" bodů."

#. module: im_livechat
#: model:ir.model.fields,help:im_livechat.field_im_livechat_channel_default_message
msgid ""
"This is an automated 'welcome' message that your visitor will see when they "
"initiate a new conversation."
msgstr ""
"Jedná se o automatickou \"uvítací\" zprávu, kterou si návštěvník uvidí při "
"zahájení nové konverzace."

#. module: im_livechat
#: model:ir.model.fields,field_description:im_livechat.field_im_livechat_channel_image_small
msgid "Thumbnail"
msgstr "Náhled"

#. module: im_livechat
#: model:ir.model.fields,field_description:im_livechat.field_im_livechat_report_operator_time_to_answer
msgid "Time to answer"
msgstr "Čas na odpověď"

#. module: im_livechat
#: model:ir.ui.view,arch_db:im_livechat.im_livechat_report_channel_view_search
msgid "Treated sessions"
msgstr ""

#. module: im_livechat
#: model:ir.model.fields,field_description:im_livechat.field_im_livechat_channel_rule_regex_url
msgid "URL Regex"
msgstr ""

#. module: im_livechat
#: model:ir.model.fields,help:im_livechat.field_im_livechat_channel_web_page
msgid ""
"URL to a static page where you client can discuss with the operator of the "
"channel."
msgstr ""
"Adresa URL na statickou stránku, kde může klient diskutovat s operátorem "
"kanálu."

#. module: im_livechat
#: model:ir.model.fields,field_description:im_livechat.field_im_livechat_report_channel_uuid
msgid "UUID"
msgstr "UUID"

#. module: im_livechat
#: model:res.groups,name:im_livechat.im_livechat_group_user
msgid "User"
msgstr "Uživatel"

#. module: im_livechat
#. openerp-web
#: code:addons/im_livechat/controllers/main.py:37
#: code:addons/im_livechat/static/src/js/im_livechat.js:28
#, python-format
msgid "Visitor"
msgstr "Návštěvník"

#. module: im_livechat
#: model:ir.model.fields,field_description:im_livechat.field_im_livechat_channel_web_page
msgid "Web Page"
msgstr "Webová strana"

#. module: im_livechat
#: model:ir.actions.act_window,name:im_livechat.im_livechat_channel_action
msgid "Website Live Chat Channels"
msgstr ""

#. module: im_livechat
#: model:ir.model.fields,field_description:im_livechat.field_im_livechat_channel_default_message
msgid "Welcome Message"
msgstr "Uvítací zpráva"

#. module: im_livechat
#: model:ir.actions.act_window,help:im_livechat.im_livechat_channel_action
msgid ""
"You can create channels for each website on which you want\n"
"                to integrate the website live chat widget, allowing your website\n"
"                visitors to talk in real time with your operators."
msgstr ""

#. module: im_livechat
#: model:ir.actions.act_window,help:im_livechat.mail_channel_action
msgid ""
"Your chatter history is empty. Create a channel and start chatting to fill "
"up your history."
msgstr ""

#. module: im_livechat
#: model:ir.ui.view,arch_db:im_livechat.im_livechat_channel_view_form
msgid "e.g. Hello, how may I help you?"
msgstr "např. Dobrý den, jak Vám mohu pomoci?"

#. module: im_livechat
#: model:ir.ui.view,arch_db:im_livechat.im_livechat_channel_view_form
msgid "e.g. YourWebsite.com"
msgstr "např. vasestranka.cz"

#. module: im_livechat
#: model:ir.model,name:im_livechat.model_ir_autovacuum
msgid "ir.autovacuum"
msgstr "ir.autovacuum"

#. module: im_livechat
#: model:ir.ui.view,arch_db:im_livechat.im_livechat_channel_view_form
msgid "or copy this url and send it by email to your customers or suppliers:"
msgstr ""
"nebo zkopírujte tuto adresu URL a odešlete ji e-mailem svým zákazníkům nebo "
"dodavatelům:"

#. module: im_livechat
#: model:ir.ui.view,arch_db:im_livechat.im_livechat_channel_rule_view_form
msgid "seconds"
msgstr "vteřin"<|MERGE_RESOLUTION|>--- conflicted
+++ resolved
@@ -8,12 +8,8 @@
 # Ladislav Tomm <tomm@helemik.cz>, 2016
 # Martin Trigaux, 2016
 # trendspotter <j.podhorecky@volny.cz>, 2019
-<<<<<<< HEAD
+# Rastislav Brencic <rastislav.brencic@azet.sk>, 2020
 #
-=======
-# Rastislav Brencic <rastislav.brencic@azet.sk>, 2020
-# 
->>>>>>> 28c3f51c
 msgid ""
 msgstr ""
 "Project-Id-Version: Odoo Server 10.0c\n"
