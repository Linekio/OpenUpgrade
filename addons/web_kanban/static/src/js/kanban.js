openerp.web_kanban = function (instance) {

var _t = instance.web._t,
   _lt = instance.web._lt;
var QWeb = instance.web.qweb;
instance.web.views.add('kanban', 'instance.web_kanban.KanbanView');

instance.web_kanban.KanbanView = instance.web.View.extend({
    template: "KanbanView",
    display_name: _lt('Kanban'),
    default_nr_columns: 3,
    view_type: "kanban",
    quick_create_class: "instance.web_kanban.QuickCreate",
    number_of_color_schemes: 10,
    init: function (parent, dataset, view_id, options) {
        this._super(parent, dataset, view_id, options);
        _.defaults(this.options, {
            "quick_creatable": true,
            "creatable": true,
            "create_text": undefined,
            "read_only_mode": false,
            "confirm_on_delete": true,
        });
        this.fields_view = {};
        this.fields_keys = [];
        this.group_by = null;
        this.state = {
            groups : {},
            records : {}
        };
        this.groups = [];
        this.form_dialog = new instance.web.form.FormDialog(this, {}, this.options.action_views_ids.form, dataset).start();
        this.form_dialog.on_form_dialog_saved.add_last(this.do_reload);
        this.aggregates = {};
        this.group_operators = ['avg', 'max', 'min', 'sum', 'count'];
        this.qweb = new QWeb2.Engine();
        this.qweb.debug = instance.connection.debug;
        this.qweb.default_dict = _.clone(QWeb.default_dict);
        this.has_been_loaded = $.Deferred();
        this.search_domain = this.search_context = this.search_group_by = null;
        this.currently_dragging = {};
        this.limit = options.limit || 80;
        this.add_group_mutex = new $.Mutex();
    },
    destroy: function() {
        this._super.apply(this, arguments);
        $('html').off('click.kanban');
    },
    on_loaded: function(data) {
        this.fields_view = data;
        this.$buttons = $(QWeb.render("KanbanView.buttons", {'widget': this}));
        if (this.options.$buttons) {
            this.$buttons.appendTo(this.options.$buttons);
        } else {
            this.$element.find('.oe_kanban_buttons').replaceWith(this.$buttons);
        }
        this.$buttons
            .on('click','button.oe_kanban_button_new', this.do_add_record);
        this.$groups = this.$element.find('.oe_kanban_groups tr');
        this.fields_keys = _.keys(this.fields_view.fields);
        this.add_qweb_template();
        this.has_been_loaded.resolve();
        return $.when();
    },
    _is_quick_create_enabled: function() {
        if (! this.options.quick_creatable)
            return false;
        if (this.fields_view.arch.attrs.quick_create !== undefined)
            return JSON.parse(this.fields_view.arch.attrs.quick_create);
        return !! this.group_by;
    },
    _is_create_enabled: function() {
        if (! this.options.creatable)
            return false;
        if (this.fields_view.arch.attrs.create !== undefined)
            return JSON.parse(this.fields_view.arch.attrs.create);
        return true;
    },
    add_qweb_template: function() {
        for (var i=0, ii=this.fields_view.arch.children.length; i < ii; i++) {
            var child = this.fields_view.arch.children[i];
            if (child.tag === "templates") {
                this.transform_qweb_template(child);
                this.qweb.add_template(instance.web.json_node_to_xml(child));
                break;
            } else if (child.tag === 'field') {
                this.extract_aggregates(child);
            }
        }
    },
    extract_aggregates: function(node) {
        for (var j = 0, jj = this.group_operators.length; j < jj;  j++) {
            if (node.attrs[this.group_operators[j]]) {
                this.aggregates[node.attrs.name] = node.attrs[this.group_operators[j]];
                break;
            }
        }
    },
    transform_qweb_template: function(node) {
        var qweb_add_if = function(node, condition) {
            if (node.attrs[QWeb.prefix + '-if']) {
                condition = _.str.sprintf("(%s) and (%s)", node.attrs[QWeb.prefix + '-if'], condition);
            }
            node.attrs[QWeb.prefix + '-if'] = condition;
        };
        // Process modifiers
        if (node.tag && node.attrs.modifiers) {
            var modifiers = JSON.parse(node.attrs.modifiers || '{}');
            if (modifiers.invisible) {
                qweb_add_if(node, _.str.sprintf("!kanban_compute_domain(%s)", JSON.stringify(modifiers.invisible)));
            }
        }
        switch (node.tag) {
            case 'field':
                node.tag = QWeb.prefix;
                node.attrs[QWeb.prefix + '-esc'] = 'record.' + node.attrs['name'] + '.value';
                this.extract_aggregates(node);
                break;
            case 'button':
            case 'a':
                var type = node.attrs.type || '';
                if (_.indexOf('action,object,edit,delete'.split(','), type) !== -1) {
                    _.each(node.attrs, function(v, k) {
                        if (_.indexOf('icon,type,name,args,string,context,states,kanban_states'.split(','), k) != -1) {
                            node.attrs['data-' + k] = v;
                            delete(node.attrs[k]);
                        }
                    });
                    if (node.attrs['data-string']) {
                        node.attrs.title = node.attrs['data-string'];
                    }
                    if (node.attrs['data-icon']) {
                        node.children = [{
                            tag: 'img',
                            attrs: {
                                src: instance.connection.prefix + '/web/static/src/img/icons/' + node.attrs['data-icon'] + '.png',
                                width: '16',
                                height: '16'
                            }
                        }];
                    }
                    if (node.tag == 'a') {
                        node.attrs.href = '#';
                    } else {
                        node.attrs.type = 'button';
                    }
                    node.attrs['class'] = (node.attrs['class'] || '') + ' oe_kanban_action oe_kanban_action_' + node.tag;
                }
                break;
        }
        if (node.children) {
            for (var i = 0, ii = node.children.length; i < ii; i++) {
                this.transform_qweb_template(node.children[i]);
            }
        }
    },
    do_add_record: function() {
        this.dataset.index = null;
        this.do_switch_view('form');
    },
    do_search: function(domain, context, group_by) {
        var self = this;
        this.$element.find('.oe_view_nocontent').remove();
        this.search_domain = domain;
        this.search_context = context;
        this.search_group_by = group_by;
        $.when(this.has_been_loaded).then(function() {
            self.group_by = group_by.length ? group_by[0] : self.fields_view.arch.attrs.default_group_by;
            self.datagroup = new instance.web.DataGroup(self, self.dataset.model, domain, context, self.group_by ? [self.group_by] : []);
            self.datagroup.list(self.fields_keys, self.do_process_groups, self.do_process_dataset);
        });
    },
    do_process_groups: function(groups) {
        var self = this;
        this.add_group_mutex.exec(function() {
            self.do_clear_groups();
            self.dataset.ids = [];
            var remaining = groups.length - 1,
                groups_array = [];
            return $.when.apply(null, _.map(groups, function (group, index) {
                var dataset = new instance.web.DataSetSearch(self, self.dataset.model, group.context, group.domain);
                return dataset.read_slice(self.fields_keys.concat(['__last_update']), { 'limit': self.limit })
                    .pipe(function(records) {
                        self.dataset.ids.push.apply(self.dataset.ids, dataset.ids);
                        groups_array[index] = new instance.web_kanban.KanbanGroup(self, records, group, dataset);
                        if (!remaining--) {
                            self.dataset.index = self.dataset.size() ? 0 : null;
                            return self.do_add_groups(groups_array);
                        }
                });
            }));
        });
    },
    do_process_dataset: function(dataset) {
        var self = this;
        this.add_group_mutex.exec(function() {
            var def = $.Deferred();
            self.do_clear_groups();
            self.dataset.read_slice(self.fields_keys.concat(['__last_update']), { 'limit': self.limit }).then(function(records) {
                if (_.isEmpty(records)) {
                    self.no_result();
                    def.reject();
                } else {
                    var kgroup = new instance.web_kanban.KanbanGroup(self, records, null, self.dataset);
                    self.do_add_groups([kgroup]).then(function() {
                        def.resolve();
                    });
                }
            }).then(null, function() {
                def.reject();
            });
            return def;
        });
    },
    do_reload: function() {
        this.do_search(this.search_domain, this.search_context, this.search_group_by);
    },
    do_clear_groups: function() {
        _.each(this.groups, function(group) {
            group.destroy();
        });
        this.groups = [];
        this.$element.find('.oe_kanban_groups_headers, .oe_kanban_groups_records').empty();
    },
    do_add_groups: function(groups) {
        var self = this;
        _.each(groups, function(group) {
            self.groups[group.undefined_title ? 'unshift' : 'push'](group);
        });
        var groups_started = _.map(this.groups, function(group) {
            return group.appendTo(self.$element.find('.oe_kanban_groups_headers'));
        });
        return $.when.apply(null, groups_started).then(function () {
            self.on_groups_started();
        });
    },
    on_groups_started: function() {
        var self = this;
        this.compute_groups_width();
        if (this.group_by) {
            this.$element.find('.oe_kanban_column').sortable({
                connectWith: '.oe_kanban_column',
                handle : '.oe_kanban_draghandle',
                start: function(event, ui) {
                    self.currently_dragging.index = ui.item.index();
                    self.currently_dragging.group = ui.item.parents('.oe_kanban_column:first').data('widget');
                },
                stop: function(event, ui) {
                    var record = ui.item.data('widget'),
                        old_index = self.currently_dragging.index,
                        new_index = ui.item.index(),
                        old_group = self.currently_dragging.group,
                        new_group = ui.item.parents('.oe_kanban_column:first').data('widget');
                    if (!(old_group.title === new_group.title && old_group.value === new_group.value && old_index == new_index)) {
                        self.on_record_moved(record, old_group, old_index, new_group, new_index);
                    }
                },
                scroll: false
            });
        } else {
            this.$element.find('.oe_kanban_draghandle').removeClass('oe_kanban_draghandle');
        }
    },
    on_record_moved : function(record, old_group, old_index, new_group, new_index) {
        var self = this;
        $.fn.tipsy.clear();
        $(old_group.$element).add(new_group.$element).find('.oe_kanban_aggregates, .oe_kanban_group_length').hide();
        if (old_group === new_group) {
            new_group.records.splice(old_index, 1);
            new_group.records.splice(new_index, 0, record);
            new_group.do_save_sequences();
        } else {
            old_group.records.splice(old_index, 1);
            new_group.records.splice(new_index, 0, record);
            record.group = new_group;
            var data = {};
            data[this.group_by] = new_group.value;
            this.dataset.write(record.id, data, {}, function() {
                record.do_reload();
                new_group.do_save_sequences();
            }).fail(function(error, evt) {
                evt.preventDefault();
                alert("An error has occured while moving the record to this group.");
                self.do_reload(); // TODO: use draggable + sortable in order to cancel the dragging when the rcp fails
            });
        }
    },
    compute_groups_width: function() {
        var unfolded = 0;
        _.each(this.groups, function(group) {
            unfolded += group.state.folded ? 0 : 1;
            group.$element.css('width', '');
        });
        _.each(this.groups, function(group) {
            if (!group.state.folded) {
                group.$element.css('width', Math.round(100/unfolded) + '%');
            }
        });
    },

    do_show: function() {
        if (this.$buttons) {
            this.$buttons.show();
        }
        this.do_push_state({});
        return this._super();
    },
    do_hide: function () {
        if (this.$buttons) {
            this.$buttons.hide();
        }
        return this._super();
    },
    open_record: function(id) {
        if (this.dataset.select_id(id)) {
            this.do_switch_view('form', null, { editable: true });
        } else {
            this.do_warn("Kanban: could not find id#" + id);
        }
    },
    no_result: function() {
        if (this.groups.group_by
            || !this.options.action
            || !this.options.action.help) {
            return;
        }
        this.$element.find('.oe_view_nocontent').remove();
        this.$element.prepend(
            $('<div class="oe_view_nocontent">')
                .append($('<img>', { src: '/web/static/src/img/view_empty_arrow.png' }))
                .append($('<div>').html(this.options.action.help))
        );
    }
});

function get_class(name) {
    return new instance.web.Registry({'tmp' : name}).get_object("tmp");
}

instance.web_kanban.KanbanGroup = instance.web.OldWidget.extend({
    template: 'KanbanView.group_header',
    init: function (parent, records, group, dataset) {
        var self = this;
        this._super(parent);
        this.$has_been_started = $.Deferred();
        this.view = parent;
        this.group = group;
        this.dataset = dataset;
        this.dataset_offset = 0;
        this.aggregates = {};
        this.value = this.title = null;
        if (this.group) {
            this.value = group.value;
            this.title = group.value;
            if (this.value instanceof Array) {
                this.title = this.value[1];
                this.value = this.value[0];
            }
            var field = this.view.fields_view.fields[this.view.group_by];
            if (field) {
                try {
                    this.title = instance.web.format_value(group.value, field, false);
                } catch(e) {}
            }
            _.each(this.view.aggregates, function(value, key) {
                self.aggregates[value] = group.aggregates[key];
            });
        }

        if (this.title === false) {
            this.title = _t('Undefined');
            this.undefined_title = true;
        }
        var key = this.view.group_by + '-' + this.value;
        if (!this.view.state.groups[key]) {
            this.view.state.groups[key] = {
                folded: false
            };
        }
        this.state = this.view.state.groups[key];
        this.$records = null;

        this.records = [];
        this.$has_been_started.then(function() {
            self.do_add_records(records);
        });
    },
    start: function() {
        var self = this,
            def = this._super();
        if (! self.view.group_by) {
            self.$element.addClass("oe_kanban_no_group");
            self.quick = new (get_class(self.view.quick_create_class))(this, self.dataset, {}, false)
                .on('added', self, self.proxy('quick_created'));
            self.quick.replace($(".oe_kanban_no_group_qc_placeholder"));
        }
        this.$records = $(QWeb.render('KanbanView.group_records_container', { widget : this}));
        this.$records.appendTo(this.view.$element.find('.oe_kanban_groups_records'));
        this.$element.find(".oe_kanban_fold_icon").click(function() {
            self.do_toggle_fold();
            self.view.compute_groups_width();
            return false;
        });
        this.$element.find('.oe_kanban_add').click(function () {
            if (self.quick) { return; }
            var ctx = {};
            ctx['default_' + self.view.group_by] = self.value;
            self.quick = new (get_class(self.view.quick_create_class))(this, self.dataset, ctx, true)
                .on('added', self, self.proxy('quick_created'))
                .on('close', self, function() {
                    this.quick.destroy();
                    delete this.quick;
                });
            self.quick.appendTo($(".oe_kanban_group_list_header", self.$records));
            self.quick.focus();
        });
        this.$records.find('.oe_kanban_show_more').click(this.do_show_more);
        if (this.state.folded) {
            this.do_toggle_fold();
        }
        this.$element.data('widget', this);
        this.$records.data('widget', this);
        this.$has_been_started.resolve();
        this.compute_cards_auto_height();
        return def;
    },
    compute_cards_auto_height: function() {
        // oe_kanban_auto_height is an empty class used by the kanban view in order
        // to normalize height amongst kanban cards. (by group)
        var self = this;
        var min_height = 0;
        var els = [];
        _.each(this.records, function(r) {
            var $e = r.$element.find('.oe_kanban_auto_height').first().css('min-height', 0);
            if ($e.length) {
                els.push($e[0]);
                min_height = Math.max(min_height, $e.outerHeight());
            }
        });
        $(els).css('min-height', min_height);
    },
    destroy: function() {
        this._super();
        if (this.$records) {
            this.$records.remove();
        }
    },
    do_show_more: function(evt) {
        var self = this;
        this.dataset.read_slice(this.view.fields_keys.concat(['__last_update']), {
            'limit': self.view.limit,
            'offset': self.dataset_offset += self.view.limit
        }).then(this.do_add_records);
    },
    do_add_records: function(records, prepend) {
        var self = this;
        _.each(records, function(record) {
            var rec = new instance.web_kanban.KanbanRecord(self, record);
            if (!prepend) {
                rec.insertBefore(self.$records.find('.oe_kanban_show_more'));
                self.records.push(rec);
            } else {
                rec.insertAfter($(".oe_kanban_group_list_header", self.$records));
                self.records.unshift(rec);
            }
        });
        this.$records.find('.oe_kanban_show_more').toggle(this.records.length < this.dataset.size())
            .find('.oe_kanban_remaining').text(this.dataset.size() - this.records.length);
    },
    remove_record: function(id, remove_from_dataset) {
        for (var i = 0; i < this.records.length; i++) {
            if (this.records[i]['id'] === id) {
                this.records.splice(i, 1);
                i--;
            }
        }
    },
    do_toggle_fold: function(compute_width) {
        this.$element.add(this.$records).toggleClass('oe_kanban_group_folded');
        this.state.folded = this.$element.is('.oe_kanban_group_folded');
    },
    do_save_sequences: function() {
        var self = this;
        if (_.indexOf(this.view.fields_keys, 'sequence') > -1) {
            _.each(this.records, function(record, index) {
                self.view.dataset.write(record.id, { sequence : index });
            });
        }
    },
    /**
     * Handles a non-erroneous response from name_create
     *
     * @param {(Id, String)} record name_get format for the newly created record
     */
    quick_created: function (record) {
        var id = record, self = this;
        this.dataset.read_ids([id], this.view.fields_keys)
            .then(function (records) {
                self.view.dataset.ids.push(id);
                self.do_add_records(records, true);
            });
    }
});

instance.web_kanban.KanbanRecord = instance.web.OldWidget.extend({
    template: 'KanbanView.record',
    init: function (parent, record) {
        this._super(parent);
        this.group = parent;
        this.view = parent.view;
        this.id = null;
        this.set_record(record);
        if (!this.view.state.records[this.id]) {
            this.view.state.records[this.id] = {
                folded: false
            };
        }
        this.state = this.view.state.records[this.id];
    },
    set_record: function(record) {
        var self = this;
        this.id = record.id;
        this.values = {};
        _.each(record, function(v, k) {
            self.values[k] = {
                value: v
            };
        });
        this.record = this.transform_record(record);
    },
    start: function() {
        this._super();
        this.$element.data('widget', this);
        this.bind_events();
    },
    transform_record: function(record) {
        var self = this,
            new_record = {};
        _.each(record, function(value, name) {
            var r = _.clone(self.view.fields_view.fields[name] || {});
            if ((r.type === 'date' || r.type === 'datetime') && value) {
                r.raw_value = instance.web.auto_str_to_date(value);
            } else {
                r.raw_value = value;
            }
            r.value = instance.web.format_value(value, r);
            new_record[name] = r;
        });
        return new_record;
    },
    render: function() {
        this.qweb_context = {
            record: this.record,
            widget: this,
            read_only_mode: this.view.options.read_only_mode,
        };
        for (var p in this) {
            if (_.str.startsWith(p, 'kanban_')) {
                this.qweb_context[p] = _.bind(this[p], this);
            }
        }
        return this._super({
            'content': this.view.qweb.render('kanban-box', this.qweb_context)
        });
    },
    bind_events: function() {
        var self = this;
        this.setup_color_picker();
        var $show_on_click = self.$element.find('.oe_kanban_box_show_onclick');
        $show_on_click.toggle(this.state.folded);
        this.$element.find('.oe_kanban_box_show_onclick_trigger').click(function() {
            $show_on_click.toggle();
            self.state.folded = !self.state.folded;
        });

        this.$element.find('[tooltip]').tipsy({
            delayIn: 500,
            delayOut: 0,
            fade: true,
            title: function() {
                var template = $(this).attr('tooltip');
                if (!self.view.qweb.has_template(template)) {
                    return false;
                }
                return self.view.qweb.render(template, self.qweb_context);
            },
            gravity: 's',
            html: true,
            opacity: 0.8,
            trigger: 'hover'
        });

        // If no draghandle is found, make the whole card as draghandle
        if (!this.$element.find('.oe_kanban_draghandle').length) {
            this.$element.children(':first').addClass('oe_kanban_draghandle');
        }

        this.$element.find('.oe_kanban_action').click(function() {
            var $action = $(this),
                type = $action.data('type') || 'button',
                method = 'do_action_' + (type === 'action' ? 'object' : type);
            if (_.str.startsWith(type, 'switch_')) {
                self.view.do_switch_view(type.substr(7));
            } else if (typeof self[method] === 'function') {
                self[method]($action);
            } else {
                self.do_warn("Kanban: no action for type : " + type);
            }
        });

        if (this.$element.find('.oe_kanban_global_click').length) {
            this.$element.on('click', function(ev) {
                if (!ev.isTrigger && !$(ev.target).data('events')) {
                    //self.on_card_clicked(ev);
                }
            });
        }
    },
    on_card_clicked: function(ev) {
        this.view.open_record(this.id);
    },
    setup_color_picker: function() {
        var self = this;
        var $el = this.$element.find('ul.oe_kanban_colorpicker');
        if ($el.length) {
            $el.html(QWeb.render('KanbanColorPicker', {
                widget: this
            }));
            $el.on('click', 'a', function(ev) {
                ev.preventDefault();
                var color_field = $(this).parents('.oe_kanban_colorpicker').first().data('field') || 'color';
                var data = {};
                data[color_field] = $(this).data('color');
                self.view.dataset.write(self.id, data, {}, function() {
                    self.record[color_field] = $(this).data('color');
                    self.do_reload();
                });
            });
        }
    },
    do_action_delete: function($action) {
        var self = this;
        function do_it() {
            return $.when(self.view.dataset.unlink([self.id])).then(function() {
                self.group.remove_record(self.id);
                self.destroy();
            });
        }
        if (this.view.options.confirm_on_delete) {
            if (confirm(_t("Are you sure you want to delete this record ?"))) {
                return do_it();
            }
        } else
            return do_it();
    },
    do_action_edit: function($action) {
        var self = this;
        if ($action.attr('target') === 'dialog') {
            this.view.form_dialog.select_id(this.id).then(function() {
                self.view.form_dialog.open();
            });
        } else {
            this.view.open_record(this.id);
        }
    },
    do_action_object: function ($action) {
        var button_attrs = $action.data();
        this.view.do_execute_action(button_attrs, this.view.dataset, this.id, this.do_reload);
    },
    do_reload: function() {
        var self = this;
        this.view.dataset.read_ids([this.id], this.view.fields_keys.concat(['__last_update'])).then(function(records) {
            if (records.length) {
                self.set_record(records[0]);
                var $render = $(self.render());
                self.$element.replaceWith($render);
                self.$element = $render;
                self.$element.data('widget', self);
                self.bind_events();
                self.group.compute_cards_auto_height();
            } else {
                self.destroy();
            }
        });
    },
    kanban_getcolor: function(variable) {
        var index = 0;
        switch (typeof(variable)) {
            case 'string':
                for (var i=0, ii=variable.length; i<ii; i++) {
                    index += variable.charCodeAt(i);
                }
                break;
            case 'number':
                index = Math.round(variable);
                break;
            default:
                return '';
        }
        var color = (index % this.view.number_of_color_schemes);
        return color;
    },
    kanban_color: function(variable) {
        var color = this.kanban_getcolor(variable);
        return color === '' ? '' : 'oe_kanban_color_' + color;
    },
    kanban_gravatar: function(email, size) {
        size = size || 22;
        email = _.str.trim(email || '').toLowerCase();
        var default_ = _.str.isBlank(email) ? 'mm' : 'identicon';
        var email_md5 = $.md5(email);
        return 'http://www.gravatar.com/avatar/' + email_md5 + '.png?s=' + size + '&d=' + default_;
    },
    kanban_image: function(model, field, id, cache) {
        id = id || '';
<<<<<<< HEAD
        if (typeof(id)=="string" && this.record[field].value && this.record[field].value.substr(0, 10).indexOf(' ') == -1) {
            url = 'data:image/png;base64,' + this.record[field].value;
        }else{
            var url = instance.connection.prefix + '/web/binary/image?session_id=' + this.session.session_id + '&model=' + model + '&field=' + field + '&id=' + id;
            if (this.record.__last_update && this.record.__last_update.raw_value) {
                var time = instance.web.str_to_datetime(this.record.__last_update.raw_value).getTime();
                url += '&t=' + time;
            }
=======
        var url = instance.connection.prefix + '/web/binary/image?session_id=' + this.session.session_id + '&model=' + model + '&field=' + field + '&id=' + id;
        if (cache !== undefined) {
            // Set the cache duration in seconds.
            url += '&cache=' + parseInt(cache, 10);
>>>>>>> da7c9640
        }
        return url;
    },
    kanban_text_ellipsis: function(s, size) {
        size = size || 160;
        if (!s) {
            return '';
        } else if (s.length <= size) {
            return s;
        } else {
            return s.substr(0, size) + '...';
        }
    },
    kanban_compute_domain: function(domain) {
        return instance.web.form.compute_domain(domain, this.values);
    }
});

/**
 * Quick creation view.
 *
 * Triggers a single event "added" with a single parameter "name", which is the
 * name entered by the user
 *
 * @class
 * @type {*}
 */
instance.web_kanban.QuickCreate = instance.web.Widget.extend({
    template: 'KanbanView.quick_create',
    
    /**
     * close_btn: If true, the widget will display a "Close" button able to trigger
     * a "close" event.
     */
    init: function(parent, dataset, context, buttons) {
        this._super(parent);
        this._dataset = dataset;
        this._buttons = buttons || false;
        this._context = context || {};
    },
    start: function () {
        var self = this;
        self.$input = this.$element.find('input');
        self.$input.keyup(function(event){
            if(event.keyCode == 13){
                self.quick_add();
            }
        });
        $(".oe-kanban-quick_create_add", this.$element).click(function () {
            self.quick_add();
        });
        $(".oe-kanban-quick_create_close", this.$element).click(function () {
            self.trigger('close');
        });
        self.$input.keyup(function(e) {
            if (e.keyCode == 27 && self._buttons) {
                self.trigger('close');
            }
        });
    },
    focus: function() {
        this.$element.find('input').focus();
    },
    /**
     * Handles user event from nested quick creation view
     */
    quick_add: function () {
        var self = this;
        this._dataset.call(
            'name_create', [self.$input.val(), new instance.web.CompoundContext(
                    this._dataset.get_context(), this._context)])
            .pipe(function(record) {
                self.$input.val("");
                self.trigger('added', record[0]);
            }, function(error, event) {
                event.preventDefault();
                return self.slow_create();
            });
    },
    slow_create: function() {
        var self = this;
        var pop = new instance.web.form.SelectCreatePopup(this);
        pop.select_element(
            self._dataset.model,
            {
                title: _t("Create: ") + (this.string || this.name),
                initial_view: "form",
                disable_multiple_selection: true
            },
            [],
            {"default_name": self.$input.val()}
        );
        pop.on_select_elements.add(function(element_ids) {
            self.$input.val("");
            self.trigger('added', element_ids[0]);
        });
    }
});
};

// vim:et fdc=0 fdl=0 foldnestmax=3 fdm=syntax:<|MERGE_RESOLUTION|>--- conflicted
+++ resolved
@@ -713,21 +713,10 @@
     },
     kanban_image: function(model, field, id, cache) {
         id = id || '';
-<<<<<<< HEAD
-        if (typeof(id)=="string" && this.record[field].value && this.record[field].value.substr(0, 10).indexOf(' ') == -1) {
-            url = 'data:image/png;base64,' + this.record[field].value;
-        }else{
-            var url = instance.connection.prefix + '/web/binary/image?session_id=' + this.session.session_id + '&model=' + model + '&field=' + field + '&id=' + id;
-            if (this.record.__last_update && this.record.__last_update.raw_value) {
-                var time = instance.web.str_to_datetime(this.record.__last_update.raw_value).getTime();
-                url += '&t=' + time;
-            }
-=======
         var url = instance.connection.prefix + '/web/binary/image?session_id=' + this.session.session_id + '&model=' + model + '&field=' + field + '&id=' + id;
         if (cache !== undefined) {
             // Set the cache duration in seconds.
             url += '&cache=' + parseInt(cache, 10);
->>>>>>> da7c9640
         }
         return url;
     },
