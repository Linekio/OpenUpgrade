<?xml version="1.0"?>
<openerp>
    <data noupdate="1">
<<<<<<< HEAD

        <record id="event_subscription" model="mail.template">
            <field name="name">Event subscription</field>
            <field name="model_id" ref="event.model_event_registration"/>
            <field name="email_from">${(object.event_id.organizer_id.email or object.event_id.user_id.email or '')|safe}</field>
            <field name="email_to" >${object.email|safe}</field>
            <field name="reply_to">${object.event_id.reply_to|safe}</field>
            <field name="subject">Your subscription at ${object.event_id.name}</field>
            <field name="body_html"><![CDATA[<p>Hello ${object.name},</p>
<p>We confirm that your subscription to the event ${object.event_id.name} has been recorded.
You will automatically receive an email providing you more practical information (such as the schedule, the agenda...) as soon as the event is confirmed.</p>
<p>Thank you for your participation!</p>
<p>Best regards</p>]]></field>
=======
        <record id="confirmation_event" model="email.template">
        <field name="name">Confirmation of the Event</field>
        <field name="model_id" ref="event.model_event_registration"/>
        <field name="email_from" >${(object.user_id.email or object.company_id.email or 'noreply@' + object.company_id.name + '.com')|safe}</field>
        <field name="email_to" >${object.email|safe}</field>
        <field name="lang">${object.partner_id.lang}</field>
        <field name="subject">Your registration at ${object.event_id.name}</field>
        <field name="body_html"><![CDATA[
        <p>Hello ${object.name},</p>
        <p>The event ${object.event_id.name} that you registered for is confirmed and will be held from ${object.event_id.date_begin_located} to ${object.event_id.date_end_located}.
        For any further information please contact our event department.</p>
        <p>Thank you for your participation!</p>
        <p>Best regards</p>]]></field>
        </record>

        <record id="confirmation_registration" model="email.template">
        <field name="name">Confirmation of the Registration</field>
        <field name="model_id" ref="event.model_event_registration"/>
        <field name="email_from" >${(object.user_id.email or object.company_id.email or 'noreply@' + object.company_id.name + '.com')|safe}</field>
        <field name="email_to" >${object.email|safe}</field>
        <field name="lang">${object.partner_id.lang}</field>
        <field name="subject">Your registration at ${object.event_id.name}</field>
        <field name="body_html"><![CDATA[
        <p>Hello ${object.name},</p>
        <p>We confirm that your registration to the event ${object.event_id.name} has been recorded.
        You will automatically receive an email providing you more practical information (such as the schedule, the agenda...) as soon as the event is confirmed.</p>
        <p>Thank you for your participation!</p>
        <p>Best regards</p>]]></field>
>>>>>>> aabbdc73
        </record>

        <record id="event_reminder" model="mail.template">
            <field name="name">Event: reminder</field>
            <field name="model_id" ref="event.model_event_registration"/>
            <field name="email_from">${(object.event_id.organizer_id.email or object.event_id.user_id.email or '')|safe}</field>
            <field name="email_to" >${object.partner_id.email or object.email|safe}</field>
            <field name="reply_to">${object.event_id.reply_to|safe}</field>
            <field name="subject">Reminder of event ${object.event_id.name}</field>
            <field name="body_html"><![CDATA[<p>Hello ${object.name},</p>
<p>This is a reminder for ${object.event_id.name} that you registered for is confirmed and will be held from ${object.event_id.date_begin_located} to ${object.event_id.date_end_located}.
For any further information please contact our event department.</p>
<p>Thank you for your participation!</p>
<p>Best regards</p>]]></field>
        </record>

        <record id="event_thanks" model="mail.template">
            <field name="name">Event: thanks for attending</field>
            <field name="model_id" ref="event.model_event_registration"/>
            <field name="email_from">${(object.event_id.organizer_id.email or object.event_id.user_id.email or '')|safe}</field>
            <field name="email_to" >${object.partner_id.email or object.email|safe}</field>
            <field name="reply_to">${object.event_id.reply_to|safe}</field>
            <field name="subject">Thanks for attending ${object.event_id.name}</field>
            <field name="body_html"><![CDATA[<p>Hello ${object.name},</p>
<p>We would like to thank you for your presence at our event ${object.event_id.name}.
<br/><br/>
    % if object.event_id.organizer_id and object.event_id.organizer_id.is_company:
        <strong>The ${object.event_id.organizer_id.name} Team</strong>
    % elif object.event_id.organizer_id:
        <strong>${object.event_id.organizer_id.name}</strong>
    % endif
</p>]]></field>
        </record>

    </data>
</openerp><|MERGE_RESOLUTION|>--- conflicted
+++ resolved
@@ -1,13 +1,13 @@
 <?xml version="1.0"?>
 <openerp>
     <data noupdate="1">
-<<<<<<< HEAD
 
         <record id="event_subscription" model="mail.template">
             <field name="name">Event subscription</field>
             <field name="model_id" ref="event.model_event_registration"/>
             <field name="email_from">${(object.event_id.organizer_id.email or object.event_id.user_id.email or '')|safe}</field>
             <field name="email_to" >${object.email|safe}</field>
+            <field name="lang">${object.partner_id.lang}</field>
             <field name="reply_to">${object.event_id.reply_to|safe}</field>
             <field name="subject">Your subscription at ${object.event_id.name}</field>
             <field name="body_html"><![CDATA[<p>Hello ${object.name},</p>
@@ -15,36 +15,6 @@
 You will automatically receive an email providing you more practical information (such as the schedule, the agenda...) as soon as the event is confirmed.</p>
 <p>Thank you for your participation!</p>
 <p>Best regards</p>]]></field>
-=======
-        <record id="confirmation_event" model="email.template">
-        <field name="name">Confirmation of the Event</field>
-        <field name="model_id" ref="event.model_event_registration"/>
-        <field name="email_from" >${(object.user_id.email or object.company_id.email or 'noreply@' + object.company_id.name + '.com')|safe}</field>
-        <field name="email_to" >${object.email|safe}</field>
-        <field name="lang">${object.partner_id.lang}</field>
-        <field name="subject">Your registration at ${object.event_id.name}</field>
-        <field name="body_html"><![CDATA[
-        <p>Hello ${object.name},</p>
-        <p>The event ${object.event_id.name} that you registered for is confirmed and will be held from ${object.event_id.date_begin_located} to ${object.event_id.date_end_located}.
-        For any further information please contact our event department.</p>
-        <p>Thank you for your participation!</p>
-        <p>Best regards</p>]]></field>
-        </record>
-
-        <record id="confirmation_registration" model="email.template">
-        <field name="name">Confirmation of the Registration</field>
-        <field name="model_id" ref="event.model_event_registration"/>
-        <field name="email_from" >${(object.user_id.email or object.company_id.email or 'noreply@' + object.company_id.name + '.com')|safe}</field>
-        <field name="email_to" >${object.email|safe}</field>
-        <field name="lang">${object.partner_id.lang}</field>
-        <field name="subject">Your registration at ${object.event_id.name}</field>
-        <field name="body_html"><![CDATA[
-        <p>Hello ${object.name},</p>
-        <p>We confirm that your registration to the event ${object.event_id.name} has been recorded.
-        You will automatically receive an email providing you more practical information (such as the schedule, the agenda...) as soon as the event is confirmed.</p>
-        <p>Thank you for your participation!</p>
-        <p>Best regards</p>]]></field>
->>>>>>> aabbdc73
         </record>
 
         <record id="event_reminder" model="mail.template">
@@ -52,6 +22,7 @@
             <field name="model_id" ref="event.model_event_registration"/>
             <field name="email_from">${(object.event_id.organizer_id.email or object.event_id.user_id.email or '')|safe}</field>
             <field name="email_to" >${object.partner_id.email or object.email|safe}</field>
+            <field name="lang">${object.partner_id.lang}</field>
             <field name="reply_to">${object.event_id.reply_to|safe}</field>
             <field name="subject">Reminder of event ${object.event_id.name}</field>
             <field name="body_html"><![CDATA[<p>Hello ${object.name},</p>
@@ -66,6 +37,7 @@
             <field name="model_id" ref="event.model_event_registration"/>
             <field name="email_from">${(object.event_id.organizer_id.email or object.event_id.user_id.email or '')|safe}</field>
             <field name="email_to" >${object.partner_id.email or object.email|safe}</field>
+            <field name="lang">${object.partner_id.lang}</field>
             <field name="reply_to">${object.event_id.reply_to|safe}</field>
             <field name="subject">Thanks for attending ${object.event_id.name}</field>
             <field name="body_html"><![CDATA[<p>Hello ${object.name},</p>
