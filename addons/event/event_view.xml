<?xml version="1.0"?>
<openerp>
    <data>

        <record id="act_event_list_register_event" model="ir.actions.act_window">
            <field name="res_model">event.registration</field>
            <field name="view_type">form</field>
            <field name="name">Registrations</field>
            <field name="view_mode">tree,form,calendar,graph</field>
            <field name="context">{'search_default_event_id': active_id, 'default_event_id': active_id}</field>
        </record>
        <menuitem name="Events" parent="base.marketing_menu" id="event_main_menu"/>

        <!-- EVENTS  -->

        <!-- EVENTS/CONFIGURATION/TYPE OF EVENTS -->
        <record model="ir.ui.view" id="view_event_type_form">
            <field name="name">Event type</field>
            <field name="model">event.type</field>
            <field name="arch" type="xml">
                <form string="Event Type">
                    <group col="4">
                        <field name="name"/>
                        <field name="default_reply_to"/>
                        <field name="default_registration_min"/>
                        <field name="default_email_event" domain="[('model_id.model','=','event.registration')]"/>
                        <field name="default_registration_max"/>
                        <field name="default_email_registration" domain="[('model_id.model','=','event.registration')]"/>
                    </group>
                </form>
            </field>
        </record>

        <record model="ir.ui.view" id="view_event_type_tree">
            <field name="name">Event type</field>
            <field name="model">event.type</field>
            <field name="arch" type="xml">
                <tree string="Event Type">
                    <field name="name"/>
                </tree>
            </field>
        </record>

        <record model="ir.actions.act_window" id="action_event_type">
            <field name="name">Types of Events</field>
            <field name="res_model">event.type</field>
            <field name="view_type">form</field>
        </record>
        <menuitem name="Configuration" id="base.menu_marketing_config_root" parent="base.marketing_menu" sequence="30"/>
        <menuitem name="Events" id="event_configuration" parent="base.menu_marketing_config_root"/>
        <menuitem name="Types of Events" id="menu_event_type" action="action_event_type" parent="event.event_configuration" groups="base.group_no_one"/>

        <!-- Events Organisation/CONFIGURATION/EVENTS -->

        <record model="ir.ui.view" id="view_event_form">
            <field name="name">Events</field>
            <field name="model">event.event</field>
            <field name="arch" type="xml">
                <form string="Events">
                    <header>
                        <button string="Confirm Event" name="button_confirm" states="draft" type="object" class="oe_highlight" groups="base.group_user"/>
                        <button string="Finish Event" name="button_done" states="confirm" type="object" class="oe_highlight" groups="base.group_user"/>
                        <button string="Set To Draft" name="button_draft" states="cancel,done" type="object" groups="base.group_user"/>
                        <button string="Cancel Event" name="button_cancel" states="draft,confirm" type="object" groups="base.group_user"/>
                        <field name="state" widget="statusbar" statusbar_visible="draft,confirm,done"/>
                    </header>
                    <sheet>
                        <div class="oe_title">
                            <label for="name" class="oe_edit_only"/>
                            <h1><field name="name"/></h1>
                        </div>
                        <div class="oe_right oe_button_box" groups="base.group_user">
                            <button name="%(event.act_event_list_register_event)d" 
                                type="action" 
                                class="oe_stat_button oe_inline" 
                                icon="fa-github" 
                                help="Register with this event">
                                <field name="count_registrations" widget="statinfo" string="Registrations"/>
                            </button>
                        </div>
                        <group name="main_field_group">
                            <group>
                                <field name="address_id" context="{'show_address': 1}" options='{"always_reload": True}'/>
                                <field name="organizer_id"/>
                                <field name="company_id" groups="base.group_multi_company"/>
                            </group>
                            <group>
                                <field name="user_id"/>
                                <field name="type"/>
                                <field name="date_begin"/>
                                <field name="date_end"/>
                                <field name="date_tz" />
                            </group>
                        </group>
                        <notebook>
                            <page string="Registrations">
                                <group>
                                    <group>
                                        <field name="seats_min"/>
                                        <field name="seats_max"/>
                                        <label for="seats_reserved" string="Current Registrations" groups="base.group_user"/>
                                        <div groups="base.group_user">
                                             <field name="seats_unconfirmed" class="oe_inline"/> (confirmed: <field name="seats_reserved" class="oe_inline"/>)
                                        </div>
                                        <field name="seats_used"/>
                                    </group>
                                </group>
                                <field name="registration_ids" colspan="4" nolabel="1" groups="event.group_event_manager,event.group_event_user" context="{'event_id': active_id}">
                                    <tree string="Registration" editable="top">
                                        <field name="name" />
                                        <field name="email" />
                                        <field name="phone"/>
                                        <field name="nb_register" />
                                        <field name="state"/>
                                        <button name="registration_open" string="Confirm Registration" states="draft" type="object" icon="gtk-apply"/>
                                        <button name="button_reg_close" string="Attended the Event" states="open" type="object" icon="gtk-jump-to"/>
                                        <button name="button_reg_cancel" string="Cancel Registration" states="draft,open" type="object" icon="gtk-cancel"/>
                                    </tree>
                                    <form string="Registration">
                                        <field name="partner_id" attrs="{'readonly':[('state','!=', 'draft')]}"/>
                                        <field name="name"/>
                                        <group colspan="4" col="4">
                                        <field name="email"/>
                                        <field name="phone"/>
                                        </group>
                                        <group colspan="4" col="4">
                                            <field name="nb_register"/>
                                        </group>
                                        <group colspan="4" col="4">
                                        </group>
                                            <group col="8" colspan="4">
                                                <separator string="" colspan="4"/>
                                                <newline/>
                                                <field name="state" colspan="2"/>
                                                <button name="registration_open" string="Confirm Registration" states="draft" type="object" icon="gtk-apply"/>
                                                <button name="button_reg_close" string="Attended the Event" states="open" type="object" icon="gtk-jump-to"/>
                                                <button name="button_reg_cancel" string="Cancel Registration" states="draft,open" type="object" icon="gtk-cancel"/>
                                            </group>
                                    </form>
                                </field>
                            </page>
                            <page string="Description">
                                <field name="description" nolabel="1" placeholder="Event Description..."/>
                            </page>
                            <page string='Event Details' groups="base.group_no_one">
                                <group colspan="4">
                                    <field name="reply_to"/>
                                    <field name="email_registration_id"/>
                                    <field name="email_confirmation_id"/>
                                </group>
                            </page>
                        </notebook>
                    </sheet>
                    <div class="oe_chatter">
                        <field name="message_follower_ids" widget="mail_followers" groups="base.group_user"/>
                        <field name="message_ids" widget="mail_thread"/>
                    </div>
                </form>
            </field>
        </record>

        <!-- Event tree view -->

        <record model="ir.ui.view" id="view_event_tree">
            <field name="name">event.event.tree</field>
            <field name="model">event.event</field>
            <field name="arch" type="xml">
                <tree string="Events" fonts="bold:message_unread==True" colors="red:(seats_min and seats_min&gt;seats_reserved) or (seats_max and seats_max&lt;seats_reserved);grey:state=='cancel'">
                    <field name="name" string="Name"/>
                    <field name="type" string="Event Category"/>
                    <field name="date_begin"/>
                    <field name="date_end"/>
                    <field name="seats_reserved"/>
                    <field name="seats_min"/>
                    <field name="seats_max" invisible="1"/>
                    <field name="user_id"/>
                    <field name="state"/>
                    <field name="message_unread" invisible="1"/>
                </tree>
            </field>
        </record>


        <!-- Event Kanban View -->

        <record model="ir.ui.view" id="view_event_kanban">
            <field name="name">event.event.kanban</field>
            <field name="model">event.event</field>
            <field name="arch" type="xml">
                <kanban>
                    <field name="type"/>
                    <field name="user_id"/>
                    <field name="is_subscribed"/>
                    <field name="country_id"/>
                    <field name="date_begin"/>
                    <field name="state"/>
                    <field name="seats_max"/>
                    <field name="seats_reserved"/>
                    <field name="seats_available"/>
                    <templates>
                    <t t-name="kanban-box">
                      <div class="oe_module_vignette">
                        <a type="open" class="oe_module_icon">
                            <div class="oe_event_date "><t t-esc="record.date_begin.raw_value.getDate()"/></div>
                            <div class="oe_event_month_year">
                                <t t-esc="record.date_begin.raw_value.toString('MMM')"/>
                                <t t-esc="record.date_begin.raw_value.getFullYear()"/>
                            </div>
                            <div class="oe_event_time"><t t-esc="record.date_begin.raw_value.toString('hh:mm tt')"/></div>
                        </a>
                        <div class="oe_module_desc">
                            <h4><a type="open"><field name="name"/></a></h4>
                            <p>
                              <t t-if="record.country_id.raw_value">@<field name="country_id"/><br/></t>
                              <t t-if="record.user_id.raw_value">Organized by <field name="user_id"/><br/></t>
                              <t t-if="record.seats_available.raw_value lte 10 and record.seats_available.raw_value gt 0"><i>Only</i></t>
                              <t t-if="!record.seats_max.raw_value"><i>No ticket available.</i></t>
                              <t t-if="record.seats_max.raw_value">
                                <i t-if="record.seats_available.raw_value">
                                    <b><field name="seats_available"/></b>
                                    <t t-if="record.seats_available.raw_value > 1">tickets </t>
                                    <t t-if="record.seats_available.raw_value lte 1">ticket </t>
                                    available.
                                </i>
                              </t>
                            </p>
                            <div groups="base.group_user,base.group_portal">
                                <t t-if="record.seats_available.raw_value gt 0 and record.seats_max.raw_value">
                                  <t t-if="!record.is_subscribed.raw_value">
                                    <input t-att-id="record.id.raw_value" type="text" name="subscribe" class="no_of_seats" value="1" onchange="document.getElementById('btn_sub' +this.id).setAttribute('data-context',JSON.stringify({'ticket':this.value}))"/>
                                    <button t-att-id="'btn_sub'+record.id.raw_value" type="object" name="subscribe_to_event" class="oe_subscribe_button">
                                        <span >Subscribe</span>
                                    </button>
                                  </t>
                                </t>
                                <t t-if="record.is_subscribed.raw_value">
                                  <button type="object" name="unsubscribe_to_event" class="oe_unsubscribe_button ">
                                    <span>Subscribed</span>
                                    <span class="oe_unsubscribe">Unsubscribe</span>
                                  </button>
                                </t>
                            </div>
                        </div>
                      </div>
                    </t>
                    </templates>
                </kanban>
            </field>
        </record>

        <!-- Events  Calendar  View -->

        <record id="view_event_calendar" model="ir.ui.view">
            <field name="name">event.event.calendar</field>
            <field name="model">event.event</field>
            <field eval="2" name="priority"/>
            <field name="arch" type="xml">
                <calendar color="type" date_start="date_begin" date_stop="date_end" string="Event Organization">
                    <field name="name"/>
                    <field name="type"/>
                </calendar>
            </field>
        </record>

        <!-- Event Search View -->

        <record model="ir.ui.view" id="view_event_search">
            <field name="name">Events</field>
            <field name="model">event.event</field>
            <field name="arch" type="xml">
                <search string="Events">
                    <field name="name" string="Events"/>
                    <filter string="Unread Messages" name="message_unread" domain="[('message_unread','=',True)]"/>
                    <separator/>
                    <filter string="Unconfirmed" name="draft" domain="[('state','=','draft')]" help="Events in New state"/>
                    <filter string="Confirmed" domain="[('state','=','confirm')]" help="Confirmed events"/>
                    <separator/>
                    <filter string="My Events" help="My Events" domain="[('user_id','=',uid)]"/>
                    <separator/>
<<<<<<< HEAD
                    <filter string="Upcoming" name="upcoming" domain="[('date_begin','&gt;=', time.strftime('%%Y-%%m-%%d 00:00:00'))]" help="Upcoming events from today" />
=======
                    <filter icon="terp-go-today" string="Upcoming" name="upcoming" domain="[('date_begin','&gt;=', datetime.datetime.combine(context_today(), datetime.time(0,0,0)))]" help="Upcoming events from today" />
>>>>>>> 09b277c0
                    <field name="type"/>
                    <field name="user_id"/>
                    <group expand="0" string="Group By">
                        <filter string="Responsible" context="{'group_by': 'user_id'}"/>
                        <filter string="Event Type" context="{'group_by':'type'}"/>
                        <filter string="Status" context="{'group_by':'state'}"/>
                        <filter string="Start Month" domain="[]" context="{'group_by':'date_begin'}"/>
                    </group>
                </search>
            </field>
        </record>


        <!-- Events Organisation/CONFIGURATION/EVENTS  -->
        <record model="ir.actions.act_window" id="action_event_view">
           <field name="name">Events</field>
           <field name="type">ir.actions.act_window</field>
           <field name="res_model">event.event</field>
           <field name="view_type">form</field>
           <field name="view_mode">kanban,calendar,tree,form</field>
           <field name="context">{"search_default_upcoming":1}</field>
           <field name="search_view_id" ref="view_event_search"/>
           <field name="help" type="html">
             <p class="oe_view_nocontent_create">
               Click to add a new event.
             </p><p>
               Odoo helps you schedule and efficiently organize your events:
               track subscriptions and participations, automate the confirmation emails,
               sell tickets, etc.
             </p>
           </field>
        </record>

        <act_window
            id="act_register_event_partner"
            name="Subscribe"
            res_model="event.registration"
            src_model="res.partner"
            view_mode="tree,form,calendar,graph"
            context="{'search_default_partner_id': [active_id], 'default_partner_id': active_id}"
            view_type="form"/>

        <menuitem name="Events" id="menu_event_event" action="action_event_view" parent="event.event_main_menu" />

        <!-- EVENTS/REGISTRATIONS/EVENTS  -->


        <record model="ir.ui.view" id="view_event_registration_tree">
            <field name="name">event.registration.tree</field>
            <field name="model">event.registration</field>
            <field name="arch" type="xml">
                <tree string="Registration" fonts="bold:message_unread==True">
                    <field name="create_date"/>
                    <field name="partner_id"/>
                    <field name="name"/>
                    <field name="email"/>
                    <field name="event_id" />
                    <field name="nb_register"/>
                    <field name="user_id" invisible="1"/>
                    <field name="origin"/>
                    <field name="state"/>
                    <field name="message_unread" invisible="1"/>
                    <button name="registration_open" string="Confirm Registration" states="draft" type="object" icon="gtk-apply"/>
                    <button name="button_reg_close" string="Attended the Event" states="open" type="object" icon="gtk-jump-to"/>
                    <button name="button_reg_cancel" string="Cancel Registration" states="draft,open" type="object" icon="gtk-cancel"/>
                </tree>
            </field>
        </record>

        <record model="ir.ui.view" id="view_event_registration_form">
            <field name="name">event.registration.form</field>
            <field name="model">event.registration</field>
            <field name="arch" type="xml">
                <form string="Event Registration">
                    <header>
                        <button name="registration_open" string="Confirm" states="draft" type="object" class="oe_highlight"/>
                        <button name="button_reg_close" string="Attended" states="open" type="object" class="oe_highlight"/>
                        <button string="Set To Unconfirmed" name="do_draft" states="cancel,done" type="object" />
                        <button name="button_reg_cancel" string="Cancel Registration" states="draft,open" type="object"/>
                        <field name="state" nolabel="1" colspan="2" widget="statusbar" statusbar_visible="draft,open,done"/>
                    </header>
                    <sheet string="Registration">
                        <label for="event_id" class="oe_edit_only"/>
                        <h1>
                            <field name="event_id" domain="[('state','in',('draft','confirm'))]"/>
                        </h1>
                        <group>
                            <group>
                                <field name="partner_id" attrs="{'readonly':[('state','!=', 'draft')]}"/>
                                <field name="name"/>
                                <field name="phone"/>
                                <label for="email"/>
                                <div>
                                    <field name="email" class="oe_inline"/>
                                    <button class="oe_inline oe_right" string="Send Email"
                                        name="%(mail.action_email_compose_message_wizard)d"
                                        icon="terp-mail-message-new" context= '{"default_email_to":email}' type="action"/>
                                </div>
                            </group>
                            <group>
                                <field name="nb_register"/>
                                <field name="user_id" attrs="{'readonly':[('state','!=', 'draft')]}" context="{'default_groups_ref': ['base.group_user', 'base.group_partner_manager', 'event.group_event_user']}"/>
                            </group>
                            <group groups="base.group_no_one">
                                <field name="create_date"/>
                                <field name="date_closed"/>
                            </group>
                        </group>
                    </sheet>
                    <div class="oe_chatter">
                        <field name="message_follower_ids" widget="mail_followers"/>
                        <field name="message_ids" widget="mail_thread"/>
                    </div>
                </form>
            </field>
        </record>

         <!-- Calendar view of event registration -->
        <record id="view_event_registration_calendar" model="ir.ui.view">
            <field name="name">event.registration.calendar</field>
            <field name="model">event.registration</field>
            <field eval="2" name="priority"/>
            <field name="arch" type="xml">
                <calendar color="event_id" date_start="event_begin_date" date_stop="event_end_date" string="Event Registration">
                    <field name="event_id"/>
                    <field name="name"/>
                </calendar>
            </field>
        </record>

        <record model="ir.ui.view" id="view_event_registration_graph">
            <field name="name">Registration Graph</field>
            <field name="model">event.registration</field>
            <field name="arch" type="xml">
                <graph string="Registration" type="bar">
                    <field name="event_id" type="row"/>
                    <field name= "nb_register" type="measure"/>
                </graph>
            </field>
        </record>


        <!-- Search view of event registration -->
        <record model="ir.ui.view" id="view_registration_search">
            <field name="name">Registrations</field>
            <field name="model">event.registration</field>
            <field name="arch" type="xml">
                <search string="Event Registration">
                    <field name="name" string="Participant" filter_domain="['|','|',('name','ilike',self),('email','ilike',self),('origin','ilike',self)]"/>
                    <filter string="Unread Messages" name="message_unread" domain="[('message_unread','=',True)]"/>
                    <separator/>
                    <filter string="New" name="draft" domain="[('state','=','draft')]" help="Registrations in unconfirmed state"/>
                    <filter string="Confirmed" domain="[('state','=','open')]" help="Confirmed registrations"/>
                    <separator/>
                    <filter string="My Registrations" help="My Registrations" domain="[('user_id','=',uid)]"/>
                    <field name="event_id"/>
                    <field name="user_id"/>
                    <field name="partner_id"/>
                    <group expand="0" string="Group By">
                        <filter string="Responsible"  domain="[]" context="{'group_by':'user_id'}"/>
                        <filter string="Partner" domain="[]" context="{'group_by':'partner_id'}"/>
                        <filter string="Event" name="group_event" domain="[]" context="{'group_by':'event_id'}"/>
                        <filter string="Status" domain="[]" context="{'group_by':'state'}"/>
                        <filter string="Registration Day" domain="[]" context="{'group_by': 'create_date:day'}"/>
                        <filter string="Registration Month" domain="[]" context="{'group_by': 'create_date:month'}"/>
                   </group>
                </search>
            </field>
        </record>

        <record model="ir.actions.act_window" id="action_registration">
          <field name="name">Registrations</field>
          <field name="res_model">event.registration</field>
          <field name="view_type">form</field>
          <field name="domain"></field>
          <field name="view_mode">tree,form,calendar,graph</field>
          <field name="context">{}</field>
          <field name="search_view_id" ref="view_registration_search"/>
        </record>

        <menuitem name="Registrations"
            id="menu_action_registration" parent="event.event_main_menu"
            action="action_registration" groups="event.group_event_manager,event.group_event_user"/>

        <menuitem name="Reporting" id="base.menu_report_association" parent="event_main_menu" sequence="20"/>

    </data>
</openerp><|MERGE_RESOLUTION|>--- conflicted
+++ resolved
@@ -277,11 +277,7 @@
                     <separator/>
                     <filter string="My Events" help="My Events" domain="[('user_id','=',uid)]"/>
                     <separator/>
-<<<<<<< HEAD
-                    <filter string="Upcoming" name="upcoming" domain="[('date_begin','&gt;=', time.strftime('%%Y-%%m-%%d 00:00:00'))]" help="Upcoming events from today" />
-=======
-                    <filter icon="terp-go-today" string="Upcoming" name="upcoming" domain="[('date_begin','&gt;=', datetime.datetime.combine(context_today(), datetime.time(0,0,0)))]" help="Upcoming events from today" />
->>>>>>> 09b277c0
+                    <filter string="Upcoming" name="upcoming" domain="[('date_begin','&gt;=', datetime.datetime.combine(context_today(), datetime.time(0,0,0)))]" help="Upcoming events from today" />
                     <field name="type"/>
                     <field name="user_id"/>
                     <group expand="0" string="Group By">
