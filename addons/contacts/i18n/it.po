<<<<<<< HEAD
# Italian translation for openobject-addons
# Copyright (c) 2014 Rosetta Contributors and Canonical Ltd 2014
# This file is distributed under the same license as the openobject-addons package.
# FIRST AUTHOR <EMAIL@ADDRESS>, 2014.
#
msgid ""
msgstr ""
"Project-Id-Version: openobject-addons\n"
"Report-Msgid-Bugs-To: FULL NAME <EMAIL@ADDRESS>\n"
"POT-Creation-Date: 2014-08-14 13:09+0000\n"
"PO-Revision-Date: 2014-09-09 09:25+0000\n"
"Last-Translator: Simone Bernini <simone@aperturelabs.it>\n"
"Language-Team: Italian <it@li.org>\n"
=======
# Translation of Odoo Server.
# This file contains the translation of the following modules:
# * contacts
# 
# Translators:
# FIRST AUTHOR <EMAIL@ADDRESS>, 2014
# Paolo Valier, 2016
msgid ""
msgstr ""
"Project-Id-Version: Odoo 8.0\n"
"Report-Msgid-Bugs-To: \n"
"POT-Creation-Date: 2015-01-21 14:07+0000\n"
"PO-Revision-Date: 2016-05-12 14:25+0000\n"
"Last-Translator: Paolo Valier\n"
"Language-Team: Italian (http://www.transifex.com/odoo/odoo-8/language/it/)\n"
>>>>>>> 393c14d3
"MIME-Version: 1.0\n"
"Content-Type: text/plain; charset=UTF-8\n"
"Content-Transfer-Encoding: 8bit\n"
"X-Launchpad-Export-Date: 2014-09-10 08:13+0000\n"
"X-Generator: Launchpad (build 17196)\n"

#. module: contacts
#: model:ir.actions.act_window,help:contacts.action_contacts
msgid ""
"<p class=\"oe_view_nocontent_create\">\n"
"            Click to add a contact in your address book.\n"
"          </p><p>\n"
"            Odoo helps you easily track all activities related to\n"
"            a customer; discussions, history of business opportunities,\n"
"            documents, etc.\n"
"          </p>\n"
"        "
<<<<<<< HEAD
msgstr ""
"<p class=\"oe_view_nocontent_create\">\n"
"            Fai click per aggiungere un contatto alla rubrica.\n"
"          </p><p>\n"
"            Odoo ti aiuta a tenere traccia di tutte le attività collegate\n"
"            a un cliente; discussioni, storico delle opportunità,\n"
"            documenti, ecc.\n"
"          </p>\n"
"        "
=======
msgstr "<p class=\"oe_view_nocontent_create\">\nClicca per aggiungere un contatto alla rubrica.\n</p><p>\nOdoo ti aiuta a tenere traccia di tutte le attività collegate\na un cliente; discussioni, storico delle opportunità,\ndocumenti, ecc.\n</p>\n        "
>>>>>>> 393c14d3

#. module: contacts
#: model:ir.actions.act_window,name:contacts.action_contacts
#: model:ir.ui.menu,name:contacts.menu_contacts
msgid "Contacts"
msgstr "Contatti"<|MERGE_RESOLUTION|>--- conflicted
+++ resolved
@@ -1,18 +1,3 @@
-<<<<<<< HEAD
-# Italian translation for openobject-addons
-# Copyright (c) 2014 Rosetta Contributors and Canonical Ltd 2014
-# This file is distributed under the same license as the openobject-addons package.
-# FIRST AUTHOR <EMAIL@ADDRESS>, 2014.
-#
-msgid ""
-msgstr ""
-"Project-Id-Version: openobject-addons\n"
-"Report-Msgid-Bugs-To: FULL NAME <EMAIL@ADDRESS>\n"
-"POT-Creation-Date: 2014-08-14 13:09+0000\n"
-"PO-Revision-Date: 2014-09-09 09:25+0000\n"
-"Last-Translator: Simone Bernini <simone@aperturelabs.it>\n"
-"Language-Team: Italian <it@li.org>\n"
-=======
 # Translation of Odoo Server.
 # This file contains the translation of the following modules:
 # * contacts
@@ -28,12 +13,11 @@
 "PO-Revision-Date: 2016-05-12 14:25+0000\n"
 "Last-Translator: Paolo Valier\n"
 "Language-Team: Italian (http://www.transifex.com/odoo/odoo-8/language/it/)\n"
->>>>>>> 393c14d3
 "MIME-Version: 1.0\n"
 "Content-Type: text/plain; charset=UTF-8\n"
-"Content-Transfer-Encoding: 8bit\n"
-"X-Launchpad-Export-Date: 2014-09-10 08:13+0000\n"
-"X-Generator: Launchpad (build 17196)\n"
+"Content-Transfer-Encoding: \n"
+"Language: it\n"
+"Plural-Forms: nplurals=2; plural=(n != 1);\n"
 
 #. module: contacts
 #: model:ir.actions.act_window,help:contacts.action_contacts
@@ -46,19 +30,7 @@
 "            documents, etc.\n"
 "          </p>\n"
 "        "
-<<<<<<< HEAD
-msgstr ""
-"<p class=\"oe_view_nocontent_create\">\n"
-"            Fai click per aggiungere un contatto alla rubrica.\n"
-"          </p><p>\n"
-"            Odoo ti aiuta a tenere traccia di tutte le attività collegate\n"
-"            a un cliente; discussioni, storico delle opportunità,\n"
-"            documenti, ecc.\n"
-"          </p>\n"
-"        "
-=======
 msgstr "<p class=\"oe_view_nocontent_create\">\nClicca per aggiungere un contatto alla rubrica.\n</p><p>\nOdoo ti aiuta a tenere traccia di tutte le attività collegate\na un cliente; discussioni, storico delle opportunità,\ndocumenti, ecc.\n</p>\n        "
->>>>>>> 393c14d3
 
 #. module: contacts
 #: model:ir.actions.act_window,name:contacts.action_contacts
