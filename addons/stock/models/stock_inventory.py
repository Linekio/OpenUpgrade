--- conflicted
+++ resolved
@@ -384,16 +384,10 @@
             ('prod_lot_id', '=', values.get('prod_lot_id'))])
         res = super(InventoryLine, self).create(values)
         if existings:
-<<<<<<< HEAD
             raise UserError(_("You cannot have two inventory adjustements in state 'in Progress' with the same product "
                               "(%s), same location (%s), same package, same owner and same lot. Please first validate "
-                              "the first inventory adjustement with this product before creating another one.") % (res.product_id.display_name, res.location_id.name))
-=======
-            raise UserError(_("You cannot have two inventory adjustements in state 'in Progess' with the same product"
-                              "(%s), same location(%s), same package, same owner and same lot. Please first validate"
                               "the first inventory adjustement with this product before creating another one.") %
                             (res.product_id.display_name, res.location_id.display_name))
->>>>>>> 0d552411
         return res
 
     @api.constrains('product_id')
