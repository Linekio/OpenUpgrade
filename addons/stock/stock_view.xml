<?xml version="1.0" encoding="utf-8"?>
<openerp>
    <data>

        <menuitem icon="terp-stock" id="menu_stock_root" name="Warehouse" groups="group_stock_manager,group_stock_user" sequence="5"/>
        <menuitem id="menu_stock_warehouse_mgmt" name="Warehouse Management" parent="menu_stock_root" sequence="1" groups="group_stock_manager,group_stock_user,base.group_extended"/>
        <menuitem id="menu_stock_products_moves" name="Products Moves" parent="menu_stock_root" sequence="2"/>
        <menuitem id="menu_stock_product" name="Product" parent="menu_stock_root" sequence="6"/>
        <menuitem action="product.product_normal_action" id="menu_stock_products_menu" parent="menu_stock_product" sequence="1"/>
        <menuitem id="menu_stock_configuration" name="Configuration" parent="menu_stock_root" sequence="15" groups="group_stock_manager,base.group_system"/>
        <menuitem id="menu_warehouse_config" name="Warehouse Management" parent="menu_stock_configuration" sequence="1" groups="group_stock_manager,base.group_system"/>
        <menuitem id="menu_stock_inventory_control" name="Inventory Control" parent="menu_stock_root" sequence="4"/>

        <record id="stock_inventory_line_tree" model="ir.ui.view">
            <field name="name">stock.inventory.line.tree</field>
            <field name="model">stock.inventory.line</field>
            <field name="type">tree</field>
            <field name="arch" type="xml">
                <tree string="Stock Inventory Lines">
                    <field name="product_id"/>
                    <field name="product_qty"/>
                    <field name="product_uom"/>
                    <field name="prod_lot_id" groups="base.group_extended"/>
                    <button name="%(stock.action_view_stock_inventory_line_split)d"
                            string="Split inventory lines" groups="base.group_extended"
                            type="action" icon="gtk-justify-fill"/>
                    <field name="location_id"/>
                </tree>
            </field>
        </record>
        <record id="view_inventory_line_form" model="ir.ui.view">
            <field name="name">stock.inventory.line.form</field>
            <field name="model">stock.inventory.line</field>
            <field name="type">form</field>
            <field name="arch" type="xml">
                <form string="Stock Inventory Lines">
                    <field context="location=location_id,uom=product_uom" name="product_id" on_change="on_change_product_id(location_id,product_id,product_uom)" select="1" domain="[('type','&lt;&gt;','service')]"/>
                    <field name="product_qty"/>
                    <field name="product_uom"/>
                    <field name="prod_lot_id" groups="base.group_extended"/>
                    <field colspan="4" domain="[('usage','=','internal')]" name="location_id" select="1"/>
                        <button name="%(stock.action_view_stock_inventory_line_split)d"
                            string="Split inventory lines" groups="base.group_extended"
                            type="action" icon="terp-stock_effects-object-colorize"/>
                </form>
            </field>
        </record>

         <record id="view_inventory_filter" model="ir.ui.view">
            <field name="name">stock.inventory.filter</field>
            <field name="model">stock.inventory</field>
            <field name="type">search</field>
            <field name="arch" type="xml">
                <search string="Search Inventory">
                    <group col="10" colspan="4">
                        <field name="name"/>
                        <field name="date"/>
                        <field name="company_id" groups="base.group_multi_company" widget="selection"/>
                    </group>
                    <newline/>
                    <group expand="0" string="Group By..." colspan="4" col="4" groups="base.group_extended">
                        <filter string="State" icon="terp-stock_effects-object-colorize" domain="[]" context="{'group_by':'state'}"/>
                        <filter string="Date" icon="terp-go-month" domain="[]" context="{'group_by':'date'}"/>
                    </group>
                </search>

            </field>
        </record>

        <record id="view_inventory_tree" model="ir.ui.view">
            <field name="name">stock.inventory.tree</field>
            <field name="model">stock.inventory</field>
            <field name="type">tree</field>
            <field name="arch" type="xml">
                <tree string="Lot Inventory" colors="grey:state in ('cancel')">
                    <field name="name"/>
                    <field name="date"/>
                    <field name="state"/>
                </tree>
            </field>
        </record>

        <record id="view_inventory_form" model="ir.ui.view">
            <field name="name">stock.inventory.form</field>
            <field name="model">stock.inventory</field>
            <field name="type">form</field>
            <field name="arch" type="xml">
                <form string="Physical Inventory">
                    <field name="name"/>
                    <field name="date"/>
                    <field name="company_id" groups="base.group_multi_company" widget="selection"/>
                    <notebook colspan="4">
                    <page string="General Informations">
                        <field colspan="4" name="inventory_line_id" nolabel="1" widget="one2many_list">
                            <tree string="Products" editable="bottom">
                                <field context="location=location_id,uom=product_uom" name="product_id" on_change="on_change_product_id(location_id,product_id,product_uom)" domain="[('type','&lt;&gt;','service')]"/>
                                <field name="product_qty"/>
                                <field name="product_uom"/>
                                <field name="prod_lot_id" groups="base.group_extended"/>
                                <button name="%(stock.action_view_stock_inventory_line_split)d"
                                    string="Split inventory lines" groups="base.group_extended"
                                    type="action" icon="terp-stock_effects-object-colorize" states="draft"/>
                                <field colspan="4" domain="[('usage','=','internal')]" name="location_id"/>
                                <field name="state" />
                            </tree>
                            <form string="Products ">
                                <field colspan="4" context="location=location_id,uom=product_uom" name="product_id" on_change="on_change_product_id(location_id,product_id,product_uom)" domain="[('type','&lt;&gt;','service')]"/>
                                <field name="product_qty"/>
                                <field name="product_uom"/>
                                <field  domain="[('usage','=','internal')]" name="location_id"/>
                                <group colspan="2" col="4">
                                <field name="prod_lot_id" groups="base.group_extended"/>
                                    <button name="%(stock.action_view_stock_inventory_line_split)d"
                                        string="Split inventory lines" groups="base.group_extended"
                                        type="action" icon="terp-stock_effects-object-colorize"/>
                                </group>
                                
                            </form>
                        </field>
                    </page><page string="Posted Inventory" groups="base.group_extended">
                             <field colspan="2" name="move_ids" nolabel="1"  readonly="1" widget="one2many_list">
                                <tree string="Stock Moves">
                                    <field name="product_id"/>
                                    <field name="product_qty" on_change="onchange_quantity(product_id, product_qty, product_uom, product_uos)"/>
                                    <field name="product_uom" string="UoM"/>
                                    <field name="prodlot_id" groups="base.group_extended"/>
                                    <field name="location_id"/>
                                    <field name="location_dest_id"/>
                                    <field name="date" string="Date"/>
                                    <field name="state"/>
                                </tree>
                             </field>
                    </page>
                    </notebook>
                    <field name="state"/>
                    <group col="4" colspan="2">
                        <button name="action_done" states="draft" string="Confirm Inventory" type="object" icon="gtk-apply"/>
                        <button name="action_cancel" states="cancel" string="Set to Draft" type="object" icon="gtk-convert"/>
                        <button name="action_cancel_inventary" states="draft" string="Cancel Inventory" type="object" icon="gtk-cancel"/>
                    </group>

                </form>
            </field>
        </record>

        <record id="action_inventory_form" model="ir.actions.act_window">
            <field name="name">Physical Inventories</field>
            <field name="type">ir.actions.act_window</field>
            <field name="res_model">stock.inventory</field>
            <field name="view_type">form</field>
            <field name="view_id" ref="view_inventory_tree"/>
            <field name="context">{'full':'1'}</field>
            <field name="search_view_id" ref="view_inventory_filter" />
        </record>
        <menuitem action="action_inventory_form" id="menu_action_inventory_form" parent="menu_stock_inventory_control" sequence="30"/>

        <record id="action_inventory_form_draft" model="ir.actions.act_window">
            <field name="name">Draft Physical Inventories</field>
            <field name="type">ir.actions.act_window</field>
            <field name="res_model">stock.inventory</field>
            <field name="view_type">form</field>
            <field name="domain">[('state','=','draft')]</field>
            <field name="filter" eval="True"/>
        </record>

        <record id="view_tracking_form" model="ir.ui.view">
            <field name="name">stock.tracking.form</field>
            <field name="model">stock.tracking</field>
            <field name="type">form</field>
            <field name="arch" type="xml">
                <form string="Packs">
                    <group col="2" colspan="2">
                        <separator string="Pack Identification" colspan="2"/>
                        <field name="name"/>
                        <field name="serial"/>
                        <field name="date"/>
                        <field name="active" groups="base.group_extended"/>
                    </group>
                    <group col="2" colspan="2">
                        <separator string="Traceability" colspan="4"/>
                        <button name="action_traceability" icon="gtk-go-up" string="Upstream traceability" type="object"
                            context="{'type': '','field': ''}" colspan="2"/>
                        <button name="action_traceability" icon="gtk-go-down" string="Downstream traceability" type="object"
                            context="{'type': 'move_history_ids','field': ''}" colspan="2"/>
                    </group>
                    <notebook colspan="4">
                        <page string="Stock Moves">
                            <field colspan="2" name="move_ids" nolabel="1"/>
                        </page>
                    </notebook>
                </form>
            </field>
        </record>
        <record id="view_tracking_tree" model="ir.ui.view">
            <field name="name">stock.tracking.tree</field>
            <field name="model">stock.tracking</field>
            <field name="type">tree</field>
            <field name="arch" type="xml">
                <tree string="Packs">
                    <field name="name"/>
                    <field name="serial"/>
                    <field name="date"/>
                </tree>
            </field>
        </record>
        <record id="action_tracking_form" model="ir.actions.act_window">
            <field name="name">Packs</field>
            <field name="type">ir.actions.act_window</field>
            <field name="res_model">stock.tracking</field>
            <field name="view_type">form</field>
            <field name="view_id" ref="view_tracking_tree"/>
        </record>
        <menuitem id="menu_traceability" name="Traceability" parent="menu_stock_root" sequence="3"/>
        <menuitem action="action_tracking_form" id="menu_action_tracking_form"
            groups="base.group_extended,group_stock_user"
            parent="menu_traceability"/>

        <record id="lot_line_tree" model="ir.ui.view">
            <field name="name">stock.tracking.tree</field>
            <field name="model">stock.tracking</field>
            <field name="type">tree</field>
            <field name="field_parent">child_ids</field>
            <field name="arch" type="xml">
                <tree colors="grey:not active" string="Packs">
                    <field name="name" />
                    <field name="serial" />
                    <field name="date" />
                </tree>
            </field>
        </record>

        <record model="ir.ui.view" id="search_stock_packs">
            <field name="name">Pack Search</field>
            <field name="model">stock.tracking</field>
            <field name="type">search</field>
            <field name="arch" type="xml">
                <search string="Pack Search">
                    <group col="10" colspan="4">
                        <field name="name" />
                        <field name="serial" />
                        <field name="date" />
                        <field name="active" groups="base.group_extended"/>
                    </group>
                </search>
            </field>
        </record>

        <record id="view_production_lot_revision_form" model="ir.ui.view">
            <field name="name">stock.production.lot.revision.form</field>
            <field name="model">stock.production.lot.revision</field>
            <field name="type">form</field>
            <field name="arch" type="xml">
                <form string="Production Lot Revisions">
                    <field colspan="4" name="name"/>
                    <field colspan="2" name="indice"/>
                    <field colspan="2" name="date"/>
                    <newline/>
                    <field name="author_id" readonly="1"/>
                    <newline/>
                    <separator string="Description" colspan="4"/>
                    <field colspan="4" name="description" nolabel="1"/>
                </form>
            </field>
        </record>
        <record id="view_production_lot_revision_tree" model="ir.ui.view">
            <field name="name">stock.production.lot.revision.tree</field>
            <field name="model">stock.production.lot.revision</field>
            <field name="type">tree</field>
            <field name="arch" type="xml">
                <tree string="Production Lot Revisions">
                    <field name="indice"/>
                    <field name="author_id"/>
                    <field name="date"/>
                    <field name="name"/>
                </tree>
            </field>
        </record>
        <record id="view_production_lot_form" model="ir.ui.view">
            <field name="name">stock.production.lot.form</field>
            <field name="model">stock.production.lot</field>
            <field name="type">form</field>
            <field name="arch" type="xml">
                <form string="Production Lot">
                    <group col="4" colspan="2">
                        <separator string="Production Lot Identification" colspan="4"/>
                        <field name="product_id" colspan="4"/>
                        <field name="prefix" colspan="2"/>
                        <field name="name" colspan="2"/>
                        <field name="ref" colspan="4"/>
                        <field name="date" colspan="4"/>
                    </group>
                    <group col="2" colspan="2">
                        <separator string="Traceability" colspan="4"/>
                        <field name="stock_available" colspan="4"/>
                        <button name="action_traceability" string="Upstream Traceability" type="object" context="{'type': '', 'field': 'prodlot_id'}" icon="gtk-go-up" colspan="2"/>
                        <button name="action_traceability" string="Downstream Traceability" type="object" context="{'type': 'move_history_ids', 'field': 'prodlot_id'}" icon="gtk-go-down" colspan="2"/>
                    </group>
                    <notebook colspan="4">
                        <page string="Revisions">
                            <field colspan="2" name="revisions" nolabel="1"/>
                        </page>
                        <page string="Stock Moves">
                            <field colspan="2" name="move_ids" nolabel="1" widget="one2many_list">
                                <tree  string="Stock Moves">
 									<field name="picking_id" string="Reference"/>                                
									<field name="origin"/>
									<field name="partner_id"/>
                                    <field name="product_id"/>
                                    <field name="product_qty" on_change="onchange_quantity(product_id, product_qty, product_uom, product_uos)"/>
                                    <field name="product_uom" string="UoM"/>
                                    <field name="tracking_id"/>
                                    <field name="date"/>
                                    <field name="prodlot_id" groups="base.group_extended"/>
                                    <field name="location_id"/>
                                    <field name="location_dest_id"/>
                                    <field name="state"/>
                                </tree>
                             </field>                            
                        </page>
                    </notebook>
                </form>
            </field>
        </record>
        <record id="view_production_lot_tree" model="ir.ui.view">
            <field name="name">stock.production.lot.tree</field>
            <field name="model">stock.production.lot</field>
            <field name="type">tree</field>
            <field name="arch" type="xml">
                <tree string="Production Lot">
                    <field name="prefix" />
                    <field name="name"/>
                    <field name="ref"/>
                    <field name="product_id"/>
                    <field name="stock_available"/>
                    <field name="date"/>
                </tree>
            </field>
        </record>

        <record model="ir.ui.view" id="search_product_lot_filter">
            <field name="name">Production Lots Filter</field>
            <field name="model">stock.production.lot</field>
            <field name="type">search</field>
            <field name="arch" type="xml">
                <search string="Product Lots Filter">
                    <group col="10" colspan="4">
                        <filter icon="terp-check" name="available" string="Available" domain="[('stock_available', '&gt;', 0)]" help="Available Product Lots" />
                        <separator orientation="vertical"/>
                        <field name="prefix"/>
                        <field name="name"/>
                        <field name="ref"/>
                        <field name="product_id"/>
                        <field name="date"/>
                    </group>
                    <newline/>
                    <group expand="0" string="Group By..." colspan="4" col="8">
                        <filter string="Product" icon="terp-accessories-archiver" domain="[]" context="{'group_by':'product_id'}"/>
                    </group>
                </search>
            </field>
        </record>

        <record id="action_production_lot_form" model="ir.actions.act_window">
            <field name="name">Production Lots</field>
            <field name="type">ir.actions.act_window</field>
            <field name="res_model">stock.production.lot</field>
            <field name="view_type">form</field>
            <field name="view_id" ref="view_production_lot_tree"/>
            <field name="search_view_id" ref="search_product_lot_filter" />
            <field name="context">{'full':'1',"search_default_available":1}</field>
        </record>
        <menuitem action="action_production_lot_form" id="menu_action_production_lot_form" parent="menu_traceability" groups="group_stock_user,group_stock_manager,base.group_extended"/>

        #
        # Lot composition (history)
        #
        <record id="stock_move_tree" model="ir.ui.view">
            <field name="name">Stock Moves</field>
            <field name="model">stock.move</field>
            <field name="type">tree</field>
            <field name="field_parent">move_history_ids</field>
            <field name="arch" type="xml">
                <tree colors="grey:state in ('cancel')" string="Moves">
                    <field name="product_id" />
                    <field name="product_qty" />
                    <field name="product_uom"  string="UOM"/>
                    <field name="prodlot_id"  groups="base.group_extended"/>
                    <field groups="base.group_extended" name="tracking_id"/>
                    <field name="product_packaging" domain="[('product_id','=',product_id)]" groups="base.group_extended"/>
                    <field name="picking_id"/>
                    <field name="location_id" />
                    <field name="location_dest_id" />
                    <field name="create_date"/>
                    <field name="date" string="Date"/>
                    <field name="date_expected" string="Date Expected"/>
                    <field name="state"/>
                    <button name="action_done" states="confirmed,assigned" string="Done" type="object" icon="gtk-jump-to"/>
                </tree>
            </field>
        </record>

        <record id="stock_move_tree2" model="ir.ui.view">
            <field name="name">Stock Moves</field>
            <field name="model">stock.move</field>
            <field name="type">tree</field>
            <field name="field_parent">move_history_ids2</field>
            <field name="arch" type="xml">
                <tree colors="grey:state in ('cancel')" string="Moves">
                    <field name="product_id" />
                    <field name="product_qty" />
                    <field name="product_uom"  string="UOM"/>
                    <field name="prodlot_id"  groups="base.group_extended"/>
                    <field groups="base.group_extended" name="tracking_id"/>
                    <field name="product_packaging" domain="[('product_id','=',product_id)]" groups="base.group_extended"/>
                    <field name="picking_id"/>
                    <field name="location_id" />
                    <field name="location_dest_id" />
                    <field name="create_date" />
                    <field name="date" string="Date"/>
                     <field name="date_expected" string="Date Expected"/>
                    <field name="state"/>
                </tree>
            </field>
        </record>

        <record id="view_location_form" model="ir.ui.view">
            <field name="name">stock.location.form</field>
            <field name="model">stock.location</field>
            <field name="type">form</field>
            <field name="arch" type="xml">
                <form string="Stock Location">
                    <group col="2" colspan="2">
                        <separator string="Location" colspan="2"/>
                        <field name="name"/>
                        <field name="usage"/>
                        <field name="location_id"/>
                    </group>
                    <group col="4" colspan="2">
                        <separator string="Additional Information" colspan="4"/>
                        <field name="address_id" context="{'contact_display':'partner'}" colspan="4"/>
                        <field name="company_id" groups="base.group_multi_company" widget="selection" colspan="4"/>
                        <field name="icon" groups="base.group_extended" colspan="4"/>
                        <field name="scrap_location" groups="base.group_extended"/>
                        <field name="active" groups="base.group_extended"/>
                    </group>
                    <group col="2" colspan="2" groups="base.group_extended">
                        <separator string="Chained Locations" colspan="2"/>
                        <field name="chained_location_type"/>
                        <field name="chained_location_id"/>
                        <field name="chained_auto_packing"/>
                        <field name="chained_delay"/>
                        <field name="chained_journal_id"/>
                        <field name="chained_picking_type"/>
                        <field name="chained_company_id" widget="selection"/>
                    </group>
                    <group col="2" colspan="2">
                        <separator string="Localization" colspan="2"/>
                        <field name="posx"/>
                        <field name="posy"/>
                        <field name="posz"/>
                    </group>
                    <separator string="Additional Information" colspan="4"/>
                    <field colspan="4" name="comment" nolabel="1"/>
                </form>
            </field>
        </record>

        <record id="view_location_search" model="ir.ui.view">
            <field name="name">stock.location.search</field>
            <field name="model">stock.location</field>
            <field name="type">search</field>
            <field name="arch" type="xml">
                <search string="Stock Locations">
                    <filter icon="terp-go-home" name="in_location"
                        string="Internal" domain="[('usage', '=', 'internal')]" help="Internal Locations" />
                    <filter icon="terp-go-home" name="customer"
                        string="Customer" domain="[('usage', '=', 'customer')]" help="Customer Locations" />
                    <filter icon="terp-go-home" name="supplier"
                        string="Supplier" domain="[('usage', '=', 'supplier')]" help="Supplier Locations" />
                    <separator orientation="vertical"/>
                    <field name="name"/>
                </search>
            </field>
        </record>


        <record id="view_location_tree2" model="ir.ui.view">
            <field name="name">stock.location.tree</field>
            <field name="model">stock.location</field>
            <field name="type">tree</field>
            <field name="priority" eval="2"/>
            <field name="arch" type="xml">
                <tree string="Stock Location" colors="blue:usage=='view';darkred:usage=='internal'">
                    <field name="complete_name"/>
                    <field name="usage"/>
                    <field name="stock_real" invisible="'product_id' not in context"/>
                    <field name="stock_virtual" invisible="'product_id' not in context"/>
                </tree>
            </field>
        </record>

        <record id="action_location_form" model="ir.actions.act_window">
            <field name="name">Locations</field>
            <field name="res_model">stock.location</field>
            <field name="type">ir.actions.act_window</field>
            <field name="view_type">form</field>
            <field name="view_id" ref="view_location_tree2"/>
            <field name="search_view_id" ref="view_location_search"/>
            <field name="context">{'full':1, 'search_default_in_location':1}</field>
        </record>
        <menuitem action="action_location_form" id="menu_action_location_form" parent="menu_warehouse_config" groups="base.group_system,group_stock_manager"/>

        <record id="view_location_tree" model="ir.ui.view">
            <field name="name">stock.location.tree</field>
            <field name="model">stock.location</field>
            <field name="type">tree</field>
            <field name="field_parent">child_ids</field>
            <field name="arch" type="xml">
                <tree toolbar="1">
                    <field icon="icon" name="name"/>
                </tree>
            </field>
        </record>
        <record id="action_location_tree" model="ir.actions.act_window">
            <field name="name">Location Structure</field>
            <field name="res_model">stock.location</field>
            <field name="type">ir.actions.act_window</field>
            <field name="domain">[('location_id','=',False)]</field>
            <field name="view_type">tree</field>
            <field name="view_id" ref="view_location_tree"/>
        </record>
        <menuitem action="action_location_tree" id="menu_action_location_tree" parent="menu_stock_inventory_control" groups="base.group_extended,group_stock_manager" sequence="20"/>

        <record id="view_warehouse" model="ir.ui.view">
            <field name="name">stock.warehouse</field>
            <field name="model">stock.warehouse</field>
            <field name="type">form</field>
            <field name="arch" type="xml">
                <form string="Warehouse">
                    <field colspan="4" name="name" select="1"/>
                    <field name="lot_input_id"/>
                    <field name="lot_stock_id"/>
                    <field name="lot_output_id"/>
                    <field name="company_id" select="1" groups="base.group_multi_company" widget="selection"/>
                    <newline/>
                    <field name="partner_address_id" context="{'contact_display':'partner'}"/>
                </form>
            </field>
        </record>
        <record id="view_warehouse_tree" model="ir.ui.view">
            <field name="name">stock.warehouse.tree</field>
            <field name="model">stock.warehouse</field>
            <field name="type">tree</field>
            <field name="arch" type="xml">
                <tree string="Warehouse">
                    <field name="name"/>
                    <field name="lot_input_id"/>
                    <field name="lot_stock_id"/>
                    <field name="lot_output_id"/>
                    <field name="partner_address_id" context="{'contact_display':'partner'}"/>
                </tree>
            </field>
        </record>
        <record id="action_warehouse_form" model="ir.actions.act_window">
            <field name="name">Warehouses</field>
            <field name="res_model">stock.warehouse</field>
            <field name="type">ir.actions.act_window</field>
            <field name="view_type">form</field>
            <field name="view_id" ref="view_warehouse_tree"/>
        </record>
        <menuitem action="action_warehouse_form" id="menu_action_warehouse_form" parent="menu_warehouse_config" groups="group_stock_manager,base.group_system"/>

        <record id="stock_picking_move_wizard_form" model="ir.ui.view">
            <field name="name">stock.picking.move.wizard.form</field>
            <field name="model">stock.picking.move.wizard</field>
            <field name="type">form</field>
            <field name="arch" type="xml">
                <form string="Entry Lines">
                    <group height="200" width="500">
                    <field name="address_id" invisible="True" context="{'contact_display':'partner'}"/>
                    <field name="picking_id" invisible="True"/>
                    <field domain="[('picking_id','&lt;&gt;',picking_id),('state','in',['confirmed','assigned']),('picking_id.address_id','=',address_id)]" name="move_ids" nolabel="1"  height="100" width="500"/><newline/>
                    <group colspan="4">
                        <button special="cancel" string="_Cancel" icon="gtk-cancel"/>
                        <button name="action_move" string="Add" type="object" icon="gtk-add"/>
                    </group>
                    </group>
                </form>
               </field>
        </record>

      <act_window name="Unreceived Products"
            res_model="stock.picking.move.wizard"
            src_model="stock.picking"
            view_mode="form"
            target="new"
            key2="client_action_multi"
            id="act_stock_picking_move_wizard"/>

        <record model="ir.ui.view" id="stock_picking_calendar">
            <field name="name">stock.picking.calendar</field>
            <field name="model">stock.picking</field>
            <field name="type">calendar</field>
            <field name="priority" eval="2"/>
            <field name="arch" type="xml">
                <calendar string="Calendar View" date_start="min_date" date_stop="max_date" color="address_id">
                    <field name="origin"/>
                    <field name="type"/>
                    <field name="address_id"/>
                </calendar>
            </field>
        </record>
        <record id="vpicktree" model="ir.ui.view">
            <field name="name">stock.picking.tree</field>
            <field name="model">stock.picking</field>
            <field name="type">tree</field>
            <field name="arch" type="xml">
                <tree colors="blue:state in ('draft');grey:state in ('cancel');red:state not in ('cancel', 'done') and date &lt; current_date" string="Picking list">
                    <field name="name"/>
                    <field name="backorder_id" groups="base.group_extended"/>
                    <field name="origin"/>
                    <field name="date"/>
                    <field name="min_date"/>
                    <field name="invoice_state"/>
                    <field name="stock_journal_id" groups="base.group_extended" widget="selection"/>
                    <field name="state"/>
                    <button name="%(action_partial_picking)d" states="confirmed,assigned" string="Approve Picking" type="action" icon="gtk-go-forward"/>
                </tree>
            </field>
        </record>
        <record id="view_picking_form" model="ir.ui.view">
            <field name="name">stock.picking.form</field>
            <field name="model">stock.picking</field>
            <field name="type">form</field>
            <field eval="12" name="priority"/>
            <field name="arch" type="xml">
                <form string="Internal Picking list">
                    <group colspan="4" col="6">
                        <group colspan="4" col="4">
                            <field name="name" readonly="1"/>
                            <field name="origin"/>
                            <field name="address_id" on_change="onchange_partner_in(address_id)" context="{'contact_display':'partner'}" required="1" colspan="4"/>
                            <field name="backorder_id" readonly="1" groups="base.group_extended"/>
                        </group>
                        <group colspan="2" col="2">
                            <field name="date"/>
                            <field name="min_date" readonly="1"/>
                            <field name="stock_journal_id" groups="base.group_extended" widget="selection"/>
                        </group>
                    </group>
                    <notebook colspan="4">
                        <page string="Products">
                            <field colspan="4" name="move_lines" nolabel="1" widget="one2many_list" default_get="{'move_line':move_lines}">
                                <tree colors="grey:scrapped == True" string="Stock Moves">
                                    <field name="name" string="Move Name"/>
                                    <field name="product_id"/>
                                    <field name="product_qty" on_change="onchange_quantity(product_id, product_qty, product_uom, product_uos)"/>
                                    <field name="product_uom" string="UoM"/>
                                    <field name="product_uos" groups="product.product_uos"/>
                                    <button name="%(stock.move_scrap)d"
                                        string="Scrap Products" type="action"
                                        icon="gtk-convert" context="{'scrap': True}"
                                        states="draft,waiting,confirmed,assigned"
                                        groups="base.group_extended"/>
                                    <field name="scrapped" invisible="1"/>
                                    <field name="prodlot_id" groups="base.group_extended"/>
                                    <button
                                        name="%(stock.track_line)d"
                                        string="Split in production lots"
                                        groups="base.group_extended"
                                        type="action" icon="terp-stock_effects-object-colorize"
                                        states="draft,waiting,confirmed,assigned" />
                                    <field groups="base.group_extended" name="tracking_id"/>
                                    <button name="setlast_tracking" string="Put in current pack" type="object"
                                        attrs="{'invisible': [('tracking_id','&lt;&gt;',False)]}"
                                        icon="terp-stock_effects-object-colorize"
                                        groups="base.group_extended"
                                        states="draft,assigned,confirmed,done"/>
                                    <button name="%(split_into)d" string="Put in a new pack" type="action"
                                        groups="base.group_extended"
                                        icon="terp-stock_effects-object-colorize"
                                        states="draft,assigned,confirmed,done"/>
                                    <button name="%(split_into)d" string="Put in a new pack" type="action"
                                        groups="base.group_extended"
                                        icon="terp-stock_effects-object-colorize"
                                        states="draft,assigned,confirmed,done"/>
                                    <field name="location_id"/>
                                    <field name="location_dest_id"/>
                                    <field name="date"/>
                                    <field name="date_expected" string="Date Expected"/>
                                    <field name="state"/>
                                </tree>
                                <form string="Stock Moves">
                                    <group colspan="2" col="4">
                                        <separator colspan="4" string="Move Information"/>
                                        <field name="name" invisible="1" colspan="4"/>
                                        <field name="product_id" on_change="onchange_product_id(product_id,location_id,location_dest_id, parent.address_id)" colspan="4"/>
                                        <field name="product_qty" on_change="onchange_quantity(product_id, product_qty, product_uom, product_uos)" colspan="3"/>
                                        <button name="%(stock.move_scrap)d"
                                                string="Scrap" type="action" groups="base.group_extended"
                                                icon="gtk-convert" context="{'scrap': True}"
                                                states="draft,waiting,confirmed,assigned" colspan="1"/>
                                        <field name="product_uom" string="Unit Of Measure" widget="selection" colspan="4"/>
                                        <field name="product_uos_qty" groups="product.product_uos" colspan="4"/>
                                        <field groups="product.group_uos" name="product_uos" on_change="onchange_quantity(product_id, product_qty, product_uom, product_uos)" colspan="4"/>
                                        <field groups="base.group_extended" name="product_packaging"  domain="[('product_id','=',product_id)]" colspan="4"/>
                                    </group>

                                    <group colspan="2" col="2">
                                        <separator string="Locations" colspan="2" />
                                        <field name="location_id" domain="[('usage','=','internal')]" />
                                        <field name="location_dest_id" domain="[('usage','=','internal')]" />
                                    </group>

                                    <group colspan="2" col="2">
                                        <separator string="Dates" colspan="2" />
                                        <field name="create_date" invisible="1"/>
                                        <field name="date"/>
                                        <field name="date_expected"/>
                                    </group>

                                    <group colspan="2" col="4" groups="base.group_extended">
                                        <separator string="Traceability" colspan="4" groups="base.group_extended"/>
                                        <field name="tracking_id" groups="base.group_extended"  colspan="3"/>
                                        <button name="%(split_into)d" string="New pack" type="action"
                                              groups="base.group_extended"
                                              icon="terp-stock_effects-object-colorize"
                                              states="draft,assigned,confirmed,done"  colspan="1"/>
                                        <field name="prodlot_id" groups="base.group_extended"
                                            context="{'location_id':location_id, 'product_id':product_id}"
                                            domain="[('product_id','=?',product_id)]"
                                            on_change="onchange_lot_id(prodlot_id,product_qty, location_id, product_id)"  colspan="3"/>
                                        <button name="%(track_line)d"
                                            groups="base.group_extended"
                                            states="draft,waiting,confirmed,assigned,done"
                                            string="Split" type="action" icon="terp-stock_effects-object-colorize" colspan="1" />
                                    </group>
                                    <label string="" colspan="4"/>
                                    <field name="state"/>
                                    <group col="4" colspan="2">
                                        <button name="action_confirm" states="draft" string="Confirm" type="object" icon="gtk-apply"/>
                                        <button name="force_assign" states="confirmed" string="Force Availability" type="object" icon="gtk-jump-to"/>
                                        <button name="cancel_assign" states="assigned" string="Cancel Availability" type="object" icon="gtk-find"/>
                                        <button name="action_cancel" states="assigned" string="Cancel" type="object" icon="gtk-cancel"/>
                                    </group>
                                </form>
                            </field>
                            <group col="10" colspan="4">
                                <field name="state" readonly="1"/>
                                <button name="draft_force_assign" states="draft" string="Confirm (Do Not Process Now)" type="object" icon="gtk-apply"/>
                                <button name="draft_validate" states="draft" string="Process Now" type="object" icon="gtk-media-play"/>
                                <button name="action_assign" states="confirmed" string="Check Availability" type="object" icon="gtk-find"/>
                                <button name="force_assign" states="confirmed" string="Force Availability" type="object" icon="gtk-jump-to"/>
                                <button name="%(action_partial_picking)d" states="assigned" string="Approve" type="action" icon="gtk-apply"/>
                                <button name="%(action_stock_invoice_onshipping)d"  string="Create Invoice" type="action" icon="terp-document-new" attrs="{'invisible':[('invoice_state','!=','2binvoiced')]}"/>
                                <button name="button_cancel" states="assigned,confirmed,draft" string="_Cancel" icon="gtk-cancel"/>
                            </group>
                        </page>
                        <page string="Additional info" groups="base.group_extended,base.group_multi_company">
                            <field name="auto_picking" groups="base.group_extended"/>
                            <field name="invoice_state" groups="base.group_extended"/>
                            <field name="date_done" groups="base.group_extended"/>
                            <field name="move_type" groups="base.group_extended"/>
                            <field name="type" groups="base.group_extended"/>
                            <field name="company_id" groups="base.group_multi_company" widget="selection"/>
                        </page>
                        <page string="Notes">
                            <field colspan="4" name="note" nolabel="1"/>
                        </page>
                    </notebook>
                </form>
            </field>
        </record>

        <record id="view_stock_picking_filter" model="ir.ui.view">
            <field name="name">stock.picking.list.select</field>
            <field name="model">stock.picking</field>
            <field name="type">search</field>
            <field name="arch" type="xml">
                <search string="Search Stock Picking">
                    <group col="10" colspan="4">
                        <filter icon="terp-check" name="available" string="Available" domain="[('state','=','assigned')]" help="Available Pickings"/>
                        <filter icon="terp-camera_test" string="Confirmed" domain="[('state','=','confirmed')]" help="Confirmed Pickings"/>
                        <separator orientation="vertical"/>
                        <filter icon="terp-accessories-archiver-minus" string="Back Orders" domain="[('backorder_id', '!=', False)]" help="Is a Back Order" groups="base.group_extended"/>
                        <separator orientation="vertical"/>
                        <field name="name"/>
                        <field name="address_id"/>
                        <field name="stock_journal_id" groups="base.group_extended" widget="selection"/>
                    </group>
                    <newline/>
                    <group expand="0" string="Group By..." colspan="4" col="8">
                        <filter string="Partner" icon="terp-personal" domain="[]" context="{'group_by':'address_id'}"/>
                        <separator orientation="vertical" />
                        <filter string="State" icon="terp-stock_effects-object-colorize" domain="[]" context="{'group_by':'state'}"/>
                        <separator orientation="vertical" />
                        <filter string="Date" icon="terp-go-month" domain="[]"  context="{'group_by':'date'}"/>
                        <separator orientation="vertical" />
                        <filter string="Journal" icon="terp-stock_align_left_24" domain="[]" context="{'group_by':'stock_journal_id'}"  groups="base.group_extended"/>
                    </group>
                </search>
            </field>
        </record>

        <record id="view_picking_delivery_tree" model="ir.ui.view">
            <field name="name">stock.picking.delivery.tree</field>
            <field name="model">stock.picking</field>
            <field name="type">tree</field>
            <field name="arch" type="xml">
                <tree colors="blue:state in ('draft');grey:state in ('cancel');red:state not in ('cancel', 'done') and date &lt; current_date" string="Picking list">
                    <field name="name"/>
                    <field name="partner_id"/>
                    <field name="backorder_id" groups="base.group_extended"/>
                    <field name="origin"/>
                    <field name="date"/>
                    <field name="min_date"/>
                    <field name="stock_journal_id" groups="base.group_extended" widget="selection"/>
                    <field name="state"/>
                    <button name="%(action_partial_picking)d" states="assigned" type="action" icon="gtk-go-forward" string="Approve Delivery"/>
                    <button name="button_cancel" states="assigned,confirmed,draft" string="Cancel" icon="gtk-cancel" confirm="This operation will cancel the delivery.    Do you want to continue?"/>
                </tree>
            </field>
        </record>
        <record id="view_picking_delivery_form" model="ir.ui.view">
            <field name="name">stock.picking.delivery.form</field>
            <field name="model">stock.picking</field>
            <field name="type">form</field>
            <field name="arch" type="xml">
                <form string="Delivery Picking list">
                    <group col="6" colspan="4" attrs="{'readonly': [('state','not in',['draft','auto'])]}">
                        <group colspan="4" col="4">
                            <field name="name" readonly="1"/>
                            <field name="origin" readonly="1"/>
                            <field name="address_id" on_change="onchange_partner_in(address_id)" context="{'contact_display':'partner'}" required="1" colspan="4"/>
                            <field name="invoice_state"/>
                            <field name="backorder_id" readonly="1" groups="base.group_extended"/>
                        </group>
                        <group colspan="2" col="2">
                            <field name="date"/>
                            <field name="min_date" readonly="1"/>
                            <field name="stock_journal_id" groups="base.group_extended" widget="selection"/>
                        </group>
                    </group>
                    <notebook colspan="4">
                        <page string="Products">
                            <field colspan="4" name="move_lines" nolabel="1" widget="one2many_list" default_get="{'move_line':move_lines, 'address_out_id': address_id}" >
                                <tree colors="grey:scrapped == True" string="Stock Moves">
                                    <field name="name" string="Move Name"/>
                                    <field name="product_id"/>
                                    <field name="product_qty" on_change="onchange_quantity(product_id, product_qty, product_uom, product_uos)"/>
                                    <field name="product_uom" string="UoM"/>
                                    <field name="product_uos" groups="product.product_uos"/>
                                   <button name="%(stock.move_scrap)d"
                                        string="Scrap Products" type="action"
                                        icon="gtk-convert" context="{'scrap': True}"
                                        states="draft,waiting,confirmed,assigned"
                                        groups="base.group_extended"/>
                                    <field name="scrapped" invisible="1"/>
                                    <field name="prodlot_id" groups="base.group_extended"/>
                                    <button
                                           name="%(stock.track_line)d"
                                           string="Split in production lots"
                                           type="action" icon="terp-stock_effects-object-colorize"
                                           groups="base.group_extended"
                                           states="draft,waiting,confirmed,assigned" />
                                    <field groups="base.group_extended" name="tracking_id"/>
                                    <button name="setlast_tracking" string="Put in current pack" type="object"
                                        attrs="{'invisible': [('tracking_id','&lt;&gt;',False)]}"
                                        groups="base.group_extended"
                                        icon="terp-stock_effects-object-colorize"
                                        states="draft,assigned,confirmed,done"/>
                                    <button name="%(split_into)d" string="Put in a new pack" type="action"
                                        icon="terp-stock_effects-object-colorize"
                                        states="draft,assigned,confirmed,done"
                                        groups="base.group_extended"/>
                                    <field name="location_id"/>
                                    <field name="location_dest_id"/>
                                    <field name="date"/>
                                    <field name="date_expected" string="Date Expected"/>
                                    <field name="state"/>
                                </tree>
                                <form string="Stock Moves">
                                    <group colspan="2" col="4">
                                        <separator colspan="2" string="Move Information"/>
                                        <field name="name" invisible="1" colspan="4"/>
                                        <field name="product_id" on_change="onchange_product_id(product_id,location_id,location_dest_id, parent.address_id)" colspan="4"/>
                                        <field name="product_qty" on_change="onchange_quantity(product_id, product_qty, product_uom, product_uos)" colspan="3"/>
                                        <button name="%(stock.move_scrap)d"
                                                string="Scrap" type="action" groups="base.group_extended"
                                                icon="gtk-convert" context="{'scrap': True}"
                                                states="draft,waiting,confirmed,assigned" colspan="1"/>
                                        <field name="product_uom" string="Unit Of Measure" widget="selection" colspan="4"/>
                                        <field name="product_uos_qty" groups="product.product_uos" colspan="4"/>
                                        <field groups="product.group_uos" name="product_uos" on_change="onchange_quantity(product_id, product_qty, product_uom, product_uos)" colspan="4"/>
                                        <field groups="base.group_extended" name="product_packaging"  domain="[('product_id','=',product_id)]" colspan="4"/>
                                    </group>

                                    <group colspan="2" col="2">
                                        <separator string="Locations" colspan="2" />
                                        <field name="location_id" domain="[('usage','=','internal')]" />
                                        <field name="location_dest_id" domain="[('usage','&lt;&gt;','view')]" />
                                    </group>

                                    <group colspan="2" col="2">
                                        <separator string="Dates" colspan="2" />
                                        <field name="create_date" invisible="1"/>
                                        <field name="date"/>
                                        <field name="date_expected"/>
                                    </group>

                                    <group colspan="2" col="4" groups="base.group_extended">
                                        <separator string="Traceability" colspan="4" groups="base.group_extended"/>
                                        <field name="tracking_id" groups="base.group_extended" colspan="3"/>
                                        <button name="%(split_into)d" string="New pack" type="action"
                                              groups="base.group_extended"
                                              icon="terp-stock_effects-object-colorize"
                                              states="draft,assigned,confirmed,done" colspan="1"/>
                                        <field name="prodlot_id" groups="base.group_extended"
                                            context="{'location_id':location_id, 'product_id':product_id}"
                                            domain="[('product_id','=?',product_id)]"
                                            on_change="onchange_lot_id(prodlot_id,product_qty, location_id, product_id)" colspan="3"/>
                                        <button name="%(track_line)d"
                                              groups="base.group_extended"
                                              states="draft,waiting,confirmed,assigned,done"
                                              string="Split" type="action" icon="terp-stock_effects-object-colorize" colspan="1" />
                                    </group>
                                    <label string="" colspan="4"/>
                                    <field name="state"/>
                                    <group col="4" colspan="2">
                                        <button name="action_confirm" states="draft" string="Confirm" type="object" icon="gtk-apply"/>
                                        <button name="force_assign" states="confirmed" string="Force Availability" type="object" icon="gtk-jump-to"/>
                                        <button name="cancel_assign" states="assigned" string="Cancel Availability" type="object" icon="gtk-find"/>
                                        <button name="action_cancel" states="assigned" string="Cancel" type="object" icon="gtk-cancel"/>
                                    </group>
                                </form>
                            </field>
                            <group col="10" colspan="4">
                                <field name="state" readonly="1"/>
                                <button name="draft_force_assign" states="draft" string="Process Later" type="object" icon="gtk-ok"/>
                                <button name="draft_validate" states="draft" string="Process Now" type="object" icon="gtk-media-play"/>
                                <button name="action_assign" states="confirmed" string="Check Availability" type="object" icon="gtk-find"/>
                                <button name="force_assign" states="confirmed" string="Force Availability" type="object" icon="gtk-jump-to"/>
                                <button name="%(action_partial_picking)d" states="assigned" string="Products Sent" type="action" icon="gtk-go-forward"/>
                                <button name="%(action_stock_invoice_onshipping)d"  string="Create Invoice" type="action" icon="terp-document-new" attrs="{'invisible':[('invoice_state','!=','2binvoiced')]}"/>
                                <button name="button_cancel" states="assigned,confirmed,draft" string="_Cancel" icon="gtk-cancel"/>
                            </group>
                        </page>
                        <page string="Additional info" groups="base.group_extended,base.group_multi_company">
                            <field name="auto_picking" groups="base.group_extended"/>
                            <field name="date_done" groups="base.group_extended"/>
                            <field name="move_type" groups="base.group_extended"/>
                            <field name="type" groups="base.group_extended"/>
                            <field name="company_id" groups="base.group_multi_company" widget="selection"/>
                        </page>
                        <page string="Notes">
                            <field colspan="4" name="note" nolabel="1"/>
                        </page>
                    </notebook>
                </form>
            </field>
        </record>

       <record id="view_stock_delivery_filter" model="ir.ui.view">
            <field name="name">stock.view_stock_delivery_filter.list.select</field>
            <field name="model">stock.picking</field>
            <field name="type">search</field>
            <field name="arch" type="xml">
                <search string="Search Stock Delivery">
                    <group col="10" colspan="4">
                        <filter icon="terp-check" name="available" string="Available" domain="[('state','=','assigned')]" help="Assigned Orders" />
                        <filter icon="terp-camera_test" string="Confirmed" domain="[('state','=','confirmed')]" help="Confirmed Orders"/>
                        <separator orientation="vertical"/>
                        <filter icon="terp-accessories-archiver-minus" string="Back Orders" domain="[('backorder_id','!=',False)]" help="Is a Back Order" groups="base.group_extended"/>
                        <separator orientation="vertical"/>
                        <field name="name"/>
                        <field name="partner_id"/>
                        <field name="origin"/>
                        <field name="stock_journal_id" groups="base.group_extended" widget="selection"/>
                    </group>
                    <newline/>
                    <group expand="0" string="Group By..." colspan="4" col="10">
                        <filter string="Partner" icon="terp-personal" domain="[]"  context="{'group_by':'partner_id'}"/>
                        <separator orientation="vertical" />
                        <filter string="State" icon="terp-stock_effects-object-colorize" domain="[]" context="{'group_by':'state'}"/>
                        <separator orientation="vertical" />
                        <filter string="Order Date" icon="terp-go-month" domain="[]" context="{'group_by':'date'}"/>
                        <separator orientation="vertical" />
                        <filter string="Journal" icon="terp-stock_align_left_24" domain="[]" context="{'group_by':'stock_journal_id'}" groups="base.group_extended"/>
                    </group>
                </search>
            </field>
        </record>

        <record id="action_picking_tree_delivery" model="ir.actions.act_window">
            <field name="name">Delivery Orders</field>
            <field name="res_model">stock.picking</field>
            <field name="type">ir.actions.act_window</field>
            <field name="view_type">form</field>
            <field name="view_mode">tree,form,calendar</field>
            <field name="domain">[('type','=','delivery')]</field>
            <field name="context">{'contact_display': 'partner_address',"search_default_available":1}</field>
            <field name="search_view_id" ref="view_stock_delivery_filter"/>
        </record>
        <record id="action_picking_tree_delivery_view1" model="ir.actions.act_window.view">
            <field eval="1" name="sequence"/>
            <field name="view_mode">tree</field>
            <field name="view_id" ref="view_picking_delivery_tree"/>
            <field name="act_window_id" ref="action_picking_tree_delivery"/>
        </record>
        <record id="action_picking_tree_delivery_view2" model="ir.actions.act_window.view">
            <field eval="2" name="sequence"/>
            <field name="view_mode">form</field>
            <field name="view_id" ref="view_picking_delivery_form"/>
            <field name="act_window_id" ref="action_picking_tree_delivery"/>
        </record>
        <record id="action_picking_tree_delivery_view2_calendar" model="ir.actions.act_window.view">
            <field eval="3" name="sequence"/>
            <field name="view_mode">calendar</field>
            <field name="act_window_id" ref="action_picking_tree_delivery"/>
        </record>
        <menuitem action="action_picking_tree_delivery" id="menu_action_picking_tree_delivery" parent="menu_stock_warehouse_mgmt" sequence="7"/>

        <!--
        #
        # Sending Products
        #
        -->
        <record id="view_picking_out_tree" model="ir.ui.view">
            <field name="name">stock.picking.out.tree</field>
            <field name="model">stock.picking</field>
            <field name="type">tree</field>
            <field name="arch" type="xml">
                <tree colors="blue:state in ('draft');grey:state in ('cancel');red:state not in ('cancel', 'done') and date &lt; current_date" string="Picking list">
                    <field name="name"/>
                    <field name="partner_id"/>
                    <field name="origin"/>
                    <field name="date"/>
                    <field name="min_date"/>
                    <field name="backorder_id" groups="base.group_extended"/>
                    <field name="invoice_state"/>
                    <field name="stock_journal_id" groups="base.group_extended" widget="selection"/>
                    <field name="state"/>
                    <button name="%(action_partial_picking)d" states="assigned" string="Approve Picking" type="action" icon="gtk-go-forward"/>
                </tree>
            </field>
        </record>
        <record id="view_picking_out_form" model="ir.ui.view">
            <field name="name">stock.picking.out.form</field>
            <field name="model">stock.picking</field>
            <field name="type">form</field>
            <field name="arch" type="xml">
                <form string="Outgoing Picking list">
                    <group col="6" colspan="4">
                        <group colspan="4" col="4">
                            <field name="name" readonly="1"/>
                            <field name="origin" readonly="1"/>
                            <field name="address_id" on_change="onchange_partner_in(address_id)" context="{'contact_display':'partner'}" required="1" colspan="4"/>
                            <field name="invoice_state"/>
                            <field name="backorder_id" readonly="1" groups="base.group_extended"/>
                        </group>
                        <group colspan="2" col="2">
                            <field name="date"/>
                            <field name="min_date" readonly="1"/>
                            <field name="stock_journal_id" groups="base.group_extended" widget="selection"/>
                        </group>
                    </group>
                    <notebook colspan="4">
                        <page string="Products">
                            <field colspan="4" name="move_lines" nolabel="1" widget="one2many_list" default_get="{'move_line':move_lines, 'address_out_id': address_id}" >
                                <tree colors="grey:scrapped==True" string="Stock Moves">
                                    <field name="product_id"/>
                                    <field name="product_qty" on_change="onchange_quantity(product_id, product_qty, product_uom, product_uos)"/>
                                    <field name="product_uom" string="UoM"/>
                                    <field name="product_uos" groups="product.product_uos"/>
                                    <button name="%(stock.move_scrap)d"
                                        string="Scrap Products" type="action"
                                        icon="gtk-convert" context="{'scrap': True}"
                                        states="draft,waiting,confirmed,assigned" />
                                    <field name="scrapped" invisible="1"/>
                                    <field name="prodlot_id" groups="base.group_extended"/>
                                    <button name="%(track_line)d" string="Split in production lots" type="action"
                                        icon="terp-stock_effects-object-colorize" attrs="{'invisible': [('prodlot_id','&lt;&gt;',False)]}"
                                        states="draft,assigned,confirmed,done"
                                        groups="base.group_extended"/>
                                    <field name="tracking_id" groups="base.group_extended"/>
                                    <button name="setlast_tracking" string="Put in current pack" type="object"
                                        attrs="{'invisible': [('tracking_id','&lt;&gt;',False)]}"
                                        groups="base.group_extended"
                                        icon="terp-stock_effects-object-colorize"
                                        states="draft,assigned,confirmed,done"/>
                                    <button name="%(split_into)d" string="Put in a new pack" type="action"
                                        icon="terp-stock_effects-object-colorize"
                                        groups="base.group_extended"
                                        states="draft,assigned,confirmed,done"/>
                                    <field name="location_id"/>
                                    <field name="date"/>
                                    <field name="state"/>
                                    <button name="%(action_partial_move)d" string="Partial" type="action" states="confirmed,assigned" icon="gtk-justify-fill"/>
                                    <button name="action_done" states="confirmed,assigned" string="Done" type="object" icon="gtk-jump-to"/>
                                </tree>
                                <form string="Stock Moves">
                                    <group colspan="2" col="4">
                                        <separator colspan="4" string="Move Information"/>
                                        <field name="name" invisible="1" colspan="4" />
                                        <field name="product_id" on_change="onchange_product_id(product_id,location_id,location_dest_id, parent.address_id)" colspan="4" />
                                        <field name="product_qty" on_change="onchange_quantity(product_id, product_qty, product_uom, product_uos)" colspan="3" />
                                        <button name="%(stock.move_scrap)d"
                                                string="Scrap" type="action"
                                                icon="gtk-convert" context="{'scrap': True}"
                                                states="draft,waiting,confirmed,assigned" colspan="1" groups="base.group_extended"/>
                                        <field name="product_uom" string="Unit Of Measure" widget="selection" colspan="4" />
                                        <field name="product_uos_qty" groups="product.product_uos" colspan="4" />
                                        <field groups="product.group_uos" name="product_uos" on_change="onchange_quantity(product_id, product_qty, product_uom, product_uos)" colspan="4" />
                                        <field groups="base.group_extended" name="product_packaging"  domain="[('product_id','=',product_id)]" colspan="4" />
                                    </group>

                                    <group colspan="2" col="2">
                                        <separator string="Locations" colspan="2" />
                                        <field name="location_id" domain="[('usage','=','internal')]" />
                                        <field name="location_dest_id" domain="[('usage','&lt;&gt;','view')]" />
                                    </group>

                                    <group colspan="2" col="2">
                                        <separator string="Dates" colspan="2" />
                                        <field name="create_date" invisible="1"/>
                                        <field name="date"/>
                                        <field name="date_expected"/>
                                    </group>

                                    <group colspan="2" col="4" groups="base.group_extended">
                                        <separator string="Traceability" colspan="4" groups="base.group_extended"/>
                                        <field name="tracking_id" groups="base.group_extended" colspan="3" />
                                          <button name="%(split_into)d" string="New pack" type="action"
                                              groups="base.group_extended"
                                              icon="terp-stock_effects-object-colorize"
                                              states="draft,assigned,confirmed,done" colspan="1"/>
                                        <field name="prodlot_id" groups="base.group_extended"
                                            context="{'location_id':location_id, 'product_id':product_id}"
                                            domain="[('product_id','=?',product_id)]"
                                            on_change="onchange_lot_id(prodlot_id,product_qty, location_id, product_id)" colspan="3"/>
                                        <button name="%(track_line)d"
                                              groups="base.group_extended"
                                              states="draft,waiting,confirmed,assigned,done"
                                              string="Split" type="action" icon="terp-stock_effects-object-colorize" colspan="1" />
                                    </group>
                                    <label string="" colspan="4"/>
                                    <field name="state"/>
                                    <group col="4" colspan="2">
                                        <button name="action_confirm" states="draft" string="Confirm" type="object" icon="gtk-apply"/>
                                        <button name="force_assign" states="confirmed" string="Force Availability" type="object" icon="gtk-jump-to"/>
                                        <button name="cancel_assign" states="assigned" string="Cancel Availability" type="object" icon="gtk-find"/>
                                        <button name="action_cancel" states="assigned" string="Cancel" type="object" icon="gtk-cancel"/>
                                    </group>
                                </form>
                            </field>
                            <group col="10" colspan="4">
                                <field name="state" readonly="1"/>
                                <button name="draft_force_assign" states="draft" string="Process Later" type="object" icon="gtk-ok"/>
                                <button name="draft_validate" states="draft" string="Process Now" type="object" icon="gtk-yes"/>
                                <button name="action_assign" states="confirmed" string="Check Availability" type="object" groups="base.group_extended" icon="gtk-apply"/>
                                <button name="force_assign" states="confirmed" string="Force Availability" type="object" icon="gtk-jump-to"/>
                                <button name="%(action_partial_picking)d" states="assigned" string="Done" type="action" icon="gtk-execute"/>
                                <button name="%(action_stock_invoice_onshipping)d"  string="Create Invoice" type="action" icon="terp-document-new" attrs="{'invisible':[('invoice_state','!=','2binvoiced')]}"/>
<<<<<<< HEAD
                                <button name="button_cancel" states="assigned,confirmed,draft" string="Cancel" icon="gtk-cancel"/>
=======
                                <button name="button_cancel" states="assigned,confirmed,draft" string="_Cancel" icon="gtk-cancel"/>
>>>>>>> 38c792a7
                            </group>
                        </page>
                        <page string="Additional info" groups="base.group_extended,base.group_multi_company">
                            <field name="auto_picking" groups="base.group_extended"/>
                            <field name="date_done" groups="base.group_extended"/>
                            <field name="move_type" groups="base.group_extended"/>
                            <field name="type" groups="base.group_extended"/>
                            <field name="company_id" groups="base.group_multi_company" widget="selection"/>
                        </page>
                        <page string="Notes">
                            <field colspan="4" name="note" nolabel="1"/>
                        </page>
                    </notebook>
                </form>
            </field>
        </record>

        <record id="view_picking_out_search" model="ir.ui.view">
            <field name="name">stock.picking.out.search</field>
            <field name="model">stock.picking</field>
            <field name="type">search</field>
            <field name="arch" type="xml">
                <search string="Picking list">
                    <group col="8" colspan="4">
                        <filter icon="terp-check" name="available" string="Available" domain="[('state','=','assigned')]" help="Assigned Outgoing Orders"/>
                        <filter icon="terp-camera_test" name="confirmed" string="Confirmed" domain="[('state','=','confirmed')]" help="Confirmed Outgoing Orders"/>
                        <separator orientation="vertical"/>
                        <filter icon="terp-accessories-archiver-minus" string="Back Orders" domain="[('backorder_id', '!=', False)]" help="Is a Back Order" groups="base.group_extended"/>
                        <separator orientation="vertical"/>
                        <field name="name"/>
                        <field name="partner_id" />
                        <field name="origin"/>
                        <field name="stock_journal_id" groups="base.group_extended" widget="selection"/>
                        <field name="company_id" widget="selection" groups="base.group_multi_company"/>
                   </group>
                    <newline/>
                    <group expand="0" string="Group By..." colspan="4" col="8">
                        <filter string="Partner" icon="terp-personal" domain="[]" context="{'group_by':'partner_id'}"/>
                        <separator orientation="vertical" />
                        <filter string="State" icon="terp-stock_effects-object-colorize" domain="[]" context="{'group_by':'state'}"/>
                        <separator orientation="vertical" />
                        <filter string="Order Date" icon="terp-go-month" domain="[]"  context="{'group_by':'date'}"/>
                        <filter string="Expected Date" icon="terp-go-month" domain="[]"  context="{'group_by':'min_date'}"/>
                        <separator orientation="vertical" />
                        <filter string="Journal" icon="terp-stock_align_left_24" domain="[]" context="{'group_by':'stock_journal_id'}"  groups="base.group_extended"/>
                    </group>
                </search>
            </field>
        </record>

        <record id="action_picking_tree" model="ir.actions.act_window">
            <field name="name">Outgoing Orders</field>
            <field name="res_model">stock.picking</field>
            <field name="type">ir.actions.act_window</field>
            <field name="view_type">form</field>
            <field name="view_mode">tree,form,calendar</field>
            <field name="domain">[('type','=','out')]</field>
            <field name="context">{'contact_display': 'partner_address', 'search_default_available': 1}</field>
            <field name="search_view_id" ref="view_picking_out_search"/>
        </record>
        <record id="action_picking_tree_out_view1_waiting" model="ir.actions.act_window.view">
            <field eval="1" name="sequence"/>
            <field name="view_mode">tree</field>
            <field name="view_id" ref="view_picking_out_tree"/>
            <field name="act_window_id" ref="action_picking_tree"/>
        </record>
        <record id="action_picking_tree_out_view2_waiting" model="ir.actions.act_window.view">
            <field eval="2" name="sequence"/>
            <field name="view_mode">form</field>
            <field name="view_id" ref="view_picking_out_form"/>
            <field name="act_window_id" ref="action_picking_tree"/>
        </record>
        <record id="action_picking_tree_out_view2_waiting_cal" model="ir.actions.act_window.view">
            <field eval="3" name="sequence"/>
            <field name="view_mode">calendar</field>
            <field name="act_window_id" ref="action_picking_tree"/>
        </record>
        <menuitem action="action_picking_tree" id="menu_action_picking_tree" parent="menu_stock_warehouse_mgmt" sequence="3"/>

        <record id="view_picking_in_tree" model="ir.ui.view">
            <field name="name">stock.picking.in.tree</field>
            <field name="model">stock.picking</field>
            <field name="type">tree</field>
            <field name="arch" type="xml">
                <tree colors="blue:state in ('draft');grey:state in ('done');red:state not in ('cancel', 'done') and date &lt; current_date" string="Picking list">
                    <field name="name"/>
                    <field name="partner_id" />
                    <field name="backorder_id" groups="base.group_extended"/>
                    <field name="origin"/>
                    <field name="date"/>
                    <field name="min_date"/>
                    <field name="invoice_state" groups="base.group_extended"/>
                    <field name="stock_journal_id" groups="base.group_extended" widget="selection"/>
                    <field name="state"/>
                    <button name="%(action_partial_picking)d" states="assigned" string="Receive products" type="action" icon="gtk-ok"/>
                    <button name="button_cancel" states="assigned,confirmed,draft" string="Cancel" icon="gtk-cancel" confirm="This operation will cancel the shipment. Do you want to continue?" />
                </tree>
            </field>
        </record>
        <record id="view_picking_in_form" model="ir.ui.view">
            <field name="name">stock.picking.in.form</field>
            <field name="model">stock.picking</field>
            <field name="type">form</field>
            <field name="arch" type="xml">
                <form string="Input Picking List">
                    <group colspan="4" col="6">
                        <group colspan="4" col="4">
                            <field name="name" readonly="1"/>
                            <field name="origin"/>
                            <field name="address_id" on_change="onchange_partner_in(address_id)" context="{'contact_display':'partner'}" required="1" colspan="4"/>
                            <field name="invoice_state" string="Invoice Control"/>
                            <field name="backorder_id" readonly="1" groups="base.group_extended"/>
                        </group>
                        <group colspan="2" col="2">
                            <field name="date"/>
                            <field name="min_date" readonly="1"/>
                            <field name="stock_journal_id" groups="base.group_extended" widget="selection"/>
                        </group>
                    </group>
                    <notebook colspan="4">
                        <page string="General Information">
                            <field colspan="4" name="move_lines" nolabel="1" widget="one2many_list" default_get="{'move_line':move_lines, 'address_in_id': address_id}" >
                                <tree colors="grey:scrapped==True" string="Stock Moves">
                                    <field name="product_id" />
                                    <field name="product_qty" />
                                    <field name="product_uom" string="UoM" />
                                    <button name="%(stock.move_scrap)d"
                                        string="Scrap Products" type="action"
                                        icon="gtk-convert" context="{'scrap': True}"
                                        states="draft,waiting,confirmed,assigned"
                                        groups="base.group_extended"/>
                                    <field name="scrapped" invisible="1"/>
                                    <field name="prodlot_id" groups="base.group_extended"/>
                                    <button
                                           name="%(stock.track_line)d"
                                           string="Split in production lots"
                                           groups="base.group_extended"
                                           type="action" icon="terp-stock_effects-object-colorize"
                                           states="draft,waiting,confirmed,assigned" />
                                    <field name="tracking_id" groups="base.group_extended"/>
                                    <button name="setlast_tracking" string="Put in current pack" type="object"
                                        groups="base.group_extended"
                                        icon="terp-stock_effects-object-colorize" attrs="{'invisible': [('tracking_id','&lt;&gt;',False)]}"
                                        states="draft,assigned,confirmed,done"/>
                                    <button name="%(split_into)d" string="Put in a new pack" type="action"
                                        groups="base.group_extended"
                                        icon="terp-stock_effects-object-colorize"
                                        states="draft,assigned,confirmed"/>
                                    <field name="location_dest_id"/>
                                    <field name="state"/>
                                </tree>
                                <form string="Stock Moves">
                                    <group colspan="2" col="4">
                                        <separator colspan="4" string="Move Information"/>
                                        <field name="name" invisible="1" colspan="4"/>
                                        <field name="product_id" on_change="onchange_product_id(product_id,location_id,location_dest_id, parent.address_id)" colspan="4"/>
                                        <field name="product_qty" on_change="onchange_quantity(product_id, product_qty, product_uom, product_uos)" colspan="3"/>
                                        <button name="%(stock.move_scrap)d"
                                                string="Scrap" type="action" groups="base.group_extended"
                                                icon="gtk-convert" context="{'scrap': True}"
                                                states="draft,waiting,confirmed,assigned" colspan="1"/>
                                        <field name="product_uom" string="Unit Of Measure" widget="selection" colspan="4"/>
                                        <field name="product_uos_qty" groups="product.product_uos" colspan="4"/>
                                        <field groups="product.group_uos" name="product_uos" on_change="onchange_quantity(product_id, product_qty, product_uom, product_uos)" colspan="4"/>
                                        <field groups="base.group_extended" name="product_packaging"  domain="[('product_id','=',product_id)]" colspan="4"/>
                                    </group>

                                    <group colspan="2" col="2">
                                        <separator string="Locations" colspan="2" />
                                        <field name="location_id" domain="[('usage','&lt;&gt;','view')]" />
                                        <field name="location_dest_id" domain="[('usage','=','internal')]" />
                                    </group>

                                    <group colspan="2" col="2">
                                        <separator string="Dates" colspan="2" />
                                        <field name="create_date" invisible="1"/>
                                        <field name="date"/>
                                        <field name="date_expected"/>
                                    </group>

                                    <group colspan="2" col="4" groups="base.group_extended">
                                        <separator string="Traceability" colspan="4" groups="base.group_extended"/>
                                        <field name="tracking_id" groups="base.group_extended" colspan="3" />
                                        <button name="%(split_into)d" string="New pack" type="action"
                                              groups="base.group_extended"
                                              icon="terp-stock_effects-object-colorize"
                                              states="draft,assigned,confirmed,done" colspan="1"/>
                                        <field name="prodlot_id" groups="base.group_extended"
                                            context="{'location_id':location_id, 'product_id':product_id}"
                                            domain="[('product_id','=?',product_id)]"
                                            on_change="onchange_lot_id(prodlot_id,product_qty, location_id, product_id)" colspan="3"/>
                                        <button name="%(track_line)d"
                                              groups="base.group_extended"
                                              states="draft,waiting,confirmed,assigned,done"
                                              string="Split" type="action" icon="terp-stock_effects-object-colorize" colspan="1" />
                                    </group>
                                    <label string="" colspan="4"/>
                                    <field name="state"/>
                                    <group col="4" colspan="2">
                                        <button name="action_confirm" states="draft" string="Confirm" type="object" icon="gtk-apply"/>
                                        <button name="force_assign" states="confirmed" string="Force Availability" type="object" icon="gtk-jump-to"/>
                                        <button name="cancel_assign" states="assigned" string="Cancel Availability" type="object" icon="gtk-find"/>
                                        <button name="action_cancel" states="assigned" string="_Cancel" type="object" icon="gtk-cancel"/>
                                    </group>
                                </form>
                            </field>
                            <group col="10" colspan="4">
                                <field name="state" readonly="1"/>
                                <button name="draft_force_assign" states="draft" string="Process Later" type="object" icon="gtk-ok"/>
                                <button name="draft_validate" states="draft" string="Process Now" type="object" icon="gtk-media-play"/>
                                <button name="action_assign" states="confirmed" string="Check Availability" type="object" icon="gtk-find"/>
                                <button name="force_assign" states="confirmed" string="Force Availability" type="object" groups="base.group_extended" icon="gtk-jump-to"/>
                                <button name="%(action_partial_picking)d" states="assigned" string="Products Received" type="action" icon="gtk-ok"/>
                                <button name="%(action_stock_invoice_onshipping)d"  string="Create Invoice" type="action" icon="terp-document-new" attrs="{'invisible':[('invoice_state','!=','2binvoiced')]}"/>
<<<<<<< HEAD
                                <button name="button_cancel" states="assigned,confirmed,draft" string="Cancel" icon="gtk-cancel"/>
=======
                                <button name="button_cancel" states="assigned,confirmed,draft" string="_Cancel" icon="gtk-cancel"/>
>>>>>>> 38c792a7
                            </group>
                        </page>
                        <page string="Additional Info" groups="base.group_extended,base.group_multi_company">
                            <field name="type" groups="base.group_extended"/>
                            <field name="company_id" groups="base.group_multi_company" widget="selection"/>
                        </page>
                        <page string="Notes">
                            <field colspan="4" name="note" nolabel="1"/>
                        </page>
                    </notebook>
                </form>
            </field>
        </record>

        <record id="view_picking_in_search" model="ir.ui.view">
            <field name="name">stock.picking.in.search</field>
            <field name="model">stock.picking</field>
            <field name="type">search</field>
            <field name="arch" type="xml">
                <search string="Input Picking List">
                    <group col="8" colspan="4">
                        <filter icon="terp-check" name="available" string="Available" domain="[('state','=','assigned')]" help="Assigned Incoming Orders" />
                        <separator orientation="vertical" />
                        <filter icon="terp-accessories-archiver-minus" string="Back Orders" domain="[('backorder_id', '!=', False)]" help="Is a Back Order" groups="base.group_extended"/>
                        <separator orientation="vertical"/>
                        <field name="name"/>
                        <field name="partner_id"/>
                        <field name="origin"/>
                        <field name="stock_journal_id" groups="base.group_extended" widget="selection"/>
                        <field name="company_id" widget="selection" groups="base.group_multi_company" />
                    </group>
                    <newline/>
                    <group expand="0" string="Group By..." colspan="4" col="8">
                        <filter string="Partner" icon="terp-personal" domain="[]" context="{'group_by':'partner_id'}"/>
                        <separator orientation="vertical" />
                        <filter icon="terp-stock_effects-object-colorize" name="state" string="State" domain="[]" context="{'group_by':'state'}"/>
                        <separator orientation="vertical" />
                        <filter string="Order Date" icon="terp-go-month" domain="[]"  context="{'group_by':'date'}"/>
                        <filter string="Expected Date" icon="terp-go-month" domain="[]"  context="{'group_by':'min_date'}"/>
                        <separator orientation="vertical" />
                        <filter string="Journal" icon="terp-stock_align_left_24" domain="[]" context="{'group_by':'stock_journal_id'}"  groups="base.group_extended"/>
                    </group>
                </search>
            </field>
        </record>


        <record id="action_picking_tree4" model="ir.actions.act_window">
            <field name="name">Incoming Shipments</field>
            <field name="res_model">stock.picking</field>
            <field name="type">ir.actions.act_window</field>
            <field name="view_type">form</field>
            <field name="view_mode">tree,form,calendar</field>
            <field name="domain">[('type','=','in')]</field>
            <field name="context">{'contact_display': 'partner_address',"search_default_available":1}</field>
            <field name="search_view_id" ref="view_picking_in_search"/>
        </record>
        <record id="action_invoice_tree5_view1" model="ir.actions.act_window.view">
            <field eval="1" name="sequence"/>
            <field name="view_mode">tree</field>
            <field name="view_id" ref="view_picking_in_tree"/>
            <field name="act_window_id" ref="action_picking_tree4"/>
        </record>
        <record id="action_invoice_tree5_view2" model="ir.actions.act_window.view">
            <field eval="2" name="sequence"/>
            <field name="view_mode">form</field>
            <field name="view_id" ref="view_picking_in_form"/>
            <field name="act_window_id" ref="action_picking_tree4"/>
        </record>
        <record id="action_invoice_tree5_view2_cal" model="ir.actions.act_window.view">
            <field eval="3" name="sequence"/>
            <field name="view_mode">calendar</field>
            <field name="act_window_id" ref="action_picking_tree4"/>
        </record>
        <menuitem action="action_picking_tree4" id="menu_action_picking_tree4" parent="menu_stock_warehouse_mgmt" sequence="1"/>

        <record id="view_picking_internal_search" model="ir.ui.view">
            <field name="name">stock.picking.internal.search</field>
            <field name="model">stock.picking</field>
            <field name="type">search</field>
            <field name="arch" type="xml">
                <search string="Internal Picking List">
                    <group col="8" colspan="4">
                        <filter icon="terp-check" string="Available" domain="[('state','=','assigned')]" help="Assigned Internal Moves"/>
                        <filter icon="terp-camera_test" name="confirmed" string="Confirmed" domain="[('state','=','confirmed')]" help="Confirmed Internal Moves" />
                        <separator orientation="vertical"/>
                        <field name="name"/>
                        <field name="origin"/>
                        <field name="stock_journal_id" groups="base.group_extended" widget="selection"/>
                        <field name="company_id" widget="selection"/>
                    </group>
                    <newline/>
                    <group expand="0" string="Group By..." colspan="4" col="8">
                        <filter string="State" icon="terp-stock_effects-object-colorize" domain="[]" context="{'group_by':'state'}"/>
                        <separator orientation="vertical"/>
                        <filter string="Order Date" icon="terp-go-month" domain="[]"  context="{'group_by':'date'}"/>
                        <filter string="Expected Date" icon="terp-go-month" domain="[]"  context="{'group_by':'min_date'}"/>
                        <separator orientation="vertical"/>
                        <filter string="Origin" icon="terp-gtk-jump-to-rtl" domain="[]" context="{'group_by':'origin'}"/>
                        <separator orientation="vertical" />
                        <filter string="Journal" icon="terp-stock_align_left_24" domain="[]" context="{'group_by':'stock_journal_id'}" groups="base.group_extended"/>
                    </group>
                </search>
            </field>
        </record>

        <record id="action_picking_tree6" model="ir.actions.act_window">
            <field name="name">Internal Moves</field>
            <field name="res_model">stock.picking</field>
            <field name="type">ir.actions.act_window</field>
            <field name="view_type">form</field>
            <field name="view_mode">tree,form,calendar</field>
            <field name="domain">[('type','=','internal')]</field>
            <field name="context">{'contact_display': 'partner_address',"search_default_confirmed":1}</field>
            <field name="search_view_id" ref="view_picking_internal_search"/>
        </record>

        <record model="ir.actions.act_window.view" id="action_picking_tree6_tree_view">
            <field name="sequence" eval="1"/>
            <field name="view_mode">tree</field>
            <field name="view_id" ref="vpicktree"/>
            <field name="act_window_id" ref="action_picking_tree6"/>
        </record>
        <record model="ir.actions.act_window.view" id="action_picking_tree6_form_view">
            <field name="sequence" eval="2"/>
            <field name="view_mode">form</field>
            <field name="view_id" ref="view_picking_form"/>
            <field name="act_window_id" ref="action_picking_tree6"/>
        </record>



        <menuitem action="action_picking_tree6" id="menu_action_picking_tree6" parent="menu_stock_warehouse_mgmt" sequence="2"/>

        <record id="view_move_tree" model="ir.ui.view">
            <field name="name">stock.move.tree</field>
            <field name="model">stock.move</field>
            <field name="type">tree</field>
            <field eval="6" name="priority"/>
            <field name="arch" type="xml">
                <tree colors="grey:state in ('cancel');red:(state not in ('cancel','done')) and date > current_date" string="Moves" editable="top">
                    <field name="picking_id" string="Reference"/>
                    <field name="origin"/>
                    <field name="create_date" invisible="1"/>
                    <field name="partner_id"/>
                    <field name="product_id"/>
                    <field name="product_qty" on_change="onchange_quantity(product_id, product_qty, product_uom, product_uos)"/>
                    <field name="product_uom" string="UoM"/>
                    <field name="product_uos" groups="product.product_uos"/>
                    <button name="%(stock.move_scrap)d"
                        string="Scrap Products" type="action"
                        icon="gtk-convert" context="{'scrap': True}"
                        states="draft,waiting,confirmed,assigned"
                        groups="base.group_extended"/>
                    <field name="prodlot_id" groups="base.group_extended"/>
                    <button name="%(track_line)d" string="Split in production lots" type="action"
                        icon="terp-stock_effects-object-colorize" attrs="{'invisible': [('prodlot_id','&lt;&gt;',False)]}"
                        states="draft,waiting,confirmed,assigned,done"
                        context="{'default_use_exist': picking_id.type=='in'}"
                        groups="base.group_extended"/>
                    <field groups="base.group_extended" name="tracking_id"/>
                    <button name="setlast_tracking" string="Put in current pack" type="object"
                        groups="base.group_extended"
                        icon="terp-stock_effects-object-colorize" attrs="{'invisible': [('tracking_id','&lt;&gt;',False)]}"
                        states="draft,assigned,confirmed,done"/>
                    <button name="%(split_into)d" string="Put in a new pack" type="action"
                        groups="base.group_extended"
                        icon="terp-stock_effects-object-colorize"
                        states="draft,assigned,confirmed,done"/>
                    <field name="location_id"/>
                    <field name="location_dest_id"/>
                    <field name="date"/>
                    <field name="date_expected"/>
                    <field name="state"/>
                    <button name="action_done" states="confirmed,assigned" string="Done" type="object" icon="gtk-ok"/>
                </tree>
            </field>
        </record>

<!--        <menuitem id="menu_traceability_low" name="Low Level" parent="menu_traceability"/> -->

        <record id="view_move_form" model="ir.ui.view">
            <field name="name">stock.move.form</field>
            <field name="model">stock.move</field>
            <field name="type">form</field>
            <field eval="4" name="priority"/>
            <field name="arch" type="xml">
                <form string="Stock Moves">
                    <group colspan="2" col="4">
                        <separator colspan="4" string="Move Information"/>
                        <field name="name" colspan="4"/>
                        <field name="product_id" on_change="onchange_product_id(product_id,location_id,location_dest_id, parent.address_id)" colspan="4"/>
                        <field name="product_qty" on_change="onchange_quantity(product_id, product_qty, product_uom, product_uos)" colspan="3"/>
                        <button name="%(stock.move_scrap)d" groups="base.group_extended"
                                string="Scrap" type="action"
                                icon="gtk-convert" context="{'scrap': True}"
                                states="draft,waiting,confirmed,assigned" colspan="1"/>
                        <field name="product_uom" string="Unit Of Measure" widget="selection" colspan="4"/>
                        <field name="product_uos_qty" groups="product.product_uos" colspan="4"/>
                        <field name="product_uos" groups="product.product_uos" colspan="4"/>
                    </group>

                    <group colspan="2" col="2">
                        <separator string="Locations &amp; Picking" colspan="2" />
                        <field name="location_id" widget="selection"/>
                        <field name="location_dest_id" widget="selection"/>
                        <field name="picking_id"/>
                        <field name="address_id" context="{'contact_display':'partner'}"/>
                        <field name="company_id" groups="base.group_multi_company" widget="selection"/>
                    </group>

                    <group colspan="2" col="2">
                        <separator string="Dates &amp; Priority" colspan="2" />
                        <field name="create_date"/>
                        <field name="date"/>
                        <field name="date_expected"/>
                        <field name="priority"/>
                    </group>

                    <group colspan="2" col="4" groups="base.group_extended">
                        <separator string="Traceability" colspan="4" groups="base.group_extended"/>
                        <field name="tracking_id" colspan="3" groups="base.group_extended"/>
                        <button name="%(split_into)d" string="New pack" type="action"
                              groups="base.group_extended"
                              icon="terp-stock_effects-object-colorize"
                              states="draft,assigned,confirmed,done" colspan="1"/>
                        <field name="prodlot_id" groups="base.group_extended"
                            context="{'location_id':location_id, 'product_id':product_id}"
                            domain="[('product_id','=?',product_id)]"
                            on_change="onchange_lot_id(prodlot_id,product_qty, location_id, product_id)" colspan="3"/>
                        <button name="%(track_line)d"
                              groups="base.group_extended"
                              states="draft,waiting,confirmed,assigned,done"
                              string="Split" type="action" icon="terp-stock_effects-object-colorize" colspan="1"/>
                    </group>

                    <separator colspan="4"/>
                    <field name="state"/>
                    <group col="4" colspan="2">
                        <button name="action_confirm" states="draft" string="Confirm" type="object" icon="gtk-apply"/>
                        <button name="action_assign" states="confirmed" string="Set Available" type="object" icon="gtk-yes"/>
                        <button name="action_cancel" states="assigned,confirmed" string="_Cancel" type="object" icon="gtk-cancel"/>
                        <button name="action_done" states="assigned" string="Done" type="object" icon="gtk-jump-to"/>
                    </group>
                </form>
            </field>
        </record>

        <record id="view_move_search" model="ir.ui.view">
            <field name="name">stock.move.search</field>
            <field name="model">stock.move</field>
            <field name="type">search</field>
            <field eval="3" name="priority"/>
            <field name="arch" type="xml">
                <search string="Stock Moves">
                    <group col="14" colspan="4">
                        <filter icon="terp-go-today" string="Today" domain="[('date','&lt;=',time.strftime('%%Y-%%m-%%d 23:59:59')),('date','&gt;=',time.strftime('%%Y-%%m-%%d 00:00:00'))]" help="Orders processed Today or planned for Today"/>
                        <separator orientation="vertical"/>
                        <filter icon="terp-check" string="Done" name="done" domain="[('state','=','done')]" help="Stock moves that have been processed"/>
                        <filter icon="terp-stock" string="Future" name="future" domain="[('state','in',('assigned','confirmed','waiting'))]" help="Stock moves that are Confirmed, Available or Waiting"/>
                        <filter icon="terp-camera_test" string="Ready" name="ready" domain="[('state','=','assigned')]" help="Stock moves that are Available (Ready to process)"/>
                        <separator orientation="vertical"/>
                        <field name="product_id"/>
                        <field name="location_id" string="Location" filter_domain="['|',('location_id','ilike',self),('location_dest_id','ilike',self)]"/>
                        <field name="address_id" string="Partner" context="{'contact_display':'partner'}" filter_domain="[('picking_id.address_id','ilike',self)]"/>
                        <field name="date"/>
                    </group>
                    <newline/>
                    <group expand="0" string="Extended Filters..." colspan="4" col="8">
                            <field name="origin"/>
                            <field name="picking_id"/>
                            <field name="prodlot_id"/>
                            <field name="tracking_id"/>
                            <field name="state"/>
                    </group>
                    <newline/>
                    <group expand="0" string="Group By..." colspan="4" col="8">
                        <filter string="Product" name="by_product" icon="terp-accessories-archiver" domain="[]"  context="{'group_by':'product_id'}"/>
                        <filter string="Picking" name="groupby_picking_id" icon="terp-accessories-archiver" domain="[]"  context="{'group_by':'picking_id'}"/>
                        <filter string="Lot" name="groupby_prodlot_id" icon="terp-accessories-archiver" domain="[]"  context="{'group_by':'prodlot_id'}"/>
                        <filter string="Pack" name="groupby_tracking_id" icon="terp-accessories-archiver" domain="[]"  context="{'group_by':'tracking_id'}"/>
                        <separator orientation="vertical"/>
                        <filter string="Source" name="groupby_location_id" icon="terp-gtk-jump-to-rtl" domain="[]" context="{'group_by':'location_id'}"/>
                        <filter string="Destination" name="groupby_dest_location_id" icon="terp-gtk-jump-to-ltr" domain="[]" context="{'group_by':'location_dest_id'}"/>
                        <separator orientation="vertical"/>
                        <filter icon="terp-stock_effects-object-colorize" string="State" domain="[]" context="{'group_by':'state'}" />
                        <separator orientation="vertical"/>
                        <filter string="Creation" name="groupby_create_date" icon="terp-go-month" domain="[]" context="{'group_by':'create_date'}"/>
                        <filter string="Expected" name="groupby_date" icon="terp-go-month" domain="[]" context="{'group_by':'date'}"/>
                    </group>
                </search>
            </field>
        </record>

        <record id="action_move_form2" model="ir.actions.act_window">
            <field name="name">Stock Moves</field>
            <field name="res_model">stock.move</field>
            <field name="type">ir.actions.act_window</field>
            <field name="view_type">form</field>
            <field name="view_id" ref="view_move_tree"/>
            <field name="search_view_id" ref="view_move_search"/>
            <field name="context">{'search_default_Available':1}</field>
        </record>
        <menuitem action="action_move_form2" id="menu_action_move_form2" parent="menu_traceability" sequence="1"/>

        ====================================
        Reception Picking (By Stock Move)
        ====================================

        <record id="view_move_tree_reception_picking" model="ir.ui.view">
            <field name="name">stock.move.tree2</field>
            <field name="model">stock.move</field>
            <field name="type">tree</field>
            <field eval="6" name="priority"/>
            <field name="arch" type="xml">
                <tree colors="grey:state in ('cancel')" string="Moves">
                    <field name="picking_id" string="Reference"/>
                    <field name="origin"/>
                    <field name="partner_id" string="Partner"/>
                    <field name="product_id"/>
                    <field name="product_qty" />
                    <field name="product_uom" string="UoM"/>
                    <button name="%(stock.move_scrap)d"
                        string="Scrap Products" type="action"
                        icon="gtk-convert" context="{'scrap': True}"
                        states="draft,waiting,confirmed,assigned" groups="base.group_extended"/>
                    <field name="prodlot_id" groups="base.group_extended"/>
                    <button name="%(track_line)d" string="Split in production lots" type="action"
                        icon="terp-stock_effects-object-colorize" attrs="{'invisible': [('prodlot_id','&lt;&gt;',False)]}"
                       states="draft,waiting,confirmed,assigned,done"
                        context="{'default_use_exist': picking_id.type=='in'}"
                        groups="base.group_extended"/>
                    <field name="tracking_id" groups="base.group_extended"/>
                    <button name="setlast_tracking" string="Put in current pack" type="object"
                        attrs="{'invisible': [('tracking_id','&lt;&gt;',False)]}"
                        groups="base.group_extended"
                        icon="terp-stock_effects-object-colorize"
                        states="draft,assigned,confirmed,done"/>
                    <button name="%(split_into)d" string="Put in a new pack" type="action"
                        groups="base.group_extended"
                        icon="terp-stock_effects-object-colorize"
                        states="draft,assigned,confirmed,done"/>
<<<<<<< HEAD
                    <button name="%(split_into)d" string="Put in a new pack" type="action"
                        groups="base.group_extended"
                        icon="terp-stock_effects-object-colorize"
                        states="draft,assigned,confirmed,done"/>
                    <field name="date_planned"/>
=======
                    <field name="date"/>
>>>>>>> 38c792a7
                    <field name="state"/>
                    <button name="action_assign" states="confirmed" string="Set Available" type="object" icon="gtk-yes"/>
                    <button name="%(action_partial_move)d" string="Partial" type="action" states="confirmed,assigned" icon="gtk-justify-fill"/>
                    <button name="action_done" states="confirmed,assigned" string="Done" type="object" icon="gtk-jump-to"/>
                </tree>
            </field>
        </record>
        <!-- test -->
          <record id="view_move_tree_reception_picking_board" model="ir.ui.view">
            <field name="name">stock.move.tree3</field>
            <field name="model">stock.move</field>
            <field name="type">tree</field>
            <field eval="6" name="priority"/>
            <field name="arch" type="xml">
                <tree string="Moves">
                    <field name="picking_id" string="Reference"/>
                    <field name="partner_id" string="Partner"/>
                    <field name="product_id"/>
                    <field name="product_qty" />
                    <field name="product_uom" string="UoM"/>
                    <field name="date"/>
                    <button name="action_done" states="confirmed,assigned" string="Done" type="object" icon="gtk-jump-to"/>
                </tree>
            </field>
        </record>

        <record id="view_move_form_reception_picking" model="ir.ui.view">
            <field name="name">stock.move.form2</field>
            <field name="model">stock.move</field>
            <field name="type">form</field>
            <field eval="6" name="priority"/>
            <field name="arch" type="xml">
                <form string="Moves">
                    <group colspan="2" col="4">
                        <separator colspan="4" string="Move Information"/>
                        <field name="name" colspan="4"/>
                        <field name="product_id" on_change="onchange_product_id(product_id, location_id, location_dest_id, address_id)" colspan="4"/>
                        <field name="product_qty" on_change="onchange_quantity(product_id, product_qty, product_uom, product_uos)" colspan="3"/>
                        <button name="%(stock.move_scrap)d" groups="base.group_extended"
                                string="Scrap" type="action"
                                icon="gtk-convert" context="{'scrap': True}"
                                states="draft,waiting,confirmed,assigned" colspan="1"/>
                        <field name="product_uom" widget="selection" colspan="4"/>
                        <field name="product_uos_qty" groups="product.product_uos" colspan="4"/>
                        <field name="product_uos" widget="selection" groups="product.product_uos" colspan="4"/>
                    </group>

                    <group colspan="2" col="2">
                        <separator string="Locations &amp; Picking" colspan="2" />
                        <field name="location_id" widget="selection"/>
                        <field name="location_dest_id" widget="selection"/>
                        <field name="picking_id"/>
                        <field name="address_id" context="{'contact_display':'partner'}"/>
                        <field name="company_id" groups="base.group_multi_company" widget="selection"/>
                    </group>

                    <group colspan="2" col="2">
                        <separator string="Dates &amp; Priority" colspan="2" />
                        <field name="create_date"/>
                        <field name="date"/>
                        <field name="date_expected"/>
                        <field name="priority"/>
                    </group>

                    <group colspan="2" col="4" groups="base.group_extended">
                        <separator string="Traceability" colspan="4" groups="base.group_extended"/>
                        <field name="tracking_id" colspan="3" groups="base.group_extended"/>
                        <button name="%(split_into)d" string="New pack" type="action"
                              groups="base.group_extended"
                              icon="terp-stock_effects-object-colorize"
                              states="draft,assigned,confirmed,done"/>
                        <field name="prodlot_id" groups="base.group_extended"
                            context="{'location_id':location_id, 'product_id':product_id}"
                            domain="[('product_id','=?',product_id)]"
                            on_change="onchange_lot_id(prodlot_id,product_qty, location_id, product_id)" colspan="3"/>
                        <button name="%(track_line)d"
                              groups="base.group_extended"
                              states="draft,waiting,confirmed,assigned,done"
                              string="Split" type="action" icon="terp-stock_effects-object-colorize" colspan="1" />
                    </group>
                    <separator colspan="4"/>
                    <field name="state"/>
                    <group col="5" colspan="2">
                        <button name="action_confirm" states="draft" string="Confirm" type="object" icon="gtk-apply"/>
                        <button name="action_assign" states="confirmed" string="Set Available" type="object" icon="gtk-yes"/>
                        <button name="action_cancel" states="assigned,confirmed" string="_Cancel" type="object" icon="gtk-cancel"/>
                        <button name="%(action_partial_move)d" states="assigned,confirmed" string="Partial" type="action" icon="gtk-justify-fill"/>
                        <button name="action_done" states="assigned" string="Done" type="object" icon="gtk-jump-to"/>
                    </group>
                </form>
            </field>
        </record>

        <record id="view_move_search_reception_picking" model="ir.ui.view">
            <field name="name">stock.move.search2</field>
            <field name="model">stock.move</field>
            <field name="type">search</field>
            <field eval="6" name="priority"/>
            <field name="arch" type="xml">
                <search string="Stock Moves">
                    <group col="8" colspan="4">
                        <filter icon="terp-go-today" string="Today" domain="[('date','&lt;=',time.strftime('%%Y-%%m-%%d 23:59:59')),('date','&gt;=',time.strftime('%%Y-%%m-%%d 00:00:00'))]" help="Orders planned for today"/>
                        <separator orientation="vertical"/>
                        <filter icon="terp-gtk-go-back-rtl" name="receive" string="To Do" domain="[('state','in',('confirmed','assigned'))]" help="Stock to be received"/>
                        <filter icon="terp-check" name="received" string="Done" domain="[('state','=','done')]"/>
                        <separator orientation="vertical"/>
                        <field name="origin"/>
                        <field name="partner_id" string="Partner"/>
                        <field name="product_id"/>
                    </group>
                    <newline/>
                    <group expand="0" string="Group By..." colspan="4" col="8">
                        <filter string="Supplier" icon="terp-accessories-archiver" domain="[]" context="{'group_by':'partner_id'}"/>
                        <filter string="Product" icon="terp-accessories-archiver" domain="[]" context="{'group_by':'product_id'}"/>
                        <separator orientation="vertical"/>
                        <filter string="Product" icon="terp-accessories-archiver" domain="[]" context="{'group_by':'product_id'}"/>
                        <filter string="Order" icon="terp-stock_effects-object-colorize" domain="[]" context="{'group_by':'origin'}"/>
                        <filter string="State" icon="terp-stock_effects-object-colorize" domain="[]" context="{'group_by':'state'}"/>
                        <separator orientation="vertical"/>
                        <filter string="Order Date" icon="terp-go-month" domain="[]" context="{'group_by':'date'}" />
                    </group>
                    <newline/>
                    <group expand="0" string="Extended options..." groups="base.group_extended">
                       <field name="tracking_id" context="{'tracking': self}" filter_domain="[]" />
                    </group>
                </search>
            </field>
        </record>

        <record id="action_reception_picking_move" model="ir.actions.act_window">
            <field name="name">Incoming Products</field>
            <field name="res_model">stock.move</field>
            <field name="type">ir.actions.act_window</field>
            <field name="view_type">form</field>
            <field name="view_mode">tree,form</field>
            <field name="domain">['|','&amp;',('picking_id','=',False),('location_id.usage', 'in', ['customer','supplier']),'&amp;',('picking_id','!=',False),('picking_id.type','=','in')]</field>
            <field name="view_id" ref="view_move_tree_reception_picking"/>
            <field name="context">{"search_default_receive":1}</field>
            <field name="search_view_id" ref="view_move_search_reception_picking"/>
        </record>

        <record model="ir.actions.act_window.view" id="action_move_reception_picking_tree">
            <field name="sequence" eval="1"/>
            <field name="view_mode">tree</field>
            <field name="view_id" ref="view_move_tree_reception_picking"/>
            <field name="act_window_id" ref="action_reception_picking_move"/>
        </record>
        <record model="ir.actions.act_window.view" id="action_move_reception_picking_form">
            <field name="sequence" eval="2"/>
            <field name="view_mode">form</field>
            <field name="view_id" ref="view_move_form_reception_picking"/>
            <field name="act_window_id" ref="action_reception_picking_move"/>
        </record>

        # -------------------------------------------------------------
        # Stock incoterms
        # -------------------------------------------------------------
        <record id="view_incoterms_tree" model="ir.ui.view">
            <field name="name">stock.incoterms.tree</field>
            <field name="model">stock.incoterms</field>
            <field name="type">tree</field>
            <field name="arch" type="xml">
                <tree string="Incoterms">
                    <field name="code"/>
                    <field colspan="4" name="name"/>
                </tree>
            </field>
        </record>
        <record id="stock_incoterms_form" model="ir.ui.view">
            <field name="name">stock.incoterms.form</field>
            <field name="model">stock.incoterms</field>
            <field name="type">form</field>
            <field name="arch" type="xml">
                <form string="Incoterms">
                    <field colspan="4" name="name" select="1"/>
                    <field name="code" select="1"/>
                    <field name="active" select="1"/>
                </form>
            </field>
        </record>
        <record id="action_incoterms_tree" model="ir.actions.act_window">
            <field name="name">Incoterms</field>
            <field name="res_model">stock.incoterms</field>
            <field name="type">ir.actions.act_window</field>
            <field name="view_type">form</field>
            <field name="view_mode">tree,form</field>
        </record>

        <act_window
            context="{'location': active_id}"
            domain="[('type','&lt;&gt;','service')]"
            id="act_product_location_open"
            name="Products"
            res_model="product.product"
            src_model="stock.location"/>

        <act_window
            context="{'location': active_id, 'search_default_done': 1,'search_default_product_id': [active_id]}"
            id="act_product_stock_move_open"
            name="Stock Moves"
            res_model="stock.move"
            src_model="product.product"/>

        <act_window
            domain="[('move_lines','in',[active_id])]"
            id="act_relate_picking"
            name="Related Picking"
            res_model="stock.picking"
            src_model="stock.move"/>

        <act_window
            context="{'location': active_id, 'search_default_future': 1,'search_default_product_id': [active_id]}"
            domain="[('state','in',('waiting','confirmed','assigned'))]"
            id="act_product_stock_move_futur_open"
            name="Future Stock Moves"
            res_model="stock.move"
            src_model="product.product"
            groups="base.group_extended"/>

        <record id="ir_act_product_location_open" model="ir.values">
            <field name="key2">tree_but_open</field>
            <field name="model">stock.location</field>
            <field name="name">Products</field>
            <field eval="'ir.actions.act_window,%d'%act_product_location_open" name="value"/>
            <field eval="True" name="object"/>
        </record>


        <record id="ir_act_product_location_open" model="ir.values">
            <field name="key2">tree_but_open</field>
            <field name="model">stock.location</field>
            <field name="name">Open Products</field>
            <field eval="'ir.actions.act_window,%d'%action_view_stock_location_product" name="value"/>
            <field eval="True" name="object"/>
        </record>
        <record id="action_picking_tree_out" model="ir.actions.act_window">
            <field name="name">Customers Packings</field>
            <field name="res_model">stock.picking</field>
            <field name="type">ir.actions.act_window</field>
            <field name="view_type">form</field>
            <field name="view_mode">tree,form,calendar</field>
            <field name="domain">[('type','=','out')]</field>
            <field name="context">{'contact_display': 'partner',"search_default_available":1}</field>
            <field name="search_view_id" ref="view_picking_in_search"/>
        </record>
        <record id="action_invoice_tree5_out" model="ir.actions.act_window.view">
            <field eval="1" name="sequence"/>
            <field name="view_mode">tree</field>
            <field name="view_id" ref="view_picking_in_tree"/>
            <field name="act_window_id" ref="action_picking_tree_out"/>
        </record>
        <record id="action_invoice_tree5_view2_out" model="ir.actions.act_window.view">
            <field eval="2" name="sequence"/>
            <field name="view_mode">form</field>
            <field name="view_id" ref="view_picking_in_form"/>
            <field name="act_window_id" ref="action_picking_tree_out"/>
        </record>
        <record id="action_invoice_tree5_viewout_cal" model="ir.actions.act_window.view">
            <field eval="3" name="sequence"/>
            <field name="view_mode">calendar</field>
            <field name="act_window_id" ref="action_picking_tree_out"/>
        </record>

        <record id="action_out_picking_move" model="ir.actions.act_window">
            <field name="name">Outgoing Products</field>
            <field name="res_model">stock.move</field>
            <field name="type">ir.actions.act_window</field>
            <field name="view_type">form</field>
            <field name="view_mode">tree,form</field>
            <field name="domain">['|','&amp;',('picking_id','=',False),('location_dest_id.usage', 'in', ['customer','supplier']),'&amp;',('picking_id','!=',False),('picking_id.type','=','out')]</field>
            <field name="view_id" ref="view_move_tree_reception_picking"/>
            <field name="context">{"search_default_receive":1}</field>
            <field name="search_view_id" ref="view_move_search_reception_picking"/>
        </record>

        <record model="ir.actions.act_window.view" id="action_move_out_picking_tree">
            <field name="sequence" eval="1"/>
            <field name="view_mode">tree</field>
            <field name="view_id" ref="view_move_tree_reception_picking"/>
            <field name="act_window_id" ref="action_out_picking_move"/>
        </record>
        <record model="ir.actions.act_window.view" id="action_move_out_picking_form">
            <field name="sequence" eval="2"/>
            <field name="view_mode">form</field>
            <field name="view_id" ref="view_move_form_reception_picking"/>
            <field name="act_window_id" ref="action_out_picking_move"/>
        </record>

      <menuitem action="action_reception_picking_move" id="menu_action_pdct_in" parent="menu_stock_products_moves" sequence="1"/>
      <menuitem action="action_out_picking_move" id="menu_action_pdct_out" parent="menu_stock_products_moves" sequence="2"/>


         <record id="view_stock_journal_filter" model="ir.ui.view">
            <field name="name">stock.journal.filter</field>
            <field name="model">stock.journal</field>
            <field name="type">search</field>
            <field name="arch" type="xml">
                <search string="Stock Journal">
                    <field name="name"/>
                    <field name="user_id"/>
                </search>
            </field>
        </record>
        <record model="ir.ui.view" id="view_stock_journal_tree">
            <field name="name">Stock Journals</field>
            <field name="model">stock.journal</field>
            <field name="type">tree</field>
            <field name="arch" type="xml">
                <tree string="Stock Journal">
                    <field name="name"/>
                    <field name="user_id"/>
                </tree>
            </field>
        </record>
        <record model="ir.ui.view" id="view_stock_journal_form">
            <field name="name">Stock Journals</field>
            <field name="model">stock.journal</field>
            <field name="type">form</field>
            <field name="arch" type="xml">
                <form string="Stock Journal">
                    <field name="name"/>
                    <field name="user_id"/>
                </form>
            </field>
        </record>
        <record id="action_stock_journal_form" model="ir.actions.act_window">
            <field name="name">Stock Journals</field>
            <field name="res_model">stock.journal</field>
            <field name="type">ir.actions.act_window</field>
            <field name="view_type">form</field>
        </record>
        <menuitem
            action="action_stock_journal_form"
            id="menu_action_stock_journal_form"
            groups="group_stock_manager,base.group_extended"
            parent="menu_warehouse_config" />

    </data>
</openerp><|MERGE_RESOLUTION|>--- conflicted
+++ resolved
@@ -114,7 +114,7 @@
                                         string="Split inventory lines" groups="base.group_extended"
                                         type="action" icon="terp-stock_effects-object-colorize"/>
                                 </group>
-                                
+
                             </form>
                         </field>
                     </page><page string="Posted Inventory" groups="base.group_extended">
@@ -302,7 +302,7 @@
                         <page string="Stock Moves">
                             <field colspan="2" name="move_ids" nolabel="1" widget="one2many_list">
                                 <tree  string="Stock Moves">
- 									<field name="picking_id" string="Reference"/>                                
+ 									<field name="picking_id" string="Reference"/>
 									<field name="origin"/>
 									<field name="partner_id"/>
                                     <field name="product_id"/>
@@ -315,7 +315,7 @@
                                     <field name="location_dest_id"/>
                                     <field name="state"/>
                                 </tree>
-                             </field>                            
+                             </field>
                         </page>
                     </notebook>
                 </form>
@@ -1161,11 +1161,7 @@
                                 <button name="force_assign" states="confirmed" string="Force Availability" type="object" icon="gtk-jump-to"/>
                                 <button name="%(action_partial_picking)d" states="assigned" string="Done" type="action" icon="gtk-execute"/>
                                 <button name="%(action_stock_invoice_onshipping)d"  string="Create Invoice" type="action" icon="terp-document-new" attrs="{'invisible':[('invoice_state','!=','2binvoiced')]}"/>
-<<<<<<< HEAD
-                                <button name="button_cancel" states="assigned,confirmed,draft" string="Cancel" icon="gtk-cancel"/>
-=======
                                 <button name="button_cancel" states="assigned,confirmed,draft" string="_Cancel" icon="gtk-cancel"/>
->>>>>>> 38c792a7
                             </group>
                         </page>
                         <page string="Additional info" groups="base.group_extended,base.group_multi_company">
@@ -1380,11 +1376,7 @@
                                 <button name="force_assign" states="confirmed" string="Force Availability" type="object" groups="base.group_extended" icon="gtk-jump-to"/>
                                 <button name="%(action_partial_picking)d" states="assigned" string="Products Received" type="action" icon="gtk-ok"/>
                                 <button name="%(action_stock_invoice_onshipping)d"  string="Create Invoice" type="action" icon="terp-document-new" attrs="{'invisible':[('invoice_state','!=','2binvoiced')]}"/>
-<<<<<<< HEAD
-                                <button name="button_cancel" states="assigned,confirmed,draft" string="Cancel" icon="gtk-cancel"/>
-=======
                                 <button name="button_cancel" states="assigned,confirmed,draft" string="_Cancel" icon="gtk-cancel"/>
->>>>>>> 38c792a7
                             </group>
                         </page>
                         <page string="Additional Info" groups="base.group_extended,base.group_multi_company">
@@ -1727,15 +1719,7 @@
                         groups="base.group_extended"
                         icon="terp-stock_effects-object-colorize"
                         states="draft,assigned,confirmed,done"/>
-<<<<<<< HEAD
-                    <button name="%(split_into)d" string="Put in a new pack" type="action"
-                        groups="base.group_extended"
-                        icon="terp-stock_effects-object-colorize"
-                        states="draft,assigned,confirmed,done"/>
-                    <field name="date_planned"/>
-=======
                     <field name="date"/>
->>>>>>> 38c792a7
                     <field name="state"/>
                     <button name="action_assign" states="confirmed" string="Set Available" type="object" icon="gtk-yes"/>
                     <button name="%(action_partial_move)d" string="Partial" type="action" states="confirmed,assigned" icon="gtk-justify-fill"/>
