--- conflicted
+++ resolved
@@ -756,9 +756,8 @@
                     </group>
                     <notebook>
                         <page string="Products">
-<<<<<<< HEAD
                             <separator string="Stock Moves" attrs="{'invisible': [('pack_operation_exist', '=', False)]}"/>
-                            <field name="move_lines" context="{'address_in_id': partner_id, 'form_view_ref':'stock.view_move_picking_form', 'tree_view_ref':'view_move_picking_tree', 'default_picking_type_id': picking_type_id,'default_picking_id': active_id}"/>
+                            <field name="move_lines" context="{'address_in_id': partner_id, 'form_view_ref':'stock.view_move_picking_form', 'tree_view_ref':'stock.view_move_picking_tree', 'default_picking_type_id': picking_type_id,'default_picking_id': active_id}"/>
                             <group>
                                 <group col="3"> 
                                     <separator string="Quantities Done" attrs="{'invisible': [('pack_operation_exist', '=', False)]}"/>
@@ -783,9 +782,6 @@
                                     <field name="result_package_id" groups="stock.group_tracking_lot"/>
                                 </tree>
                             </field>
-=======
-                            <field name="move_lines" context="{'address_in_id': partner_id, 'form_view_ref':'stock.view_move_picking_form', 'tree_view_ref':'stock.view_move_picking_tree', 'picking_type': 'internal'}" options='{"reload_on_button": true}'/>
->>>>>>> 0d4d9af5
                             <field name="note" placeholder="Add an internal note..." class="oe_inline"/>
                         </page>
                         <page string="Additional Info">
@@ -912,7 +908,6 @@
             </field>
             <field name="search_view_id" ref="view_picking_internal_search"/>
         </record>
-<<<<<<< HEAD
 
         <record id="action_picking_tree_waiting" model="ir.actions.act_window">
             <field name="name">Waiting Availability Transfers</field>
@@ -927,84 +922,6 @@
                     'contact_display': 'partner_address',
                     'search_default_waiting': 1,
             }
-=======
-        
-        <record id="view_picking_out_tree" model="ir.ui.view">
-            <field name="name">stock.picking.out.tree</field>
-            <field name="model">stock.picking.out</field>
-            <field name="arch" type="xml">
-                <tree colors="blue:state == 'draft';grey:state == 'cancel';red:state not in ('cancel', 'done') and min_date &lt; current_date" string="Delivery Orders">
-                    <field name="name"/>
-                    <field name="partner_id" string="Customer"/>
-                    <field name="origin"/>
-                    <field name="min_date"/>
-                    <field name="date"/>
-                    <field name="backorder_id"/>
-                    <field name="stock_journal_id" groups="account.group_account_user"/>
-                    <field name="invoice_state"/>
-                    <field name="state"/>
-                </tree>
-            </field>
-        </record>
-        <record id="view_picking_out_form" model="ir.ui.view">
-            <field name="name">stock.picking.out.form</field>
-            <field name="model">stock.picking.out</field>
-            <field name="inherit_id" ref="view_picking_form"/>
-            <field name="arch" type="xml">
-                <field name="date_done" position="attributes" version="7.0">
-                    <attribute name="string">Date of Delivery</attribute>
-                </field>
-                <xpath expr="/form/header//button[@name='%(act_stock_return_picking)d']" position="replace">
-                    <button name="%(report_picking_list_out)d" string="Print Delivery Slip" type="action" states="done" class="oe_highlight"/>
-                    <button name="%(act_stock_return_picking)d" string="Return Products" states="done" type="action"/>
-                </xpath>
-                <xpath expr="/form/header//button[@name='draft_validate']" position="replace">
-                    <button name="draft_validate" states="draft" string="Confirm &amp; Deliver" type="object" class="oe_highlight"/>
-                </xpath>
-                <xpath expr="/form/header//button[@name='action_process']" position="replace">
-                    <button name="action_process" states="assigned" string="Deliver" type="object" class="oe_highlight"/>
-                </xpath>
-                <xpath expr="/form/header//field[@name='state']" position="replace">
-                    <field name="state" nolabel="1" readonly="1" widget="statusbar" statusbar_visible="draft,confirmed,assigned,done" statusbar_colors='{"auto":"blue", "confirmed":"blue"}'/>
-                </xpath>
-                <xpath expr="//field[@name='partner_id']" position="replace">
-                    <field name="partner_id" on_change="onchange_partner_in(partner_id)" string="Customer" domain="[('customer','=',True)]" />
-                </xpath>
-                <xpath expr="//field[@name='move_lines']" position="replace">
-                    <field name="move_lines" context="{'address_out_id': partner_id, 'picking_type': 'out', 'form_view_ref':'stock.view_move_picking_form', 'tree_view_ref':'stock.view_move_picking_tree'}" options='{"reload_on_button": true}'/>
-                </xpath>
-                <xpath expr="/form/sheet" position="after">
-                    <div class="oe_chatter">
-                        <field name="message_follower_ids" widget="mail_followers"/>
-                        <field name="message_ids" widget="mail_thread"/>
-                    </div>
-                </xpath>
-            </field>
-        </record>
-        <record id="view_picking_out_search" model="ir.ui.view">
-            <field name="name">stock.picking.out.search</field>
-            <field name="model">stock.picking</field>
-            <field name="arch" type="xml">
-                <search string="Picking list">
-                    <field name="name" string="Picking List" filter_domain="['|',('name','ilike', self),('origin','ilike',self)]"/>
-                    <filter icon="terp-check" name="available" string="Ready" domain="[('state','=','assigned')]" help="Assigned Delivery Orders"/>
-                    <filter icon="terp-camera_test" name="confirmed" string="Waiting" domain="[('state','=','confirmed')]" help="Confirmed Delivery Orders"/>
-                    <filter icon="terp-dialog-close" name="done" string="Done" domain="[('state','=','done')]" help="Delivery orders already processed"/>
-                    <separator/>
-                    <filter icon="terp-accessories-archiver-minus" string="Back Orders" domain="[('backorder_id', '!=', False)]" help="Is a Back Order"/>
-                    <separator/>
-                    <filter icon="terp-dolar" name="to_invoice" string="To Invoice" domain="[('invoice_state','=','2binvoiced')]" help="Delivery orders to invoice"/>
-                    <field name="partner_id" filter_domain="[('partner_id','child_of',self)]"/>
-                    <field name="stock_journal_id"/>
-                    <field name="company_id" groups="base.group_multi_company"/>
-                    <group expand="0" string="Group By...">
-                        <filter string="Status" icon="terp-stock_effects-object-colorize" domain="[]" context="{'group_by':'state'}"/>
-                        <filter string="Order Month" icon="terp-go-month" domain="[]"  context="{'group_by':'date'}"/>
-                        <filter string="Expected Month" icon="terp-go-month" domain="[]"  context="{'group_by':'min_date'}"/>
-                        <filter string="Journal" icon="terp-folder-orange" domain="[]" context="{'group_by':'stock_journal_id'}"/>
-                    </group>
-                </search>
->>>>>>> 0d4d9af5
             </field>
             <field name="search_view_id" ref="view_picking_internal_search"/>
         </record>
@@ -1027,7 +944,6 @@
             <field name="search_view_id" ref="view_picking_internal_search"/>
         </record>
 
-<<<<<<< HEAD
         <record id="action_picking_tree_backorder" model="ir.actions.act_window">
             <field name="name">Backorders</field>
             <field name="res_model">stock.picking</field>
@@ -1042,78 +958,6 @@
                     'search_default_backorder': 1,
                     'search_default_confirmed': 1,
             }
-=======
-        <record id="view_picking_in_tree" model="ir.ui.view">
-            <field name="name">stock.picking.in.tree</field>
-            <field name="model">stock.picking.in</field>
-            <field name="arch" type="xml">
-                <tree colors="blue:state == 'draft';grey:state == 'done';red:state not in ('cancel', 'done') and date &lt; current_date" string="Picking list">
-                    <field name="name"/>
-                    <field name="partner_id" string="Supplier"/>
-                    <field name="backorder_id"/>
-                    <field name="origin"/>
-                    <field name="date"/>
-                    <field name="min_date"/>
-                    <field name="invoice_state" groups="account.group_account_invoice"/>
-                    <field name="stock_journal_id" widget="selection" groups="account.group_account_user"/>
-                    <field name="state"/>
-                </tree>
-            </field>
-        </record>
-        <record id="view_picking_in_form" model="ir.ui.view">
-            <field name="name">stock.picking.in.form</field>
-            <field name="model">stock.picking.in</field>
-            <field name="inherit_id" ref="view_picking_form"/>
-            <field name="arch" type="xml">
-                <field name="date_done" position="attributes" version="7.0">
-                    <attribute name="string">Date of Reception</attribute>
-                </field>
-                <xpath expr="/form/header//button[@name='%(act_stock_return_picking)d']" position="replace">
-                    <button name="%(act_stock_return_picking)d" string="Return Products" states="done" type="action"/>
-                </xpath>
-                <xpath expr="//button[@name='draft_validate']" position="replace">
-                    <button name="draft_validate" states="draft" string="Confirm &amp; Receive" type="object" class="oe_highlight"/>
-                </xpath>
-                <xpath expr="//button[@name='action_process']" position="replace">
-                    <button name="action_process" states="assigned" string="Receive" type="object" class="oe_highlight"/>
-                </xpath>
-                <xpath expr="//field[@name='partner_id']" position="replace">
-                    <field name="partner_id" on_change="onchange_partner_in(partner_id)" string="Supplier" domain="[('supplier','=',True)]" context="{'default_supplier':1,'default_customer':0}"/>
-                </xpath>
-                <xpath expr="//field[@name='move_lines']" position="replace">
-                    <field name="move_lines" context="{'address_in_id': partner_id, 'picking_type': 'in', 'form_view_ref':'stock.view_move_picking_form', 'tree_view_ref':'stock.view_move_picking_tree'}" options='{"reload_on_button": true}'/>
-                </xpath>
-                <xpath expr="/form/sheet" position="after">
-                    <div class="oe_chatter">
-                        <field name="message_follower_ids" widget="mail_followers"/>
-                        <field name="message_ids" widget="mail_thread"/>
-                    </div>
-                </xpath>
-            </field>
-        </record>
-        <record id="view_picking_in_search" model="ir.ui.view">
-            <field name="name">stock.picking.in.search</field>
-            <field name="model">stock.picking.in</field>
-            <field name="arch" type="xml">
-                <search string="Incoming Shipments">
-                    <field name="name" string="Incoming Shipments" filter_domain="['|',('name','ilike',self),('origin','ilike',self)]"/>
-                    <filter icon="terp-check" name="available" string="Ready to Process" domain="[('state','=','assigned')]" help="Incoming Shipments Available"/>
-                    <filter icon="terp-dialog-close" name="done" string="Done" domain="[('state','=','done')]" help="Incoming Shipments already processed"/>
-                    <separator/>
-                    <filter icon="terp-accessories-archiver-minus" string="Back Orders" domain="[('backorder_id', '!=', False)]" help="Is a Back Order"/>
-                    <separator/>
-                    <filter string="To Invoice" name="to_invoice" icon="terp-dolar" domain="[('invoice_state', '=', '2binvoiced')]"/>
-                    <field name="partner_id" filter_domain="[('partner_id','child_of',self)]"/>
-                    <field name="stock_journal_id"/>
-                    <field name="product_id"/>
-                    <group expand="0" string="Group By...">
-                        <filter icon="terp-stock_effects-object-colorize" name="state" string="Status" domain="[]" context="{'group_by':'state'}"/>
-                        <filter string="Order Month" icon="terp-go-month" domain="[]"  context="{'group_by':'date'}"/>
-                        <filter string="Expected Month" icon="terp-go-month" domain="[]"  context="{'group_by':'min_date'}"/>
-                        <filter string="Journal" icon="terp-folder-orange" domain="[]" context="{'group_by':'stock_journal_id'}"/>
-                    </group>
-                </search>
->>>>>>> 0d4d9af5
             </field>
             <field name="search_view_id" ref="view_picking_internal_search"/>
         </record>
