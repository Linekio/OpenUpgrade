<?xml version="1.0" encoding="utf-8"?>
<openerp>
    <data>

        <!-- Top menu item -->
        <menuitem name="Warehouse"
            id="menu_stock_root"
            groups="group_stock_manager,group_stock_user"
            sequence="70"/>

        <menuitem id="menu_stock_warehouse_mgmt" name="Operations" parent="menu_stock_root" sequence="1"/>
        <menuitem id="menu_stock_product" name="Products" parent="menu_stock_root" sequence="6"/>
        <menuitem name="Products by Category" id="menu_product_by_category_stock_form" action="product.product_category_action"
            parent="stock.menu_stock_product" sequence="0" groups="base.group_no_one"/>
        <menuitem action="product.product_normal_action" id="menu_stock_products_menu" parent="menu_stock_product" sequence="1"/>
        <menuitem id="menu_stock_configuration" name="Configuration" parent="menu_stock_root" sequence="15" groups="group_stock_manager"/>
        <menuitem id="menu_warehouse_config" name="Warehouse Management" parent="menu_stock_configuration" sequence="40" groups="base.group_no_one"/>
        <menuitem id="menu_stock_inventory_control" name="Inventory Control" parent="menu_stock_root" sequence="2"/>
        <menuitem
            id="menu_product_in_config_stock" name="Products"
            parent="stock.menu_stock_configuration" sequence="45" groups="base.group_no_one"/>
        <menuitem
            action="product.product_category_action_form" id="menu_product_category_config_stock"
            parent="stock.menu_product_in_config_stock" sequence="0"/>
        <menuitem
            action="product.product_variant_action" id="menu_product_variant_config_stock"
            parent="stock.menu_product_in_config_stock" groups="product.group_product_variant" sequence="2"/>
        <menuitem
            action="product.product_template_action" id="menu_product_template_config_stock"
            parent="stock.menu_product_in_config_stock" groups="product.group_product_variant" sequence="1"/>
        <menuitem
            action="product.product_ul_form_action" groups="product.group_stock_packaging"
            id="menu_product_packaging_stock_action" parent="stock.menu_product_in_config_stock" sequence="3"/>
        <menuitem
            id="menu_stock_unit_measure_stock" name="Units of Measure"
            parent="stock.menu_product_in_config_stock"  sequence="35" groups="product.group_uom"/>
        <menuitem
            action="product.product_uom_categ_form_action" id="menu_stock_uom_categ_form_action"
            parent="menu_stock_configuration" sequence="30" groups="product.group_uom"/>
        <menuitem
            action="product.product_uom_form_action" id="menu_stock_uom_form_action"
            parent="menu_stock_configuration" sequence="35" groups="product.group_uom"/>

        <record id="stock_inventory_line_tree" model="ir.ui.view">
            <field name="name">stock.inventory.line.tree</field>
            <field name="model">stock.inventory.line</field>
            <field name="arch" type="xml">
                <tree string="Stock Inventory Lines">
                    <field name="product_id"/>
                    <field name="product_qty"/>
                    <field name="product_uom_id" groups="product.group_uom"/>
                    <field name="location_id" groups="stock.group_locations"/>
                </tree>
            </field>
        </record>

         <record id="view_inventory_filter" model="ir.ui.view">
            <field name="name">stock.inventory.filter</field>
            <field name="model">stock.inventory</field>
            <field name="arch" type="xml">
                <search string="Search Inventory">
                    <field name="name" string="Inventory Reference"/>
                    <field name="date"/>
                    <field name="company_id" groups="base.group_multi_company"/>
                    <group expand="0" string="Group By...">
                        <filter string="Status" icon="terp-stock_effects-object-colorize" domain="[]" context="{'group_by':'state'}"/>
                        <filter string="Inventories Month" icon="terp-go-month" domain="[]" context="{'group_by':'date'}" help="Physical Inventories by Month"/>
                    </group>
                </search>

            </field>
        </record>

        <record id="view_inventory_tree" model="ir.ui.view">
            <field name="name">stock.inventory.tree</field>
            <field name="model">stock.inventory</field>
            <field name="arch" type="xml">
                <tree string="Lot Inventory" colors="grey:state == 'cancel'">
                    <field name="name"/>
                    <field name="date"/>
                    <field name="state"/>
                </tree>
            </field>
        </record>

        <record id="view_inventory_form" model="ir.ui.view">
            <field name="name">stock.inventory.form</field>
            <field name="model">stock.inventory</field>
            <field name="arch" type="xml">
                <form string="Inventory Adjustment" version="7.0">
                <header>
                    <button name="prepare_inventory" states="draft" string="Start Inventory" type="object" class="oe_highlight" groups="stock.group_stock_user"/>
                    <button name="action_done" states="confirm" string="Validate Inventory" type="object" class="oe_highlight" groups="stock.group_stock_manager"/>
                    <button name="action_cancel_draft" states="cancel" string="Set to Draft" type="object"/>
                    <button name="action_cancel_inventory" states="confirm" string="Cancel Inventory" type="object"/>
                    <field name="state" widget="statusbar" statusbar_visible="draft,confirm,done"/>
                </header>
                <sheet>
                    <div class="oe_title">
                        <label for="name" class="oe_edit_only"/>
                        <h1><field name="name" placeholder="e.g. Annual inventory"/></h1>
                    </div>
                    <group>
                        <group>
                            <field name="location_id"/>
                        </group>
                        <group>
                            <field name="date"/>
                            <field name="company_id" groups="base.group_multi_company" widget="selection"/>
                        </group>
                        <separator string="Inventory"/>
                        <div class="oe_grey" colspan="4">Specify filters to focus your inventory a on particular product, lot, pack and product's owner.</div>
                        <group>
                            <div colspan="4">
                                <field name="filter" widget='radio' attrs="{'readonly': [('state', '!=', 'draft')]}"/>
                            </div>
                        </group>
                        <group>
                            <field name="product_id" domain="[('type','=','product')]" attrs="{'invisible': [('filter', 'not in', ('product', 'product_owner'))]}"/>
                            <field name="lot_id" attrs="{'invisible': [('filter', '!=', 'lot')]}" groups="stock.group_production_lot" />
                            <field name="partner_id" attrs="{'invisible': [('filter', 'not in', ('owner', 'product_owner'))]}" groups="stock.group_tracking_owner"/>
                            <field name="package_id" attrs="{'invisible': [('filter', '!=', 'pack')]}" groups="stock.group_tracking_lot"/>
                        </group>
                    </group>
                    <notebook attrs="{'invisible':[('state','=','draft')]}">
                        <page string="Inventory Details" >
                            <button name="set_checked_qty" states="confirm" string="⇒ Set quantities to 0" type="object" class="oe_link oe_right" groups="stock.group_stock_user"/>
                            <field name="line_ids" string="Inventory Details" context="{'default_location_id': location_id,  'default_product_id': product_id, 'default_prod_lot_id': lot_id, 'default_package_id': package_id, 'default_partner_id': partner_id}">
                                <tree string="Inventory Details" editable="bottom" colors="blue: product_qty != th_qty; red: th_qty &lt; 0">
                                    <field context="{'location':location_id, 'uom':product_uom_id, 'to_date':parent.date}" name="product_id" on_change="on_change_product_id(product_id,product_uom_id,th_qty,context)" domain="[('type','=','product')]"/>
                                    <field name="product_uom_id" groups="product.group_uom" on_change="restrict_change(th_qty)"/>
                                    <field domain="[('usage','=','internal')]" name="location_id" groups="stock.group_locations" on_change="restrict_change(th_qty)"/>
                                    <field name="prod_lot_id" on_change="restrict_change(th_qty)" domain="[('product_id', '=', product_id)]" context="{'default_product_id': product_id}"  groups="stock.group_production_lot"/>
                                    <field name="package_id" on_change="restrict_change(th_qty)" groups="stock.group_tracking_lot"/>
                                    <field name="partner_id" on_change="restrict_change(th_qty)" groups="stock.group_tracking_owner"/>
                                    <field name="th_qty" readonly="1"/>
                                    <field name="product_qty" string="Real Quantity"/>
                                    <field name="state" invisible="True"/>
                                </tree>
                            </field>
                            <p></p>
                            <h3 class="oe_grey">Notes</h3>
                            <ul class="oe_grey"><li>Inventory adjustments will be made by comparing the theoretical and the checked quantities.</li>
                            <li>You can delete lines to ignore some products.</li>
                            <li>If a product is not at the right place, set the checked quantity to 0 and create a new line with correct location.</li>
                            </ul>
                        </page>
                        <page string="Inventory Adjustments" attrs="{'invisible': [('state', '!=', 'done')]}">
                            <field name="move_ids">
                                <tree colors="grey:scrapped == True" string="Stock Moves">
                                    <field name="product_id"/>
                                    <field name="product_uom_qty" on_change="onchange_quantity(product_id, product_uom_qty, product_uom, product_uos)"/>
                                    <field name="product_uom" string="Unit of Measure" groups="product.group_uom"/>
                                    <field name="product_uos" groups="product.group_uos"/>
                                    <field name="picking_id" invisible="1" />
                                    <field name="create_date" invisible="1" />
                                    <field name="date_expected" invisible="1" />
                                    <button name="%(stock.move_scrap)d"
                                       string="Scrap Products" type="action"
                                       icon="terp-gtk-jump-to-ltr" context="{'scrap': True}"
                                       states="draft,waiting,confirmed,assigned"
                                       groups="base.group_user"/>
                                    <field name="scrapped" invisible="1"/>
                                    <field name="location_id"/>
                                    <field name="location_dest_id"/>
                                    <field name="state"/>
                                </tree>
                            </field>
                        </page>
                    </notebook>
                </sheet>
                </form>
            </field>
        </record>

        <record id="action_inventory_form" model="ir.actions.act_window">
            <field name="name">Inventories Adjustment</field>
            <field name="type">ir.actions.act_window</field>
            <field name="res_model">stock.inventory</field>
            <field name="view_type">form</field>
            <field name="view_id" ref="view_inventory_tree"/>
            <field name="search_view_id" ref="view_inventory_filter"/>
            <field name="help" type="html">
              <p class="oe_view_nocontent_create">
                Click to start an inventory. 
              </p><p>
                Periodical Inventories are used to count the number of products
                available per location. You can use it once a year when you do
                the general inventory or whenever you need it, to adapt the
                current inventory level of a product.
              </p>
            </field>
        </record>
        <menuitem action="action_inventory_form" id="menu_action_inventory_form" parent="menu_stock_inventory_control" sequence="30"/>


        <menuitem id="menu_traceability" name="Traceability" parent="menu_stock_root" 
            sequence="3"/>

        <record id="view_production_lot_form" model="ir.ui.view">
            <field name="name">stock.production.lot.form</field>
            <field name="model">stock.production.lot</field>
            <field name="arch" type="xml">
                <form string="Serial Number" version="7.0">
                    <div class="oe_button_box oe_right">
                        <button name="action_traceability" string="Traceability" type="object" attrs="{'invisible': [('quant_ids','=',[])]}"/>
                    </div>
                    <div class="oe_title">
                        <label for="name" class="oe_edit_only"/>
                        <h1>
                            <field name="name"/>
                        </h1>
                    </div>
                    <group name="main_group">
                        <group>
                            <field name="product_id"/>
                            <field name="ref"/>
                        </group>
                    </group>
                    <notebook>
                        <page string="Products">
                            <field name="quant_ids">
                                <tree string="Stock Moves">
                                    <field name="name"/>
                                    <field name="product_id"/>
                                    <field name="qty" on_change="onchange_quantity(product_id, product_qty, product_uom, product_uos)"/>
                                    <field name="location_id" groups="stock.group_locations"/>
                                </tree>
                             </field>
                        </page>
                    </notebook>
                </form>
            </field>
        </record>
        <record id="view_production_lot_tree" model="ir.ui.view">
            <field name="name">stock.production.lot.tree</field>
            <field name="model">stock.production.lot</field>
            <field name="arch" type="xml">
                <tree string="Serial Number">
                    <field name="name"/>
                    <field name="ref"/>
                    <field name="product_id"/>
                    <field name="create_date"/>
                </tree>
            </field>
        </record>

        <record model="ir.ui.view" id="search_product_lot_filter">
            <field name="name">Production Lots Filter</field>
            <field name="model">stock.production.lot</field>
            <field name="arch" type="xml">
                <search string="Product Lots Filter">
                    <field name="name" string="Product Lots" filter_domain="['|',('name','ilike',self),('ref','ilike',self)]"/>
                    <field name="product_id"/>
                    <group expand="0" string="Group By...">
                        <filter string="Product" icon="terp-accessories-archiver" domain="[]" context="{'group_by':'product_id'}"/>
                    </group>
                </search>
            </field>
        </record>

        <record id="action_production_lot_form" model="ir.actions.act_window">
            <field name="name">Serial Numbers</field>
            <field name="type">ir.actions.act_window</field>
            <field name="res_model">stock.production.lot</field>
            <field name="view_type">form</field>
            <field name="view_id" ref="view_production_lot_tree"/>
            <field name="search_view_id" ref="search_product_lot_filter"/>
            <field name="context">{}</field>
            <field name="help" type="html">
              <p class="oe_view_nocontent_create">
                Click to add a serial number.
              </p><p>
                This is the list of all the production lots you recorded. When
                you select a lot, you can get the 
                traceability of the products contained in lot. By default, the
                list is filtered on the serial numbers that are available in
                your warehouse but you can uncheck the 'Available' button to
                get all the lots you produced, received or delivered to
                customers.
              </p>
            </field>
        </record>
        <menuitem action="action_production_lot_form" id="menu_action_production_lot_form"
            parent="menu_traceability" groups="stock.group_production_lot"
            sequence="1"/>

        #
        # Lot composition (history)
        #
        <record id="stock_move_tree" model="ir.ui.view">
            <field name="name">Stock Moves</field>
            <field name="model">stock.move</field>
            <field name="arch" type="xml">
                <tree colors="grey:state == 'cancel'" string="Moves" create="false">
                    <field name="product_id"/>
                    <field name="product_uom_qty"/>
                    <field name="product_uom"  string="Unit of Measure" groups="product.group_uom"/>
                    <field name="product_packaging" domain="[('product_id','=',product_id)]" groups="product.group_stock_packaging"/>
                    <field name="picking_id"/>
                    <field name="location_id" groups="stock.group_locations"/>
                    <field name="location_dest_id" groups="stock.group_locations"/>
                    <field name="create_date" groups="base.group_no_one"/>
                    <field name="date" string="Date" groups="base.group_no_one"/>
                    <field name="date_expected" string="Date Expected"/>
                    <field name="state"/>
                </tree>
            </field>
        </record>

        <record id="stock_move_tree2" model="ir.ui.view">
            <field name="name">Stock Moves</field>
            <field name="model">stock.move</field>
            <field name="arch" type="xml">
                <tree colors="grey:state == 'cancel'" string="Moves" create="false">
                    <field name="product_id"/>
                    <field name="product_uom_qty"/>
                    <field name="product_uom"  string="Unit of Measure" groups="product.group_uom"/>
                    <field name="product_packaging" domain="[('product_id','=',product_id)]" groups="product.group_stock_packaging"/>
                    <field name="picking_id"/>
                    <field name="location_id" groups="stock.group_locations"/>
                    <field name="location_dest_id" groups="stock.group_locations"/>
                    <field name="create_date" groups="base.group_no_one"/>
                    <field name="date" string="Date" groups="base.group_no_one"/>
                    <field name="date_expected" string="Date Expected"/>
                    <field name="state"/>
                </tree>
            </field>
        </record>

        <record id="action3" model="ir.actions.act_window">
            <field name="name">Downstream traceability</field>
            <field name="type">ir.actions.act_window</field>
            <field name="res_model">stock.move</field>
            <field name="domain">[('id','in',active_ids)]</field>
            <field name="view_type">tree</field>
            <field eval="stock_move_tree2" name="view_id"/>
        </record>

        <record id="ir_move_traceability_upstream" model="ir.values">
            <field name="key2">tree_but_action</field>
            <field name="model">stock.move</field>
            <field name="name">Downstream traceability</field>
            <field eval="'ir.actions.act_window,'+str(action3)" name="value"/>
        </record>

        <record id="action5" model="ir.actions.act_window">
            <field name="name">Upstream traceability</field>
            <field name="type">ir.actions.act_window</field>
            <field name="res_model">stock.move</field>
            <field name="domain">[('id','in',active_ids)]</field>
            <field name="view_type">tree</field>
            <field eval="stock_move_tree" name="view_id"/>
        </record>

        <record id="ir_move_traceability_downstream" model="ir.values">
            <field name="key2">tree_but_action</field>
            <field name="model">stock.move</field>
            <field name="name">Upstream traceability</field>
            <field eval="'ir.actions.act_window,'+str(action5)" name="value"/>
        </record>

        <record model="ir.actions.act_window" id="location_open_quants">
            <field name="context">{'search_default_productgroup': 1}</field>
            <field name="domain">[('location_id', 'child_of', active_ids)]</field>
            <field name="name">Quants</field>
            <field name="res_model">stock.quant</field>
        </record>

        <record id="view_location_form" model="ir.ui.view">
            <field name="name">stock.location.form</field>
            <field name="model">stock.location</field>
            <field name="arch" type="xml">
                <form string="Stock Location" version="7.0">
                    <div class="oe_right oe_button_box" name="buttons">
                        <button string="Current Stock" name="%(location_open_quants)d" type="action"/>
                    </div>
                    <label for="name" class="oe_edit_only"/>
                    <h1><field name="name"/></h1>
                    <label for="location_id" class="oe_edit_only"/>
                    <h2><field name="location_id"/></h2>

                    <group>
                        <group string="Additional Information">
                            <field name="usage"/>
                            <field name="partner_id"/>
                            <field name="company_id" groups="base.group_multi_company" widget="selection"/>
                            <field name="scrap_location"/>
                            <field name="active"/>
                        </group>
                        <group string="Localization" name="localization">
                            <field name="posx"/>
                            <field name="posy"/>
                            <field name="posz"/>
                            <field name="loc_barcode"/>
                        </group>
                        <group string="Logistics" groups="stock.group_adv_location">
                            <field name="removal_strategy_id" options="{'no_create': True}"/>
                            <field name="putaway_strategy_id"/>
                        </group>
                    </group>
                    <separator string="Additional Information"/>
                    <field name="comment"/>
                </form>
            </field>
        </record>

        <record id="view_location_search" model="ir.ui.view">
            <field name="name">stock.location.search</field>
            <field name="model">stock.location</field>
            <field name="arch" type="xml">
                <search string="Stock Locations">
                    <field name="name" string="Stock Locations"/>
                    <filter icon="terp-go-home" name="in_location" string="Internal" domain="[('usage', '=', 'internal')]" help="Internal Locations"/>
                    <filter icon="terp-personal" name="customer" string="Customer" domain="[('usage', '=', 'customer')]" help="Customer Locations"/>
                    <filter icon="terp-personal" name="supplier" string="Supplier" domain="[('usage', '=', 'supplier')]" help="Supplier Locations"/>
                    <field name="location_id" string="Parent Location"/>
                </search>
            </field>
        </record>


        <record id="view_location_tree2" model="ir.ui.view">
            <field name="name">stock.location.tree</field>
            <field name="model">stock.location</field>
            <field name="priority" eval="2"/>
            <field name="arch" type="xml">
                <tree string="Stock Location" colors="blue:usage=='view';darkred:usage=='internal'">
                    <field name="complete_name"/>
                    <field name="usage"/>
                </tree>
            </field>
        </record>
        
        <record id="view_putaway" model="ir.ui.view">
            <field name="name">product.putaway.form</field>
            <field name="model">product.putaway</field>
            <field name="arch" type="xml">
                <form string="Putaway" version="7.0">
                   <group colspan="4">
                       <field name="name"/>
		       <field name="method"/>
                   </group>
                   <div attrs="{'invisible': [('method', '!=', 'fixed')]}">
                       <separator string="Fixed Locations Per Categories"/>
                       <field name="fixed_location_ids" colspan="4" nolabel="1">
                           <tree editable="top">
                               <field name="sequence" widget='handle'/>
                               <field name="category_id"/> 
                               <field name="fixed_location_id"/> 
                           </tree>
                       </field>
                   </div>
               </form>
            </field>
        </record>

        <record id="view_removal" model="ir.ui.view">
            <field name="name">product.removal.form</field>
            <field name="model">product.removal</field>
            <field name="arch" type="xml">
                <form string="Removal">
                   <field name="name"/>
                   <field name="method"/>
               </form>
            </field>
        </record>

        <record id="stock_location_path_tree" model="ir.ui.view">
            <field name="name">stock.location.path.tree</field>
            <field name="model">stock.location.path</field>
            <field name="arch" type="xml">
                <tree string="Location Paths">
                    <field name="location_from_id" />
                    <field name="location_dest_id" />
                    <field name="name" />
                </tree>
            </field>
        </record>

        <record id="stock_location_path_form" model="ir.ui.view">
            <field name="name">stock.location.path.form</field>
            <field name="model">stock.location.path</field>
            <field name="arch" type="xml">
                <form string="Location Paths" version="7.0">
                    <group col="4">
                        <group>
                            <field name="name"/>
                            <field name="location_from_id"/>
                            <field name="location_dest_id"/>
                        </group>
                        <group>
                            <field name="company_id" groups="base.group_multi_company" />
                            <field name="picking_type_id"/>
                            <field name="auto"/>
                            <label for="delay" string="Delay"/>
                        <div>
                            <field name="delay" class="oe_inline"/>days
                        </div>
                        </group>
                    </group>
                </form>
            </field>
        </record>

        <record id="product_category_form_view_inherit" model="ir.ui.view">
            <field name="name">product.category.form</field>
            <field name="model">product.category</field>
            <field name="inherit_id" ref="product.product_category_form_view" />
            <field name="arch" type="xml">
                <xpath expr="//group[@name='parent']" position="inside">
                    <group string="Logistics" colspan="2">
                        <field name="route_ids" widget="many2many_tags"/>
                        <div class="oe_inline" colspan="2">
                            <p attrs="{'invisible':[('parent_id','=',False)]}">
                            The following routes will apply to the products in this category taking into account parent categories: 
                            <field name="total_route_ids" nolabel="1" widget="many2many_tags"/>
                            </p>
                        </div>
                        <field name="removal_strategy_id" options="{'no_create': True}"/>
                    </group>
                </xpath>
            </field>
        </record>
        

        <record id="action_location_form" model="ir.actions.act_window">
            <field name="name">Locations</field>
            <field name="res_model">stock.location</field>
            <field name="type">ir.actions.act_window</field>
            <field name="view_type">form</field>
            <field name="view_id" ref="view_location_tree2"/>
            <field name="search_view_id" ref="view_location_search"/>
            <field name="context">{'search_default_in_location':1}</field>
            <field name="help" type="html">
              <p class="oe_view_nocontent_create">
                Click to add a location.
              </p><p>
                Define your locations to reflect your warehouse structure and
                organization. OpenERP is able to manage physical locations
                (warehouses, shelves, bin, etc), partner locations (customers,
                suppliers) and virtual locations which are the counterpart of
                the stock operations like the manufacturing orders
                consumptions, inventories, etc.
              </p><p>  
                Every stock operation in OpenERP moves the products from one
                location to another one.  For instance, if you receive products
                from a supplier, OpenERP will move products from the Supplier
                location to the Stock location. Each report can be performed on
                physical, partner or virtual locations.
              </p>
            </field>
        </record>
        <menuitem action="action_location_form" id="menu_action_location_form" groups="stock.group_locations"
            parent="menu_stock_configuration" sequence="5"/>


        <record id="act_product_stock_move_open" model="ir.actions.act_window">
            <field name="context">{'search_default_done': 1,'search_default_product_id': active_id, 'default_product_id': active_id}</field>
            <field name="name">Moves</field>
            <field name="res_model">stock.move</field>
        </record>

        <record id="view_warehouse" model="ir.ui.view">
            <field name="name">stock.warehouse</field>
            <field name="model">stock.warehouse</field>
            <field name="arch" type="xml">
                <form string="Warehouse" version="7.0">
                    <sheet>
                        <div class="oe_right oe_button_box">                        
                            <button name="view_all_routes_for_wh" string="View Warehouse Routes" type="object"/> 
                        </div>
                        <label for="name" class="oe_edit_only"/>
                        <h1><field name="name"/></h1>
                        <group>
                            <group>
                                <field name="code"/>
                                <field name="lot_stock_id" groups="stock.group_locations" string="Inventory Location" invisible="1"/>
                            </group>
                            <group>
                                <field name="company_id" groups="base.group_multi_company" widget="selection"/>
                                <field name="partner_id"/>
                            </group>
                            <notebook colspan="4" groups="stock.group_adv_location">
                                <page string="Warehouse Configuration" colspan="4">
                                    <group colspan="4">
                                        <field name="reception_steps" widget='radio'/>
                                        <field name="delivery_steps" widget='radio'/>
                                        <field name="default_resupply_wh_id" widget='selection' on_change="onchange_filter_default_resupply_wh_id(default_resupply_wh_id, resupply_wh_ids)"/>
                                        <field name="resupply_wh_ids" domain="[('id', '!=', id)]" widget='many2many_checkboxes' on_change="onchange_filter_default_resupply_wh_id(default_resupply_wh_id, resupply_wh_ids)"/> 
                                    </group>
                                </page>
                                <page string="Technical Information" groups='base.group_no_one'>
                                    <group>
                                        <group string="Locations">
                                            <field name="wh_input_stock_loc_id" readonly="1"/>
                                            <field name="wh_qc_stock_loc_id" readonly="1"/>
                                            <field name="wh_pack_stock_loc_id" readonly="1"/>
                                            <field name="wh_output_stock_loc_id" readonly="1"/>
                                        </group>
                                        <group string="Picking Types">
                                            <field name="in_type_id" readonly="1"/>
                                            <field name="int_type_id" readonly="1"/>
                                            <field name="pick_type_id" readonly="1"/>
                                            <field name="pack_type_id" readonly="1"/>
                                            <field name="out_type_id" readonly="1"/>
                                        </group>
                                    </group>
                                </page>
                            </notebook>
                        </group>
                    </sheet>
                </form>
            </field>
        </record>
        <record id="view_warehouse_tree" model="ir.ui.view">
            <field name="name">stock.warehouse.tree</field>
            <field name="model">stock.warehouse</field>
            <field name="arch" type="xml">
                <tree string="Warehouse">
                    <field name="name"/>
                    <field name="lot_stock_id" groups="stock.group_locations"/>
                    <field name="partner_id"/>
                </tree>
            </field>
        </record>
        <record id="action_warehouse_form" model="ir.actions.act_window">
            <field name="name">Warehouses</field>
            <field name="res_model">stock.warehouse</field>
            <field name="type">ir.actions.act_window</field>
            <field name="view_type">form</field>
            <field name="view_id" ref="view_warehouse_tree"/>
            <field name="help" type="html">
              <p class="oe_view_nocontent_create">
                Click to define a new warehouse.
              </p>
            </field>
        </record>
        <menuitem action="action_warehouse_form" id="menu_action_warehouse_form" groups="stock.group_locations"
            parent="menu_stock_configuration" sequence="1"/>

        <!--
            Stock picking
            Defaults and Internal Pickings
        -->

        <record model="ir.ui.view" id="stock_picking_calendar">
            <field name="name">stock.picking.calendar</field>
            <field name="model">stock.picking</field>
            <field name="priority" eval="2"/>
            <field name="arch" type="xml">
                <calendar string="Calendar View" date_start="min_date" date_stop="max_date" color="partner_id">
                    <field name="origin"/>
                    <field name="picking_type_id"/>
                    <field name="partner_id"/>
                </calendar>
            </field>
        </record>

        <record id="vpicktree" model="ir.ui.view">
            <field name="name">stock.picking.tree</field>
            <field name="model">stock.picking</field>
            <field name="arch" type="xml">
                <tree colors="blue:state == 'draft';grey:state == 'cancel';red:state not in ('cancel', 'done') and date &lt; current_date" string="Picking list">
                    <field name="name"/>
                    <field name="location_dest_id"/>
                    <field name="date"/>
                    <field name="min_date" invisible="1"/>
                    <field name="origin"/>
                    <field name="group_id" invisible="1"/>
                    <field name="backorder_id"/>
                    <field name="state"/>
                    <field name="priority" invisible="1"/>
                    <field name="picking_type_id" invisible="1"/>
                </tree>
            </field>
        </record>

        <record id="view_picking_form" model="ir.ui.view">
            <field name="name">stock.picking.form</field>
            <field name="model">stock.picking</field>
            <field eval="12" name="priority"/>
            <field name="arch" type="xml">
                <form string="Transfer" version="7.0">
                <header>
                    <button name="action_confirm" states="draft" string="Mark as Todo" type="object" class="oe_highlight" groups="base.group_user"/>
                    <button name="action_assign" states="confirmed,partially_available" string="Check Availability" type="object" class="oe_highlight" groups="base.group_user"/>
                    <button name="force_assign" states="confirmed,waiting,partially_available" string="Force Availability" type="object" groups="base.group_user"/>
                    <button name="do_transfer" states="assigned" string="Transfer" groups="stock.group_stock_user" type="object" class="oe_highlight" attrs="{'invisible': ['|', ('pack_operation_exist', '=', True)]}"/>
                    <button name="do_partial_open_barcode" string="Enter Transfer Details" groups="stock.group_stock_user" type="object" class="oe_highlight" attrs="{'invisible': ['|',('pack_operation_exist', '=', True),('state','not in',('assigned', 'partially_available'))]}"/>
                    <button name="open_barcode_interface" string="Open Barcode interface" groups="stock.group_stock_user" type="object" class="oe_highlight" attrs="{'invisible': ['|',('pack_operation_exist', '=', False),('state','not in',('assigned', 'partially_available'))]}"/>
                    <button name="do_print_picking" string="Print Picking List" groups="stock.group_stock_user" type="object" attrs="{'invisible': ['|', ('picking_type_code', '=', 'outgoing'), ('state', '!=', 'assigned')]}"/>
                    <button name="%(act_stock_return_picking)d" string="Reverse Transfer" states="done" type="action" groups="base.group_user"/>
                    <button name="action_cancel" states="assigned,confirmed,partially_available,draft" string="Cancel Transfer" groups="base.group_user" type="object"/>
                    <button name="do_unreserve" string="Unreserve" groups="base.group_user" type="object" attrs="{'invisible': [('quant_reserved_exist', '=', False)]}"/>
                    <field name="state" widget="statusbar" statusbar_visible="draft,confirmed,partially_available,assigned,done" statusbar_colors='{"shipping_except":"red","invoice_except":"red","waiting_date":"blue"}'/>
                </header>
                <sheet>
                    <div class="oe_right oe_button_box">
                    </div>
                    <h1>
                        <field name="name" class="oe_inline" attrs="{'invisible': [('name','=','/')]}" readonly="1"/>
                    </h1>
                    <group>
                        <group>
                            <field name="partner_id"/>                            
                            <field name="backorder_id" readonly="1" attrs="{'invisible': [('backorder_id','=',False)]}"/>
                        </group>
                        <group>
                            <field name="date"/>
                            <field name="min_date"/>
                            <field name="origin" placeholder="e.g. PO0032" class="oe_inline"/>
                            <label for="owner_id" groups="stock.group_tracking_owner"/>
                            <div groups="stock.group_tracking_owner">
                                <field name="owner_id"/>
                                <button name="action_assign_owner" string="Assign Owner" type="object" attrs="{'invisible': ['|',('pack_operation_exist', '=', False),('state', 'not in', ('draft','assigned','confirmed'))]}"
                                    class="oe_link oe_edit_only"/>
                            </div>
                        </group>
                    </group>
                    <notebook>
                        <page string="Products">
                            <separator string="Stock Moves" attrs="{'invisible': [('pack_operation_exist', '=', False)]}"/>
<!-- 
                            <field name="move_lines" context="{'address_in_id': partner_id, 'form_view_ref':'stock.view_move_picking_form', 'tree_view_ref':'stock.view_move_picking_tree', 'default_picking_type_id': picking_type_id,'default_picking_id': active_id}"/>
                            <group>
                                <group col="3"> 
                                    <separator string="Quantities Done" attrs="{'invisible': [('pack_operation_exist', '=', False)]}"/>
                                </group>
                                <group col="1">
                                    <field name="pack_operation_exist" invisible="1"/>
                                    <button name="action_pack" string="Create Package" type="object" attrs="{'invisible': ['|',('pack_operation_exist', '=', False),('state', 'not in', ('draft','assigned','partially_available','confirmed'))]}" class="oe_link oe_right oe_inline" groups="product.group_stock_packaging"/>
                                    <button name="do_split" string="Create Draft Backorder" groups="base.group_no_one" type="object" attrs="{'invisible': ['|',('pack_operation_exist', '=', False),('state','not in',('assigned', 'partially_available'))]}" class="oe_link oe_right oe_inline"/>
                                    <button name="recheck_availability" string="Recheck Availability" type="object" attrs="{'invisible': ['|',('pack_operation_exist', '=', False),('state','not in',('assigned', 'partially_available'))]}" groups="stock.group_stock_user" class="oe_link oe_right oe_inline"/>
                                </group>
                            </group>
                            <field name="pack_operation_ids" attrs="{'invisible': [('pack_operation_exist', '=', False)]}" context="{'default_owner_id': owner_id, 'default_location_id': location_id, 'default_location_dest_id': location_dest_id}">
                                <tree editable="top">   
                                    <field name="location_id"/>
                                    <field name="product_id" on_change='product_id_change(product_id, product_uom_id, product_qty, context)'/>
                                    <field name="product_uom_id" groups="product.group_uom" on_change='on_change_tests(product_id, product_uom_id, product_qty, context)'/>
                                    <field name="lot_id" domain="[('product_id','=?', product_id)]" context="{'product_id': product_id}" groups="stock.group_production_lot"/>
                                    <field name="package_id" groups="stock.group_tracking_lot"/>
                                    <field name="owner_id" groups="stock.group_tracking_owner"/>
                                    <field name="product_qty" attrs="{'required': [('product_id', '!=', False)]}" on_change='on_change_tests(product_id, product_uom_id, product_qty, context)'/>
                                    <field name="location_dest_id"/>
                                    <field name="result_package_id" groups="stock.group_tracking_lot"/>
                                </tree>
                            </field>
-->
                            <field name="move_lines" context="{'address_in_id': partner_id, 'form_view_ref':'stock.view_move_picking_form', 'tree_view_ref':'view_move_picking_tree', 'default_picking_type_id': picking_type_id,'default_picking_id': active_id}"/>
                            <field name="pack_operation_exist" invisible="1"/>
                            <field name="note" placeholder="Add an internal note..." class="oe_inline"/>
                        </page>
                        <page string="Additional Info">
                            <group string="General Informations">
                                <group>
                                    <field name="move_type"/>
                                    <field name="picking_type_id"/>
                                    <field name="picking_type_code" invisible="1"/>
                                    <field name="quant_reserved_exist" invisible="1"/>                                    
                                    <field name="location_id" invisible="1"/>
                                    <field name="location_dest_id" invisible="1"/>
                                </group>
                                <group>
                                    <field name="company_id" groups="base.group_multi_company" widget="selection"/>
                                    <field name="date_done" groups="base.group_no_one"/>
                                    <field name="group_id"/>
                                    <field name="priority"/>
                                </group>
                            </group>
                        </page>
                    </notebook>
                </sheet>
                <div class="oe_chatter">
                    <field name="message_follower_ids" widget="mail_followers"/>
                    <field name="message_ids" widget="mail_thread"/>
                </div>
                </form>
            </field>
        </record>

        <record id="view_picking_internal_search" model="ir.ui.view">
            <field name="name">stock.picking.internal.search</field>
            <field name="model">stock.picking</field>
            <field name="arch" type="xml">
                <search string="Picking Lists">
                    <field name="name" string="Picking List" filter_domain="['|',('name','ilike', self),('origin','ilike',self)]"/>
                    <filter icon="terp-check" name="draft" string="Draft" domain="[('state','=','draft')]" help="Draft Moves"/>
                    <filter icon="terp-check" name="available" string="Ready" domain="[('state','in',('assigned', 'partially_available'))]" help="Assigned Moves"/>
                    <filter icon="terp-check" name="waiting" string="Waiting Availability" domain="[('state','=', 'confirmed')]" help="Waiting Moves"/>
                    <filter icon="terp-camera_test" name="confirmed" string="Confirmed" domain="[('state','in', ('confirmed', 'waiting', 'assigned'))]" help="Confirmed Moves"/>
                    <filter icon="terp-dialog-close" name="done" string="Done" domain="[('state','=','done')]" help="Pickings already processed"/>
                    <separator/>
                    <filter name="late" string="Late" domain="[('min_date','&lt;', time.strftime('%%Y-%%m-%%d'))]" help="Pickings that are late on scheduled time"/>
                    <separator/>
                    <filter name="backorder" string="Backorders" domain="[('backorder_id','&lt;&gt;', False)]" help="Remaining parts of picking partially processed"/>
                    <field name="partner_id" filter_domain="[('partner_id','child_of',self)]"/>
                    <field name="product_id"/>
                    <field name="picking_type_id"/>
                    <field name="group_id"/>
                    <group expand="0" string="Group By...">
                        <filter string="Status" icon="terp-stock_effects-object-colorize" domain="[]" context="{'group_by':'state'}"/>
                        <filter string="Order Date" icon="terp-go-month" domain="[]"  context="{'group_by':'date'}"/>
                        <filter string="Expected Date" icon="terp-go-month" domain="[]"  context="{'group_by':'min_date'}"/>
                        <filter string="Origin" domain="[]" context="{'group_by':'origin'}"/>
                        <filter string="Picking Type" domain="[]" context="{'group_by':'picking_type_id'}"/>
                        <filter string="Procurement Group" domain="[]" context="{'group_by':'group_id'}"/>
                    </group>
                </search>
            </field>
        </record>

        <record id="action_picking_tree_all" model="ir.actions.act_window">
            <field name="name">Stock Operations</field>
            <field name="res_model">stock.picking</field>
            <field name="type">ir.actions.act_window</field>
            <field name="view_type">form</field>
            <field name="view_mode">tree,form,calendar</field>
            <field name="domain"></field>
            <field name="context">{
                    'contact_display': 'partner_address',
            }
            </field>
            <field name="search_view_id" ref="view_picking_internal_search"/>
        </record>

        <record id="action_picking_tree_done" model="ir.actions.act_window">
            <field name="name">Done Transfers</field>
            <field name="res_model">stock.picking</field>
            <field name="type">ir.actions.act_window</field>
            <field name="view_type">form</field>
            <field name="view_mode">tree,form,calendar</field>
            <field name="domain"></field>
            <field name="context">{
                    'search_default_picking_type_id': [active_id],
                    'default_picking_type_id': active_id,
                    'contact_display': 'partner_address',
                    'search_default_done': 1,
            }
            </field>
            <field name="search_view_id" ref="view_picking_internal_search"/>
        </record>

        <record id="action_picking_tree_ready" model="ir.actions.act_window">
            <field name="name">Ready Transfers</field>
            <field name="res_model">stock.picking</field>
            <field name="type">ir.actions.act_window</field>
            <field name="view_type">form</field>
            <field name="view_mode">tree,form,calendar</field>
            <field name="domain"></field>
            <field name="context">{
                    'search_default_picking_type_id': [active_id],
                    'default_picking_type_id': active_id,
                    'contact_display': 'partner_address',
                    'search_default_available': 1,
            }
            </field>
            <field name="search_view_id" ref="view_picking_internal_search"/>
        </record>

        <record id="action_picking_tree_done_grouped" model="ir.actions.act_window">
            <field name="name">Done Transfers by Date</field>
            <field name="res_model">stock.picking</field>
            <field name="type">ir.actions.act_window</field>
            <field name="view_type">form</field>
            <field name="view_mode">tree,form,calendar</field>
            <field name="domain"></field>
            <field name="context">{
                    'search_default_picking_type_id': [active_id],
                    'default_picking_type_id': active_id,
                    'contact_display': 'partner_address',
                    'search_default_done': 1,
                    'group_by': ['date'],
            }
            </field>
            <field name="search_view_id" ref="view_picking_internal_search"/>
        </record>

        <record id="action_picking_tree_waiting" model="ir.actions.act_window">
            <field name="name">Waiting Availability Transfers</field>
            <field name="res_model">stock.picking</field>
            <field name="type">ir.actions.act_window</field>
            <field name="view_type">form</field>
            <field name="view_mode">tree,form,calendar</field>
            <field name="domain"></field>
            <field name="context">{
                    'search_default_picking_type_id': [active_id],
                    'default_picking_type_id': active_id,
                    'contact_display': 'partner_address',
                    'search_default_waiting': 1,
            }
            </field>
            <field name="search_view_id" ref="view_picking_internal_search"/>
        </record>

        <record id="action_picking_tree_late" model="ir.actions.act_window">
            <field name="name">Late Transfers</field>
            <field name="res_model">stock.picking</field>
            <field name="type">ir.actions.act_window</field>
            <field name="view_type">form</field>
            <field name="view_mode">tree,form,calendar</field>
            <field name="domain"></field>
            <field name="context">{
                    'search_default_picking_type_id': [active_id],
                    'default_picking_type_id': active_id,
                    'contact_display': 'partner_address',
                    'search_default_late': 1,
                    'search_default_confirmed': 1,
            }
            </field>
            <field name="search_view_id" ref="view_picking_internal_search"/>
        </record>

        <record id="action_picking_tree_backorder" model="ir.actions.act_window">
            <field name="name">Backorders</field>
            <field name="res_model">stock.picking</field>
            <field name="type">ir.actions.act_window</field>
            <field name="view_type">form</field>
            <field name="view_mode">tree,form,calendar</field>
            <field name="domain"></field>
            <field name="context">{
                    'search_default_picking_type_id': [active_id],
                    'default_picking_type_id': active_id,
                    'contact_display': 'partner_address',
                    'search_default_backorder': 1,
                    'search_default_confirmed': 1,
            }
            </field>
            <field name="search_view_id" ref="view_picking_internal_search"/>
        </record>

        <record id="action_picking_tree" model="ir.actions.act_window">
            <field name="name">Transfers</field>
            <field name="res_model">stock.picking</field>
            <field name="type">ir.actions.act_window</field>
            <field name="view_type">form</field>
            <field name="view_mode">tree,form,calendar</field>
            <field name="domain"></field>
            <field name="context">{
                    'search_default_picking_type_id': [active_id],
                    'default_picking_type_id': active_id,
                    'contact_display': 'partner_address',
            }
            </field>
            <field name="search_view_id" ref="view_picking_internal_search"/>
            <field name="help" type="html">
              <p class="oe_view_nocontent_create">
                Click to create a stock operation. 
              </p><p>
                Most operations are prepared automatically by OpenERP according
                to your preconfigured logistics rules, but you can also record
                manual stock movements.
              </p>
            </field>
        </record>

        <record id="view_move_graph" model="ir.ui.view">
            <field name="name">stock.move.graph</field>
            <field name="model">stock.move</field>
            <field name="arch" type="xml">
                <graph string="Stock Moves Analysis" type="pivot">
                    <field name="product_id" type="row"/>
                    <field name="location_dest_id" groups="stock.group_locations" type="row"/>
                    <field name="product_uom_qty" type="measure"/>
                </graph>
            </field>
        </record>

        <record id="view_move_tree" model="ir.ui.view">
            <field name="name">stock.move.tree</field>
            <field name="model">stock.move</field>
            <field eval="8" name="priority"/>
            <field name="arch" type="xml">
                <tree colors="grey:state == 'cancel';red:(state not in ('cancel','done')) and date > current_date" string="Moves">
                    <field name="name"/>
                    <field name="picking_id" string="Reference"/>
                    <field name="origin"/>
                    <field name="picking_type_id"/>
                    <field name="create_date" invisible="1" groups="base.group_no_one"/>
                    <field name="product_id" on_change="onchange_product_id(product_id,location_id,location_dest_id, False)"/>
                    <field name="product_uom_qty" on_change="onchange_quantity(product_id, product_uom_qty, product_uom, product_uos)"/>
                    <field name="product_uom" string="Unit of Measure" groups="product.group_uom"/>
                    <field name="product_uos" groups="product.group_uos"/>
                    <button name="%(stock.move_scrap)d"
                        string="Scrap Products" type="action"
                        icon="terp-gtk-jump-to-ltr" context="{'scrap': True}"
                        states="draft,waiting,confirmed,assigned"/>
                    <field name="location_id" groups="stock.group_locations"/>
                    <field name="location_dest_id" groups="stock.group_locations"/>
                    <field name="date" groups="base.group_no_one"/>
                    <field name="date_expected"/>
                    <field name="state"/>
                    <button name="action_done" states="confirmed,assigned" string="Process" type="object" icon="gtk-go-forward" help="Done"/>
                </tree>
            </field>
        </record>

        <record id="view_move_picking_tree" model="ir.ui.view">
            <field name="name">stock.move.tree</field>
            <field name="model">stock.move</field>
            <field eval="4" name="priority"/>
            <field name="arch" type="xml">
                <tree colors="grey:scrapped == True" string="Stock Moves">
                    <field name="product_id"/>
                    <field name="product_uom_qty" on_change="onchange_quantity(product_id, product_uom_qty, product_uom, product_uos)"/>
                    <field name="product_uom" string="Unit of Measure" groups="product.group_uom"/>
                    <field name="product_uos" groups="product.group_uos"/>
                    <field name="location_id" groups="stock.group_locations" invisible="1"/>
                    <field name="picking_id" invisible="1" />
                    <field name="create_date" invisible="1" />
                    <field name="date_expected" invisible="1" />
                    <button name="%(stock.move_scrap)d"
                       string="Scrap Products" type="action"
                       icon="terp-gtk-jump-to-ltr" context="{'scrap': True}"
                       states="draft,waiting,confirmed,assigned"
                       groups="base.group_user"/>
                    <field name="scrapped" invisible="1"/>
                    <field name="availability" invisible="1"/>
                    <field name="reserved_availability" invisible="1"/>
                    <field name="location_dest_id" groups="stock.group_locations"/>
                    <field name="remaining_qty" invisible="1"/>
                    <field name="string_availability_info"/>
                    <field name="state"/>
                </tree>
            </field>
        </record>

        <record id="view_move_form" model="ir.ui.view">
            <field name="name">stock.move.form</field>
            <field name="model">stock.move</field>
            <field eval="1" name="priority"/>
            <field name="arch" type="xml">
                <form string="Stock Moves" version="7.0">
                <header>
                    <button name="action_confirm" states="draft" string="Process Later" type="object" class="oe_highlight"/>
                    <button name="action_done" states="draft,assigned,confirmed" string="Process Entirely" type="object" class="oe_highlight"/>
                    <button name="force_assign" states="confirmed" string="Set Available" type="object" class="oe_highlight"/>
                    <button name="action_cancel" states="draft,assigned,confirmed" string="Cancel Move" type="object"/>
                    <field name="state" widget="statusbar" statusbar_visible="draft,confirmed,assigned,done" statusbar_colors='{"waiting":"blue","confirmed":"blue"}'/>
                </header>
                <sheet>
                    <group>
                        <group name="main_grp" colspan="4">
                            <group name="main_grp_col1">
                                <field name="product_id" on_change="onchange_product_id(product_id,location_id,location_dest_id, False)"/>
                                <label for="product_uom_qty"/>
                                <div>
                                    <field name="product_uom_qty"
                                        on_change="onchange_quantity(product_id, product_uom_qty, product_uom, product_uos)"
                                        class="oe_inline"/>
                                    <field name="product_uom" groups="product.group_uom" class="oe_inline"/>
                                    <button name="%(stock.move_scrap)d"
                                            string="Scrap" type="action"
                                            icon="terp-gtk-jump-to-ltr" context="{'scrap': True}"
                                            states="draft,waiting,confirmed,assigned" colspan="1"/>
                                </div>
                                <field name="name"/>
                                <label for="product_uos_qty" groups="product.group_uos"/>
                                <div groups="product.group_uos">
                                    <field name="product_uos_qty"
                                        on_change="onchange_uos_quantity(product_id, product_uos_qty, product_uos, product_uom)"
                                        class="oe_inline"/>
                                    <field name="product_uos" class="oe_inline"/>
                                </div>
                            </group>
                            <group name="main_grp_col2">
                                <field name="picking_type_id"/>
                                <field name="picking_priority"/>
                                <field name="company_id" groups="base.group_multi_company" widget="selection"/>
                                <field name="date_expected" on_change="onchange_date(date,date_expected)" attrs="{'invisible': [('state', '=', 'done')]}"/>
                                <field name="date" attrs="{'invisible': [('state', '!=', 'done')]}"/>
                            </group>
                        </group>
                        <group name="origin_grp" string="Origin">
                            <field name="origin"/>
                            <field name="location_id" groups="stock.group_locations"/>
                            <field name="picking_id" domain="[('picking_type_id','=',picking_type_id)]"/>
                            <field name="create_date" groups="base.group_no_one"/>
                            <field name="procure_method" attrs="{'readonly': [('state', '!=', 'draft')]}" groups="stock.group_adv_location"/>
                            <field name="group_id"/>
                        </group>
                        <group name="destination_grp" string="Destination" groups="stock.group_locations">
                            <field name="location_dest_id" />
                            <field name="partner_id" context="{'contact_display':'partner'}" />
                        </group>
                        <group name="quants_grp" string="Reserved Quants" colspan="4" groups="base.group_no_one">
                            <field name="reserved_quant_ids"/>
                        </group>
                    </group>
                </sheet>
                </form>
            </field>
        </record>

        <record id="view_move_picking_form" model="ir.ui.view">
            <field name="name">stock.move.form</field>
            <field name="model">stock.move</field>
            <field eval="20" name="priority"/>
            <field name="arch" type="xml">
                <form string="Stock Moves" version="7.0">
                <header>
                        <button name="force_assign" states="confirmed" string="Force Availability" type="object" groups="base.group_user"/>
                        <button name="action_confirm" states="draft" string="Confirm" type="object" groups="base.group_user"/>
                        <button name="do_unreserve" states="assigned" string="Cancel Availability" type="object" groups="base.group_user"/>
                        <field name="state" widget="statusbar" statusbar_visible="draft,assigned,done"/>
                </header>
                <group>
                    <group>
                        <field name="product_id" on_change="onchange_product_id(product_id,location_id,location_dest_id, parent.partner_id)"/>
                        <field name="procure_method" groups="stock.group_adv_location"/>
                        <field name="picking_type_id" invisible="1"/>
                        <label for="product_uom_qty"/>
                        <div>
                            <field name="product_uom_qty" on_change="onchange_quantity(product_id, product_uom_qty, product_uom, product_uos)" class="oe_inline"/>
                            <field name="product_uom" string="Unit Of Measure" groups="product.group_uom" class="oe_inline"/>
                            <button name="%(stock.move_scrap)d"
                                string="Scrap" type="action"
                                icon="terp-gtk-jump-to-ltr" context="{'scrap': True}"
                                states="draft,waiting,confirmed,assigned"
                                groups="base.group_user"/>
                        </div>
                        <label for="product_uos_qty" groups="product.group_uos"/>
                        <div groups="product.group_uos">
                            <field name="product_uos_qty" on_change="onchange_uos_quantity(product_id, product_uos_qty, product_uos, product_uom)" class="oe_inline"/>
                            <field name="product_uos" on_change="onchange_quantity(product_id, product_uom_qty, product_uom, product_uos)" class="oe_inline"/>
                        </div>
                        <field name="name"/>
                        <field name="product_packaging" groups="product.group_stock_packaging" domain="[('product_id','=',product_id)]"/>
                    </group>
                    <group>
                        <field name="create_date" invisible="1"/>
                        <field name="date"/>
                        <field name="date_expected" on_change="onchange_date(date,date_expected)"/>
                    </group>
                    <group string="Locations" groups="stock.group_locations">
                        <field name="location_id" domain="[('usage','&lt;&gt;','view')]"/>
                        <field name="location_dest_id" domain="[('usage','=','internal')]"/>
                    </group>
                    <group name="quants_grp" string="Reserved Quants" colspan="4" groups="base.group_no_one">
                        <field name="reserved_quant_ids"/>
                    </group>
                </group>
                </form>
            </field>
        </record>

        <record id="view_move_search" model="ir.ui.view">
            <field name="name">stock.move.search</field>
            <field name="model">stock.move</field>
            <field eval="3" name="priority"/>
            <field name="arch" type="xml">
                <search string="Stock Moves">
                    <field name="origin" filter_domain="['|', '|', ('origin', 'ilike', self), ('name', 'ilike', self), ('picking_id', 'ilike', self)]" string="Reference"/>
                    <field name="date" groups="base.group_no_one"/>

                    <filter icon="terp-camera_test" string="Ready" name="ready" domain="[('state','=','assigned')]" help="Stock moves that are Available (Ready to process)"/>
                    <filter icon="terp-stock" string="To Do" name="future" domain="[('state','in',('assigned','confirmed','waiting'))]" help="Stock moves that are Confirmed, Available or Waiting"/>
                    <filter icon="terp-dialog-close" string="Done" name="done" domain="[('state','=','done')]" help="Stock moves that have been processed"/>
                    <separator/>
                    <filter icon="terp-go-today" string="Today" domain="[('date','&lt;=',time.strftime('%%Y-%%m-%%d 23:59:59')),('date','&gt;=',time.strftime('%%Y-%%m-%%d 00:00:00'))]" help="Orders processed Today or planned for Today"/>
                    <field name="product_id"/>
                    <field name="name" string="Location" filter_domain="['|',('location_id','ilike',self),('location_dest_id','ilike',self)]"/>
                    <field name="partner_id" string="Partner"  filter_domain="[('picking_id.partner_id','child_of',self)]"/>
                    <group expand="0" string="Group By...">
                        <filter string="Product" name="by_product" icon="terp-accessories-archiver" domain="[]"  context="{'group_by':'product_id'}"/>
                        <filter string="Picking" name="groupby_picking_id" icon="terp-accessories-archiver" domain="[]"  context="{'group_by':'picking_id'}"/>
                        <filter string="Source" name="groupby_location_id" icon="terp-gtk-jump-to-rtl" domain="[]" context="{'group_by':'location_id'}" groups="stock.group_locations"/>
                        <filter string="Destination" name="groupby_dest_location_id" icon="terp-gtk-jump-to-ltr" domain="[]" context="{'group_by':'location_dest_id'}" groups="stock.group_locations"/>
                        <filter icon="terp-stock_effects-object-colorize" string="Status" domain="[]" context="{'group_by':'state'}"/>
                        <filter string="Creation" name="groupby_create_date" icon="terp-go-month" domain="[]" context="{'group_by':'create_date'}" groups="base.group_no_one"/>
                        <filter string="Scheduled" name="groupby_date" icon="terp-go-month" domain="[]" context="{'group_by':'date_expected'}"/>
                    </group>
                </search>
            </field>
        </record>

        <record id="action_move_form2" model="ir.actions.act_window">
            <field name="name">Stock Moves</field>
            <field name="res_model">stock.move</field>
            <field name="type">ir.actions.act_window</field>
            <field name="view_type">form</field>
            <field name="view_id" ref="view_move_tree"/>
            <field name="search_view_id" ref="view_move_search"/>
            <field name="context">{}</field>
            <field name="help" type="html">
              <p class="oe_view_nocontent_create">
                Click to create a stock movement.
              </p><p>
                This menu gives you the full traceability of inventory
                operations on a specific product. You can filter on the product
                to see all the past or future movements for the product.
              </p>
            </field>
        </record>
        
        <record model="ir.actions.act_window.view" id="action_stock_move_tree_all">
            <field name="sequence" eval="1"/>
            <field name="view_mode">tree</field>
            <field name="view_id" ref="view_move_tree"/>
            <field name="act_window_id" ref="action_move_form2"/>
        </record>

        <record model="ir.actions.act_window.view" id="action_stock_move_form_all">
            <field name="sequence" eval="3"/>
            <field name="view_mode">form</field>
            <field name="view_id" ref="view_move_form"/>
        <field name="act_window_id" ref="action_move_form2"/>
        </record>

        <record model="ir.actions.act_window.view" id="action_stock_move_graph_all">
            <field name="sequence" eval="3"/>
            <field name="view_mode">graph</field>
            <field name="view_id" ref="view_move_graph"/>
        <field name="act_window_id" ref="action_move_form2"/>
        </record>

        <menuitem action="action_move_form2" id="menu_action_move_form2" parent="menu_traceability" sequence="3" groups="stock.group_locations"/>

        <!--
            Reception Picking (By Stock Move)
            From stock_partial_move_view
        -->
        <record id="view_move_tree_reception_picking" model="ir.ui.view">
            <field name="name">stock.move.tree2</field>
            <field name="model">stock.move</field>
            <field name="priority" eval="6"/>
            <field name="arch" type="xml">
                <tree colors="grey:state == 'cancel'" string="Moves">
                    <field name="date" widget="date"/>
                    <field name="picking_id" string="Reference" invisible="1"/>
                    <field name="origin"/>
                    <field name="partner_id" string="Supplier"/>
                    <field name="product_id"/>
                    <field name="product_uom_qty"/>
                    <field name="product_uom" string="Unit of Measure" groups="product.group_uom"/>
                    <field name="location_id" invisible="1"/>
                    <field name="location_dest_id" invisible="1"/>
                    <field name="create_date" invisible="1"/>
                    <field name="date_expected" invisible="1"/>
                    <button name="%(stock.move_scrap)d"
                        string="Scrap Products" type="action"
                        icon="terp-gtk-jump-to-ltr" context="{'scrap': True}"
                        states="draft,waiting,confirmed,assigned"/>
                    <field name="state"/>
                    <button name="action_done" states="draft,assigned,confirmed"
                        icon="gtk-go-forward" type="object"
                        class="oe_highlight" help="Done"/>
                </tree>
            </field>
        </record>

        <!-- test -->
        <record id="view_move_tree_reception_picking_board" model="ir.ui.view">
            <field name="name">stock.move.tree3</field>
            <field name="model">stock.move</field>
            <field eval="6" name="priority"/>
            <field name="arch" type="xml">
                <tree string="Moves">
                    <field name="picking_id" string="Reference"/>
                    <field name="product_id"/>
                    <field name="product_uom_qty"/>
                    <field name="product_uom" string="Unit of Measure" groups="product.group_uom"/>
                    <field name="date" groups="base.group_no_one"/>
                </tree>
            </field>
        </record>

        <record id="action_reception_picking_move" model="ir.actions.act_window">
            <field name="name">Incoming  Products</field>
            <field name="res_model">stock.move</field>
            <field name="type">ir.actions.act_window</field>
            <field name="view_type">form</field>
            <field name="view_mode">tree,form</field>
            <field name="domain" eval="['|','&amp;',('picking_id','=',False),('location_dest_id.usage', 'in', ['customer','supplier']),'&amp;',('picking_id','!=',False),('picking_id.picking_type_id.code','=','outgoing')]"/>
            <field name="view_id" ref="view_move_tree_reception_picking"/>
            <field name="context">{'product_receive': True, 'search_default_future': True}</field>
            <field name="help" type="html">
              <p class="oe_view_nocontent_create">
                Click to register a product reception. 
              </p><p>
                Here you can receive individual products, no matter what
                purchase order or picking order they come from. You will find
                the list of all products you are waiting for. Once you receive
                an order, you can filter based on the name of the supplier or
                the purchase order reference. Then you can confirm all products
                received using the buttons on the right of each line.
              </p>
            </field>
        </record>

        <!-- Stock incoterms -->
        <record id="view_incoterms_tree" model="ir.ui.view">
            <field name="name">stock.incoterms.tree</field>
            <field name="model">stock.incoterms</field>
            <field name="arch" type="xml">
                <tree string="Incoterms">
                    <field name="code"/>
                    <field colspan="4" name="name"/>
                </tree>
            </field>
        </record>
        <record id="stock_incoterms_form" model="ir.ui.view">
            <field name="name">stock.incoterms.form</field>
            <field name="model">stock.incoterms</field>
            <field name="arch" type="xml">
                <form string="Incoterms" version="7.0">
                    <sheet>
                        <field name="name"/>
                        <field name="code"/>
                        <field name="active"/>
                    </sheet>
                </form>
            </field>
        </record>
        <record id="action_incoterms_tree" model="ir.actions.act_window">
            <field name="name">Incoterms</field>
            <field name="res_model">stock.incoterms</field>
            <field name="type">ir.actions.act_window</field>
            <field name="view_type">form</field>
            <field name="view_mode">tree,form</field>
        </record>

        <menuitem action="action_incoterms_tree" id="menu_action_incoterm_open" parent="menu_warehouse_config" sequence="1"/>


         <record id="view_pickingtype_filter" model="ir.ui.view">
            <field name="name">stock.picking.type.filter</field>
            <field name="model">stock.picking.type</field>
            <field name="arch" type="xml">
                <search string="Picking Type">
                    <field name="name"/>
                    <field name="sequence_id"/>
                    <field name="warehouse_id"/>
                </search>
            </field>
        </record>
        <record model="ir.ui.view" id="view_picking_type_tree">
            <field name="name">Picking types</field>
            <field name="model">stock.picking.type</field>
            <field name="arch" type="xml">
                <tree string="Picking Types">
                    <field name="name"/>
                    <field name="warehouse_id"/>
                    <field name="sequence_id"/>
                </tree>
            </field>
        </record>
        <record model="ir.ui.view" id="view_picking_type_form">
            <field name="name">Picking Types</field>
            <field name="model">stock.picking.type</field>
            <field name="arch" type="xml">
                <form string="Picking Types" version="7.0">
                    <sheet>
                        <group>
                            <group>
                                <field name="name"/>
                                <field name="sequence_id"/>
                                <field name="warehouse_id"/>
                            </group>
                            <group>
                                <field name="code" on_change="onchange_picking_code(code)"/>
                                <field name="return_picking_type_id"/>
                            </group>
                        </group>
                        <separator string="Locations"/>
                        <group>
                            <field name="default_location_src_id" attrs="{'required': [('code', '=', 'internal')]}"/>
                            <field name="default_location_dest_id" attrs="{'required': [('code', 'in', ('internal', 'incoming'))]}"/>
                        </group>
                    </sheet>
                </form>
            </field>
        </record>


        <record id="stock_picking_type_kanban" model="ir.ui.view">
            <field name="name">stock.picking.type.kanban</field>
            <field name="model">stock.picking.type</field>
            <field name="arch" type="xml">
                <kanban version="7.0" class="oe_background_grey" create="0">
                    <field name="complete_name"/>
                    <field name="color"/>
                    <field name="count_picking_ready"/>
                    <field name="count_picking_draft"/>
                    <field name="count_picking_waiting"/>
                    <field name="count_picking_late"/>
                    <field name="count_picking_backorders"/>
                    <field name="latest_picking_late"/>
                    <field name="latest_picking_waiting"/>
                    <field name="latest_picking_backorders"/>
                    <templates>
                        <t t-name="kanban-box">
                            <div t-attf-class="oe_kanban_color_#{kanban_getcolor(record.color.raw_value)} oe_kanban_card oe_kanban_stock_picking_type">
                                <div class="oe_dropdown_toggle oe_dropdown_kanban" groups="stock.group_stock_manager">
                                    <span class="oe_e">í</span>
                                    <ul class="oe_dropdown_menu">
                                        <t t-if="widget.view.is_action_enabled('edit')"><li><a type="edit">Edit...</a></li></t>
                                        <t t-if="widget.view.is_action_enabled('delete')"><li><a type="delete">Delete</a></li></t>
                                        <t t-if="widget.view.is_action_enabled('edit')"><li><ul class="oe_kanban_colorpicker" data-field="color"/></li></t>
                                    </ul>
                                </div>
                                <div class="oe_kanban_content">
                                    <h4 class="oe_center"><field name="complete_name"/></h4>
                                    <div class="oe_right">
                                        <a name="open_barcode_interface" type="object">
                                            <img src="/stock/static/src/img/scan.png" 
                                                alt="Click to launch the barcode interface"
                                                class="oe_stock_scan_image" title="Click to launch the barcode interface"/>
                                        </a>
                                    </div>
                                    <div class="oe_items_list oe_kanban_ellipsis">
                                        <div>
                                            <a name="%(action_picking_tree_ready)d" type="action">
                                                <field name="count_picking_ready"/> Ready
                                            </a>
                                            <a name="%(action_picking_tree_done)d" type="action" class="oe_sparkline_bar_link">
                                                <field name="last_done_picking" widget="sparkline_bar" options="{'type': 'tristate', 'colorMap': {'0': 'orange', '-1': 'red', '1': 'green'}}">Last 10 Done Operations</field>
                                            </a>
                                        </div>
                                        <div t-if="record.count_picking_waiting.raw_value &gt; 0">
                                            <a name="%(action_picking_tree_waiting)d" type="action">
                                                <field name="count_picking_waiting"/> Waiting Availability
                                            </a>
                                        </div>
                                        <div>
                                            <a name="%(action_picking_tree)d" type="action">All Operations</a>
                                        </div>
                                    </div>
                                    <div class="oe_picking_type_gauge">
                                        <field name="rate_picking_late" widget="gauge" style="width:150px; height: 110px;" options="{'levelcolors': ['#a9d70b', '#f9c802', '#ff0000'], 'action_jump': '%(action_picking_tree_late)d'}">Late (%%)</field>
                                        <field name="rate_picking_backorders" widget="gauge" style="width:150px; height: 110px;">Backorders (%%)</field>
                                        <div class="oe_gauge_labels">
                                            <div class="oe_gauge_label_column">
                                                <a name="%(action_picking_tree_late)d" type="action">
                                                    <field name="count_picking_late"/> Late
                                                </a>
                                            </div>
                                            <div class="oe_gauge_label_column">
                                                <a name="%(action_picking_tree_backorder)d" type="action">
                                                    <field name="count_picking_backorders"/> Backorders
                                                </a>
                                            </div>
                                        </div>
                                    </div>

                                </div>
                            </div>
                        </t>
                    </templates>
                </kanban>
            </field>
        </record>

        <record id="action_picking_type_form" model="ir.actions.act_window">
            <field name="name">All Operations</field>
            <field name="res_model">stock.picking.type</field>
            <field name="type">ir.actions.act_window</field>
            <field name="view_type">form</field>
            <field name="view_mode">kanban,form</field>
            <field name="help" type="html">
              <p class="oe_view_nocontent_create">
                Click to create a new picking type. 
              </p><p>
                The picking type system allows you to assign each stock
                operation a specific type which will alter its views accordingly.  
                On the picking type you could e.g. specify if packing is needed by default, 
                if it should show the customer.  
              </p>
            </field>
        </record>
        
        <record id="action_picking_type_list" model="ir.actions.act_window">
            <field name="name">All Operations</field>
            <field name="res_model">stock.picking.type</field>
            <field name="type">ir.actions.act_window</field>
            <field name="view_type">form</field>
            <field name="view_mode">list,form</field>            
        </record>

        <menuitem
            action="action_picking_type_form"
            id="menu_action_picking_type_form"
            parent="menu_stock_warehouse_mgmt" sequence="1"/>

        <menuitem 
            id="menu_pickingtype" 
            name="Types of Operation" 
            parent="stock.menu_stock_configuration" 
            action="action_picking_type_list" />
        

        <!-- Order Point -->
        <record id="view_warehouse_orderpoint_tree" model="ir.ui.view">
            <field name="name">stock.warehouse.orderpoint.tree</field>
            <field name="model">stock.warehouse.orderpoint</field>
            <field name="arch" type="xml">
                <tree string="Reordering Rules">
                    <field name="name"/>
                    <field name="warehouse_id" groups="stock.group_locations"/>
                    <field name="location_id" groups="stock.group_locations"/>
                    <field name="product_id"/>
                    <field name="product_uom" groups="product.group_uom"/>
                    <field name="product_min_qty"/>
                    <field name="product_max_qty"/>
                </tree>
            </field>
        </record>

        <record model="ir.ui.view" id="warehouse_orderpoint_search">
            <field name="name">stock.warehouse.orderpoint.search</field>
            <field name="model">stock.warehouse.orderpoint</field>
            <field name="arch" type="xml">
                <search string="Reordering Rules Search">
                    <field name="name" string="Reordering Rules"/>
                    <field name="warehouse_id"/>
                    <field name="location_id" groups="stock.group_locations"/>
                    <field name="company_id" groups="base.group_multi_company"/>
                    <field name="product_id"/>
                    <group expand="0" string="Group By...">
                        <filter string="Warehouse" icon="terp-go-home" domain="[]"  context="{'group_by':'warehouse_id'}"/>
                        <filter string="Location" icon="terp-go-home" domain="[]" context="{'group_by':'location_id'}"/>
                    </group>
                </search>
            </field>
        </record>

        <record id="view_warehouse_orderpoint_form" model="ir.ui.view">
            <field name="name">stock.warehouse.orderpoint.form</field>
            <field name="model">stock.warehouse.orderpoint</field>
            <field name="arch" type="xml">
                <form string="Reordering Rules" version="7.0">
                    <sheet>
                        <div class="oe_right oe_button_box">
                            <button name="action_view_proc_to_process" type="object" string="Procurement Orders to Process"/>                            
                        </div>
                        <group>
                            <group>
                                <field name="name" />
                                <field name="product_id" on_change="onchange_product_id(product_id)"/>
                            </group>
                            <group>
                                <field name="warehouse_id" on_change="onchange_warehouse_id(warehouse_id)" widget="selection" groups="stock.group_locations"/>
                                <field name="product_uom" groups="product.group_uom"/>
                                <field name="location_id" groups="stock.group_locations"/>
                                <field name="group_id" groups="stock.group_adv_location"/>
                                <field name="company_id" groups="base.group_multi_company" widget="selection"/>
                            </group>
                        </group>
                        <group>
                            <group string="Rules">
                                <field name="product_min_qty" />
                                <field name="product_max_qty" />
                                <field name="qty_multiple" string="Quantity Multiple"/>
                            </group>
                            <group string="Misc">
                                <field name="active" />
                            </group>
                        </group>                        
                    </sheet>
                </form>
            </field>
        </record>

        <record id="action_orderpoint_form" model="ir.actions.act_window">
            <field name="name">Reordering Rules</field>
            <field name="res_model">stock.warehouse.orderpoint</field>
            <field name="type">ir.actions.act_window</field>
            <field name="view_type">form</field>
            <field name="view_id" ref="view_warehouse_orderpoint_tree"/>
            <field name="search_view_id" ref="warehouse_orderpoint_search" />
            <field name="help" type="html">
              <p class="oe_view_nocontent_create">
                Click to add a reordering rule.
              </p><p>You can define your minimum stock rules, so that OpenERP will automatically create draft manufacturing orders or request for quotations according to the stock level. Once the virtual stock of a product (= stock on hand minus all confirmed orders and reservations) is below the minimum quantity, OpenERP will generate a procurement request to increase the stock up to the maximum quantity.</p>
            </field>
        </record>

        <act_window
            context="{'search_default_warehouse_id': active_id, 'default_warehouse_id': active_id}"
            id="act_stock_warehouse_2_stock_warehouse_orderpoint"
            name="Reordering Rules"
            res_model="stock.warehouse.orderpoint"
            src_model="stock.warehouse"
            groups="stock.group_stock_user"/>

        <!-- Procurements -->

        <record id="view_procurement_form_stock_inherit" model="ir.ui.view">
            <field name="name">procurement.order.form.stock.inherit</field>
            <field name="model">procurement.order</field>
            <field name="inherit_id" ref="procurement.procurement_form_view"/>
            <field name="arch" type="xml">
                <xpath expr="//group[@name='scheduling']" position="before">
                    <group>
                        <field name="warehouse_id" on_change="change_warehouse_id(warehouse_id, context)"/>
                        <field name="location_id" domain="[('usage', '=', 'internal')]"/>
                        <field name="route_ids" widget="many2many_tags"/>
                    </group>
                </xpath>
                <xpath expr="//div[@name='button_box']" position="inside">
                    <button name="do_view_pickings" string="Group's Pickings" type="object"/>
                </xpath>
                <xpath expr="//field[@name='rule_id']" position="replace">
                    <field name="rule_id" domain="['|', ('location_id', '=', False), ('location_id', '=', location_id)]"/>
                    <field name="partner_dest_id"/>
                </xpath>
            </field>
        </record>
        <record id="view_procurement_tree_stock_inherit" model="ir.ui.view">
            <field name="name">procurement.order.tree.stock.inherit</field>
            <field name="model">procurement.order</field>
            <field name="inherit_id" ref="procurement.procurement_tree_view"/>
            <field name="arch" type="xml">
                <xpath expr="//field[@name='origin']" position="before">
                    <field name="location_id"/>
                </xpath>
            </field>
        </record>
        <record id="view_procurement_rule_tree_stock_inherit" model="ir.ui.view">
            <field name="name">procurement.rule.tree.stock.inherit</field>
            <field name="model">procurement.rule</field>
            <field name="inherit_id" ref="procurement.view_procurement_rule_tree"/>
            <field name="arch" type="xml">
                <xpath expr="//field[@name='action']" position="after">
                    <field name="picking_type_id"/>
                </xpath>
            </field>
        </record>

        <record id="view_procurement_rule_form_stock_inherit" model="ir.ui.view">
            <field name="name">procurement.rule.form.stock.inherit</field>
            <field name="model">procurement.rule</field>
            <field name="inherit_id" ref="procurement.view_procurement_rule_form"/>
            <field name="arch" type="xml">
                <xpath expr="//field[@name='action']" position="before">
                    <field name="location_id"/>
                    <field name="warehouse_id" groups="base.group_no_one"/>
                    <field name="route_id" groups="base.group_no_one"/>
                </xpath>
                <xpath expr="//field[@name='action']" position="after">
                    <field name="picking_type_id" attrs="{'required': [('action', '!=', 'manufacture')]}"/>
                </xpath>
                <xpath expr="//field[@name='group_id']" position="after">
                    <field name="propagate"/>
                    <field name="propagate_warehouse_id"/>
                </xpath>
                <xpath expr="//group[@name='propagation_group']" position="before">
                    <group attrs="{'invisible': [('action', '!=', 'move')]}" string="Moving Options">
                        <field name="procure_method" groups="stock.group_adv_location"/>
                        <field name="location_src_id" attrs="{'required': [('action', '=', 'move')]}"/>
                        <field name="partner_address_id" groups="stock.group_adv_location" context="{'show_address': 1}" options="{'always_reload': 1}"/>
                        <label for="delay" string="Delay"  groups="stock.group_adv_location"/>
                        <div groups="stock.group_adv_location">
                           <field name="delay" class="oe_inline"/>days
                        </div>
                    </group>
                </xpath>
            </field>
        </record>
        
        <record model="ir.actions.act_window" id="procrules">
            <field name="context">{}</field>
            <field name="name">Pull Rules</field>
            <field name="res_model">procurement.rule</field>
        </record>
        
        <record id="quant_search_view" model="ir.ui.view">
            <field name="name">stock.quant.search</field>
            <field name="model">stock.quant</field>
            <field eval="10" name="priority"/>
            <field name="arch" type="xml">
                <search string="Quants">
                    <field name="product_id"/>
                    <field name="location_id"/>
                    <field name="package_id" groups="stock.group_tracking_lot"/>
                    <field name="lot_id" groups="stock.group_production_lot"/>
                    <field name="owner_id" groups="stock.group_tracking_owner"/>
                    <group expand='0' string='Filters'>
                        <filter name='internal_loc' string="Internal Locations" domain="[('location_id.usage','=', 'internal')]"/>
                    </group>
                    <group expand='0' string='Group by...'>
                       <filter name="productgroup" string='Product' context="{'group_by' : 'product_id'}"/>
                       <filter string='Owner' context="{'group_by' : 'owner_id'}" groups="stock.group_tracking_owner"/>
                       <filter string='Lot' context="{'group_by' : 'lot_id'}" groups="stock.group_production_lot"/>
                       <filter name="locationgroup" string='Location' icon="terp-stock_symbol-selection" domain="[]" context="{'group_by' : 'location_id'}"/>
                       <filter string='Package' icon="terp-stock_symbol-selection" domain="[]" context="{'group_by' : 'package_id'}" groups="stock.group_tracking_lot"/>
                       <filter string='Packaging' icon="terp-stock_symbol-selection" domain="[]" context="{'group_by' : 'packaging_type_id'}" groups="stock.group_tracking_lot"/>
                       <filter string='Company' icon="terp-go-home" domain="[]" context="{'group_by' : 'company_id'}" groups="base.group_multi_company"/>
                   </group>
                </search>
            </field>
        </record>
        
        <record model="ir.actions.act_window" id="quantsact">
            <field name="name">Quants</field>
            <field name="res_model">stock.quant</field>
            <field name="view_type">form</field>
            <field name="view_mode">tree,form,graph</field>
            <field name="help">This analysis gives you a fast overview on the current stock level of your products and their today's inventory value.</field>
        </record>

        <record model="ir.ui.view" id="view_stock_quant_form">
            <field name="name">stock.quant.form</field>
            <field name="model">stock.quant</field>
            <field eval="10" name="priority"/>
            <field name="arch" type="xml">
                <form string="Quants" version="7.0">
                    <div class="oe_right oe_button_box">
                        <button name="action_view_quant_history" type="object" string="Quant History"/>                            
                    </div>
                    <group>
                        <field name="product_id"/>
                        <field name="qty"/>
                        <field name="lot_id" groups="stock.group_production_lot"/>
                        <field name="package_id" groups="stock.group_tracking_lot"/>
                        <field name="location_id"/>
                        <field name="in_date"/>
                        <field name="reservation_id"/>
                        <field name="propagated_from_id"/>
                        <field name="owner_id" groups="stock.group_tracking_owner"/>
                        <field name="inventory_value"/>
                    </group>
                </form>
            </field>
        </record>


        <record model="ir.ui.view" id="view_stock_quant_tree">
            <field name="name">stock.quant.tree</field>
            <field name="model">stock.quant</field>
            <field eval="10" name="priority"/>
            <field name="arch" type="xml">
                <tree string="Quants" create="0">
                    <field name="product_id"/>
                    <field name="qty"/>
                    <field name="location_id"/>
                    <field name="owner_id" groups="stock.group_tracking_owner"/>
                    <field name="lot_id" groups="stock.group_production_lot"/>
                    <field name="package_id" groups="stock.group_tracking_lot"/>
                    <field name="packaging_type_id" invisible="1"/>
                    <field name="in_date"/>
                    <field name="inventory_value"/>
                    <field name="reservation_id" invisible='1'/>
                    <field name="propagated_from_id" invisible='1'/>
                    <field name='company_id' groups="base.group_multi_company"/>
                </tree>
            </field>
        </record>

       <record model="ir.ui.view" id="view_stock_quant_graph_value">
            <field name="name">stock.quant.graph</field>
            <field name="model">stock.quant</field>
            <field eval="12" name="priority"/>
            <field name="arch" type="xml">
                <graph string="Quants">
                    <field name="product_id"/>
                    <field name="qty"/>
                    <field name="location_id"/>
                </graph>
            </field>
        </record>

        <!-- Procurements are located in Warehouse menu hierarchy, MRP users should come to Stock application to use it.  -->
        <menuitem id="menu_stock_sched" name="Schedulers" parent="stock.menu_stock_root" sequence="4" groups="stock.group_stock_manager"/>
        <menuitem action="action_procurement_compute" id="menu_procurement_compute" parent="menu_stock_sched" groups="base.group_no_one"/>
        <menuitem action="procurement.action_compute_schedulers" id="menu_stock_proc_schedulers" parent="menu_stock_sched" sequence="20" groups="stock.group_stock_manager"/>
        <menuitem action="procurement.procurement_exceptions" id="menu_stock_procurement_action" parent="menu_stock_sched" sequence="50" groups="stock.group_stock_manager"/>
        <menuitem id="menu_stock_procurement" name="Automatic Procurements" parent="stock.menu_stock_configuration" sequence="5"/>
        <menuitem action="action_orderpoint_form" id="menu_stock_order_points" parent="stock.menu_stock_configuration" sequence="10"/>
        <menuitem id="stock.next_id_61" name="Warehouse" sequence="15" parent="base.menu_reporting" groups="group_stock_manager"/>
        <menuitem id="menu_quants" name="Quants" parent="menu_traceability" sequence="20" action="quantsact" groups="base.group_no_one"/>
        <menuitem id="menu_procurement_rules" name="Procurement Rules" parent="stock.menu_stock_configuration" action="procrules" groups="base.group_no_one"/>
        <menuitem id="menu_pickingtype" name="Types of Operation" parent="stock.menu_stock_configuration" action="action_picking_type_list"/>


        <record model="ir.actions.act_window" id="product_open_orderpoint">
            <field name="context">{'default_product_id': active_id, 'search_default_product_id': active_id}</field>
            <field name="name">Orderpoints</field>
            <field name="res_model">stock.warehouse.orderpoint</field>
        </record>
        <record model="ir.actions.act_window" id="product_open_quants">
            <field name="context">{'search_default_product_id': active_id, 'search_default_locationgroup':1}</field>
            <field name="name">Quants</field>
            <field name="res_model">stock.quant</field>
        </record>

<!-->
        <record model="ir.ui.view" id="product_template_form_view_procurement">
            <field name="name">product.template.procurement</field>
            <field name="model">product.product</field>
            <field name="inherit_id" ref="product.product_template_form_view"/>
            <field name="arch" type="xml">
                <xpath expr="//field[@name='standard_price']" position="after" >
                   <group name="procurement_help" col="1" groups="base.group_user">
                       <field name="route_ids" widget="many2many_tags"/>
                   </group>
                </xpath>
            </field>
        </record>-->
        <record id="product_search_form_view_procurment" model="ir.ui.view">
            <field name="name">product.search.procurment.form</field>
            <field name="model">product.product</field>
            <field name="inherit_id" ref="product.product_search_form_view"/>
            <field name="arch" type="xml">
                <filter name="consumable" position="before">
                   <filter string="Products" icon="terp-accessories-archiver" domain="[('type','=','product')]" help="Stockable products"/>
                </filter>
            </field>
        </record>

        <record id="view_normal_procurement_locations_form" model="ir.ui.view">
            <field name="name">product.normal.procurement.locations.inherit</field>
            <field name="model">product.product</field>
            <field name="inherit_id" ref="product.product_normal_form_view"/>
            <field name="arch" type="xml">
                
                <xpath expr="//group[@name='procurement_uom']" position="after" >
                   <newline/>
                   <group string="Supply Chain Information" attrs="{'invisible': [('type', '=', 'service')]}">
                       <field name="route_ids" widget="many2many_checkboxes"/>
                   </group>
                   <newline/>
                </xpath>
                
                <xpath expr="//div[@name='buttons']" position="inside">
                   <button string="Current Stock" name="%(product_open_quants)d" type="action"  attrs="{'invisible':[('type', '=', 'service')]}" groups="stock.group_locations"/>
                   <button string="Moves" name= "%(act_product_stock_move_open)d" type="action" attrs="{'invisible':[('type', '=', 'service')]}" groups="stock.group_stock_user"/>
                   <button string="Orderpoints" name="%(product_open_orderpoint)d" type="action" attrs="{'invisible':[('type', '=', 'service')]}"/>
                </xpath>
                
                <xpath expr="//group[@string='Sale Conditions']" position="inside">
                    <label for="sale_delay"/>
                        <div>
                            <field name="sale_delay" class="oe_inline"/> days
                        </div>
                </xpath>                

                <xpath expr="//group[@name='status']" position="after" version="7.0">
                    <group name="store" string="Storage Location" attrs="{'invisible':[('type','=','service')]}">
                        <field name="loc_rack"/>
                        <field name="loc_row"/>
                        <field name="loc_case"/>
                    </group>
                </xpath>
                
                <xpath expr="//group[@name='Weights']" position="before">
                    <group name="store" groups="stock.group_locations" string="Counter-Part Locations Properties">
                        <field name="property_stock_procurement" attrs="{'readonly':[('type','=','service')]}" domain="[('usage','=','procurement')]"/>
                        <field name="property_stock_production" attrs="{'readonly':[('type','=','service')]}" domain="[('usage','=','production')]"/>
                        <field name="property_stock_inventory"  attrs="{'readonly':[('type','=','service')]}" domain="[('usage','=','inventory')]"/>
                    </group>
                </xpath>

            </field>
        </record>

        <record model="ir.ui.view" id="product_form_view_procurement_button">
            <field name="name">product.product.procurement</field>
            <field name="model">product.product</field>
            <field name="inherit_id" ref="view_normal_procurement_locations_form"/>
            <field name="arch" type="xml">
                <group name="status" position="before" version="7.0">
                    <group string="Stock and Expected Variations" attrs="{'invisible': [('type', '=', 'service')]}" groups="base.group_user">
                        <label for="qty_available"/>
                            <div>
                                <field name="qty_available" class="oe_inline"/>
                                <button name="%(action_view_change_product_quantity)d" string="⇒ Update"
                                    type="action"
                                    class="oe_link"/>
                            </div>
                        <label for="incoming_qty"/>
                        <div>
                            <field name="incoming_qty" class="oe_inline"/>
                            <button string="⇒ Request Procurement" name="%(act_make_procurement)d" type="action" class="oe_link"/>
                        </div>
                        <field name="outgoing_qty" class="oe_inline"/>
                        <field name="virtual_available" class="oe_inline"/>
                    </group>
                    <group name="lot" groups="stock.group_tracking_lot,stock.group_production_lot" string="Lots">
                        <field name="track_all" groups="stock.group_production_lot"/>
                        <field name="track_incoming" groups="stock.group_production_lot" attrs="{'invisible': [('track_all', '=', True)]}"/>
                        <field name="track_outgoing" groups="stock.group_production_lot" attrs="{'invisible': [('track_all', '=', True)]}"/>
                    </group>
                </group>
            </field>
        </record>
        
        <record model="ir.ui.view" id="view_quant_package_form">
            <field name="name">stock.quant.package.form</field>
            <field name="model">stock.quant.package</field>
            <field eval="10" name="priority"/>
            <field name="arch" type="xml">
                <form string="Package" version="7.0">
                    <sheet>
                        <div class="oe_right oe_button_box">
                            <button name="unpack" string="Unpack" type="object"/>
                        </div>
                        <div class="oe_title">
                            <label for="name" string="Package Reference" class="oe_edit_only"/>
                            <h1><field name="name" class="oe_inline"/></h1>
                        </div>
                        <group>
                            <group>
                               <field name="ul_id"/>
                               <field name="packaging_id"/>
                               <field name='company_id' groups="base.group_multi_company"/>
                               <field name='owner_id' groups="stock.group_tracking_owner"/>
                            </group>
                            <group>
                            <field name="location_id"/>
                            <field name="parent_id"/>
                            </group>
                        </group>
                        <notebook>
                            <page string="Content">
                                <separator string="Bulk Content" />
                                <field name="quant_ids">
                                    <tree string="Quants">
                                        <field name="product_id"/>
                                        <field name="qty"/>
                                        <field name="location_id"/>
                                        <field name="in_date"/>
                                    </tree>
                                </field>

                                <div class="oe_right oe_button_box" style="margin-top: 10px">
                                    <button name="get_content_package" type="object" string="View Contained Packages content" icon="gtk-execute" attrs="{'invisible': [('children_ids','=',[])]}"/>
                                </div>
                                <separator string="Contained Packages"/>
                                <field name="children_ids">
                                    <tree string="Contained Packages">
                                        <field name="complete_name"/>
                                        <field name="ul_id"/>
                                        <field name="packaging_id"/>
                                        <field name="location_id"/>
                                    </tree>
                                </field>
                            </page>
                        </notebook> 
                    </sheet>
                </form>
            </field>
        </record>
        
        
        <record model="ir.ui.view" id="view_quant_package_tree">
            <field name="name">stock.quant.package.tree</field>
            <field name="model">stock.quant.package</field>
            <field eval="10" name="priority"/>
            <field name="arch" type="xml">
                <tree string="Package">
                    <field name="complete_name"/>
                    <field name="ul_id"/>
                    <field name="packaging_id"/>
                    <field name="location_id"/>
                    <field name="company_id"/>
                </tree>
            </field>
        </record>
        <record id="quant_package_search_view" model="ir.ui.view">
            <field name="name">stock.quant.package.search</field>
            <field name="model">stock.quant.package</field>
            <field eval="10" name="priority"/>
            <field name="arch" type="xml">
                <search string="Package">
                    <field name="name" string="Package Name"/>
                    <field name="location_id"/>
                    <field name="ul_id"/>
                    <field name="packaging_id"/>
                    <group  expand='0' string='Group by...'>
                       <filter string='Location' icon="terp-stock_symbol-selection" domain="[]" context="{'group_by' : 'location_id'}"/>
                       <filter string='Packaging' icon="terp-stock_symbol-selection" domain="[]" context="{'group_by' : 'packaging_id'}"/>
                       <filter string='Company' icon="terp-go-home" domain="[]" context="{'group_by' : 'company_id'}" groups="base.group_multi_company"/>
                   </group>
                </search>
            </field>
        </record>
        <record model="ir.actions.act_window" id="action_package_view">
            <field name="context">{}</field>
            <field name="name">Packages</field>
            <field name="res_model">stock.quant.package</field>
            <field name="help" type="html">
                <p>Packages are usually created by pack operations made on transfers and can contains several different products. You can then reuse a package to move its whole content somewhere else, or to pack it into another bigger package. A package can also be unpacked, allowing the disposal of its former content as single units again.
                </p>
            </field>
        </record>
        <menuitem id="menu_package" name="Packages" parent="menu_stock_product" action="action_package_view" groups="stock.group_tracking_lot"/>
        
        
        <!--Routes-->
        <record id="stock_location_route_tree" model="ir.ui.view">
            <field name="name">stock.location.route.tree</field>
            <field name="model">stock.location.route</field>
            <field name="arch" type="xml">
                <tree string="Routes">
                    <field name="sequence" widget="handle" />
                    <field name="name"/>
                </tree>
            </field>
        </record>

        <record id="stock_location_route_form_view" model="ir.ui.view">
            <field name="name">stock.location.route.form</field>
            <field name="model">stock.location.route</field>
            <field eval="7" name="priority" />
            <field name="arch" type="xml">
<<<<<<< HEAD
                <form string="Route" version="7.0">
                    <sheet>
                        <div class="oe_title">
                            <label for="name" class="oe_edit_only"/>
                            <h1><field name="name"/></h1>
                        </div>
                    <group>
                        <group>
                            <field name="company_id" groups="base.group_multi_company" widget="selection"/>
                            <field name="active" groups="stock.group_adv_location" />
                        </group>
                        <group>
                            <field name="sequence" string="Sequence" groups="base.group_no_one"/>
                        </group>
                    </group>
                    <separator string="Applicable On"/>
                    <p class="oe_grey">Select the places where this route can be selected</p>
                    <group>
                        <group>
                            <field name="product_categ_selectable" string="Product Categories"/>
                            <field name="product_selectable" string="Products"/>
                        </group>
                        <group>
                            <field name="warehouse_selectable" string="Warehouses"/>
                        </group>
                    </group>
                    <group string="Push Rules" colspan="4" >
                        <field name="push_ids" colspan="4" nolabel="1"/>
                    </group>
                    <group string="Pull Rules" colspan="4" >
                        <field name="pull_ids" colspan="4" nolabel="1"/>
                    </group>
=======
                <form string="Stock Journal" version="7.0">
                    <sheet>
                        <field name="name"/>
                        <field name="user_id" context="{'default_groups_ref': ['base.group_user', 'base.group_partner_manager', 'account.group_account_invoice', 'stock.group_stock_manager']}"/>
>>>>>>> 8522ae72
                    </sheet>
                </form>
            </field>
        </record>
        
        <record id="action_routes_form" model="ir.actions.act_window">
            <field name="name">Routes</field>
            <field name="res_model">stock.location.route</field>
            <field name="type">ir.actions.act_window</field>
            <field name="view_type">form</field>
            <field name="view_mode">tree,form</field>
            <field name="view_id" ref="stock_location_route_tree" />
            <field name="help" type="html">
                <p class="oe_view_nocontent_create">
                    Click to add a route.
              </p>
                <p>You can define here the main routes that run through
                    your warehouses and that define the flows of your products. These
                    routes can be assigned to a product, a product category or be fixed
                    on procurement or sales order. </p>
            </field>
        </record>
        
        <menuitem action="action_routes_form" id="menu_stock_routes"
            parent="stock.menu_stock_configuration" sequence="11" />

        <record id="view_product_procurement_rule_form" model="ir.ui.view">
            <field name="name">product.template.procurement.rule.inherit</field>
            <field name="model">product.product</field>
            <field name="inherit_id" ref="product.product_normal_form_view"/>
            <field name="arch" type="xml">
                <xpath expr="//div[@name='buttons']" position="inside">
                    <button name="action_view_routes" string="Routes" type="object"  />
                </xpath>
            </field>
        </record>

        <record id="do_view_pickings" model="ir.actions.act_window">
            <field name="name">Pickings for Groups</field>
            <field name="res_model">stock.picking</field>
            <field name="view_type">form</field>
            <field name="view_mode">tree,form</field>
        <field name="domain">[('group_id','=',active_id)]</field>
        </record>
        <record id="procurement_group_form_view_herited" model="ir.ui.view">
            <field name="name">procurement.group.form.herited</field>
            <field name="model">procurement.group</field>
            <field name="inherit_id" ref="procurement.procurement_group_form_view"/>
            <field name="arch" type="xml">
                <xpath expr="//div[@name='button_box']" position="inside">
                    <button name="%(do_view_pickings)d" string="Pickings" type="action"/>
                </xpath>        
            </field>
        </record>
        
    </data>
</openerp><|MERGE_RESOLUTION|>--- conflicted
+++ resolved
@@ -2005,7 +2005,6 @@
             <field name="model">stock.location.route</field>
             <field eval="7" name="priority" />
             <field name="arch" type="xml">
-<<<<<<< HEAD
                 <form string="Route" version="7.0">
                     <sheet>
                         <div class="oe_title">
@@ -2038,12 +2037,6 @@
                     <group string="Pull Rules" colspan="4" >
                         <field name="pull_ids" colspan="4" nolabel="1"/>
                     </group>
-=======
-                <form string="Stock Journal" version="7.0">
-                    <sheet>
-                        <field name="name"/>
-                        <field name="user_id" context="{'default_groups_ref': ['base.group_user', 'base.group_partner_manager', 'account.group_account_invoice', 'stock.group_stock_manager']}"/>
->>>>>>> 8522ae72
                     </sheet>
                 </form>
             </field>
