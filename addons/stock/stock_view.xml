<?xml version="1.0" encoding="utf-8"?>
<openerp>
    <data>

        <!-- Top menu item -->
        <menuitem name="Warehouse"
            id="menu_stock_root"
            groups="group_stock_manager,group_stock_user"
            sequence="70"/>

        <menuitem id="menu_stock_warehouse_mgmt" name="Operations" parent="menu_stock_root" sequence="1"/>
        <menuitem id="menu_stock_configuration" name="Configuration" parent="menu_stock_root" sequence="15" groups="group_stock_manager"/>
        <menuitem id="menu_warehouse_config" name="Warehouse Management" parent="menu_stock_configuration" sequence="1" groups="base.group_no_one"/>
        <menuitem id="menu_reordering_rules_config" name="Schedulers Management" parent="menu_stock_configuration" sequence="3" groups="base.group_no_one"/>
        <menuitem id="menu_routes_config" name="Routes" parent="menu_stock_configuration" sequence="2" groups="base.group_no_one"/>
        <menuitem id="menu_traceability" name="Traceability" parent="menu_stock_root" sequence="2"/>


        <menuitem id="menu_stock_inventory_control" name="Inventory Control" parent="menu_stock_root" sequence="4"/>
        <menuitem
            id="menu_product_in_config_stock" name="Products"
            parent="stock.menu_stock_configuration" sequence="4" groups="base.group_no_one"/>
        <menuitem
            id="menu_packs_config" name="Packs"
            parent="stock.menu_stock_configuration" sequence="5" groups="base.group_no_one"/>
        <menuitem
            action="product.product_category_action_form" id="menu_product_category_config_stock"
            parent="stock.menu_product_in_config_stock" sequence="2"/>
        <menuitem
            action="product.product_normal_action" id="menu_product_variant_config_stock" name="Products"
            parent="stock.menu_traceability" sequence="5"/>
        <menuitem
            action="product.product_template_action" id="menu_product_template_config_stock"
            parent="stock.menu_product_in_config_stock" sequence="1"/>
        <menuitem
            action="product.product_ul_form_action" groups="product.group_stock_packaging"
            id="menu_product_packaging_stock_action" parent="stock.menu_packs_config" sequence="99"/>
        <menuitem
            id="menu_stock_unit_measure_stock" name="Units of Measure"
            parent="stock.menu_product_in_config_stock"  sequence="35" groups="product.group_uom"/>
        <menuitem
            action="product.product_uom_categ_form_action" id="menu_stock_uom_categ_form_action"
            parent="menu_product_in_config_stock" sequence="5" groups="product.group_uom"/>
        <menuitem
            action="product.product_uom_form_action" id="menu_stock_uom_form_action"
            parent="menu_stock_configuration" sequence="35" groups="product.group_uom"/>
        
        <record id="stock_inventory_line_tree" model="ir.ui.view">
            <field name="name">stock.inventory.line.tree</field>
            <field name="model">stock.inventory.line</field>
            <field name="arch" type="xml">
                <tree string="Stock Inventory Lines">
                    <field name="product_id"/>
                    <field name="product_qty"/>
                    <field name="product_uom_id" groups="product.group_uom"/>
                    <field name="location_id" groups="stock.group_locations"/>
                </tree>
            </field>
        </record>

        <record id="view_inventory_filter" model="ir.ui.view">
            <field name="name">stock.inventory.filter</field>
            <field name="model">stock.inventory</field>
            <field name="arch" type="xml">
                <search string="Search Inventory">
                    <field name="name" string="Inventory Reference"/>
                    <field name="date"/>
                    <field name="company_id" groups="base.group_multi_company"/>
                    <group expand="0" string="Group By">
                        <filter string="Status" icon="terp-stock_effects-object-colorize" domain="[]" context="{'group_by':'state'}"/>
                        <filter string="Inventories Month" icon="terp-go-month" domain="[]" context="{'group_by':'date'}" help="Physical Inventories by Month"/>
                    </group>
                </search>

            </field>
        </record>

        <record id="view_inventory_tree" model="ir.ui.view">
            <field name="name">stock.inventory.tree</field>
            <field name="model">stock.inventory</field>
            <field name="arch" type="xml">
                <tree string="Lot Inventory" colors="grey:state == 'cancel'">
                    <field name="name"/>
                    <field name="date"/>
                    <field name="state"/>
                </tree>
            </field>
        </record>

        <record id="view_inventory_form" model="ir.ui.view">
            <field name="name">stock.inventory.form</field>
            <field name="model">stock.inventory</field>
            <field name="arch" type="xml">
                <form string="Inventory Adjustment">
                <header>
                    <button name="prepare_inventory" states="draft" string="Start Inventory" type="object" class="oe_highlight" groups="stock.group_stock_user"/>
                    <button name="action_done" states="confirm" string="Validate Inventory" type="object" class="oe_highlight" groups="stock.group_stock_manager"/>
                    <button name="action_cancel_draft" states="cancel" string="Set to Draft" type="object"/>
                    <button name="action_cancel_inventory" states="confirm" string="Cancel Inventory" type="object"/>
                    <field name="state" widget="statusbar" statusbar_visible="draft,confirm,done"/>
                </header>
                <sheet>
                    <div class="oe_title">
                        <label for="name" class="oe_edit_only"/>
                        <h1><field name="name" placeholder="e.g. Annual inventory"/></h1>
                    </div>
                    <group>
                        <group>
                            <field name="location_id" domain="[('usage','not in', ['supplier','production'])]"/>
                            <field name="filter" string="Inventory of" widget='radio' attrs="{'readonly': [('state', '!=', 'draft')]}" on_change="onchange_filter(filter)"/>
                        </group>
                        <group>
                            <field name="date"/>
                            <field name="company_id" groups="base.group_multi_company" options="{'no_create': True}"/>
                            <field name="product_id" domain="[('type','=','product')]" attrs="{'invisible': [('filter', 'not in', ('product', 'product_owner'))], 'required': [('filter', 'in', ('product', 'product_owner'))]}"/>
                            <field name="lot_id" attrs="{'invisible': [('filter', '!=', 'lot')], 'required': [('filter', '=', 'lot')]}" groups="stock.group_production_lot" />
                            <field name="partner_id" attrs="{'invisible': [('filter', 'not in', ('owner', 'product_owner'))], 'required': [('filter', 'in', ('owner', 'product_owner'))]}" groups="stock.group_tracking_owner"/>
                            <field name="package_id" attrs="{'invisible': [('filter', '!=', 'pack')], 'required': [('filter', '=', 'pack')]}" groups="stock.group_tracking_lot"/>
                        </group>
                    </group>
                    <notebook attrs="{'invisible':[('state','=','draft')]}">
                        <page string="Inventory Details" >
                            <button name="reset_real_qty" states="confirm" string="⇒ Set quantities to 0" type="object" class="oe_link oe_right" groups="stock.group_stock_user"/>
                            <field name="line_ids" string="Inventory Details" context="{'default_location_id': location_id,  'default_product_id': product_id, 'default_prod_lot_id': lot_id, 'default_package_id': package_id, 'default_partner_id': partner_id}">
                                <tree string="Inventory Details" editable="bottom" colors="blue: product_qty != theoretical_qty; red: theoretical_qty &lt; 0">
                                    <field name="product_id"  domain="[('type','=','product')]" on_change="onchange_createline(location_id, product_id, product_uom_id, package_id, prod_lot_id, partner_id)"/>
                                    <field name="product_uom_id" groups="product.group_uom" string="UoM" on_change="onchange_createline(location_id, product_id, product_uom_id, package_id, prod_lot_id, partner_id)"/>
                                    <field name="location_id" domain="[('id', 'child_of', parent.location_id)]" groups="stock.group_locations" on_change="onchange_createline(location_id, product_id, product_uom_id, package_id, prod_lot_id, partner_id)"/>
                                    <field name="prod_lot_id" on_change="onchange_createline(location_id, product_id, product_uom_id, package_id, prod_lot_id, partner_id)" domain="[('product_id', '=', product_id)]" context="{'default_product_id': product_id}"  groups="stock.group_production_lot"/>
                                    <field name="package_id" domain="['|', ('location_id','=', False), ('location_id', '=', location_id)]" on_change="onchange_createline(location_id, product_id, product_uom_id, package_id, prod_lot_id, partner_id)" groups="stock.group_tracking_lot"/>
                                    <field name="partner_id" on_change="onchange_createline(location_id, product_id, product_uom_id, package_id, prod_lot_id, partner_id)" groups="stock.group_tracking_owner"/>
                                    <field name="theoretical_qty" readonly="1"/>
                                    <field name="product_qty" string="Real Quantity"/>
                                    <field name="state" invisible="True"/>
                                </tree>
                            </field>
                            <p></p>
                            <h3 class="oe_grey">Notes</h3>
                            <ul class="oe_grey"><li>Inventory adjustments will be made by comparing the theoretical and the checked quantities.</li>
                            <li>You can delete lines to ignore some products.</li>
                            <li>If a product is not at the right place, set the checked quantity to 0 and create a new line with correct location.</li>
                            </ul>
                        </page>
                        <page string="Inventory Adjustments" attrs="{'invisible': [('state', '!=', 'done')]}">
                            <field name="move_ids">
                                <tree colors="grey:scrapped == True" string="Stock Moves">
                                    <field name="product_id"/>
                                    <field name="product_uom_qty" on_change="onchange_quantity(product_id, product_uom_qty, product_uom, product_uos)"/>
                                    <field name="product_uom" string="Unit of Measure" groups="product.group_uom"/>
                                    <field name="product_uos" groups="product.group_uos"/>
                                    <field name="picking_id" invisible="1" />
                                    <field name="create_date" invisible="1" />
                                    <field name="date_expected" invisible="1" />
                                    <button name="%(stock.move_scrap)d"
                                       string="Scrap Products" type="action"
                                       icon="terp-gtk-jump-to-ltr" context="{'scrap': True}"
                                       states="draft,waiting,confirmed,assigned"
                                       groups="base.group_user"/>
                                    <field name="scrapped" invisible="1"/>
                                    <field name="location_id"/>
                                    <field name="location_dest_id"/>
                                    <field name="state"/>
                                </tree>
                            </field>
                        </page>
                    </notebook>
                </sheet>
                </form>
            </field>
        </record>

        <record id="action_inventory_form" model="ir.actions.act_window">
            <field name="name">Inventory Adjustments</field>
            <field name="type">ir.actions.act_window</field>
            <field name="res_model">stock.inventory</field>
            <field name="view_type">form</field>
            <field name="view_id" ref="view_inventory_tree"/>
            <field name="search_view_id" ref="view_inventory_filter"/>
            <field name="help" type="html">
              <p class="oe_view_nocontent_create">
                Click to start an inventory. 
              </p><p>
                Periodical Inventories are used to count the number of products
                available per location. You can use it once a year when you do
                the general inventory or whenever you need it, to adapt the
                current inventory level of a product.
              </p>
            </field>
        </record>
        <menuitem action="action_inventory_form" id="menu_action_inventory_form" parent="menu_stock_inventory_control" sequence="30"/>

        <record id="view_production_lot_form" model="ir.ui.view">
            <field name="name">stock.production.lot.form</field>
            <field name="model">stock.production.lot</field>
            <field name="arch" type="xml">
                <form string="Serial Number">
                    <div class="oe_button_box oe_right">
                        <button name="action_traceability" icon="fa-arrow-up" class="oe_stat_button" string="Traceability" type="object" attrs="{'invisible': [('quant_ids','=',[])]}"/>
                    </div>
                    <div class="oe_title">
                        <label for="name" class="oe_edit_only"/>
                        <h1>
                            <field name="name"/>
                        </h1>
                    </div>
                    <group name="main_group">
                        <group>
                            <field name="product_id"/>
                            <field name="ref"/>
                        </group>
                    </group>
                    <notebook>
                        <page string="Products">
                            <field name="quant_ids">
                                <tree string="Stock Moves">
                                    <field name="name"/>
                                    <field name="product_id"/>
                                    <field name="qty" on_change="onchange_quantity(product_id, product_qty, product_uom, product_uos)"/>
                                    <field name="location_id" groups="stock.group_locations"/>
                                </tree>
                             </field>
                        </page>
                    </notebook>
                </form>
            </field>
        </record>
        <record id="view_production_lot_tree" model="ir.ui.view">
            <field name="name">stock.production.lot.tree</field>
            <field name="model">stock.production.lot</field>
            <field name="arch" type="xml">
                <tree string="Serial Number">
                    <field name="name"/>
                    <field name="ref"/>
                    <field name="product_id"/>
                    <field name="create_date"/>
                </tree>
            </field>
        </record>

        <record model="ir.ui.view" id="search_product_lot_filter">
            <field name="name">Production Lots Filter</field>
            <field name="model">stock.production.lot</field>
            <field name="arch" type="xml">
                <search string="Product Lots Filter">
                    <field name="name" string="Product Lots" filter_domain="['|',('name','ilike',self),('ref','ilike',self)]"/>
                    <field name="product_id"/>
                    <group expand="0" string="Group By">
                        <filter string="Product" icon="terp-accessories-archiver" domain="[]" context="{'group_by':'product_id'}"/>
                    </group>
                </search>
            </field>
        </record>

        <record id="action_production_lot_form" model="ir.actions.act_window">
            <field name="name">Serial Numbers</field>
            <field name="type">ir.actions.act_window</field>
            <field name="res_model">stock.production.lot</field>
            <field name="view_type">form</field>
            <field name="view_id" ref="view_production_lot_tree"/>
            <field name="search_view_id" ref="search_product_lot_filter"/>
            <field name="context">{}</field>
            <field name="help" type="html">
              <p class="oe_view_nocontent_create">
                Click to add a serial number.
              </p><p>
                This is the list of all the production lots you recorded. When
                you select a lot, you can get the traceability of the products contained in lot.
              </p>
            </field>
        </record>
        <menuitem action="action_production_lot_form" id="menu_action_production_lot_form"
            parent="menu_traceability" groups="stock.group_production_lot"
            sequence="1"/>

        #
        # Lot composition (history)
        #
        <record id="stock_move_tree" model="ir.ui.view">
            <field name="name">Stock Moves</field>
            <field name="model">stock.move</field>
            <field name="arch" type="xml">
                <tree colors="grey:state == 'cancel'" string="Moves" create="false">
                    <field name="product_id"/>
                    <field name="product_uom_qty"/>
                    <field name="product_uom"  string="Unit of Measure" groups="product.group_uom"/>
                    <field name="product_packaging" domain="[('product_tmpl_id','=',product_tmpl_id)]" groups="product.group_stock_packaging"/>
                    <field name="picking_id"/>
                    <field name="location_id" groups="stock.group_locations"/>
                    <field name="location_dest_id" groups="stock.group_locations"/>
                    <field name="create_date" groups="base.group_no_one"/>
                    <field name="date" string="Date" groups="base.group_no_one"/>
                    <field name="date_expected" string="Date Expected"/>
                    <field name="state"/>
                </tree>
            </field>
        </record>

        <record model="ir.actions.act_window" id="location_open_quants">
            <field name="context">{'search_default_productgroup': 1}</field>
            <field name="domain">[('location_id', 'child_of', active_ids)]</field>
            <field name="name">Current Stock</field>
            <field name="res_model">stock.quant</field>
        </record>

        <act_window
            context="{'location': active_id, 'search_default_real_stock_available': 1, 'search_default_virtual_stock_available': 1,
                        'search_default_virtual_stock_negative': 1, 'search_default_real_stock_negative': 1}"
            id="act_product_location_open"
            name="Products"
            res_model="product.product"
            src_model="stock.location"/>

        <record id="view_location_form" model="ir.ui.view">
            <field name="name">stock.location.form</field>
            <field name="model">stock.location</field>
            <field name="arch" type="xml">
                <form string="Stock Location">
                    <div class="oe_right oe_button_box" name="buttons">
                        <button string="Current Stock" 
                                class="oe_stat_button" 
                                icon="fa-building-o" name="%(location_open_quants)d" type="action"
                                context="{'search_default_internal_loc': 1}"/>
                        <button string="Products"
                                class="oe_stat_button"
                                icon="fa-filter" name="%(act_product_location_open)d" type="action"
                                context="{'location_id': active_id}"
                                />
                    </div>
                    <label for="name" class="oe_edit_only"/>
                    <h1><field name="name"/></h1>
                    <label for="location_id" class="oe_edit_only"/>
                    <h2><field name="location_id"/></h2>

                    <group>
                        <group string="Additional Information">
                            <field name="usage"/>
                            <field name="partner_id"/>
                            <field name="company_id" groups="base.group_multi_company" options="{'no_create': True}"/>
                            <field name="scrap_location"/>
                            <field name="active"/>
                        </group>
                        <group string="Localization" name="localization">
                            <field name="posx"/>
                            <field name="posy"/>
                            <field name="posz"/>
                            <field name="barcode"/>
                        </group>
                        <group string="Logistics" groups="stock.group_adv_location">
                            <field name="removal_strategy_id" options="{'no_create': True}"/>
                            <field name="putaway_strategy_id"/>
                        </group>
                    </group>
                    <field name="comment" placeholder="External note..."/>
                </form>
            </field>
        </record>

        <record id="view_location_search" model="ir.ui.view">
            <field name="name">stock.location.search</field>
            <field name="model">stock.location</field>
            <field name="arch" type="xml">
                <search string="Stock Locations">
                    <field name="name" string="Stock Locations"/>
                    <filter icon="terp-go-home" name="in_location" string="Internal" domain="[('usage', '=', 'internal')]" help="Internal Locations"/>
                    <filter icon="terp-personal" name="customer" string="Customer" domain="[('usage', '=', 'customer')]" help="Customer Locations"/>
                    <filter icon="terp-personal" name="supplier" string="Supplier" domain="[('usage', '=', 'supplier')]" help="Supplier Locations"/>
                    <field name="location_id" string="Parent Location"/>
                </search>
            </field>
        </record>


        <record id="view_location_tree2" model="ir.ui.view">
            <field name="name">stock.location.tree</field>
            <field name="model">stock.location</field>
            <field name="priority" eval="2"/>
            <field name="arch" type="xml">
                <tree string="Stock Location" colors="blue:usage=='view';darkred:usage=='internal'">
                    <field name="complete_name"/>
                    <field name="usage"/>
                    <field name="company_id" groups="base.group_multi_company"/>
                </tree>
            </field>
        </record>
        
        <record id="view_putaway" model="ir.ui.view">
            <field name="name">product.putaway.form</field>
            <field name="model">product.putaway</field>
            <field name="arch" type="xml">
                <form string="Putaway">
                   <group colspan="4">
                       <field name="name"/>
		       <field name="method"/>
                   </group>
                   <div attrs="{'invisible': [('method', '!=', 'fixed')]}">
                       <separator string="Fixed Locations Per Categories"/>
                       <field name="fixed_location_ids" colspan="4" nolabel="1">
                           <tree editable="top">
                               <field name="sequence" widget='handle'/>
                               <field name="category_id"/> 
                               <field name="fixed_location_id"/> 
                           </tree>
                       </field>
                   </div>
               </form>
            </field>
        </record>

        <record id="view_removal" model="ir.ui.view">
            <field name="name">product.removal.form</field>
            <field name="model">product.removal</field>
            <field name="arch" type="xml">
                <form string="Removal">
                    <group col="4">
                        <field name="name"/>
                        <field name="method"/>
                    </group>
               </form>
            </field>
        </record>

        <record id="stock_location_path_filter" model="ir.ui.view">
            <field name="name">stock.location.path.select</field>
            <field name="model">stock.location.path</field>
            <field name="arch" type="xml">
                <search string="Search Stock Location Paths">
                    <filter string="Global" name="route_false" domain="[('route_id','=',False)]" help="If the route is global"/>
                </search>
            </field>
        </record>

        <record id="stock_location_path_tree" model="ir.ui.view">
            <field name="name">stock.location.path.tree</field>
            <field name="model">stock.location.path</field>
            <field name="arch" type="xml">
                <tree string="Location Paths">
                    <field name="location_from_id" />
                    <field name="location_dest_id" />
                    <field name="name" />
                </tree>
            </field>
        </record>

        <record id="stock_location_path_form" model="ir.ui.view">
            <field name="name">stock.location.path.form</field>
            <field name="model">stock.location.path</field>
            <field name="arch" type="xml">
                <form string="Location Paths">
                    <group col="4">
                        <group>
                            <field name="name"/>
                            <field name="location_from_id"/>
                            <field name="location_dest_id"/>
                            <field name="route_id"/>
                        </group>
                        <group>
                            <field name="company_id" groups="base.group_multi_company" />
                            <field name="picking_type_id"/>
                            <field name="auto"/>
                            <label for="delay" string="Delay"/>
                        <div>
                            <field name="delay" class="oe_inline"/>days
                        </div>
                        </group>
                    </group>
                </form>
            </field>
        </record>

        <record id="product_category_form_view_inherit" model="ir.ui.view">
            <field name="name">product.category.form</field>
            <field name="model">product.category</field>
            <field name="inherit_id" ref="product.product_category_form_view" />
            <field name="arch" type="xml">
                <xpath expr="//group[@name='parent']" position="inside">
                    <group string="Logistics" colspan="2">
                        <field name="route_ids" widget="many2many_tags"/>
                        <div class="oe_inline" colspan="2">
                            <p attrs="{'invisible':[('parent_id','=',False)]}">
                            The following routes will apply to the products in this category taking into account parent categories: 
                            <field name="total_route_ids" nolabel="1" widget="many2many_tags"/>
                            </p>
                        </div>
                        <field name="removal_strategy_id" options="{'no_create': True}"/>
                    </group>
                </xpath>
            </field>
        </record>
        

        <record id="action_location_form" model="ir.actions.act_window">
            <field name="name">Locations</field>
            <field name="res_model">stock.location</field>
            <field name="type">ir.actions.act_window</field>
            <field name="view_type">form</field>
            <field name="view_id" ref="view_location_tree2"/>
            <field name="search_view_id" ref="view_location_search"/>
            <field name="context">{'search_default_in_location':1}</field>
            <field name="help" type="html">
              <p class="oe_view_nocontent_create">
                Click to add a location.
              </p><p>
                Define your locations to reflect your warehouse structure and
                organization. Odoo is able to manage physical locations
                (warehouses, shelves, bin, etc), partner locations (customers,
                suppliers) and virtual locations which are the counterpart of
                the stock operations like the manufacturing orders
                consumptions, inventories, etc.
              </p><p>  
                Every stock operation in Odoo moves the products from one
                location to another one.  For instance, if you receive products
                from a supplier, Odoo will move products from the Supplier
                location to the Stock location. Each report can be performed on
                physical, partner or virtual locations.
              </p>
            </field>
        </record>
        <menuitem action="action_location_form" id="menu_action_location_form" groups="stock.group_locations"
            parent="menu_warehouse_config" sequence="2"/>


        <record id="act_product_stock_move_open" model="ir.actions.act_window">
            <field name="context">{'search_default_done': 1,'search_default_product_id': active_id, 'default_product_id': active_id}</field>
            <field name="name">Moves</field>
            <field name="res_model">stock.move</field>
        </record>

        <record id="view_warehouse" model="ir.ui.view">
            <field name="name">stock.warehouse</field>
            <field name="model">stock.warehouse</field>
            <field name="arch" type="xml">
                <form string="Warehouse">
                    <sheet>
                        <div class="oe_right oe_button_box">                        
                            <button name="view_all_routes_for_wh" 
                                    string="Routes"
                                    icon="fa-refresh"
                                    class="oe_stat_button" 
                                    type="object"/> 
                        </div>
                        <label for="name" class="oe_edit_only"/>
                        <h1><field name="name"/></h1>
                        <group>
                            <group>
                                <field name="code"/>
                            </group>
                            <group>
                                <field name="company_id" groups="base.group_multi_company" options="{'no_create': True}"/>
                                <field name="partner_id"/>
                            </group>
                            <notebook colspan="4" groups="stock.group_adv_location">
                                <page string="Warehouse Configuration" colspan="4">
                                    <group colspan="4">
                                        <field name="reception_steps" widget='radio'/>
                                        <field name="delivery_steps" widget='radio'/>
                                        <field name="default_resupply_wh_id" widget='selection' on_change="onchange_filter_default_resupply_wh_id(default_resupply_wh_id, resupply_wh_ids)"/>
                                        <field name="resupply_wh_ids" domain="[('id', '!=', id)]" widget='many2many_checkboxes' on_change="onchange_filter_default_resupply_wh_id(default_resupply_wh_id, resupply_wh_ids)"/> 
                                    </group>
                                </page>
                                <page string="Technical Information" groups='base.group_no_one'>
                                    <group>
                                        <group string="Locations">
                                            <field name="wh_input_stock_loc_id" readonly="1"/>
                                            <field name="wh_qc_stock_loc_id" readonly="1"/>
                                            <field name="wh_pack_stock_loc_id" readonly="1"/>
                                            <field name="wh_output_stock_loc_id" readonly="1"/>
                                        </group>
                                        <group string="Picking Types">
                                            <field name="in_type_id" readonly="1"/>
                                            <field name="int_type_id" readonly="1"/>
                                            <field name="pick_type_id" readonly="1"/>
                                            <field name="pack_type_id" readonly="1"/>
                                            <field name="out_type_id" readonly="1"/>
                                        </group>
                                    </group>
                                </page>
                            </notebook>
                        </group>
                    </sheet>
                </form>
            </field>
        </record>
        <record id="view_warehouse_tree" model="ir.ui.view">
            <field name="name">stock.warehouse.tree</field>
            <field name="model">stock.warehouse</field>
            <field name="arch" type="xml">
                <tree string="Warehouse">
                    <field name="name"/>
                    <field name="lot_stock_id" groups="stock.group_locations"/>
                    <field name="partner_id"/>
                </tree>
            </field>
        </record>
        <record id="action_warehouse_form" model="ir.actions.act_window">
            <field name="name">Warehouses</field>
            <field name="res_model">stock.warehouse</field>
            <field name="type">ir.actions.act_window</field>
            <field name="view_type">form</field>
            <field name="view_id" ref="view_warehouse_tree"/>
            <field name="help" type="html">
              <p class="oe_view_nocontent_create">
                Click to define a new warehouse.
              </p>
            </field>
        </record>
        <menuitem action="action_warehouse_form" id="menu_action_warehouse_form" groups="stock.group_locations"
            parent="menu_warehouse_config" sequence="1"/>

        <!--
            Stock picking
            Defaults and Internal Pickings
        -->

        <record model="ir.ui.view" id="stock_picking_calendar">
            <field name="name">stock.picking.calendar</field>
            <field name="model">stock.picking</field>
            <field name="priority" eval="2"/>
            <field name="arch" type="xml">
                <calendar string="Calendar View" date_start="min_date" date_stop="max_date" color="partner_id">
                    <field name="origin"/>
                    <field name="picking_type_id"/>
                    <field name="partner_id"/>
                </calendar>
            </field>
        </record>

        <record id="vpicktree" model="ir.ui.view">
            <field name="name">stock.picking.tree</field>
            <field name="model">stock.picking</field>
            <field name="arch" type="xml">
                <tree colors="blue:state == 'draft';grey:state == 'cancel';red:state not in ('cancel', 'done') and min_date &lt; current_date" string="Picking list">
                    <field name="name"/>
                    <field name="location_dest_id"/>
                    <field name="partner_id"/>
                    <field name="date"/>
                    <field name="min_date" invisible="1"/>
                    <field name="origin"/>
                    <field name="group_id" invisible="1"/>
                    <field name="backorder_id"/>
                    <field name="state"/>
                    <field name="priority" invisible="1"/>
                    <field name="picking_type_id" invisible="1"/>
                </tree>
            </field>
        </record>

        <record id="view_picking_form" model="ir.ui.view">
            <field name="name">stock.picking.form</field>
            <field name="model">stock.picking</field>
            <field eval="12" name="priority"/>
            <field name="arch" type="xml">
                <form string="Transfer">
                <header>
                    <button name="action_confirm" states="draft" string="Mark as Todo" type="object" class="oe_highlight" groups="base.group_user"/>
                    <button name="action_assign" states="confirmed" string="Check Availability" type="object" class="oe_highlight" groups="base.group_user"/>
                    <button name="rereserve_pick" states="waiting,partially_available" string="Recheck Availability" type="object" class="oe_highlight" groups="base.group_user"/>
                    <button name="force_assign" states="confirmed,waiting,partially_available" string="Force Availability" type="object" groups="base.group_user"/>
                    <button name="do_enter_transfer_details" states="assigned,partially_available" string="Transfer" groups="stock.group_stock_user" type="object" class="oe_highlight"/>
                    <button name="do_print_picking" string="Print Picking List" groups="stock.group_stock_user" type="object" attrs="{'invisible': ['|', ('picking_type_code', '=', 'outgoing'), ('state', '!=', 'assigned')]}"/>
                    <button name="%(act_stock_return_picking)d" string="Reverse Transfer" states="done" type="action" groups="base.group_user"/>
                    <button name="action_cancel" states="assigned,confirmed,partially_available,draft,waiting" string="Cancel Transfer" groups="base.group_user" type="object"/>
                    <button name="do_unreserve" string="Unreserve" groups="base.group_user" type="object" attrs="{'invisible': [('quant_reserved_exist', '=', False)]}"/>
                    <field name="state" widget="statusbar" statusbar_visible="draft,confirmed,partially_available,assigned,done" statusbar_colors='{"shipping_except":"red","invoice_except":"red","waiting_date":"blue"}'/>
                </header>
                <sheet>
                    <div class="oe_right oe_button_box">
                        <button name="do_partial_open_barcode" groups="stock.group_stock_user" type="object" class="oe_stock_scan_button" attrs="{'invisible': ['|',('pack_operation_exist', '=', True),('state','not in',('assigned', 'partially_available'))]}"><img src="/stock/static/src/img/scan.png" class="oe_stock_scan_image oe_stock_scan_image_btn"/></button>
                        <button name="open_barcode_interface" groups="stock.group_stock_user" type="object" class="oe_stock_scan_button" attrs="{'invisible': ['|',('pack_operation_exist', '=', False),('state','not in',('assigned', 'partially_available'))]}"><img src="/stock/static/src/img/scan.png" class="oe_stock_scan_image oe_stock_scan_image_btn"/></button>
                    </div>
                    <h1>
                        <field name="name" class="oe_inline" attrs="{'invisible': [('name','=','/')]}" readonly="1"/>
                    </h1>
                    <group>
                        <group>
                            <field name="partner_id"/>                            
                            <field name="backorder_id" readonly="1" attrs="{'invisible': [('backorder_id','=',False)]}"/>
                        </group>
                        <group>
                            <field name="date"/>
                            <field name="min_date"/>
                            <field name="origin" placeholder="e.g. PO0032" class="oe_inline"/>
                            <label for="owner_id" groups="stock.group_tracking_owner"/>
                            <div groups="stock.group_tracking_owner">
                                <field name="owner_id"/>
                                <button name="action_assign_owner" string="Assign Owner" type="object" attrs="{'invisible': ['|',('pack_operation_exist', '=', False),('state', 'not in', ('draft','assigned','confirmed'))]}"
                                    class="oe_link oe_edit_only"/>
                            </div>
                        </group>
                    </group>
                    <notebook>
                        <page string="Products">
                            <separator string="Stock Moves" attrs="{'invisible': [('pack_operation_exist', '=', False)]}"/>
                            <field name="move_lines" context="{'address_in_id': partner_id, 'form_view_ref':'stock.view_move_picking_form', 'tree_view_ref':'stock.view_move_picking_tree', 'default_picking_type_id': picking_type_id,'default_picking_id': active_id}"/>
                            <field name="pack_operation_exist" invisible="1"/>
                            <field name="note" placeholder="Add an internal note..." class="oe_inline"/>
                        </page>
                        <page string="Operations" attrs="{'invisible': ['|', ('state','!=','done'), ('pack_operation_ids','=',[])]}">
                            <field name="pack_operation_ids" context="{'default_picking_id': active_id, 'default_location_id': location_id, 'default_location_dest_id': location_dest_id}">
                                <tree editable="top">
                                    <field name="package_id" groups="stock.group_tracking_lot"/>
                                    <field name="product_id" on_change="product_id_change(product_id, product_uom_id, product_qty)"/>
                                    <field name="product_uom_id" groups="product.group_uom"/>
                                    <field name="lot_id" domain="[('product_id','=?', product_id)]" context="{'product_id': product_id}" groups="stock.group_production_lot"/>
                                    <field name="picking_id" invisible="1"/>
                                    <field name="owner_id" groups="stock.group_tracking_owner"/>
                                    <field name="product_qty" attrs="{'required': [('product_id', '!=', False)]}"/>
                                    <field name="location_id" domain="[('id', 'child_of', parent.location_id)]"/>
                                    <field name="location_dest_id" domain="[('id', 'child_of', parent.location_dest_id)]"/>
                                    <field name="result_package_id" groups="stock.group_tracking_lot" context="{'location_id': location_dest_id}"/>
                                </tree>
                            </field>
                            <p class="oe_grey" groups="stock.group_tracking_lot">
                            If there is no product but a source package, this means the source package was moved entirely.  If there is a product and a source package, the product was taken from the source package.  
                            </p>
                        </page>
                        <page string="Additional Info">
                            <group string="General Informations">
                                <group>
                                    <field name="move_type"/>
                                    <field name="picking_type_id"/>
                                    <field name="picking_type_code" invisible="1"/>
                                    <field name="quant_reserved_exist" invisible="1"/>                                    
                                    <field name="location_id" invisible="1"/>
                                    <field name="location_dest_id" invisible="1"/>
                                </group>
                                <group>
                                    <field name="company_id" groups="base.group_multi_company" options="{'no_create': True}"/>
                                    <field name="date_done" groups="base.group_no_one"/>
                                    <field name="group_id"/>
                                    <field name="priority"/>
                                </group>
                            </group>
                        </page>
                    </notebook>
                </sheet>
                <div class="oe_chatter">
                    <field name="message_follower_ids" widget="mail_followers"/>
                    <field name="message_ids" widget="mail_thread"/>
                </div>
                </form>
            </field>
        </record>

        <record id="view_picking_internal_search" model="ir.ui.view">
            <field name="name">stock.picking.internal.search</field>
            <field name="model">stock.picking</field>
            <field name="arch" type="xml">
                <search string="Picking Lists">
                    <field name="name" string="Picking List" filter_domain="['|',('name','ilike', self),('origin','ilike',self)]"/>
                    <filter icon="terp-check" name="draft" string="Draft" domain="[('state','=','draft')]" help="Draft Moves"/>
                    <filter icon="terp-check" name="available" string="Ready" domain="[('state','in',('assigned', 'partially_available'))]" help="Assigned Moves"/>
                    <filter icon="terp-check" name="waiting" string="Waiting Availability" domain="[('state','=', 'confirmed')]" help="Waiting Moves"/>
                    <filter icon="terp-camera_test" name="confirmed" string="Confirmed" domain="[('state','in', ('confirmed', 'waiting', 'assigned'))]" help="Confirmed Moves"/>
                    <filter icon="terp-dialog-close" name="done" string="Done" domain="[('state','=','done')]" help="Pickings already processed"/>
                    <separator/>
                    <filter name="late" string="Late" domain="[('min_date','&lt;', time.strftime('%%Y-%%m-%%d %%H:%%M:%%S'))]" help="Pickings that are late on scheduled time"/>
                    <separator/>
                    <filter name="backorder" string="Backorders" domain="[('backorder_id','&lt;&gt;', False)]" help="Remaining parts of picking partially processed"/>
                    <field name="partner_id" filter_domain="[('partner_id','child_of',self)]"/>
                    <field name="product_id"/>
                    <field name="picking_type_id"/>
                    <field name="group_id"/>
                    <group expand="0" string="Group By">
                        <filter string="Status" icon="terp-stock_effects-object-colorize" domain="[]" context="{'group_by':'state'}"/>
                        <filter string="Order Date" icon="terp-go-month" domain="[]"  context="{'group_by':'date'}"/>
                        <filter string="Expected Date" icon="terp-go-month" domain="[]"  context="{'group_by':'min_date'}"/>
                        <filter string="Origin" domain="[]" context="{'group_by':'origin'}"/>
                        <filter string="Picking Type" domain="[]" context="{'group_by':'picking_type_id'}"/>
                        <filter string="Procurement Group" domain="[]" context="{'group_by':'group_id'}"/>
                    </group>
                </search>
            </field>
        </record>

        <record id="action_picking_tree_all" model="ir.actions.act_window">
            <field name="name">Stock Operations</field>
            <field name="res_model">stock.picking</field>
            <field name="type">ir.actions.act_window</field>
            <field name="view_type">form</field>
            <field name="view_mode">tree,form,calendar</field>
            <field name="domain"></field>
            <field name="context">{
                    'contact_display': 'partner_address',
            }
            </field>
            <field name="search_view_id" ref="view_picking_internal_search"/>
        </record>

        <menuitem id="all_picking" name="All Transfers" parent="menu_stock_warehouse_mgmt" sequence="2" action="action_picking_tree_all" groups="stock.group_stock_manager,stock.group_stock_user"/>

        <record id="action_picking_tree_done" model="ir.actions.act_window">
            <field name="name">Done Transfers</field>
            <field name="res_model">stock.picking</field>
            <field name="type">ir.actions.act_window</field>
            <field name="view_type">form</field>
            <field name="view_mode">tree,form,calendar</field>
            <field name="domain"></field>
            <field name="context">{
                    'search_default_picking_type_id': [active_id],
                    'default_picking_type_id': active_id,
                    'contact_display': 'partner_address',
                    'search_default_done': 1,
            }
            </field>
            <field name="search_view_id" ref="view_picking_internal_search"/>
        </record>

        <record id="action_picking_tree_ready" model="ir.actions.act_window">
            <field name="name">Ready Transfers</field>
            <field name="res_model">stock.picking</field>
            <field name="type">ir.actions.act_window</field>
            <field name="view_type">form</field>
            <field name="view_mode">tree,form,calendar</field>
            <field name="domain"></field>
            <field name="context">{
                    'search_default_picking_type_id': [active_id],
                    'default_picking_type_id': active_id,
                    'contact_display': 'partner_address',
                    'search_default_available': 1,
            }
            </field>
            <field name="search_view_id" ref="view_picking_internal_search"/>
        </record>

        <record id="action_picking_tree_done_grouped" model="ir.actions.act_window">
            <field name="name">Done Transfers by Date</field>
            <field name="res_model">stock.picking</field>
            <field name="type">ir.actions.act_window</field>
            <field name="view_type">form</field>
            <field name="view_mode">tree,form,calendar</field>
            <field name="domain"></field>
            <field name="context">{
                    'search_default_picking_type_id': [active_id],
                    'default_picking_type_id': active_id,
                    'contact_display': 'partner_address',
                    'search_default_done': 1,
                    'group_by': ['date'],
            }
            </field>
            <field name="search_view_id" ref="view_picking_internal_search"/>
        </record>

        <record id="action_picking_tree_waiting" model="ir.actions.act_window">
            <field name="name">Waiting Availability Transfers</field>
            <field name="res_model">stock.picking</field>
            <field name="type">ir.actions.act_window</field>
            <field name="view_type">form</field>
            <field name="view_mode">tree,form,calendar</field>
            <field name="domain"></field>
            <field name="context">{
                    'search_default_picking_type_id': [active_id],
                    'default_picking_type_id': active_id,
                    'contact_display': 'partner_address',
                    'search_default_waiting': 1,
            }
            </field>
            <field name="search_view_id" ref="view_picking_internal_search"/>
        </record>

        <record id="action_picking_tree_late" model="ir.actions.act_window">
            <field name="name">Late Transfers</field>
            <field name="res_model">stock.picking</field>
            <field name="type">ir.actions.act_window</field>
            <field name="view_type">form</field>
            <field name="view_mode">tree,form,calendar</field>
            <field name="domain"></field>
            <field name="context">{
                    'search_default_picking_type_id': [active_id],
                    'default_picking_type_id': active_id,
                    'contact_display': 'partner_address',
                    'search_default_late': 1,
                    'search_default_confirmed': 1,
            }
            </field>
            <field name="search_view_id" ref="view_picking_internal_search"/>
        </record>

        <record id="action_picking_tree_backorder" model="ir.actions.act_window">
            <field name="name">Backorders</field>
            <field name="res_model">stock.picking</field>
            <field name="type">ir.actions.act_window</field>
            <field name="view_type">form</field>
            <field name="view_mode">tree,form,calendar</field>
            <field name="domain"></field>
            <field name="context">{
                    'search_default_picking_type_id': [active_id],
                    'default_picking_type_id': active_id,
                    'contact_display': 'partner_address',
                    'search_default_backorder': 1,
                    'search_default_confirmed': 1,
            }
            </field>
            <field name="search_view_id" ref="view_picking_internal_search"/>
        </record>

        <record id="action_picking_tree" model="ir.actions.act_window">
            <field name="name">Transfers</field>
            <field name="res_model">stock.picking</field>
            <field name="type">ir.actions.act_window</field>
            <field name="view_type">form</field>
            <field name="view_mode">tree,form,calendar</field>
            <field name="domain"></field>
            <field name="context">{
                    'search_default_picking_type_id': [active_id],
                    'default_picking_type_id': active_id,
                    'contact_display': 'partner_address',
            }
            </field>
            <field name="search_view_id" ref="view_picking_internal_search"/>
            <field name="help" type="html">
              <p class="oe_view_nocontent_create">
                Click to create a stock operation. 
              </p><p>
                Most operations are prepared automatically by Odoo according
                to your preconfigured logistics rules, but you can also record
                manual stock movements.
              </p>
            </field>
        </record>

        <record id="view_move_pivot" model="ir.ui.view">
            <field name="name">stock.move.pivot</field>
            <field name="model">stock.move</field>
            <field name="arch" type="xml">
                <pivot string="Stock Moves Analysis">
                    <field name="product_id" type="row"/>
                    <field name="location_dest_id" groups="stock.group_locations" type="row"/>
                    <field name="product_uom_qty" type="measure"/>
                </pivot>
            </field>
        </record>

        <record id="view_move_graph" model="ir.ui.view">
            <field name="name">stock.move.graph</field>
            <field name="model">stock.move</field>
            <field name="arch" type="xml">
                <graph string="Stock Moves Analysis">
                    <field name="product_id"/>
                    <field name="location_dest_id" groups="stock.group_locations" type="row"/>
                    <field name="product_uom_qty" type="measure"/>
                </graph>
            </field>
        </record>

        <record id="view_move_tree" model="ir.ui.view">
            <field name="name">stock.move.tree</field>
            <field name="model">stock.move</field>
            <field eval="8" name="priority"/>
            <field name="arch" type="xml">
                <tree colors="grey:state == 'cancel';red:(state not in ('cancel','done')) and date > current_date" string="Moves">
                    <field name="name"/>
                    <field name="picking_id" string="Reference"/>
                    <field name="origin"/>
                    <field name="picking_type_id"/>
                    <field name="create_date" invisible="1" groups="base.group_no_one"/>
                    <field name="product_id" on_change="onchange_product_id(product_id,location_id,location_dest_id, False)"/>
                    <field name="product_uom_qty" on_change="onchange_quantity(product_id, product_uom_qty, product_uom, product_uos)"/>
                    <field name="product_uom" string="Unit of Measure" groups="product.group_uom"/>
                    <field name="product_uos_qty" groups="product.group_uos"/>
                    <field name="product_uos" groups="product.group_uos"/>
                    <button name="%(stock.move_scrap)d"
                        string="Scrap Products" type="action"
                        icon="terp-gtk-jump-to-ltr" context="{'scrap': True}"
                        states="draft,waiting,confirmed,assigned"
                        groups="stock.group_stock_user"/>
                    <field name="location_id" groups="stock.group_locations"/>
                    <field name="location_dest_id" groups="stock.group_locations"/>
                    <field name="date" groups="base.group_no_one"/>
                    <field name="date_expected"/>
                    <field name="state"/>
                    <button name="action_done" states="confirmed,assigned" string="Process" type="object" 
                            groups="stock.group_stock_user" icon="gtk-go-forward" help="Done"/>
                </tree>
            </field>
        </record>

        <record id="view_move_picking_tree" model="ir.ui.view">
            <field name="name">stock.move.tree</field>
            <field name="model">stock.move</field>
            <field eval="4" name="priority"/>
            <field name="arch" type="xml">
                <tree colors="grey:scrapped == True" string="Stock Moves">
                    <field name="product_id"/>
                    <field name="product_uom_qty" on_change="onchange_quantity(product_id, product_uom_qty, product_uom, product_uos)"/>
                    <field name="product_uom" string="Unit of Measure" groups="product.group_uom"/>
                    <field name="product_uos_qty" groups="product.group_uos"/>
                    <field name="product_uos" groups="product.group_uos"/>
                    <field name="location_id" groups="stock.group_locations" invisible="1"/>
                    <field name="picking_id" invisible="1" />
                    <field name="create_date" invisible="1" />
                    <field name="date_expected" invisible="1" />
                    <button name="%(stock.move_scrap)d"
                       string="Scrap Products" type="action"
                       icon="terp-gtk-jump-to-ltr" context="{'scrap': True}"
                       states="draft,waiting,confirmed,assigned"
                       groups="stock.group_stock_user"/>
                    <field name="scrapped" invisible="1"/>
                    <field name="availability" invisible="1"/>
                    <field name="reserved_availability" invisible="1"/>
                    <field name="location_dest_id" groups="stock.group_locations"/>
                    <field name="remaining_qty" invisible="1"/>
                    <field name="string_availability_info"/>
                    <field name="state"/>
                </tree>
            </field>
        </record>

        <record id="view_move_form" model="ir.ui.view">
            <field name="name">stock.move.form</field>
            <field name="model">stock.move</field>
            <field eval="1" name="priority"/>
            <field name="arch" type="xml">
                <form string="Stock Moves">
                <header>
                    <button name="action_confirm" states="draft" string="Process Later" type="object" class="oe_highlight"/>
                    <button name="action_done" states="draft,assigned,confirmed" string="Process Entirely" type="object" class="oe_highlight"/>
                    <button name="force_assign" states="confirmed" string="Set Available" type="object" class="oe_highlight"/>
                    <button name="action_cancel" states="draft,assigned,confirmed" string="Cancel Move" type="object"/>
                    <field name="state" widget="statusbar" statusbar_visible="draft,confirmed,assigned,done" statusbar_colors='{"waiting":"blue","confirmed":"blue"}'/>
                </header>
                <sheet>
                    <group>
                        <group name="main_grp" colspan="4">
                            <group name="main_grp_col1">
                                <field name="product_id" on_change="onchange_product_id(product_id,location_id,location_dest_id, False)"/>
                                <label for="product_uom_qty"/>
                                <div>
                                    <field name="product_uom_qty"
                                        on_change="onchange_quantity(product_id, product_uom_qty, product_uom, product_uos)"
                                        class="oe_inline"/>
                                    <field name="product_uom" groups="product.group_uom" class="oe_inline"/>
                                    <button name="%(stock.move_scrap)d"
                                            string="Scrap" type="action"
                                            icon="terp-gtk-jump-to-ltr" context="{'scrap': True}"
                                            states="draft,waiting,confirmed,assigned" colspan="1"/>
                                </div>
                                <field name="name"/>
                                <label for="product_uos_qty" groups="product.group_uos"/>
                                <div groups="product.group_uos">
                                    <field name="product_uos_qty"
                                        on_change="onchange_uos_quantity(product_id, product_uos_qty, product_uos, product_uom)"
                                        class="oe_inline"/>
                                    <field name="product_uos" class="oe_inline"/>
                                </div>
                            </group>
                            <group name="main_grp_col2">
                                <field name="picking_type_id"/>
                                <field name="priority"/>
                                <field name="company_id" groups="base.group_multi_company" options="{'no_create': True}"/>
                                <field name="date_expected" on_change="onchange_date(date,date_expected)" attrs="{'invisible': [('state', '=', 'done')]}"/>
                                <field name="date" attrs="{'invisible': [('state', '!=', 'done')]}"/>
                            </group>
                        </group>
                        <group name="origin_grp" string="Origin">
                            <field name="origin"/>
                            <field name="location_id" groups="stock.group_locations"/>
                            <field name="picking_id" domain="[('picking_type_id','=',picking_type_id)]"/>
                            <field name="create_date" groups="base.group_no_one"/>
                            <field name="procure_method" attrs="{'readonly': [('state', '!=', 'draft')]}" groups="stock.group_adv_location"/>
                            <field name="group_id"/>
                        </group>
                        <group name="destination_grp" string="Destination" groups="stock.group_locations">
                            <field name="location_dest_id" />
                            <field name="partner_id" context="{'contact_display':'partner'}" />
                            <field name="move_dest_id" groups="base.group_no_one" readonly="1"/>
                        </group>
                        <group name="quants_grp" string="Reserved Quants" colspan="4" groups="base.group_no_one">
                            <field name="reserved_quant_ids" nolabel="1"/>
                        </group>
                    </group>
                </sheet>
                </form>
            </field>
        </record>

        <record id="view_move_picking_form" model="ir.ui.view">
            <field name="name">stock.move.form</field>
            <field name="model">stock.move</field>
            <field eval="20" name="priority"/>
            <field name="arch" type="xml">
                <form string="Stock Moves">
                <header>
                        <button name="force_assign" states="confirmed" string="Force Availability" type="object" groups="base.group_user"/>
                        <button name="action_confirm" states="draft" string="Confirm" type="object" groups="base.group_user"/>
                        <button name="do_unreserve" states="assigned" string="Cancel Availability" type="object" groups="base.group_user"/>
                        <field name="state" widget="statusbar" statusbar_visible="draft,assigned,done"/>
                </header>
                <group>
                    <group>
                        <field name="product_id" on_change="onchange_product_id(product_id,location_id,location_dest_id, parent.partner_id)"/>
                        <field name="procure_method" attrs="{'readonly': [('state', '!=', 'draft')]}" groups="stock.group_adv_location"/>
                        <field name="picking_type_id" invisible="1"/>
                        <field name="group_id" invisible="1"/>
                        <label for="product_uom_qty"/>
                        <div>
                            <field name="product_uom_qty" on_change="onchange_quantity(product_id, product_uom_qty, product_uom, product_uos)" class="oe_inline"/>
                            <field name="product_uom" string="Unit Of Measure" groups="product.group_uom" class="oe_inline"/>
                            <button name="%(stock.move_scrap)d"
                                string="Scrap" type="action"
                                icon="terp-gtk-jump-to-ltr" context="{'scrap': True}"
                                states="draft,waiting,confirmed,assigned"
                                groups="base.group_user"/>
                        </div>
                        <label for="product_uos_qty" groups="product.group_uos"/>
                        <div groups="product.group_uos">
                            <field name="product_uos_qty" on_change="onchange_uos_quantity(product_id, product_uos_qty, product_uos, product_uom)" class="oe_inline"/>
                            <field name="product_uos" on_change="onchange_quantity(product_id, product_uom_qty, product_uom, product_uos)" class="oe_inline"/>
                        </div>
                        <field name="name"/>
                        <field name="product_tmpl_id" invisible="1"/>
                        <field name="product_packaging" groups="product.group_stock_packaging" domain="[('product_tmpl_id','=',product_tmpl_id)]"/>
                    </group>
                    <group>
                        <field name="create_date" invisible="1"/>
                        <field name="date"/>
                        <field name="date_expected" on_change="onchange_date(date,date_expected)"/>
                        <field name="move_dest_id" groups="base.group_no_one" readonly="1"/>
                    </group>
                    <group string="Locations" groups="stock.group_locations">
                        <field name="location_id" domain="[('usage','&lt;&gt;','view')]"/>
                        <field name="location_dest_id" domain="[('usage','&lt;&gt;','view')]"/>
                    </group>
                    <group name="quants_grp" string="Reserved Quants" colspan="4" groups="base.group_no_one">
                        <field name="reserved_quant_ids"/>
                    </group>
                </group>
                </form>
            </field>
        </record>

        <record id="view_move_search" model="ir.ui.view">
            <field name="name">stock.move.search</field>
            <field name="model">stock.move</field>
            <field eval="3" name="priority"/>
            <field name="arch" type="xml">
                <search string="Stock Moves">
                    <field name="origin" filter_domain="['|', '|', ('origin', 'ilike', self), ('name', 'ilike', self), ('picking_id', 'ilike', self)]" string="Reference"/>
                    <field name="date" groups="base.group_no_one"/>

                    <filter icon="terp-camera_test" string="Ready" name="ready" domain="[('state','=','assigned')]" help="Stock moves that are Available (Ready to process)"/>
                    <filter icon="terp-stock" string="To Do" name="future" domain="[('state','in',('assigned','confirmed','waiting'))]" help="Stock moves that are Confirmed, Available or Waiting"/>
                    <filter icon="terp-dialog-close" string="Done" name="done" domain="[('state','=','done')]" help="Stock moves that have been processed"/>
                    <separator/>
                    <filter icon="terp-go-today" string="Today" domain="[('date','&lt;=', datetime.datetime.combine(context_today(), datetime.time(23,59,59))), ('date','&gt;=', datetime.datetime.combine(context_today(), datetime.time(0,0,0)))]" help="Orders processed Today or planned for Today"/>
                    <field name="product_id"/>
                    <field name="name" string="Location" filter_domain="['|',('location_id','ilike',self),('location_dest_id','ilike',self)]"/>
                    <field name="partner_id" string="Partner"  filter_domain="[('picking_id.partner_id','child_of',self)]"/>
                    <group expand="0" string="Group By">
                        <filter string="Product" name="by_product" icon="terp-accessories-archiver" domain="[]"  context="{'group_by':'product_id'}"/>
                        <filter string="Picking" name="groupby_picking_id" icon="terp-accessories-archiver" domain="[]"  context="{'group_by':'picking_id'}"/>
                        <filter string="Source" name="groupby_location_id" icon="terp-gtk-jump-to-rtl" domain="[]" context="{'group_by':'location_id'}" groups="stock.group_locations"/>
                        <filter string="Destination" name="groupby_dest_location_id" icon="terp-gtk-jump-to-ltr" domain="[]" context="{'group_by':'location_dest_id'}" groups="stock.group_locations"/>
                        <filter icon="terp-stock_effects-object-colorize" string="Status" domain="[]" context="{'group_by':'state'}"/>
                        <filter string="Creation" name="groupby_create_date" icon="terp-go-month" domain="[]" context="{'group_by':'create_date'}" groups="base.group_no_one"/>
                        <filter string="Scheduled" name="groupby_date" icon="terp-go-month" domain="[]" context="{'group_by':'date_expected'}"/>
                    </group>
                </search>
            </field>
        </record>

        <record id="action_move_form2" model="ir.actions.act_window">
            <field name="name">Stock Moves</field>
            <field name="res_model">stock.move</field>
            <field name="type">ir.actions.act_window</field>
            <field name="view_type">form</field>
            <field name="view_id" ref="view_move_tree"/>
            <field name="search_view_id" ref="view_move_search"/>
            <field name="context">{}</field>
            <field name="help" type="html">
              <p class="oe_view_nocontent_create">
                Click to create a stock movement.
              </p><p>
                This menu gives you the full traceability of inventory
                operations on a specific product. You can filter on the product
                to see all the past or future movements for the product.
              </p>
            </field>
        </record>
        
        <record model="ir.actions.act_window.view" id="action_stock_move_tree_all">
            <field name="sequence" eval="1"/>
            <field name="view_mode">tree</field>
            <field name="view_id" ref="view_move_tree"/>
            <field name="act_window_id" ref="action_move_form2"/>
        </record>

        <record model="ir.actions.act_window.view" id="action_stock_move_form_all">
            <field name="sequence" eval="3"/>
            <field name="view_mode">form</field>
            <field name="view_id" ref="view_move_form"/>
        <field name="act_window_id" ref="action_move_form2"/>
        </record>

        <record model="ir.actions.act_window.view" id="action_stock_move_pivot_all">
            <field name="sequence" eval="3"/>
            <field name="view_mode">pivot</field>
            <field name="view_id" ref="view_move_pivot"/>
            <field name="act_window_id" ref="action_move_form2"/>
        </record>

        <record model="ir.actions.act_window.view" id="action_stock_move_graph_all">
            <field name="sequence" eval="3"/>
            <field name="view_mode">graph</field>
            <field name="view_id" ref="view_move_graph"/>
            <field name="act_window_id" ref="action_move_form2"/>
        </record>

        <menuitem action="action_move_form2" id="menu_action_move_form2" parent="menu_traceability" sequence="18" groups="stock.group_locations"/>

        <!--
            Receipt Picking (By Stock Move)
            From stock_partial_move_view
        -->
        <record id="view_move_tree_receipt_picking" model="ir.ui.view">
            <field name="name">stock.move.tree2</field>
            <field name="model">stock.move</field>
            <field name="priority" eval="6"/>
            <field name="arch" type="xml">
                <tree colors="grey:state == 'cancel'" default_order='date_expected, picking_id, sequence' string="Moves">
                    <field name="date_expected" widget='date'/>
                    <field name="date" widget="date"/>
                    <field name="picking_id" string="Reference" invisible="1"/>
                    <field name="sequence" invisible="1"/>
                    <field name="origin"/>
                    <field name="partner_id" string="Supplier"/>
                    <field name="product_id"/>
                    <field name="product_uom_qty"/>
                    <field name="product_uom" string="Unit of Measure" groups="product.group_uom"/>
                    <field name="location_id" invisible="1"/>
                    <field name="location_dest_id" invisible="1"/>
                    <field name="create_date" invisible="1"/>
                    <button name="%(stock.move_scrap)d"
                        string="Scrap Products" type="action"
                        icon="terp-gtk-jump-to-ltr" context="{'scrap': True}"
                        states="draft,waiting,confirmed,assigned"
                        groups="stock.group_stock_user"/>
                    <field name="state"/>
                    <button name="action_done" states="draft,assigned,confirmed"
                        icon="gtk-go-forward" type="object" groups="stock.group_stock_user"
                        class="oe_highlight" help="Done"/>
                </tree>
            </field>
        </record>

        <!-- test -->
        <record id="view_move_tree_receipt_picking_board" model="ir.ui.view">
            <field name="name">stock.move.tree3</field>
            <field name="model">stock.move</field>
            <field eval="6" name="priority"/>
            <field name="arch" type="xml">
                <tree string="Moves">
                    <field name="picking_id" string="Reference"/>
                    <field name="product_id"/>
                    <field name="product_uom_qty"/>
                    <field name="product_uom" string="Unit of Measure" groups="product.group_uom"/>
                    <field name="date" groups="base.group_no_one"/>
                </tree>
            </field>
        </record>

        <record id="action_receipt_picking_move" model="ir.actions.act_window">
            <field name="name">Incoming  Products</field>
            <field name="res_model">stock.move</field>
            <field name="type">ir.actions.act_window</field>
            <field name="view_type">form</field>
            <field name="view_mode">tree,form</field>
            <field name="domain" eval="[('picking_id.picking_type_id.code','=','incoming'), ('location_id.usage','!=','internal'), ('location_dest_id.usage', '=', 'internal')]"/>
            <field name="view_id" ref="view_move_tree_receipt_picking"/>
            <field name="context">{'product_receive': True, 'search_default_future': True}</field>
            <field name="help" type="html">
              <p class="oe_view_nocontent_create">
                Click to register a product receipt. 
              </p><p>
                Here you can receive individual products, no matter what
                purchase order or picking order they come from. You will find
                the list of all products you are waiting for. Once you receive
                an order, you can filter based on the name of the supplier or
                the purchase order reference. Then you can confirm all products
                received using the buttons on the right of each line.
              </p>
            </field>
        </record>

        <!-- Stock incoterms -->
        <record id="view_incoterms_tree" model="ir.ui.view">
            <field name="name">stock.incoterms.tree</field>
            <field name="model">stock.incoterms</field>
            <field name="arch" type="xml">
                <tree string="Incoterms">
                    <field name="code"/>
                    <field colspan="4" name="name"/>
                </tree>
            </field>
        </record>
        <record id="stock_incoterms_form" model="ir.ui.view">
            <field name="name">stock.incoterms.form</field>
            <field name="model">stock.incoterms</field>
            <field name="arch" type="xml">
                <form string="Incoterms">
                    <sheet>
                        <group>
                            <field name="name"/>
                            <field name="code"/>
                            <field name="active"/>
                        </group>
                    </sheet>
                </form>
            </field>
        </record>
        <record id="action_incoterms_tree" model="ir.actions.act_window">
            <field name="name">Incoterms</field>
            <field name="res_model">stock.incoterms</field>
            <field name="type">ir.actions.act_window</field>
            <field name="view_type">form</field>
            <field name="view_mode">tree,form</field>
        </record>

        <menuitem action="action_incoterms_tree" id="menu_action_incoterm_open" parent="menu_warehouse_config" sequence="5"/>

         <record id="view_pickingtype_filter" model="ir.ui.view">
            <field name="name">stock.picking.type.filter</field>
            <field name="model">stock.picking.type</field>
            <field name="arch" type="xml">
                <search string="Picking Type">
                    <field name="name"/>
                    <field name="sequence_id"/>
                    <field name="warehouse_id"/>
                </search>
            </field>
        </record>
        <record model="ir.ui.view" id="view_picking_type_tree">
            <field name="name">Picking types</field>
            <field name="model">stock.picking.type</field>
            <field name="arch" type="xml">
                <tree string="Picking Types">
                    <field name="sequence" widget="handle"/>
                    <field name="name"/>
                    <field name="warehouse_id"/>
                    <field name="sequence_id"/>
                </tree>
            </field>
        </record>
        <record model="ir.ui.view" id="view_picking_type_form">
            <field name="name">Picking Types</field>
            <field name="model">stock.picking.type</field>
            <field name="arch" type="xml">
                <form string="Picking Types">
                    <sheet>
                        <group>
                            <group>
                                <field name="name"/>
                                <field name="sequence_id"/>
                                <field name="warehouse_id"/>
                            </group>
                            <group>
                                <field name="code" on_change="onchange_picking_code(code)"/>
                                <field name="return_picking_type_id"/>
                                <field name="barcode_nomenclature_id"/>
                            </group>
                        </group>
                        <separator string="Locations"/>
                        <group>
                            <field name="default_location_src_id" attrs="{'required': [('code', '=', 'internal')]}"/>
                            <field name="default_location_dest_id" attrs="{'required': [('code', 'in', ('internal', 'incoming'))]}"/>
                        </group>
                    </sheet>
                </form>
            </field>
        </record>

        <record id="stock_picking_type_kanban" model="ir.ui.view">
            <field name="name">stock.picking.type.kanban</field>
            <field name="model">stock.picking.type</field>
            <field name="arch" type="xml">
                <kanban class="oe_background_grey" create="0">
                    <field name="complete_name"/>
                    <field name="color"/>
                    <field name="count_picking_ready"/>
                    <field name="count_picking_draft"/>
                    <field name="count_picking_waiting"/>
                    <field name="count_picking_late"/>
                    <field name="count_picking_backorders"/>
                    <templates>
                        <t t-name="kanban-box">
                            <div t-attf-class="oe_kanban_color_#{kanban_getcolor(record.color.raw_value)} oe_kanban_card oe_kanban_stock_picking_type">
                                <div class="oe_dropdown_toggle oe_dropdown_kanban" groups="stock.group_stock_manager">
                                    <i class="fa fa-bars fa-lg"/>
                                    <ul class="oe_dropdown_menu">
                                        <t t-if="widget.view.is_action_enabled('edit')"><li><a type="edit">Edit Warehouse</a></li></t>
                                        <t t-if="widget.view.is_action_enabled('delete')"><li><a type="delete">Delete</a></li></t>
                                        <t t-if="widget.view.is_action_enabled('edit')"><li><ul class="oe_kanban_colorpicker" data-field="color"/></li></t>
                                    </ul>
                                </div>
                                <div class="oe_stock_kanban_content">
                                    <h4 class="text-center"><strong><field name="complete_name"/></strong></h4>
                                    <div class="oe_right">
                                        <a name="open_barcode_interface" type="object">
                                            <img src="/stock/static/src/img/scan.png"
                                                alt="Click to launch the barcode interface"
                                                class="oe_stock_scan_image" title="Click to launch the barcode interface"/>
                                        </a>
                                    </div>
                                    <div class="row">
                                        <div class="col-md-8">
                                            <a name="%(action_picking_tree_ready)d" type="action" class="col-md-9">
                                                <field name="count_picking_ready"/> Ready
                                            </a>
                                            <a name="%(action_picking_tree_done)d" type="action" class="col-md-3">
                                                <field name="last_done_picking" widget="sparkline_bar" options="{'type': 'tristate', 'colorMap': {'0': 'orange', '-1': 'red', '1': 'green'}}">Last 10 Done Operations</field>
                                            </a>
                                            <t t-if="record.count_picking_waiting.raw_value &gt; 0">
                                                <a name="%(action_picking_tree_waiting)d" type="action" class="col-md-12">
                                                    <field name="count_picking_waiting"/> Waiting Availability
                                                </a>
                                            </t>
                                            <a class="col-md-9" name="%(action_picking_tree)d" type="action">Transfers</a>
                                        </div>
                                    </div>
                                    <div class="row">
                                         <field name="rate_picking_late" widget="gauge" style="margin-left:15px; width:150px; height: 110px;" options="{'levelcolors': ['#a9d70b', '#f9c802', '#ff0000'], 'action_jump': '%(action_picking_tree_late)d'}">Late (%%)</field>
                                         <field name="rate_picking_backorders" widget="gauge" style="margin-left:15px; width:150px; height: 110px;">Backorders (%%)</field>
                                         <a name="%(action_picking_tree_late)d" type="action" class="text-center col-md-6">
                                             <field name="count_picking_late"/> Late
                                         </a>
                                         <a name="%(action_picking_tree_backorder)d" type="action" class="text-center col-md-6">
                                             <field name="count_picking_backorders"/> Backorders
                                         </a>
                                    </div>
                                </div>
                            </div>
                        </t>
                    </templates>
                </kanban>
            </field>
        </record>

        <record id="action_picking_type_form" model="ir.actions.act_window">
            <field name="name">Overview</field>
            <field name="res_model">stock.picking.type</field>
            <field name="type">ir.actions.act_window</field>
            <field name="view_type">form</field>
            <field name="view_mode">kanban,form</field>
            <field name="help" type="html">
              <p class="oe_view_nocontent_create">
                Click to create a new picking type. 
              </p><p>
                The picking type system allows you to assign each stock
                operation a specific type which will alter its views accordingly.  
                On the picking type you could e.g. specify if packing is needed by default, 
                if it should show the customer.  
              </p>
            </field>
        </record>

        <record model="ir.ui.view" id="view_picking_type_list">
            <field name="name">stock.picking.type.list</field>
            <field name="model">stock.picking.type</field>
            <field name="arch" type="xml">
                <tree string="Picking Types">
                    <field name="name"/>
                    <field name="sequence_id"/>
                    <field name="warehouse_id"/>
                    <field name="code" on_change="onchange_picking_code(code)"/>
                    <field name="return_picking_type_id"/>
                    <field name="default_location_src_id" attrs="{'required': [('code', '=', 'internal')]}"/>
                    <field name="default_location_dest_id" attrs="{'required': [('code', 'in', ('internal', 'incoming'))]}"/>
                </tree>
            </field>
        </record>
        
        <record id="action_picking_type_list" model="ir.actions.act_window">
            <field name="name">All Operations</field>
            <field name="res_model">stock.picking.type</field>
            <field name="type">ir.actions.act_window</field>
            <field name="view_type">form</field>
            <field name="view_mode">list,form</field>            
        </record>

        <menuitem id="stock_picking_type_config" action="action_picking_type_list" name="Picking Types" parent="stock.menu_routes_config" sequence="2" groups="base.group_no_one"/>

        <menuitem
            action="action_picking_type_form"
            id="menu_action_picking_type_form"
            parent="menu_stock_warehouse_mgmt" sequence="1"/>

        <menuitem 
            id="menu_pickingtype" 
            name="Types of Operation" 
            parent="stock.menu_stock_configuration" 
            action="action_picking_type_list" />
        

        <!-- Order Point -->
        <record id="view_warehouse_orderpoint_tree" model="ir.ui.view">
            <field name="name">stock.warehouse.orderpoint.tree</field>
            <field name="model">stock.warehouse.orderpoint</field>
            <field name="arch" type="xml">
                <tree string="Reordering Rules">
                    <field name="name"/>
                    <field name="warehouse_id" groups="stock.group_locations"/>
                    <field name="location_id" groups="stock.group_locations"/>
                    <field name="product_id"/>
                    <field name="product_uom" groups="product.group_uom"/>
                    <field name="product_min_qty"/>
                    <field name="product_max_qty"/>
                </tree>
            </field>
        </record>

        <record model="ir.ui.view" id="warehouse_orderpoint_search">
            <field name="name">stock.warehouse.orderpoint.search</field>
            <field name="model">stock.warehouse.orderpoint</field>
            <field name="arch" type="xml">
                <search string="Reordering Rules Search">
                    <field name="name" string="Reordering Rules"/>
                    <field name="warehouse_id"/>
                    <field name="location_id" groups="stock.group_locations"/>
                    <field name="company_id" groups="base.group_multi_company"/>
                    <field name="product_id"/>
                    <group expand="0" string="Group By">
                        <filter string="Warehouse" icon="terp-go-home" domain="[]"  context="{'group_by':'warehouse_id'}"/>
                        <filter string="Location" icon="terp-go-home" domain="[]" context="{'group_by':'location_id'}"/>
                    </group>
                </search>
            </field>
        </record>

        <record id="view_warehouse_orderpoint_form" model="ir.ui.view">
            <field name="name">stock.warehouse.orderpoint.form</field>
            <field name="model">stock.warehouse.orderpoint</field>
            <field name="arch" type="xml">
                <form string="Reordering Rules">
                    <sheet>
                        <div class="oe_right oe_button_box">
                            <button name="action_view_proc_to_process" type="object" string="Procurement Orders to Process"/>                            
                        </div>
                        <group>
                            <group>
                                <field name="name" />
                                <field name="product_id" on_change="onchange_product_id(product_id)"/>
                            </group>
                            <group>
                                <field name="warehouse_id" on_change="onchange_warehouse_id(warehouse_id)" widget="selection" groups="stock.group_locations"/>
                                <field name="product_uom" groups="product.group_uom"/>
                                <field name="location_id" groups="stock.group_locations"/>
                                <field name="group_id" groups="stock.group_adv_location"/>
                                <field name="company_id" groups="base.group_multi_company" options="{'no_create': True}"/>
                            </group>
                        </group>
                        <group>
                            <group string="Rules">
                                <field name="product_min_qty" />
                                <field name="product_max_qty" />
                                <field name="qty_multiple" string="Quantity Multiple"/>
                            </group>
                            <group string="Misc">
                                <field name="active" />
                            </group>
                        </group>                        
                    </sheet>
                </form>
            </field>
        </record>

        <record id="action_orderpoint_form" model="ir.actions.act_window">
            <field name="name">Reordering Rules</field>
            <field name="res_model">stock.warehouse.orderpoint</field>
            <field name="type">ir.actions.act_window</field>
            <field name="view_type">form</field>
            <field name="view_id" ref="view_warehouse_orderpoint_tree"/>
            <field name="search_view_id" ref="warehouse_orderpoint_search" />
            <field name="help" type="html">
              <p class="oe_view_nocontent_create">
                Click to add a reordering rule.
              </p><p>You can define your minimum stock rules, so that Odoo will automatically create draft manufacturing orders or request for quotations according to the stock level. Once the virtual stock of a product (= stock on hand minus all confirmed orders and reservations) is below the minimum quantity, Odoo will generate a procurement request to increase the stock up to the maximum quantity.</p>
            </field>
        </record>

        <act_window
            context="{'search_default_warehouse_id': active_id, 'default_warehouse_id': active_id}"
            id="act_stock_warehouse_2_stock_warehouse_orderpoint"
            name="Reordering Rules"
            res_model="stock.warehouse.orderpoint"
            src_model="stock.warehouse"
            groups="stock.group_stock_user"/>

        <!-- Procurements -->

        <record id="view_procurement_form_stock_inherit" model="ir.ui.view">
            <field name="name">procurement.order.form.stock.inherit</field>
            <field name="model">procurement.order</field>
            <field name="inherit_id" ref="procurement.procurement_form_view"/>
            <field name="arch" type="xml">
                <xpath expr="//group[@name='scheduling']" position="before">
                    <group>
                        <field name="warehouse_id" on_change="change_warehouse_id(warehouse_id, context)"/>
                        <field name="location_id" domain="[('usage', '=', 'internal')]"/>
                        <field name="route_ids" widget="many2many_tags"/>
                    </group>
                </xpath>
                <xpath expr="//div[@name='button_box']" position="inside">
                    <button name="do_view_pickings" class="oe_stat_button" icon="fa-bars" string="Group's Pickings" type="object"/>
                </xpath>
                <xpath expr="//field[@name='rule_id']" position="replace">
                    <field name="rule_id" domain="['|', ('location_id', '=', False), ('location_id', '=', location_id)]"/>
                    <field name="partner_dest_id"/>
                </xpath>
            </field>
        </record>
        <record id="view_procurement_tree_stock_inherit" model="ir.ui.view">
            <field name="name">procurement.order.tree.stock.inherit</field>
            <field name="model">procurement.order</field>
            <field name="inherit_id" ref="procurement.procurement_tree_view"/>
            <field name="arch" type="xml">
                <xpath expr="//field[@name='origin']" position="before">
                    <field name="location_id"/>
                </xpath>
            </field>
        </record>
        <record id="view_procurement_rule_tree_stock_inherit" model="ir.ui.view">
            <field name="name">procurement.rule.tree.stock.inherit</field>
            <field name="model">procurement.rule</field>
            <field name="inherit_id" ref="procurement.view_procurement_rule_tree"/>
            <field name="arch" type="xml">
                <xpath expr="//field[@name='action']" position="after">
                    <field name="picking_type_id"/>
                </xpath>
            </field>
        </record>

        <record id="view_procurement_rule_form_stock_inherit" model="ir.ui.view">
            <field name="name">procurement.rule.form.stock.inherit</field>
            <field name="model">procurement.rule</field>
            <field name="inherit_id" ref="procurement.view_procurement_rule_form"/>
            <field name="arch" type="xml">
                <xpath expr="//field[@name='action']" position="before">
                    <field name="location_id"/>
                    <field name="warehouse_id" groups="base.group_no_one"/>
                    <field name="route_id" groups="base.group_no_one"/>
                </xpath>
                <xpath expr="//field[@name='action']" position="after">
                    <field name="picking_type_id" attrs="{'required': [('action', '!=', 'manufacture')]}"/>
                </xpath>
                <xpath expr="//field[@name='group_id']" position="after">
                    <field name="propagate"/>
                    <field name="propagate_warehouse_id"/>
                </xpath>
                <xpath expr="//group[@name='propagation_group']" position="before">
                    <group attrs="{'invisible': [('action', '!=', 'move')]}" string="Moving Options">
                        <field name="procure_method" groups="stock.group_adv_location"/>
                        <field name="location_src_id" attrs="{'required': [('action', '=', 'move')]}"  domain="[('usage','!=','view')]" />
                        <field name="partner_address_id" groups="stock.group_adv_location" context="{'show_address': 1}" options="{'always_reload': 1}"/>
                        <label for="delay" string="Delay"  groups="stock.group_adv_location"/>
                        <div groups="stock.group_adv_location">
                           <field name="delay" class="oe_inline"/>days
                        </div>
                    </group>
                </xpath>
            </field>
        </record>
        
        <record model="ir.actions.act_window" id="procrules">
            <field name="context">{'search_default_route_false':1}</field>
            <field name="name">Procurement Rules</field>
            <field name="res_model">procurement.rule</field>
        </record>

        <record model="ir.actions.act_window" id="stolocpath">
            <field name="context">{'search_default_route_false':1}</field>
            <field name="name">Push Rules</field>
            <field name="res_model">stock.location.path</field>
        </record>
        
        <record id="quant_search_view" model="ir.ui.view">
            <field name="name">stock.quant.search</field>
            <field name="model">stock.quant</field>
            <field eval="10" name="priority"/>
            <field name="arch" type="xml">
                <search string="Quants">
                    <field name="product_id"/>
                    <field name="location_id"/>
                    <field name="package_id" groups="stock.group_tracking_lot"/>
                    <field name="lot_id" groups="stock.group_production_lot"/>
                    <field name="owner_id" groups="stock.group_tracking_owner"/>
                    <group expand='0' string='Filters'>
                        <filter name='internal_loc' string="Internal Locations" domain="[('location_id.usage','=', 'internal')]"/>
                        <filter name='transit_loc' string="Transit Locations" domain="[('location_id.usage' ,'=', 'transit')]"/>
                        <separator/>
                        <filter name="negative" string="Negative" domain="[('qty', '&lt;', 0.0)]"/>
                        <filter name="positive" string="Positive" domain="[('qty', '&gt;', 0.0)]"/>
                    </group>
                    <group expand='0' string='Group by...'>
                       <filter name="productgroup" string='Product' context="{'group_by' : 'product_id'}"/>
                       <filter string='Owner' context="{'group_by' : 'owner_id'}" groups="stock.group_tracking_owner"/>
                       <filter string='Lot' context="{'group_by' : 'lot_id'}" groups="stock.group_production_lot"/>
                       <filter name="locationgroup" string='Location' icon="terp-stock_symbol-selection" domain="[]" context="{'group_by' : 'location_id'}"/>
                       <filter string='Package' icon="terp-stock_symbol-selection" domain="[]" context="{'group_by' : 'package_id'}" groups="stock.group_tracking_lot"/>
                       <filter string='Packaging' icon="terp-stock_symbol-selection" domain="[]" context="{'group_by' : 'packaging_type_id'}" groups="stock.group_tracking_lot"/>
                       <filter string='Company' icon="terp-go-home" domain="[]" context="{'group_by' : 'company_id'}" groups="base.group_multi_company"/>
                   </group>
                </search>
            </field>
        </record>
        
        <record model="ir.actions.act_window" id="quantsact">
            <field name="name">Quants</field>
            <field name="res_model">stock.quant</field>
            <field name="view_type">form</field>
<<<<<<< HEAD
            <field name="view_mode">tree,form</field>
            <field name="context">{'search_default_internal_loc': 1, 'group_by': ['product_id', 'location_id']}</field>
            <field name="help">This analysis gives you a fast overview on the current stock level of your products and their current inventory value.</field>
        </record>

        <record model="ir.actions.act_window" id="action_quantsinv">
            <field name="name">Current Inventory</field>
            <field name="res_model">stock.quant</field>
            <field name="view_type">form</field>
            <field name="view_mode">pivot,graph</field>
            <field name="context">{'search_default_internal_loc': 1}</field>
            <field name="help">This analysis gives you a fast overview on the current stock level of your products and their current inventory value.</field>
=======
            <field name="view_mode">tree,form,graph</field>
            <field name="context">{'search_default_internal_loc': 1}</field>
            <field name="help">This analysis gives you a fast overview on the current stock level of your products and their today's inventory value.</field>
>>>>>>> 9654b54d
        </record>

        <record model="ir.ui.view" id="view_stock_quant_form">
            <field name="name">stock.quant.form</field>
            <field name="model">stock.quant</field>
            <field eval="10" name="priority"/>
            <field name="arch" type="xml">
                <form string="Quants" create="false" edit="false">
                    <div class="oe_right oe_button_box">
                        <button name="action_view_quant_history" type="object" string="Quant History"/>                            
                    </div>
                    <group>
                        <field name="product_id"/>
                        <field name="qty"/>
                        <field name="product_uom_id" groups="product.group_uom"/>
                        <field name="lot_id" groups="stock.group_production_lot"/>
                        <field name="package_id" groups="stock.group_tracking_lot"/>
                        <field name="location_id"/>
                        <field name="in_date"/>
                        <field name="reservation_id"/>
                        <field name="propagated_from_id"/>
                        <field name="owner_id" groups="stock.group_tracking_owner"/>
                        <field name="inventory_value"/>
                    </group>
                </form>
            </field>
        </record>


        <record model="ir.ui.view" id="view_stock_quant_tree">
            <field name="name">stock.quant.tree</field>
            <field name="model">stock.quant</field>
            <field eval="10" name="priority"/>
            <field name="arch" type="xml">
                <tree string="Quants" create="0">
                    <field name="product_id"/>
                    <field name="qty"/>
                    <field name="product_uom_id" groups="product.group_uom"/>
                    <field name="location_id"/>
                    <field name="owner_id" groups="stock.group_tracking_owner"/>
                    <field name="lot_id" groups="stock.group_production_lot"/>
                    <field name="package_id" groups="stock.group_tracking_lot"/>
                    <field name="packaging_type_id" invisible="1"/>
                    <field name="in_date"/>
                    <field name="inventory_value"/>
                    <field name="reservation_id" invisible='1'/>
                    <field name="propagated_from_id" invisible='1'/>
                    <field name='company_id' groups="base.group_multi_company"/>
                </tree>
            </field>
        </record>

        <record model="ir.ui.view" id="view_stock_quant_graph_value">
            <field name="name">stock.quant.graph</field>
            <field name="model">stock.quant</field>
            <field eval="12" name="priority"/>
            <field name="arch" type="xml">
                <graph string="Quants" type="pie">
                    <field name="product_id" type="row"/>
                    <field name="qty" type="measure"/>
                    <field name="inventory_value" type="measure"/>
                </graph>
            </field>
        </record>

        <record model="ir.ui.view" id="view_stock_quant_pivot">
            <field name="name">stock.quant.pivot</field>
            <field name="model">stock.quant</field>
            <field name="arch" type="xml">
                <pivot string="Inventory">
                    <field name="product_id" type="row"/>
                    <field name="qty" type="measure"/>
                    <field name="inventory_value" type="measure"/>
                </pivot>
            </field>
        </record>

        <!-- Procurements are located in Warehouse menu hierarchy, MRP users should come to Stock application to use it.  -->
        <menuitem id="menu_stock_sched" name="Schedulers" parent="stock.menu_stock_root" sequence="3" groups="stock.group_stock_manager"/>
        <menuitem action="action_procurement_compute" id="menu_procurement_compute" parent="menu_stock_sched" groups="base.group_no_one" sequence="2"/>
        <menuitem action="procurement.action_compute_schedulers" id="menu_stock_proc_schedulers" parent="menu_stock_sched" sequence="1" groups="stock.group_stock_manager"/>
        <menuitem action="procurement.procurement_exceptions" id="menu_stock_procurement_action" parent="menu_stock_sched" sequence="50" groups="stock.group_stock_manager"/>
        <menuitem id="menu_stock_procurement" name="Automatic Procurements" parent="stock.menu_stock_configuration" sequence="5"/>
        <menuitem action="action_orderpoint_form" id="menu_stock_order_points" parent="stock.menu_reordering_rules_config" sequence="1"/>
        <menuitem id="stock.next_id_61" name="Warehouse" sequence="40" parent="base.menu_reporting" groups="group_stock_manager"/>
        <menuitem id="menu_quants" name="Quantitative Valuation" parent="menu_traceability" sequence="20" action="quantsact" groups="base.group_no_one"/>
        <menuitem id="menu_procurement_rules" name="Global Procurement Rules" parent="stock.menu_routes_config" action="procrules" groups="base.group_no_one" sequence="3"/>
        <menuitem id="menu_stock_location_path" name="Global Push Rules" parent="stock.menu_routes_config" action="stolocpath" groups="base.group_no_one" sequence="4"/>
        <menuitem id="menu_pickingtype" name="Operations Types" parent="stock.menu_warehouse_config" action="action_picking_type_list" sequence="4"/>
        <menuitem action="action_quantsinv" id="menu_action_quants_inv" parent="stock.menu_stock_inventory_control" sequence="20"/>

        <record model="ir.actions.act_window" id="product_open_orderpoint">
            <field name="context">{'default_product_id': active_id, 'search_default_product_id': active_id}</field>
            <field name="name">Reordering Rules</field>
            <field name="res_model">stock.warehouse.orderpoint</field>
        </record>
        
        <record model="ir.actions.act_window" id="product_open_quants">
            <field name="context">{'search_default_internal_loc': 1, 'search_default_product_id': active_id, 'search_default_locationgroup':1}</field>
            <field name="name">Current Stock</field>
            <field name="res_model">stock.quant</field>
        </record>
        
        <record model="ir.ui.view" id="view_quant_package_form">
            <field name="name">stock.quant.package.form</field>
            <field name="model">stock.quant.package</field>
            <field eval="10" name="priority"/>
            <field name="arch" type="xml">
                <form string="Package">
                    <sheet>
                        <div class="oe_right oe_button_box">
                            <button class="oe_inline" name="unpack" string="Unpack" type="object"/>
                            <button class="oe_inline oe_stat_button" name="%(action_picking_tree_all)d"
                            string="Package Transfers" type="action" 
                            widget="statinfo" icon="fa-dropbox"/>
                        </div>
                        <div class="oe_title">
                            <label for="name" string="Package Reference" class="oe_edit_only"/>
                            <h1><field name="name" class="oe_inline"/></h1>
                        </div>
                        <group>
                            <group>
                               <field name="ul_id"/>
                               <field name="packaging_id"/>
                               <field name='company_id' groups="base.group_multi_company"/>
                               <field name='owner_id' groups="stock.group_tracking_owner"/>
                            </group>
                            <group>
                            <field name="location_id"/>
                            <field name="parent_id"/>
                            </group>
                        </group>
                        <notebook>
                            <page string="Content">
                                <separator string="Bulk Content" />
                                <field name="quant_ids">
                                    <tree string="Quants">
                                        <field name="product_id"/>
                                        <field name="qty"/>
                                        <field name="location_id"/>
                                        <field name="in_date"/>
                                    </tree>
                                </field>

                                <div class="oe_right oe_button_box" style="margin-top: 10px">
                                    <button name="get_content_package" type="object" string="View Contained Packages content" icon="gtk-execute" attrs="{'invisible': [('children_ids','=',[])]}"/>
                                </div>
                                <separator string="Contained Packages"/>
                                <field name="children_ids">
                                    <tree string="Contained Packages">
                                        <field name="complete_name"/>
                                        <field name="ul_id"/>
                                        <field name="packaging_id"/>
                                        <field name="location_id"/>
                                    </tree>
                                </field>
                            </page>
                        </notebook> 
                    </sheet>
                </form>
            </field>
        </record>
        
        
        <record model="ir.ui.view" id="view_quant_package_tree">
            <field name="name">stock.quant.package.tree</field>
            <field name="model">stock.quant.package</field>
            <field eval="10" name="priority"/>
            <field name="arch" type="xml">
                <tree string="Package">
                    <field name="complete_name"/>
                    <field name="ul_id"/>
                    <field name="packaging_id"/>
                    <field name="location_id"/>
                    <field name="company_id"/>
                </tree>
            </field>
        </record>
        <record id="quant_package_search_view" model="ir.ui.view">
            <field name="name">stock.quant.package.search</field>
            <field name="model">stock.quant.package</field>
            <field eval="10" name="priority"/>
            <field name="arch" type="xml">
                <search string="Package">
                    <field name="name" string="Package Name"/>
                    <field name="location_id"/>
                    <field name="ul_id"/>
                    <field name="packaging_id"/>
                    <group  expand='0' string='Group by...'>
                       <filter string='Location' icon="terp-stock_symbol-selection" domain="[]" context="{'group_by' : 'location_id'}"/>
                       <filter string='Packaging' icon="terp-stock_symbol-selection" domain="[]" context="{'group_by' : 'packaging_id'}"/>
                       <filter string='Company' icon="terp-go-home" domain="[]" context="{'group_by' : 'company_id'}" groups="base.group_multi_company"/>
                   </group>
                </search>
            </field>
        </record>
        <record model="ir.actions.act_window" id="action_package_view">
            <field name="context">{}</field>
            <field name="name">Packages</field>
            <field name="res_model">stock.quant.package</field>
            <field name="help" type="html">
                <p>Packages are usually created by pack operations made on transfers and can contains several different products. You can then reuse a package to move its whole content somewhere else, or to pack it into another bigger package. A package can also be unpacked, allowing the disposal of its former content as single units again.
                </p>
            </field>
        </record>
        <menuitem id="menu_package" name="Packages" parent="menu_traceability" action="action_package_view" groups="stock.group_tracking_lot" sequence="2"/>
        <menuitem id="menu_package_config" name="Packages" parent="menu_packs_config" action="action_package_view" groups="stock.group_tracking_lot" sequence="2"/>
        <menuitem id="menu_packagings" name="Packagings" parent="menu_traceability" action="product.action_packaging_view" groups="product.group_stock_packaging" sequence="3"/>
        <menuitem id="menu_packagings_config" name="Packagings" parent="menu_packs_config" action="product.action_packaging_view" groups="product.group_stock_packaging" sequence="3"/>

        
        
        <!--Routes-->
        <record id="stock_location_route_tree" model="ir.ui.view">
            <field name="name">stock.location.route.tree</field>
            <field name="model">stock.location.route</field>
            <field name="arch" type="xml">
                <tree string="Routes">
                    <field name="sequence" widget="handle" />
                    <field name="name"/>
                </tree>
            </field>
        </record>

        <record id="stock_location_route_form_view" model="ir.ui.view">
            <field name="name">stock.location.route.form</field>
            <field name="model">stock.location.route</field>
            <field eval="7" name="priority" />
            <field name="arch" type="xml">
                <form string="Route">
                    <sheet>
                        <div class="oe_title">
                            <label for="name" class="oe_edit_only"/>
                            <h1><field name="name"/></h1>
                        </div>
                    <group>
                        <group>
                            <field name="company_id" groups="base.group_multi_company" options="{'no_create': True}"/>
                            <field name="active" groups="stock.group_adv_location" />
                        </group>
                        <group>
                            <field name="sequence" string="Sequence" groups="base.group_no_one"/>
                        </group>
                    </group>
                    <separator string="Applicable On"/>
                    <p class="oe_grey">Select the places where this route can be selected</p>
                    <group>
                        <group>
                            <field name="product_categ_selectable" string="Product Categories"/>
                            <field name="product_selectable" string="Products"/>
                        </group>
                        <group>
                            <field name="warehouse_selectable" string="Warehouses"/>
                        </group>
                    </group>
                    <group string="Push Rules" colspan="4" >
                        <field name="push_ids" colspan="4" nolabel="1"/>
                    </group>
                    <group string="Procurement Rules" colspan="4" >
                        <field name="pull_ids" colspan="4" nolabel="1"/>
                    </group>
                    </sheet>
                </form>
            </field>
        </record>
        
        <record id="action_routes_form" model="ir.actions.act_window">
            <field name="name">Routes</field>
            <field name="res_model">stock.location.route</field>
            <field name="type">ir.actions.act_window</field>
            <field name="view_type">form</field>
            <field name="view_mode">tree,form</field>
            <field name="view_id" ref="stock_location_route_tree" />
            <field name="help" type="html">
                <p class="oe_view_nocontent_create">
                    Click to add a route.
              </p>
                <p>You can define here the main routes that run through
                    your warehouses and that define the flows of your products. These
                    routes can be assigned to a product, a product category or be fixed
                    on procurement or sales order. </p>
            </field>
        </record>
        
        <menuitem action="action_routes_form" id="menu_stock_routes"
            parent="stock.menu_routes_config" sequence="1" />

        <record id="do_view_pickings" model="ir.actions.act_window">
            <field name="name">Pickings for Groups</field>
            <field name="res_model">stock.picking</field>
            <field name="view_type">form</field>
            <field name="view_mode">tree,form</field>
        <field name="domain">[('group_id','=',active_id)]</field>
        </record>
        <record id="procurement_group_form_view_herited" model="ir.ui.view">
            <field name="name">procurement.group.form.herited</field>
            <field name="model">procurement.group</field>
            <field name="inherit_id" ref="procurement.procurement_group_form_view"/>
            <field name="arch" type="xml">
                <xpath expr="//div[@name='button_box']" position="inside">
                    <button name="%(do_view_pickings)d" string="Pickings" type="action"/>
                </xpath>
            </field>
        </record>

        <!-- Barcode Nomenclatures -->
        <menuitem parent="menu_stock_configuration" action="barcodes.action_barcode_nomenclature_form" id="menu_wms_barcode_nomenclature_all"
            sequence="50"/>
       
    </data>
</openerp><|MERGE_RESOLUTION|>--- conflicted
+++ resolved
@@ -1706,7 +1706,6 @@
             <field name="name">Quants</field>
             <field name="res_model">stock.quant</field>
             <field name="view_type">form</field>
-<<<<<<< HEAD
             <field name="view_mode">tree,form</field>
             <field name="context">{'search_default_internal_loc': 1, 'group_by': ['product_id', 'location_id']}</field>
             <field name="help">This analysis gives you a fast overview on the current stock level of your products and their current inventory value.</field>
@@ -1719,11 +1718,6 @@
             <field name="view_mode">pivot,graph</field>
             <field name="context">{'search_default_internal_loc': 1}</field>
             <field name="help">This analysis gives you a fast overview on the current stock level of your products and their current inventory value.</field>
-=======
-            <field name="view_mode">tree,form,graph</field>
-            <field name="context">{'search_default_internal_loc': 1}</field>
-            <field name="help">This analysis gives you a fast overview on the current stock level of your products and their today's inventory value.</field>
->>>>>>> 9654b54d
         </record>
 
         <record model="ir.ui.view" id="view_stock_quant_form">
