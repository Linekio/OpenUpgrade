# -*- coding: utf-8 -*-
##############################################################################
#
#    OpenERP, Open Source Management Solution
#    Copyright (C) 2004-2010 Tiny SPRL (<http://tiny.be>).
#
#    This program is free software: you can redistribute it and/or modify
#    it under the terms of the GNU Affero General Public License as
#    published by the Free Software Foundation, either version 3 of the
#    License, or (at your option) any later version.
#
#    This program is distributed in the hope that it will be useful,
#    but WITHOUT ANY WARRANTY; without even the implied warranty of
#    MERCHANTABILITY or FITNESS FOR A PARTICULAR PURPOSE.  See the
#    GNU Affero General Public License for more details.
#
#    You should have received a copy of the GNU Affero General Public License
#    along with this program.  If not, see <http://www.gnu.org/licenses/>.
#
##############################################################################

from osv import fields, osv
from tools.translate import _

class change_standard_price(osv.osv_memory):
    _name = "stock.change.standard.price"
    _description = "Change Standard Price"
    _columns = {
            'new_price': fields.float('Price', required=True),
            'stock_account_input':fields.many2one('account.account', 'Stock Input Account'),
            'stock_account_output':fields.many2one('account.account', 'Stock Output Account'),
            'stock_journal':fields.many2one('account.journal', 'Stock journal', required=True),            
            'enable_stock_in_out_acc':fields.boolean('Enable Related Account',),
    }
    
    def default_get(self, cr, uid, fields, context):
        """ 
         To get default values for the object.
        
         @param self: The object pointer.
         @param cr: A database cursor
         @param uid: ID of the user currently logged in
         @param fields: List of fields for which we want default values 
         @param context: A standard dictionary 
         
         @return: A dictionary which of fields with values. 
        
        """ 
        product_pool = self.pool.get('product.product')
        product_obj = product_pool.browse(cr, uid, context.get('active_id', False))
        res = super(change_standard_price, self).default_get(cr, uid, fields, context=context)   
        
        accounts = product_pool.get_product_accounts(cr, uid, context.get('active_id', False), context={})
        
        price = product_obj.standard_price
        
        if 'new_price' in fields:
            res.update({'new_price': price})
        if 'stock_account_input' in fields:
            res.update({'stock_account_input': accounts['stock_account_input']})         
        if 'stock_account_output' in fields:
            res.update({'stock_account_output': accounts['stock_account_output']})         
        if 'stock_journal' in fields:
            res.update({'stock_journal': accounts['stock_journal']})  
        if 'enable_stock_in_out_acc' in fields:
            res.update({'enable_stock_in_out_acc': True})              
                     
        return res
    
    def onchange_price(self, cr, uid, ids, new_price, context = {}):
        product_obj = self.pool.get('product.product').browse(cr, uid, context.get('active_id', False))
        price = product_obj.standard_price
        diff = price - new_price
        if diff > 0 : 
            return {'value' : {'enable_stock_in_out_acc':True}}
        else :
            return {'value' : {'enable_stock_in_out_acc':False}}
        
    def change_price(self, cr, uid, ids, context):
        """ 
             Changes the Standard Price of Product. 
             And creates an account move accordingly.
            
             @param self: The object pointer.
             @param cr: A database cursor
             @param uid: ID of the user currently logged in
             @param ids: List of IDs selected 
             @param context: A standard dictionary 
             
             @return:  
        
        """
        rec_id = context and context.get('active_id', False)
        assert rec_id, _('Active ID is not set in Context')
        prod_obj = self.pool.get('product.product')
        res = self.browse(cr, uid, ids)        
        datas = {
            'new_price' : res[0].new_price,
            'stock_output_account' : res[0].stock_account_output.id,
            'stock_input_account' : res[0].stock_account_input.id,
            'stock_journal' : res[0].stock_journal.id
        }
        prod_obj.do_change_standard_price(cr, uid, [rec_id], datas, context)
<<<<<<< HEAD
        return {}            
=======
        return {}      

>>>>>>> f2117bf4
change_standard_price()

# vim:expandtab:smartindent:tabstop=4:softtabstop=4:shiftwidth=4:<|MERGE_RESOLUTION|>--- conflicted
+++ resolved
@@ -101,12 +101,7 @@
             'stock_journal' : res[0].stock_journal.id
         }
         prod_obj.do_change_standard_price(cr, uid, [rec_id], datas, context)
-<<<<<<< HEAD
-        return {}            
-=======
         return {}      
-
->>>>>>> f2117bf4
 change_standard_price()
 
 # vim:expandtab:smartindent:tabstop=4:softtabstop=4:shiftwidth=4: