--- conflicted
+++ resolved
@@ -48,11 +48,27 @@
             res['location_id'] = location_id
         return res
 
-<<<<<<< HEAD
     def create(self, cr, uid, values, context=None):
         if values.get('product_id'):
             values.update(self.onchange_product_id(cr, uid, None, values['product_id'], context=context)['value'])
         return super(stock_change_product_qty, self).create(cr, uid, values, context=context)
+
+    def _prepare_inventory_line(self, cr, uid, inventory_id, data, context=None):
+
+        product = data.product_id.with_context(location=data.location_id.id, lot_id=data.lot_id.id)
+        th_qty = product.qty_available
+
+        res = {
+               'inventory_id': inventory_id,
+               'product_qty': data.new_quantity,
+               'location_id': data.location_id.id,
+               'product_id': data.product_id.id,
+               'product_uom_id': data.product_id.uom_id.id,
+               'theoretical_qty': th_qty,
+               'prod_lot_id': data.lot_id.id,
+        }
+
+        return res
 
     def onchange_product_id(self, cr, uid, ids, prod_id, context=None):
         product = self.pool.get('product.product').browse(cr, uid, prod_id)
@@ -60,23 +76,6 @@
             'product_tmpl_id': product.product_tmpl_id.id,
             'product_variant_count': product.product_tmpl_id.product_variant_count
         }}
-=======
-    def _prepare_inventory_line(self, cr, uid, inventory_id, data, context=None):
-
-        product = data.product_id.with_context(location=data.location_id.id, lot_id=data.lot_id.id)
-        th_qty = product.qty_available
-
-        res = {'inventory_id': inventory_id,
-               'product_qty': data.new_quantity,
-               'location_id': data.location_id.id,
-               'product_id': data.product_id.id,
-               'product_uom_id': data.product_id.uom_id.id,
-               'theoretical_qty': th_qty,
-               'prod_lot_id': data.lot_id.id
-               }
-
-        return res
->>>>>>> e928c600
 
     def change_product_qty(self, cr, uid, ids, context=None):
         """ Changes the Product Quantity by making a Physical Inventory. """
