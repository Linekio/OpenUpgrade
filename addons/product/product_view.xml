<?xml version="1.0" encoding="utf-8"?>
<openerp>
    <data>
        <menuitem id="prod_config_main" name="Products" parent="base.menu_base_config" sequence="70"/>

        <record id="product_search_form_view" model="ir.ui.view">
            <field name="name">product.search.form</field>
            <field name="model">product.product</field>
            <field name="arch" type="xml">
                <search string="Product">
                   <field name="name" string="Product" filter_domain="['|','|',('name','ilike',self),('default_code','ilike',self),('variants','ilike',self)]"/>
                   <filter string="Services" icon="terp-accessories-archiver" domain="[('type','=','service')]"/>
                   <filter string="Consumable" name="consumable" icon="terp-accessories-archiver" domain="[('type','=','consu')]" help="Consumable products"/>
                   <separator/>
                   <filter string="Can be Sold" name="filter_to_sell" icon="terp-accessories-archiver-minus" domain="[('sale_ok','=',1)]"/>
                   <field name="categ_id"/>
                   <group expand="0" string="Context...">
                       <field name="pricelist_id" context="{'pricelist': self}" filter_domain="[]" groups="product.group_sale_pricelist"/>
                       <field name="company_id" groups="base.group_multi_company"/>
                   </group>
                   <group  expand='0' string='Group by...'>
                       <filter string='Category' icon="terp-stock_symbol-selection" domain="[]" context="{'group_by' : 'categ_id'}"/>
                       <filter string='Default Unit of Measure' icon="terp-mrp" domain="[]" context="{'group_by' : 'uom_id'}"/>
                       <filter string='Type' icon="terp-stock_symbol-selection" domain="[]" context="{'group_by' : 'type'}"/>
                       <filter string='Company' icon="terp-go-home" domain="[]" context="{'group_by' : 'company_id'}" groups="base.group_multi_company"/>
                       <filter string='Template' name="template_id" domain="[]" context="{'group_by' : 'product_tmpl_id'}"/>
                   </group>
                </search>
            </field>
        </record>

        <record id="product_product_tree_view" model="ir.ui.view">
            <field name="name">product.product.tree</field>
            <field name="model">product.product</field>
            <field eval="7" name="priority"/>
            <field name="arch" type="xml">
                <tree colors="red:virtual_available&lt;0;blue:virtual_available&gt;=0 and state in ('draft', 'end', 'obsolete');black:virtual_available&gt;=0 and state not in ('draft', 'end', 'obsolete')" string="Products">
                    <field name="default_code"/>
                    <field name="name"/>
                    <field name="variants"/>
                    <field name="categ_id" invisible="1"/>
                    <field name="type" invisible="1"/>
                    <field name="uom_id" string="Unit of Measure" groups="product.group_uom"/>
                    <field name="qty_available"/>
                    <field name="virtual_available"/>
                    <field name="lst_price"/>
                    <field name="price" invisible="not context.get('pricelist',False)"/>
                    <field name="standard_price" invisible="1"/>
                    <field name="state"/>
                    <field name="company_id" groups="base.group_multi_company" invisible="1"/>
                    <field name="product_tmpl_id" invisible="1"/>
                </tree>
            </field>
        </record>

        <record id="product_normal_form_view" model="ir.ui.view">
            <field name="name">product.normal.form</field>
            <field name="model">product.product</field>
            <field eval="7" name="priority"/>
            <field name="arch" type="xml">
                <form string="Product" version="7.0">
                    <sheet>
                        <field name="image_medium" widget="image" class="oe_avatar oe_left"/>
                        <div class="oe_title">
                            <div class="oe_edit_only">
                                <label for="name" string="Product Name"/>
                            </div>
                            <h1>
                                <field name="name"/>
                            </h1>
                            <label for="categ_id" class="oe_edit_only"/>
                            <h2><field name="categ_id"/></h2>
                            <div name="options" groups="base.group_user">
                                <field name="sale_ok"/>
                                <label for="sale_ok"/>
                            </div>
                        </div>
                        <div class="oe_right oe_button_box" name="buttons">
                        </div>
                        <notebook>
                            <page string="Information">
                                <group>
                                    <group>
                                        <field name="type"/>
                                        <field name="uom_id" on_change="onchange_uom(uom_id,uom_po_id)" groups="product.group_uom"/>
                                        <field name="list_price"/>
                                    </group>
                                    <group>
                                        <field name="default_code"/>
                                        <label for="ean13"/>
                                        <div name="ean">
                                            <field name="ean13" placeholder="e.g. 5901234123457"/>
                                        </div>
                                        <field name="company_id" groups="base.group_multi_company" widget="selection"/>
                                    </group>
                                </group>
                                <field name="description" placeholder="describe the product characteristics..."/>
                            </page>
                            <page string="Procurements" groups="base.group_user">
                                <group name="procurement">
                                    <group name="general">
                                        <field name="cost_method" groups="product.group_costing_method"/>
                                        <field name="standard_price" attrs="{'readonly':[('cost_method','=','average')]}"/>
                                    </group>
                                    <group name="procurement_uom" groups="product.group_uom" string="Purchase">
                                        <field name="uom_po_id"/>
                                    </group>
                                </group>
                                <separator string="Description for Suppliers"/>
                                <field name="description_purchase" placeholder="This note will be displayed on requests for quotation..."/>
                            </page>
                            <page string="Inventory" groups="base.group_user">
                                <group name="inventory">
                                    <group name="status" string="Status">
                                        <field name="state"/>
                                        <field name="product_manager"
                                        context="{'default_groups_ref': ['base.group_user', 'base.group_partner_manager', 'base.group_sale_manager']}"/>
                                    </group>
                                    <group name="Weights" groups="product.group_stock_packaging" string="Weights">
                                        <field digits="(14, 3)" name="volume" attrs="{'readonly':[('type','=','service')]}"/>
                                        <field name="weight" attrs="{'readonly':[('type','=','service')]}"/>
                                        <field name="weight_net" attrs="{'readonly':[('type','=','service')]}"/>
                                    </group>
                                </group>
                            </page>
                            <page string="Sales" attrs="{'invisible':[('sale_ok','=',False)]}">
                                <group name="sale">
                                    <group string="Sale Conditions">
                                        <label for="warranty"/>
                                        <div>
                                            <field name="warranty" class="oe_inline"/> months
                                        </div>
                                    </group>
                                    <group groups="product.group_uos" string="Unit of Measure">
                                        <field name="uos_id"/>
                                        <field name="uos_coeff"/>
                                        <field name="mes_type"/>
                                    </group>
                                </group>
                                <field name="packaging" groups="product.group_stock_packaging">
                                    <form string="Packaging" version="7.0">
                                        <group col="4">
                                            <field name="ean"/>
                                            <field name="sequence" invisible="1"/>
                                            <newline/>
                                            <field name="qty"/>
                                            <field name="ul"/>
                                            <field name="weight_ul"/>
                                            <separator colspan="4" string="Palletization"/>
                                            <field name="ul_qty"/>
                                            <field name="rows"/>
                                            <field name="weight"/>
                                            <separator colspan="4" string="Pallet Dimension"/>
                                            <field name="height"/>
                                            <field name="width"/>
                                            <field name="length"/>
                                        </group>
                                        <separator colspan="4" string="Description"/>
                                        <field name="name"/>
                                    </form>
                                </field>
                                <separator string="Description for Quotations"/>
                                <field name="description_sale" placeholder="note to be displayed on quotations..."/>
                            </page>
                        </notebook>
                    </sheet>
                    <div class="oe_chatter">
                        <field name="message_follower_ids" widget="mail_followers"/>
                        <field name="message_ids" widget="mail_thread"/>
                    </div>
                </form>
            </field>
        </record>

        <!-- Product Kanban View  -->

        <record model="ir.ui.view" id="product.product_kanban_view">
            <field name="name">Product Kanban</field>
            <field name="model">product.product</field>
            <field name="arch" type="xml">
                <kanban>
                    <field name="color"/>
                    <field name="type"/>
                    <field name="image_small"/>
                    <field name="list_price"/>
                    <templates>
                        <t t-name="kanban-box">
                            <div class="oe_kanban_vignette oe_semantic_html_override">
                                <a type="open"><img t-att-src="kanban_image('product.product', 'image_small', record.id.value)" class="oe_kanban_image"/></a>
                                <div class="oe_kanban_details">
                                    <h4>
                                        <a type="open">
                                             <t t-if="record.code.raw_value">[<field name="code"/>]</t> <field name="name"/> <t t-if="record.variants.raw_value">(<field name="variants"/>)</t>
                                        </a>
                                    </h4>
                                    <div name="tags"/>
                                    <ul>
                                        <li>Price: <field name="lst_price"></field></li>
                                    </ul>
                                </div>
                            </div>
                        </t>
                    </templates>
                </kanban>
            </field>
        </record>

        <record id="product_normal_action" model="ir.actions.act_window">
            <field name="name">Products</field>
            <field name="type">ir.actions.act_window</field>
            <field name="res_model">product.product</field>
            <field name="view_type">form</field>
            <field name="view_mode">tree,form,kanban</field>
            <field name="view_id" ref="product_product_tree_view"/>
            <field name="search_view_id" ref="product_search_form_view"/>
            <field name="help" type="html">
              <p class="oe_view_nocontent_create">
                Click to define a new product.
              </p><p>
                You must define a product for everything you buy or sell,
                whether it's a physical product, a consumable or service.
              </p>
            </field>
        </record>
        <record id="product_normal_action_sell" model="ir.actions.act_window">
            <field name="name">Products</field>
            <field name="type">ir.actions.act_window</field>
            <field name="res_model">product.product</field>
            <field name="view_mode">tree,form,kanban</field>
            <field name="view_type">form</field>
            <field name="context">{"search_default_template_id":1, "search_default_filter_to_sell":1}</field>
            <field name="view_id" ref="product_product_tree_view"/>
            <field name="search_view_id" ref="product_search_form_view"/>
            <field name="help" type="html">
              <p class="oe_view_nocontent_create">
                Click to define a new product.
              </p><p>
                You must define a product for everything you sell, whether it's
                a physical product, a consumable or a service you offer to
                customers.
              </p><p>
                The product form contains information to simplify the sale
                process: price, notes in the quotation, accounting data,
                procurement methods, etc.
              </p>
            </field>
        </record>

        <record id="open_view_product_tree1" model="ir.actions.act_window.view">
            <field name="sequence" eval="1"/>
            <field name="view_mode">tree</field>
            <field name="view_id" ref="product_product_tree_view"/>
            <field name="act_window_id" ref="product_normal_action_sell"/>
        </record>

        <record id="open_view_product_form1" model="ir.actions.act_window.view">
            <field name="sequence" eval="2"/>
            <field name="view_mode">form</field>
            <field name="view_id" ref="product_normal_form_view"/>
            <field name="act_window_id" ref="product_normal_action_sell"/>
        </record>

        <record id="open_view_product_kanban1" model="ir.actions.act_window.view">
            <field name="sequence" eval="3"/>
            <field name="view_mode">kanban</field>
            <field name="view_id" ref="product_kanban_view"/>
            <field name="act_window_id" ref="product_normal_action_sell"/>
        </record>

        <menuitem id="base.menu_product" name="Products" parent="base.menu_base_partner" sequence="9"/>
        <menuitem action="product.product_normal_action_sell" id="product.menu_products" parent="base.menu_product" sequence="1"/>

        <record id="product_normal_action_puchased" model="ir.actions.act_window">
            <field name="name">Products</field>
            <field name="type">ir.actions.act_window</field>
            <field name="res_model">product.product</field>
            <field name="view_type">form</field>
            <field name="view_mode">kanban,tree,form</field>
            <field name="context">{"search_default_filter_to_purchase":1}</field>
            <field name="view_id" ref="product_kanban_view"/>
            <field name="search_view_id" ref="product_search_form_view"/>
            <field name="help" type="html">
              <p class="oe_view_nocontent_create">
                Click to define a new product.
              </p><p>
                You must define a product for everything you purchase, whether
                it's a physical product, a consumable or services you buy to
                subcontractants.
              </p><p>
                The product form contains detailed information to improve the
                purchase process: prices, procurement logistics, accounting data,
                available suppliers, etc.
              </p>
            </field>
        </record>

        <record id="product_category_search_view" model="ir.ui.view">
            <field name="name">product.category.search</field>
            <field name="model">product.category</field>
            <field name="arch" type="xml">
                <search string="Product Categories">
                    <field name="name" string="Product Categories"/>
                    <field name="parent_id"/>
                </search>
            </field>
        </record>
        <record id="product_category_form_view" model="ir.ui.view">
            <field name="name">product.category.form</field>
            <field name="model">product.category</field>
            <field name="arch" type="xml">
                <form string="Product Categories" version="7.0">
                    <sheet>
                        <div class="oe_title">
                            <label for="name" class="oe_edit_only"/>
                            <h1>
                                <field name="name"/>
                            </h1>
                        </div>
                        <group>
                            <group name="parent" col="4">
                                <field name="parent_id"/>
                                <field name="type"/>
                            </group>
                        </group>
                    </sheet>
                </form>
            </field>
        </record>
        <record id="product_category_list_view" model="ir.ui.view">
            <field name="name">product.category.list</field>
            <field name="model">product.category</field>
            <field name="priority">1</field>
            <field name="arch" type="xml">
                <tree string="Product Categories">
                    <field name="complete_name"/>
                </tree>
            </field>
        </record>
        <record id="product_category_tree_view" model="ir.ui.view">
            <field name="name">product.category.tree</field>
            <field name="model">product.category</field>
            <field name="field_parent">child_id</field>
            <field name="arch" type="xml">
                <tree toolbar="True" string="Product Categories">
                    <field name="name"/>
                </tree>
            </field>
        </record>
        <record id="product_category_action" model="ir.actions.act_window">
            <field name="name">Products by Category</field>
            <field name="type">ir.actions.act_window</field>
            <field name="res_model">product.category</field>
            <field name="domain">[('parent_id','=',False)]</field>
            <field name="view_type">tree</field>
            <field name="view_id" ref="product_category_tree_view"/>
            <field name="help" type="html">
              <p>
                Here is a list of all your products classified by category. You
                can click a category to get the list of all products linked to
                this category or to a child of this category.
              </p>
            </field>
        </record>
        <menuitem
            action="product_category_action"
            id="product.menu_products_category"
            parent="base.menu_product"
            sequence="0" groups="base.group_no_one"/>
        <record id="product_category_action_form" model="ir.actions.act_window">
            <field name="name">Product Categories</field>
            <field name="type">ir.actions.act_window</field>
            <field name="res_model">product.category</field>
            <field name="view_type">form</field>
            <field name="search_view_id" ref="product_category_search_view"/>
            <field name="view_id" ref="product_category_list_view"/>
        </record>
        <menuitem action="product_category_action_form"
            groups="base.group_no_one"
            id="menu_product_category_action_form"
            parent="prod_config_main" sequence="2"/>


        <record id="product_normal_action_tree" model="ir.actions.act_window">
            <field name="name">Products</field>
            <field name="type">ir.actions.act_window</field>
            <field name="res_model">product.product</field>
            <field name="view_type">form</field>
            <field name="view_mode">tree,form,kanban</field>
            <field name="context">{'categ_id':active_id, 'search_default_categ_id':active_id}</field>
        </record>
        <record id="ir_product_category_open" model="ir.values">
            <field eval="'tree_but_open'" name="key2"/>
            <field eval="'product.category'" name="model"/>
            <field name="name">Products by Categories</field>
            <field eval="'ir.actions.act_window,%d'%product_normal_action_tree" name="value"/>
        </record>


        <!-- Unit of Measure -->

        <record id="product_uom_tree_view" model="ir.ui.view">
            <field name="name">product.uom.tree</field>
            <field name="model">product.uom</field>
            <field name="arch" type="xml">
                <tree string="Units of Measure">
                    <field name="name"/>
                    <field name="category_id"/>
                </tree>
            </field>
        </record>

        <record id="product_uom_form_view" model="ir.ui.view">
            <field name="name">product.uom.form</field>
            <field name="model">product.uom</field>
            <field name="arch" type="xml">
                <form string="Units of Measure" version="7.0">
                    <group>
                        <group>
                            <field name="name"/>
                            <field name="category_id"/>
                            <field name="uom_type" on_change="onchange_type(uom_type)"/>
                            <label for="factor"/>
                            <div>
                                <field name="factor" attrs="{'invisible':[('uom_type','!=','smaller')]}"/>
                                <field name="factor_inv" attrs="{'invisible':[('uom_type','!=','bigger')]}"/>
                                <p attrs="{'invisible':[('uom_type','!=','smaller')]}" class="oe_grey">
                                    e.g: 1 * (reference unit) = ratio * (this unit)
                                </p>
                                <p attrs="{'invisible':[('uom_type','!=','bigger')]}" class="oe_grey">
                                    e.g: 1 * (this unit) = ratio * (reference unit)
                                </p>
                            </div>
                        </group>
                        <group>
                            <field name="active"/>
                            <field name="rounding"/>
                        </group>
                    </group>
                </form>
            </field>
        </record>
        <record id="product_uom_form_action" model="ir.actions.act_window">
            <field name="name">Units of Measure</field>
            <field name="type">ir.actions.act_window</field>
            <field name="res_model">product.uom</field>
            <field name="view_type">form</field>
            <field name="view_id" ref="product_uom_tree_view"/>
            <field name="help" type="html">
              <p class="oe_view_nocontent_create">
                Click to add a new unit of measure.
              </p><p>
                You must define a conversion rate between several Units of
                Measure within the same category.
              </p>
            </field>
        </record>
        <menuitem id="next_id_16" name="Units of Measure" parent="prod_config_main" sequence="30" groups="product.group_uom"/>
        <menuitem action="product_uom_form_action" id="menu_product_uom_form_action" parent="base.menu_base_config" sequence="30" groups="product.group_uom"/>

        <record id="product_uom_categ_form_view" model="ir.ui.view">
            <field name="name">product.uom.categ.form</field>
            <field name="model">product.uom.categ</field>
            <field name="arch" type="xml">
                <form string="Units of Measure categories" version="7.0">
                    <group>
                        <field name="name"/>
                    </group>
                </form>
            </field>
        </record>
        <record id="product_uom_categ_form_action" model="ir.actions.act_window">
            <field name="name">Unit of Measure Categories</field>
            <field name="type">ir.actions.act_window</field>
            <field name="res_model">product.uom.categ</field>
            <field name="view_type">form</field>
            <field name="view_mode">tree,form</field>
            <field name="help" type="html">
              <p class="oe_view_nocontent_create">
                Click to add a new unit of measure category.
              </p><p>
                Units of measure belonging to the same category can be
                converted between each others. For example, in the category
                <i>'Time'</i>, you will have the following units of measure:
                Hours, Days.
              </p>
            </field>
        </record>
        <menuitem action="product_uom_categ_form_action" id="menu_product_uom_categ_form_action" parent="base.menu_base_config" sequence="25" groups="base.group_no_one"/>

        <record id="product_ul_form_view" model="ir.ui.view">
            <field name="name">product.ul.form.view</field>
            <field name="model">product.ul</field>
            <field name="arch" type="xml">
                <form string="Packaging" version="7.0">
                    <group>
                        <field name="name"/>
                        <field name="type"/>
                    </group>
                </form>
            </field>
        </record>
        <record id="product_ul_tree" model="ir.ui.view">
            <field name="name">product.ul.tree</field>
            <field name="model">product.ul</field>
            <field name="arch" type="xml">
                <tree string="Packaging">
                    <field name="name"/>
                    <field name="type"/>
                </tree>
            </field>
        </record>
        <record id="product_ul_form_action" model="ir.actions.act_window">
            <field name="name">Packaging</field>
            <field name="type">ir.actions.act_window</field>
            <field name="res_model">product.ul</field>
            <field name="view_type">form</field>
            <field name="view_mode">tree,form</field>
            <field name="help" type="html">
              <p class="oe_view_nocontent_create">
                Click to add a new packaging type.
              </p><p>
                The packaging type define the dimensions as well as the number
                of products per package. This will ensure salesperson sell the
                right number of products according to the package selected.
              </p>
            </field>
        </record>
        <menuitem
            action="product_ul_form_action" groups="product.group_stock_packaging" id="menu_product_ul_form_action" parent="prod_config_main" sequence="3"/>

        <record id="product_packaging_tree_view" model="ir.ui.view">
            <field name="name">product.packaging.tree.view</field>
            <field name="model">product.packaging</field>
            <field name="arch" type="xml">
                <tree string="Packaging">
                    <field name="sequence" widget="handle"/>
                    <field name="ean"/>
                    <field name="qty"/>
                    <field name="ul"/>
                </tree>
            </field>
        </record>

        <record id="product_packaging_form_view" model="ir.ui.view">
            <field name="name">product.packaging.form.view</field>
            <field name="model">product.packaging</field>
            <field name="arch" type="xml">
                <form string="Packaging" version="7.0">
                    <group col="4">
                        <field name="product_id"/>
                        <newline/>
                        <field name="ean"/>
                        <field name="sequence" invisible="1"/>
                        <newline/>
                        <field name="qty"/>
                        <field name="ul"/>
                        <field name="weight_ul"/>
                        <separator colspan="4" string="Palletization"/>
                        <field name="ul_qty"/>
                        <field name="rows"/>
                        <field name="weight"/>
                        <separator colspan="4" string="Pallet Dimension"/>
                        <field name="height"/>
                        <field name="width"/>
                        <field name="length"/>
                        <separator colspan="4" string="Other Info"/>
                        <field colspan="4" name="name"/>
                    </group>
                </form>
            </field>
        </record>

        <record id="product_supplierinfo_form_view" model="ir.ui.view">
            <field name="name">product.supplierinfo.form.view</field>
            <field name="model">product.supplierinfo</field>
            <field name="arch" type="xml">
                <form string="Supplier Information" version="7.0">
                    <group col="4">
                        <field name="name" context="{'default_customer': 0, 'search_default_supplier': 1, 'default_supplier': 1}"/>
                        <field name="sequence"/>
                        <field name="product_name"/>
                        <field name="product_code"/>
                        <field name="min_qty"/>
                        <field name="product_uom" groups="product.group_uom"/>
                        <field name="delay"/>
                        <field name="company_id" groups="base.group_multi_company" widget="selection"/>
                    </group>
                    <p groups="product.group_purchase_pricelist" class="oe_grey">The prices below will only be taken into account when your pricelist is set as based on supplier prices.</p>
                    <field groups="product.group_purchase_pricelist" name="pricelist_ids">
                        <tree editable="bottom" string="Pricelist">
                            <field name="min_quantity"/>
                            <field name="price"/>
                        </tree>
                        <form version="7.0">
                            <group>
                                <field name="min_quantity"/>
                                <field name="price"/>
                            </group>
                        </form>
                    </field>
                </form>
            </field>
        </record>
        <record id="product_supplierinfo_tree_view" model="ir.ui.view">
            <field name="name">product.supplierinfo.tree.view</field>
            <field name="model">product.supplierinfo</field>
            <field name="arch" type="xml">
                <tree string="Supplier Information">
                    <field name="sequence" widget="handle"/>
                    <field name="name"/>
                    <field name="delay"/>
                    <field name="min_qty"/>
                    <field name="company_id" groups="base.group_multi_company" widget="selection"/>
                </tree>
            </field>
        </record>

        <!-- Variants -->
        <record id="product_variant_form_view" model="ir.ui.view">
            <field name="name">product.variant.form</field>
            <field name="model">product.product</field>
            <field name="arch" type="xml">
                <form string="Product Variant" version="7.0">
                    <group col="4">
                        <field name="product_tmpl_id"/>
                        <field name="active"/>
                        <field name="variants" required="1"/>
                        <field name="default_code"/>
                        <label for="price_margin"/>
                        <div>
                            <field name="price_margin" class="oe_inline" style="vertical-align:baseline"/> %%
                        </div>
                        <field name="price_extra"/>
                    </group>
                </form>
            </field>
        </record>
        <record id="product_variant_tree_view" model="ir.ui.view">
            <field name="name">product.variant.tree</field>
            <field name="model">product.product</field>
            <field name="arch" type="xml">
                <tree string="Product Variant">
                    <field name="product_tmpl_id"/>
                    <field name="variants"/>
                    <field name="default_code"/>
                    <field name="price_margin"/>
                    <field name="price_extra"/>
                    <field name="company_id" invisible="1"/>
                    <field name="type" invisible="1"/>
                    <field name="uom_id" invisible="1"/>
                    <field name="categ_id" invisible="1"/>
                </tree>
            </field>
        </record>
        <record id="product_variant_action" model="ir.actions.act_window">
            <field name="name">Product Variants</field>
            <field name="type">ir.actions.act_window</field>
            <!--<field name="domain">[('variants','&lt;&gt;', False)]</field>-->
            <field name="res_model">product.product</field>
            <field name="view_type">form</field>
            <field name="view_mode">tree,form,kanban</field>
            <field name="view_id" ref="product_variant_tree_view"/>
            <field name="search_view_id" ref="product_search_form_view"/>
            <field name="help" type="html">
              <p class="oe_view_nocontent_create">
                Click to define a new variant of product.
              </p>
            </field>
        </record>
        <record id="tree_view_product_variant" model="ir.actions.act_window.view">
            <field name="sequence" eval="10"/>
            <field name="view_mode">tree</field>
            <field name="view_id" ref="product_variant_tree_view"/>
            <field name="act_window_id" ref="product_variant_action"/>
        </record>
        <record id="form_view_product_variant" model="ir.actions.act_window.view">
            <field name="sequence" eval="20"/>
            <field name="view_mode">form</field>
            <field name="view_id" ref="product_variant_form_view"/>
            <field name="act_window_id" ref="product_variant_action"/>
        </record>
        <menuitem action="product.product_variant_action" id="product.menu_variant_product" parent="prod_config_main" sequence="100" groups="product.group_product_variant"/>

        <!-- templates -->

        <record id="product_template_search_view" model="ir.ui.view">
            <field name="name">product.template.search</field>
            <field name="model">product.template</field>
            <field name="arch" type="xml">
                <search string="Product Template">
                    <field name="name" string="Product"/>
                    <filter string="Services" icon="terp-accessories-archiver" domain="[('type','=','service')]"/>
                    <filter string="Consumable" name="consumable" icon="terp-accessories-archiver" domain="[('type','=','consu')]" help="Consumable products"/>
                    <separator/>
                    <filter string="Can be Sold" name="filter_to_sell" icon="terp-accessories-archiver-minus" domain="[('sale_ok','=',1)]"/>
                    <field name="categ_id"/>
                    <group  expand='0' string='Group by...'>
                       <filter string='Category' icon="terp-stock_symbol-selection" domain="[]" context="{'group_by' : 'categ_id'}"/>
                       <filter string='Default Unit of Measure' icon="terp-mrp" domain="[]" context="{'group_by' : 'uom_id'}"/>
                       <filter string='Type' icon="terp-stock_symbol-selection" domain="[]" context="{'group_by' : 'type'}"/>
                    </group>
                </search>
            </field>
        </record>

        <record id="product_template_tree_view" model="ir.ui.view">
            <field name="name">product.template.product.tree</field>
            <field name="model">product.template</field>
            <field name="arch" type="xml">
                <tree string="Product Template">
                    <field name="name"/>
                    <field name="categ_id"/>
                    <field name="type"/>
                    <field name="state"/>
                    <field name="uom_id" invisible="1"/>
                </tree>
            </field>
        </record>

        <record id="product_template_form_view" model="ir.ui.view">
            <field name="name">product.template.product.form</field>
            <field name="model">product.template</field>
            <field name="arch" type="xml">
                <form string="Product Template" version="7.0">
                    <sheet>
                        <field name="image_medium" widget="image" class="oe_avatar oe_left"/>
                        <div class="oe_title">
                            <div class="oe_edit_only">
                                <label for="name" string="Product Name"/>
                            </div>
                            <h1>
                                <field name="name"/>
                            </h1>
                            <label for="categ_id" class="oe_edit_only"/>
                            <h2><field name="categ_id"/></h2>
<<<<<<< HEAD
                        </div>
                        <notebook>
                            <page string="Information">
                            <group>
                                <group string="Product Type">
                                    <field name="sale_ok"/>
                                </group>
                                <group string="Procurement">
                                    <field name="type"/>
                                </group>

                                <group string="Base Prices">
                                    <field name="list_price"/>
                                    <field name="standard_price" attrs="{'readonly':[('cost_method','=','average')]}"/>
                                    <field name="cost_method"/>
                                </group>

                                <group string="Weights">
                                    <field digits="(14, 3)" name="volume" attrs="{'readonly':[('type','=','service')]}"/>
                                    <field digits="(14, 3)" name="weight" attrs="{'readonly':[('type','=','service')]}"/>
                                    <field digits="(14, 3)" name="weight_net" attrs="{'readonly':[('type','=','service')]}"/>
                                </group> 

                                <group name="status" string="Status">
                                    <field name="categ_id"/>
                                    <field name="state"/>
                                    <field name="product_manager" context="{'default_groups_ref': ['base.group_user', 'base.group_partner_manager', 'base.group_sale_manager']}"/>
                                </group>

                                <group name="uom" string="Unit of Measure">
                                    <field name="uom_id" on_change="onchange_uom(uom_id,uom_po_id)" groups="product.group_uom"/>
                                    <field name="uom_po_id"/>
                                </group>

                                <group name="uos" groups="product.group_uom" string="Second Unit of Measure">
                                    <field name="uos_id"/>
                                    <field name="uos_coeff"/>
                                    <field name="mes_type"/>
                                </group>

                                <group colspan="4" string="Product Variants">
                                    <field colspan="4" name="product_variant_ids" nolabel="1">
                                        <tree string="Product Variants" editable="bottom">
                                            <field name="active"/>
                                            <field name="variants" required="1"/>
                                            <field name="default_code"/>
                                            <field name="price_margin"/>
                                            <field name="price_extra"/>
                                        </tree>
                                    </field>
                                </group>
                            </group>
                            </page>
                            <page string="Procurement &amp; Locations">
                                <group>
                                    <group name="delay" string="Delays">
                                        <label for="produce_delay"/>
                                        <div>
                                            <field name="produce_delay" class="oe_inline"/> days
                                        </div>
                                        <field name="warranty"/>
                                    </group>
                                </group>

                            </page>
                            <page string="Suppliers">
                                <field name="seller_ids"/>
                            </page>
                            <page string="Descriptions">
                                <separator string="Internal Description"/>
                                <field name="description"/>
                                <separator string="Sale Description"/>
                                <field name="description_sale"/>
                                <separator string="Purchase Description"/>
                                <field name="description_purchase"/>
=======
                            <div name="options" groups="base.group_user">
                                <field name="sale_ok"/>
                                <label for="sale_ok"/>
                            </div>
                        </div>
                        <notebook>
                            <page string="Information">
                                <group>
                                    <field name="type" class="oe_inline"/>
                                    <field name="uom_id" class="oe_inline" on_change="onchange_uom(uom_id,uom_po_id)" groups="product.group_uom"/>
                                    <field name="list_price"/>
                                </group>
                                <group colspan="4" string="Product Variants">
                                    <field colspan="4" name="product_variant_ids" nolabel="1">
                                        <tree string="Product Variants" editable="bottom">
                                            <field name="variants" required="1"/>
                                            <field name="price_margin" string="Variant Price Margin(%%)"/>
                                            <field name="price_extra"/>
                                            <field name="lst_price" string="Sale Price"/>
                                        </tree>
                                    </field>
                                </group>
                                <field name="description" placeholder="describe the product characteristics..."/>
                            </page>
                            <page string="Procurements" groups="base.group_user">
                                <group name="procurement">
                                    <group name="general">
                                        <field name="cost_method" groups="product.group_costing_method"/>
                                        <field name="standard_price" attrs="{'readonly':[('cost_method','=','average')]}"/>
                                    </group>
                                    <group name="delay" string="Delays">
                                        <label for="produce_delay"/>
                                        <div>
                                            <field name="produce_delay" class="oe_inline" style="vertical-align:baseline"/> days
                                        </div>
                                    </group>
                                    <group name="procurement_uom" groups="product.group_uom" string="Purchase">
                                        <field name="uom_po_id"/>
                                    </group>
                                </group>
                                <separator string="Suppliers"/>
                                <field name="seller_ids"/>
                                <separator string="Description for Suppliers"/>
                                <field name="description_purchase" placeholder="This note will be displayed on requests for quotation..."/>
                            </page>
                            <page string="Inventory">
                                <group name="inventory">
                                     <group name="status" string="Status">
                                        <field name="state"/>
                                        <field name="product_manager"/>
                                    </group>
                                    <group string="Weights">
                                        <field digits="(14, 3)" name="volume" attrs="{'readonly':[('type','=','service')]}"/>
                                        <field digits="(14, 3)" name="weight" attrs="{'readonly':[('type','=','service')]}"/>
                                        <field digits="(14, 3)" name="weight_net" attrs="{'readonly':[('type','=','service')]}"/>
                                    </group>
                                </group>
                            </page>
                            <page string="Sales" attrs="{'invisible':[('sale_ok','=',False)]}">   
                                <group name="sale">
                                    <group string="Sale Conditions">
                                        <label for="warranty"/>
                                        <div>
                                            <field name="warranty" class="oe_inline" style="vertical-align:baseline"/> months
                                        </div>
                                    </group>
                                    <group groups="product.group_uos" string="Unit of Measure">
                                        <field name="uos_id"/>
                                        <field name="uos_coeff"/>
                                        <field name="mes_type"/>
                                    </group>
                                </group>
                                <separator string="Description for Quotations"/>
                                <field name="description_sale" placeholder="note to be displayed on quotations..."/>
>>>>>>> 1b336d74
                            </page>
                        </notebook>
                    </sheet>
                </form>
            </field>
        </record>

        <record model="ir.ui.view" id="product_template_kanban_view">
            <field name="name">Product Template Kanban</field>
            <field name="model">product.template</field>
            <field name="arch" type="xml">
                <kanban>
                    <field name="image_small"/>
                    <field name="list_price"/>
                    <templates>
                        <t t-name="kanban-box">
                            <div class="oe_kanban_vignette oe_semantic_html_override">
                                <a type="open"><img t-att-src="kanban_image('product.product', 'image_small', record.id.value)" class="oe_kanban_image"/></a>
                                <div class="oe_kanban_details">
                                    <h4>
                                        <a type="open">
                                             <field name="name"/> 
                                        </a>
                                    </h4>
                                    <div name="tags"/>
                                    <ul>
                                        <li>Price: <field name="list_price"></field></li>
                                    </ul>
                                </div>
                            </div>
                        </t>
                    </templates>
                </kanban>
            </field>
        </record>

        <record id="product_template_action" model="ir.actions.act_window">
            <field name="name">Product Templates</field>
            <field name="type">ir.actions.act_window</field>
            <field name="res_model">product.template</field>
            <field name="view_mode">kanban,tree,form</field>
            <field name="view_type">form</field>
            <field name="view_id" ref="product_template_kanban_view"/>
        </record>

        <menuitem action="product_template_action"
            groups="product.group_product_variant"
            id="menu_product_template_action"
            parent="prod_config_main" sequence="3"/>

    </data>
</openerp><|MERGE_RESOLUTION|>--- conflicted
+++ resolved
@@ -733,83 +733,6 @@
                             </h1>
                             <label for="categ_id" class="oe_edit_only"/>
                             <h2><field name="categ_id"/></h2>
-<<<<<<< HEAD
-                        </div>
-                        <notebook>
-                            <page string="Information">
-                            <group>
-                                <group string="Product Type">
-                                    <field name="sale_ok"/>
-                                </group>
-                                <group string="Procurement">
-                                    <field name="type"/>
-                                </group>
-
-                                <group string="Base Prices">
-                                    <field name="list_price"/>
-                                    <field name="standard_price" attrs="{'readonly':[('cost_method','=','average')]}"/>
-                                    <field name="cost_method"/>
-                                </group>
-
-                                <group string="Weights">
-                                    <field digits="(14, 3)" name="volume" attrs="{'readonly':[('type','=','service')]}"/>
-                                    <field digits="(14, 3)" name="weight" attrs="{'readonly':[('type','=','service')]}"/>
-                                    <field digits="(14, 3)" name="weight_net" attrs="{'readonly':[('type','=','service')]}"/>
-                                </group> 
-
-                                <group name="status" string="Status">
-                                    <field name="categ_id"/>
-                                    <field name="state"/>
-                                    <field name="product_manager" context="{'default_groups_ref': ['base.group_user', 'base.group_partner_manager', 'base.group_sale_manager']}"/>
-                                </group>
-
-                                <group name="uom" string="Unit of Measure">
-                                    <field name="uom_id" on_change="onchange_uom(uom_id,uom_po_id)" groups="product.group_uom"/>
-                                    <field name="uom_po_id"/>
-                                </group>
-
-                                <group name="uos" groups="product.group_uom" string="Second Unit of Measure">
-                                    <field name="uos_id"/>
-                                    <field name="uos_coeff"/>
-                                    <field name="mes_type"/>
-                                </group>
-
-                                <group colspan="4" string="Product Variants">
-                                    <field colspan="4" name="product_variant_ids" nolabel="1">
-                                        <tree string="Product Variants" editable="bottom">
-                                            <field name="active"/>
-                                            <field name="variants" required="1"/>
-                                            <field name="default_code"/>
-                                            <field name="price_margin"/>
-                                            <field name="price_extra"/>
-                                        </tree>
-                                    </field>
-                                </group>
-                            </group>
-                            </page>
-                            <page string="Procurement &amp; Locations">
-                                <group>
-                                    <group name="delay" string="Delays">
-                                        <label for="produce_delay"/>
-                                        <div>
-                                            <field name="produce_delay" class="oe_inline"/> days
-                                        </div>
-                                        <field name="warranty"/>
-                                    </group>
-                                </group>
-
-                            </page>
-                            <page string="Suppliers">
-                                <field name="seller_ids"/>
-                            </page>
-                            <page string="Descriptions">
-                                <separator string="Internal Description"/>
-                                <field name="description"/>
-                                <separator string="Sale Description"/>
-                                <field name="description_sale"/>
-                                <separator string="Purchase Description"/>
-                                <field name="description_purchase"/>
-=======
                             <div name="options" groups="base.group_user">
                                 <field name="sale_ok"/>
                                 <label for="sale_ok"/>
@@ -884,7 +807,6 @@
                                 </group>
                                 <separator string="Description for Quotations"/>
                                 <field name="description_sale" placeholder="note to be displayed on quotations..."/>
->>>>>>> 1b336d74
                             </page>
                         </notebook>
                     </sheet>
