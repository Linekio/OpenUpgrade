<?xml version="1.0" encoding="utf-8"?>
<openerp>
    <data>
        <menuitem id="prod_config_main" name="Products" parent="base.menu_base_config" sequence="70"/>

        <record id="product_search_form_view" model="ir.ui.view">
            <field name="name">product.search.form</field>
            <field name="model">product.product</field>
            <field name="arch" type="xml">
                <search string="Product">
                   <field name="name" string="Product" filter_domain="['|','|',('name','ilike',self),('default_code','ilike',self),('variants','ilike',self)]"/>
                   <filter string="Services" icon="terp-accessories-archiver" domain="[('type','=','service')]"/>
                   <filter string="Consumable" name="consumable" icon="terp-accessories-archiver" domain="[('type','=','consu')]" help="Consumable products"/>
                   <separator/>
                   <filter string="Can be Sold" name="filter_to_sell" icon="terp-accessories-archiver-minus" domain="[('sale_ok','=',1)]"/>
                   <field name="categ_id"/>
                   <group expand="0" string="Context...">
                       <field name="pricelist_id" widget="selection" context="{'pricelist': self}" filter_domain="[]" groups="product.group_sale_pricelist"/> <!-- Keep widget=selection on this field to pass numeric `self` value, which is not the case for regular m2o widgets! -->
                       <field name="company_id" groups="base.group_multi_company"/>
                   </group>
                   <group  expand='0' string='Group by...'>
                       <filter string='Category' icon="terp-stock_symbol-selection" domain="[]" context="{'group_by' : 'categ_id'}"/>
                       <filter string='Default Unit of Measure' icon="terp-mrp" domain="[]" context="{'group_by' : 'uom_id'}"/>
                       <filter string='Type' icon="terp-stock_symbol-selection" domain="[]" context="{'group_by' : 'type'}"/>
                       <filter string='Company' icon="terp-go-home" domain="[]" context="{'group_by' : 'company_id'}" groups="base.group_multi_company"/>
                       <filter string='Template' name="template_id" domain="[]" context="{'group_by' : 'product_tmpl_id'}"/>
                   </group>
                </search>
            </field>
        </record>

        <record id="product_product_tree_view" model="ir.ui.view">
            <field name="name">product.product.tree</field>
            <field name="model">product.product</field>
            <field eval="7" name="priority"/>
            <field name="arch" type="xml">
                <tree colors="red:virtual_available&lt;0;blue:virtual_available&gt;=0 and state in ('draft', 'end', 'obsolete');black:virtual_available&gt;=0 and state not in ('draft', 'end', 'obsolete')" string="Products">
                    <field name="default_code"/>
                    <field name="name"/>
                    <field name="variants" groups="product.group_product_variant"/>
                    <field name="categ_id" invisible="1"/>
                    <field name="type" invisible="1"/>
                    <field name="uom_id" string="Unit of Measure" groups="product.group_uom"/>
                    <field name="qty_available"/>
                    <field name="virtual_available"/>
                    <field name="lst_price"/>
                    <field name="price" invisible="not context.get('pricelist',False)"/>
                    <field name="standard_price" invisible="1"/>
                    <field name="state"/>
                    <field name="company_id" groups="base.group_multi_company" invisible="1"/>
                    <field name="product_tmpl_id" invisible="1"/>
                </tree>
            </field>
        </record>

        <record id="product_normal_form_view" model="ir.ui.view">
            <field name="name">product.normal.form</field>
            <field name="model">product.product</field>
            <field eval="7" name="priority"/>
            <field name="arch" type="xml">
                <form string="Product" version="7.0">
                    <sheet>
                        <field name="image_medium" widget="image" class="oe_avatar oe_left"/>
                        <div class="oe_title">
                            <div class="oe_edit_only">
                                <label for="name" string="Product Name"/>
                            </div>
                            <h1>
                                <field name="name"/>
                            </h1>
                            <label for="categ_id" class="oe_edit_only"/>
                            <h2><field name="categ_id"/></h2>
                            <div name="options" groups="base.group_user">
                                <field name="sale_ok"/>
                                <label for="sale_ok"/>
                            </div>
                        </div>
                        <div class="oe_right oe_button_box" name="buttons">
                        </div>
                        <notebook>
                            <page string="Information">
                                <group>
                                    <group>
                                        <field name="type"/>
                                        <field name="uom_id" on_change="onchange_uom(uom_id,uom_po_id)" groups="product.group_uom"/>
                                        <field name="list_price"/>
                                    </group>
                                    <group>
                                        <field name="default_code"/>
                                        <label for="ean13"/>
                                        <div name="ean">
                                            <field name="ean13" placeholder="e.g. 5901234123457"/>
                                        </div>
                                        <field name="company_id" groups="base.group_multi_company" widget="selection"/>
                                    </group>
                                </group>
                                <field name="description" placeholder="describe the product characteristics..."/>
                            </page>
                            <page string="Procurements" groups="base.group_user">
                                <group name="procurement">
                                    <group name="general">
                                        <field name="cost_method" groups="product.group_costing_method"/>
                                        <field name="standard_price" attrs="{'readonly':[('cost_method','=','average')]}"/>
                                    </group>
                                    <group name="procurement_uom" groups="product.group_uom" string="Purchase">
                                        <field name="uom_po_id"/>
                                    </group>
                                </group>
                                <separator string="Description for Suppliers"/>
                                <field name="description_purchase" placeholder="This note will be displayed on requests for quotation..."/>
                            </page>
                            <page string="Inventory" groups="base.group_user">
                                <group name="inventory">
                                    <group name="status" string="Status">
                                        <field name="state"/>
                                        <field name="product_manager"
                                        context="{'default_groups_ref': ['base.group_user', 'base.group_partner_manager', 'base.group_sale_manager']}"/>
                                    </group>
                                    <group name="Weights" groups="product.group_stock_packaging" string="Weights">
                                        <field digits="(14, 3)" name="volume" attrs="{'readonly':[('type','=','service')]}"/>
                                        <field name="weight" attrs="{'readonly':[('type','=','service')]}"/>
                                        <field name="weight_net" attrs="{'readonly':[('type','=','service')]}"/>
                                    </group>
                                </group>
                            </page>
                            <page string="Sales" attrs="{'invisible':[('sale_ok','=',False)]}">
                                <group name="sale">
                                    <group string="Sale Conditions">
                                        <label for="warranty"/>
                                        <div>
                                            <field name="warranty" class="oe_inline"/> months
                                        </div>
                                    </group>
                                    <group groups="product.group_uos" string="Unit of Measure">
                                        <field name="uos_id"/>
                                        <field name="uos_coeff"/>
                                        <field name="mes_type"/>
                                    </group>
                                </group>
                                <field name="packaging" groups="product.group_stock_packaging">
                                    <form string="Packaging" version="7.0">
                                        <group col="4">
                                            <field name="ean"/>
                                            <field name="sequence" invisible="1"/>
                                            <newline/>
                                            <field name="qty"/>
                                            <field name="ul"/>
                                            <field name="weight_ul"/>
                                            <separator colspan="4" string="Palletization"/>
                                            <field name="ul_qty"/>
                                            <field name="rows"/>
                                            <field name="weight"/>
                                            <separator colspan="4" string="Pallet Dimension"/>
                                            <field name="height"/>
                                            <field name="width"/>
                                            <field name="length"/>
                                        </group>
                                        <separator colspan="4" string="Description"/>
                                        <field name="name"/>
                                    </form>
                                </field>
                                <separator string="Description for Quotations"/>
                                <field name="description_sale" placeholder="note to be displayed on quotations..."/>
                            </page>
                        </notebook>
                    </sheet>
                    <div class="oe_chatter">
                        <field name="message_follower_ids" widget="mail_followers"/>
                        <field name="message_ids" widget="mail_thread"/>
                    </div>
                </form>
            </field>
        </record>

        <!-- Product Kanban View  -->

        <record model="ir.ui.view" id="product.product_kanban_view">
            <field name="name">Product Kanban</field>
            <field name="model">product.product</field>
            <field name="arch" type="xml">
                <kanban>
                    <field name="color"/>
                    <field name="type"/>
                    <field name="image_small"/>
                    <field name="list_price"/>
                    <templates>
                        <t t-name="kanban-box">
                            <div class="oe_kanban_vignette oe_semantic_html_override">
                                <a type="open"><img t-att-src="kanban_image('product.product', 'image_small', record.id.value)" class="oe_kanban_image"/></a>
                                <div class="oe_kanban_details">
                                    <h4>
                                        <a type="open">
                                             <t t-if="record.code.raw_value">[<field name="code"/>]</t> <field name="name"/> <t t-if="record.variants.raw_value">(<field name="variants"/>)</t>
                                        </a>
                                    </h4>
                                    <div name="tags"/>
                                    <ul>
                                        <li>Price: <field name="lst_price"></field></li>
                                    </ul>
                                </div>
                            </div>
                        </t>
                    </templates>
                </kanban>
            </field>
        </record>

        <record id="product_normal_action" model="ir.actions.act_window">
            <field name="name">Products</field>
            <field name="type">ir.actions.act_window</field>
            <field name="res_model">product.product</field>
            <field name="view_type">form</field>
            <field name="view_mode">tree,form,kanban</field>
            <field name="view_id" ref="product_product_tree_view"/>
            <field name="search_view_id" ref="product_search_form_view"/>
            <field name="help" type="html">
              <p class="oe_view_nocontent_create">
                Click to define a new product.
              </p><p>
                You must define a product for everything you buy or sell,
                whether it's a physical product, a consumable or service.
              </p>
            </field>
        </record>
        <record id="product_normal_action_sell" model="ir.actions.act_window">
            <field name="name">Products</field>
            <field name="type">ir.actions.act_window</field>
            <field name="res_model">product.product</field>
            <field name="view_mode">tree,form,kanban</field>
            <field name="view_type">form</field>
            <field name="context">{"search_default_template_id":1, "search_default_filter_to_sell":1}</field>
            <field name="view_id" ref="product_product_tree_view"/>
            <field name="search_view_id" ref="product_search_form_view"/>
            <field name="help" type="html">
              <p class="oe_view_nocontent_create">
                Click to define a new product.
              </p><p>
                You must define a product for everything you sell, whether it's
                a physical product, a consumable or a service you offer to
                customers.
              </p><p>
                The product form contains information to simplify the sale
                process: price, notes in the quotation, accounting data,
                procurement methods, etc.
              </p>
            </field>
        </record>

        <record id="open_view_product_tree1" model="ir.actions.act_window.view">
            <field name="sequence" eval="1"/>
            <field name="view_mode">tree</field>
            <field name="view_id" ref="product_product_tree_view"/>
            <field name="act_window_id" ref="product_normal_action_sell"/>
        </record>

        <record id="open_view_product_form1" model="ir.actions.act_window.view">
            <field name="sequence" eval="2"/>
            <field name="view_mode">form</field>
            <field name="view_id" ref="product_normal_form_view"/>
            <field name="act_window_id" ref="product_normal_action_sell"/>
        </record>

        <record id="open_view_product_kanban1" model="ir.actions.act_window.view">
            <field name="sequence" eval="3"/>
            <field name="view_mode">kanban</field>
            <field name="view_id" ref="product_kanban_view"/>
            <field name="act_window_id" ref="product_normal_action_sell"/>
        </record>

        <menuitem id="base.menu_product" name="Products" parent="base.menu_base_partner" sequence="9"/>
        <menuitem action="product.product_normal_action_sell" id="product.menu_products" parent="base.menu_product" sequence="1"/>

        <record id="product_normal_action_puchased" model="ir.actions.act_window">
            <field name="name">Products</field>
            <field name="type">ir.actions.act_window</field>
            <field name="res_model">product.product</field>
            <field name="view_type">form</field>
            <field name="view_mode">kanban,tree,form</field>
            <field name="context">{"search_default_filter_to_purchase":1}</field>
            <field name="view_id" ref="product_kanban_view"/>
            <field name="search_view_id" ref="product_search_form_view"/>
            <field name="help" type="html">
              <p class="oe_view_nocontent_create">
                Click to define a new product.
              </p><p>
                You must define a product for everything you purchase, whether
                it's a physical product, a consumable or services you buy to
                subcontractants.
              </p><p>
                The product form contains detailed information to improve the
                purchase process: prices, procurement logistics, accounting data,
                available suppliers, etc.
              </p>
            </field>
        </record>

        <record id="product_category_search_view" model="ir.ui.view">
            <field name="name">product.category.search</field>
            <field name="model">product.category</field>
            <field name="arch" type="xml">
                <search string="Product Categories">
                    <field name="name" string="Product Categories"/>
                    <field name="parent_id"/>
                </search>
            </field>
        </record>
        <record id="product_category_form_view" model="ir.ui.view">
            <field name="name">product.category.form</field>
            <field name="model">product.category</field>
            <field name="arch" type="xml">
                <form string="Product Categories" version="7.0">
                    <sheet>
                        <div class="oe_title">
                            <label for="name" class="oe_edit_only"/>
                            <h1>
                                <field name="name"/>
                            </h1>
                        </div>
                        <group>
                            <group name="parent" col="4">
                                <field name="parent_id"/>
                                <field name="type"/>
                            </group>
                        </group>
                    </sheet>
                </form>
            </field>
        </record>
        <record id="product_category_list_view" model="ir.ui.view">
            <field name="name">product.category.list</field>
            <field name="model">product.category</field>
            <field name="priority">1</field>
            <field name="arch" type="xml">
                <tree string="Product Categories">
                    <field name="complete_name"/>
                </tree>
            </field>
        </record>
        <record id="product_category_tree_view" model="ir.ui.view">
            <field name="name">product.category.tree</field>
            <field name="model">product.category</field>
            <field name="field_parent">child_id</field>
            <field name="arch" type="xml">
                <tree toolbar="True" string="Product Categories">
                    <field name="name"/>
                </tree>
            </field>
        </record>
        <record id="product_category_action" model="ir.actions.act_window">
            <field name="name">Products by Category</field>
            <field name="type">ir.actions.act_window</field>
            <field name="res_model">product.category</field>
            <field name="domain">[('parent_id','=',False)]</field>
            <field name="view_type">tree</field>
            <field name="view_id" ref="product_category_tree_view"/>
            <field name="help" type="html">
              <p>
                Here is a list of all your products classified by category. You
                can click a category to get the list of all products linked to
                this category or to a child of this category.
              </p>
            </field>
        </record>
        <menuitem
            action="product_category_action"
            id="product.menu_products_category"
            parent="base.menu_product"
            sequence="0" groups="base.group_no_one"/>
        <record id="product_category_action_form" model="ir.actions.act_window">
            <field name="name">Product Categories</field>
            <field name="type">ir.actions.act_window</field>
            <field name="res_model">product.category</field>
            <field name="view_type">form</field>
            <field name="search_view_id" ref="product_category_search_view"/>
            <field name="view_id" ref="product_category_list_view"/>
        </record>
        <menuitem action="product_category_action_form"
            groups="base.group_no_one"
            id="menu_product_category_action_form"
            parent="prod_config_main" sequence="2"/>


        <record id="product_normal_action_tree" model="ir.actions.act_window">
            <field name="name">Products</field>
            <field name="type">ir.actions.act_window</field>
            <field name="res_model">product.product</field>
            <field name="view_type">form</field>
            <field name="view_mode">tree,form,kanban</field>
            <field name="context">{'categ_id':active_id, 'search_default_categ_id':active_id}</field>
        </record>
        <record id="ir_product_category_open" model="ir.values">
            <field eval="'tree_but_open'" name="key2"/>
            <field eval="'product.category'" name="model"/>
            <field name="name">Products by Categories</field>
            <field eval="'ir.actions.act_window,%d'%product_normal_action_tree" name="value"/>
        </record>


        <!-- Unit of Measure -->

        <record id="product_uom_tree_view" model="ir.ui.view">
            <field name="name">product.uom.tree</field>
            <field name="model">product.uom</field>
            <field name="arch" type="xml">
                <tree string="Units of Measure">
                    <field name="name"/>
                    <field name="category_id"/>
                </tree>
            </field>
        </record>

        <record id="product_uom_form_view" model="ir.ui.view">
            <field name="name">product.uom.form</field>
            <field name="model">product.uom</field>
            <field name="arch" type="xml">
                <form string="Units of Measure" version="7.0">
                    <group>
                        <group>
                            <field name="name"/>
                            <field name="category_id"/>
                            <field name="uom_type" on_change="onchange_type(uom_type)"/>
                            <label for="factor"/>
                            <div>
                                <field name="factor" attrs="{'invisible':[('uom_type','!=','smaller')]}"/>
                                <field name="factor_inv" attrs="{'invisible':[('uom_type','!=','bigger')]}"/>
                                <p attrs="{'invisible':[('uom_type','!=','smaller')]}" class="oe_grey">
                                    e.g: 1 * (reference unit) = ratio * (this unit)
                                </p>
                                <p attrs="{'invisible':[('uom_type','!=','bigger')]}" class="oe_grey">
                                    e.g: 1 * (this unit) = ratio * (reference unit)
                                </p>
                            </div>
                        </group>
                        <group>
                            <field name="active"/>
                            <field name="rounding"/>
                        </group>
                    </group>
                </form>
            </field>
        </record>
        <record id="product_uom_form_action" model="ir.actions.act_window">
            <field name="name">Units of Measure</field>
            <field name="type">ir.actions.act_window</field>
            <field name="res_model">product.uom</field>
            <field name="view_type">form</field>
            <field name="view_id" ref="product_uom_tree_view"/>
            <field name="help" type="html">
              <p class="oe_view_nocontent_create">
                Click to add a new unit of measure.
              </p><p>
                You must define a conversion rate between several Units of
                Measure within the same category.
              </p>
            </field>
        </record>
        <menuitem id="next_id_16" name="Units of Measure" parent="prod_config_main" sequence="30" groups="product.group_uom"/>
        <menuitem action="product_uom_form_action" id="menu_product_uom_form_action" parent="base.menu_base_config" sequence="30" groups="product.group_uom"/>

        <record id="product_uom_categ_form_view" model="ir.ui.view">
            <field name="name">product.uom.categ.form</field>
            <field name="model">product.uom.categ</field>
            <field name="arch" type="xml">
                <form string="Units of Measure categories" version="7.0">
                    <group>
                        <field name="name"/>
                    </group>
                </form>
            </field>
        </record>
        <record id="product_uom_categ_form_action" model="ir.actions.act_window">
            <field name="name">Unit of Measure Categories</field>
            <field name="type">ir.actions.act_window</field>
            <field name="res_model">product.uom.categ</field>
            <field name="view_type">form</field>
            <field name="view_mode">tree,form</field>
            <field name="help" type="html">
              <p class="oe_view_nocontent_create">
                Click to add a new unit of measure category.
              </p><p>
                Units of measure belonging to the same category can be
                converted between each others. For example, in the category
                <i>'Time'</i>, you will have the following units of measure:
                Hours, Days.
              </p>
            </field>
        </record>
        <menuitem action="product_uom_categ_form_action" id="menu_product_uom_categ_form_action" parent="base.menu_base_config" sequence="25" groups="base.group_no_one"/>

        <record id="product_ul_form_view" model="ir.ui.view">
            <field name="name">product.ul.form.view</field>
            <field name="model">product.ul</field>
            <field name="arch" type="xml">
                <form string="Packaging" version="7.0">
                    <group>
                        <field name="name"/>
                        <field name="type"/>
                    </group>
                </form>
            </field>
        </record>
        <record id="product_ul_tree" model="ir.ui.view">
            <field name="name">product.ul.tree</field>
            <field name="model">product.ul</field>
            <field name="arch" type="xml">
                <tree string="Packaging">
                    <field name="name"/>
                    <field name="type"/>
                </tree>
            </field>
        </record>
        <record id="product_ul_form_action" model="ir.actions.act_window">
            <field name="name">Packaging</field>
            <field name="type">ir.actions.act_window</field>
            <field name="res_model">product.ul</field>
            <field name="view_type">form</field>
            <field name="view_mode">tree,form</field>
            <field name="help" type="html">
              <p class="oe_view_nocontent_create">
                Click to add a new packaging type.
              </p><p>
                The packaging type define the dimensions as well as the number
                of products per package. This will ensure salesperson sell the
                right number of products according to the package selected.
              </p>
            </field>
        </record>
        <menuitem
            action="product_ul_form_action" groups="product.group_stock_packaging" id="menu_product_ul_form_action" parent="prod_config_main" sequence="3"/>

        <record id="product_packaging_tree_view" model="ir.ui.view">
            <field name="name">product.packaging.tree.view</field>
            <field name="model">product.packaging</field>
            <field name="arch" type="xml">
                <tree string="Packaging">
                    <field name="sequence" widget="handle"/>
                    <field name="ean"/>
                    <field name="qty"/>
                    <field name="ul"/>
                </tree>
            </field>
        </record>

        <record id="product_packaging_form_view" model="ir.ui.view">
            <field name="name">product.packaging.form.view</field>
            <field name="model">product.packaging</field>
            <field name="arch" type="xml">
                <form string="Packaging" version="7.0">
                    <group col="4">
                        <field name="product_id"/>
                        <newline/>
                        <field name="ean"/>
                        <field name="sequence" invisible="1"/>
                        <newline/>
                        <field name="qty"/>
                        <field name="ul"/>
                        <field name="weight_ul"/>
                        <separator colspan="4" string="Palletization"/>
                        <field name="ul_qty"/>
                        <field name="rows"/>
                        <field name="weight"/>
                        <separator colspan="4" string="Pallet Dimension"/>
                        <field name="height"/>
                        <field name="width"/>
                        <field name="length"/>
                        <separator colspan="4" string="Other Info"/>
                        <field colspan="4" name="name"/>
                    </group>
                </form>
            </field>
        </record>

        <record id="product_supplierinfo_form_view" model="ir.ui.view">
            <field name="name">product.supplierinfo.form.view</field>
            <field name="model">product.supplierinfo</field>
            <field name="arch" type="xml">
                <form string="Supplier Information" version="7.0">
                    <group col="4">
                        <field name="name" context="{'default_customer': 0, 'search_default_supplier': 1, 'default_supplier': 1}"/>
                        <field name="sequence"/>
                        <field name="product_name"/>
                        <field name="product_code"/>
                        <field name="min_qty"/>
                        <field name="product_uom" groups="product.group_uom"/>
                        <field name="delay"/>
                        <field name="company_id" groups="base.group_multi_company" widget="selection"/>
                    </group>
                    <p groups="product.group_purchase_pricelist" class="oe_grey">The prices below will only be taken into account when your pricelist is set as based on supplier prices.</p>
                    <field groups="product.group_purchase_pricelist" name="pricelist_ids">
                        <tree editable="bottom" string="Pricelist">
                            <field name="min_quantity"/>
                            <field name="price"/>
                        </tree>
                        <form version="7.0">
                            <group>
                                <field name="min_quantity"/>
                                <field name="price"/>
                            </group>
                        </form>
                    </field>
                </form>
            </field>
        </record>
        <record id="product_supplierinfo_tree_view" model="ir.ui.view">
            <field name="name">product.supplierinfo.tree.view</field>
            <field name="model">product.supplierinfo</field>
            <field name="arch" type="xml">
                <tree string="Supplier Information">
                    <field name="sequence" widget="handle"/>
                    <field name="name"/>
                    <field name="delay"/>
                    <field name="min_qty"/>
                    <field name="company_id" groups="base.group_multi_company" widget="selection"/>
                </tree>
            </field>
        </record>

        <!-- Variants -->
        <record id="product_variant_form_view" model="ir.ui.view">
            <field name="name">product.variant.form</field>
            <field name="model">product.product</field>
            <field name="arch" type="xml">
                <form string="Product Variant" version="7.0">
                    <group col="4">
                        <field name="product_tmpl_id"/>
                        <field name="active"/>
                        <field name="variants" required="1"/>
                        <field name="default_code"/>
                        <label for="price_margin"/>
                        <div>
                            <field name="price_margin" class="oe_inline" style="vertical-align:baseline"/> %%
                        </div>
                        <field name="price_extra"/>
                    </group>
                </form>
            </field>
        </record>
        <record id="product_variant_tree_view" model="ir.ui.view">
            <field name="name">product.variant.tree</field>
            <field name="model">product.product</field>
            <field name="arch" type="xml">
                <tree string="Product Variant">
                    <field name="product_tmpl_id"/>
                    <field name="variants"/>
                    <field name="default_code"/>
                    <field name="price_margin"/>
                    <field name="price_extra"/>
                    <field name="company_id" invisible="1"/>
                    <field name="type" invisible="1"/>
                    <field name="uom_id" invisible="1"/>
                    <field name="categ_id" invisible="1"/>
                </tree>
            </field>
        </record>
        <record id="product_variant_action" model="ir.actions.act_window">
            <field name="name">Product Variants</field>
            <field name="type">ir.actions.act_window</field>
            <field name="domain">[('variants','&lt;&gt;', False)]</field>
            <field name="res_model">product.product</field>
            <field name="view_type">form</field>
            <field name="view_mode">tree,form,kanban</field>
            <field name="view_id" ref="product_variant_tree_view"/>
            <field name="search_view_id" ref="product_search_form_view"/>
            <field name="help" type="html">
              <p class="oe_view_nocontent_create">
                Click to define a new variant of product.
              </p>
            </field>
        </record>
        <record id="tree_view_product_variant" model="ir.actions.act_window.view">
            <field name="sequence" eval="10"/>
            <field name="view_mode">tree</field>
            <field name="view_id" ref="product_variant_tree_view"/>
            <field name="act_window_id" ref="product_variant_action"/>
        </record>
        <record id="form_view_product_variant" model="ir.actions.act_window.view">
            <field name="sequence" eval="20"/>
            <field name="view_mode">form</field>
            <field name="view_id" ref="product_variant_form_view"/>
            <field name="act_window_id" ref="product_variant_action"/>
        </record>
        <menuitem action="product.product_variant_action" id="product.menu_variant_product" parent="prod_config_main" sequence="100" groups="product.group_product_variant"/>

        <!-- templates -->

        <record id="product_template_search_view" model="ir.ui.view">
            <field name="name">product.template.search</field>
            <field name="model">product.template</field>
            <field name="arch" type="xml">
                <search string="Product Template">
                    <field name="name" string="Product"/>
                    <filter string="Services" icon="terp-accessories-archiver" domain="[('type','=','service')]"/>
                    <filter string="Consumable" name="consumable" icon="terp-accessories-archiver" domain="[('type','=','consu')]" help="Consumable products"/>
                    <separator/>
                    <filter string="Can be Sold" name="filter_to_sell" icon="terp-accessories-archiver-minus" domain="[('sale_ok','=',1)]"/>
                    <field name="categ_id"/>
                    <group  expand='0' string='Group by...'>
                       <filter string='Category' icon="terp-stock_symbol-selection" domain="[]" context="{'group_by' : 'categ_id'}"/>
                       <filter string='Default Unit of Measure' icon="terp-mrp" domain="[]" context="{'group_by' : 'uom_id'}"/>
                       <filter string='Type' icon="terp-stock_symbol-selection" domain="[]" context="{'group_by' : 'type'}"/>
                    </group>
                </search>
            </field>
        </record>

        <record id="product_template_tree_view" model="ir.ui.view">
            <field name="name">product.template.product.tree</field>
            <field name="model">product.template</field>
            <field name="arch" type="xml">
                <tree string="Product Template">
                    <field name="name"/>
                    <field name="categ_id"/>
                    <field name="type"/>
                    <field name="state"/>
                    <field name="uom_id" invisible="1"/>
                </tree>
            </field>
        </record>

        <record id="product_template_form_view" model="ir.ui.view">
            <field name="name">product.template.product.form</field>
            <field name="model">product.template</field>
            <field name="arch" type="xml">
                <form string="Product Template" version="7.0">
                    <sheet>
                        <field name="image_medium" widget="image" class="oe_avatar oe_left"/>
                        <div class="oe_title">
                            <div class="oe_edit_only">
                                <label for="name" string="Product Name"/>
                            </div>
                            <h1>
                                <field name="name"/>
                            </h1>
                            <label for="categ_id" class="oe_edit_only"/>
                            <h2><field name="categ_id"/></h2>
                            <div name="options" groups="base.group_user">
                                <field name="sale_ok"/>
                                <label for="sale_ok"/>
                            </div>
                        </div>
                        <notebook>
                            <page string="Information">
                                <group>
                                    <field name="type" class="oe_inline"/>
                                    <field name="uom_id" class="oe_inline" on_change="onchange_uom(uom_id,uom_po_id)" groups="product.group_uom"/>
                                    <field name="list_price"/>
                                </group>
                                <group colspan="4" string="Product Variants">
                                    <field colspan="4" name="product_variant_ids" nolabel="1">
<<<<<<< HEAD
                                        <tree string="Product Variants" editable="bottom" delete="false">
=======
                                        <tree string="Product Variants" editable="bottom">
>>>>>>> cfb47803
                                            <field name="variants" required="1"/>
                                            <field name="price_margin" string="Variant Price Margin(%%)"/>
                                            <field name="price_extra"/>
                                            <field name="lst_price" string="Sale Price"/>
                                        </tree>
                                    </field>
                                </group>
                                <field name="description" placeholder="describe the product characteristics..."/>
                            </page>
                            <page string="Procurements" groups="base.group_user">
                                <group name="procurement">
                                    <group name="general">
                                        <field name="cost_method" groups="product.group_costing_method"/>
                                        <field name="standard_price" attrs="{'readonly':[('cost_method','=','average')]}"/>
                                    </group>
                                    <group name="delay" string="Delays">
                                        <label for="produce_delay"/>
                                        <div>
                                            <field name="produce_delay" class="oe_inline" style="vertical-align:baseline"/> days
                                        </div>
                                    </group>
                                    <group name="procurement_uom" groups="product.group_uom" string="Purchase">
                                        <field name="uom_po_id"/>
                                    </group>
                                </group>
                                <separator string="Suppliers"/>
                                <field name="seller_ids"/>
                                <separator string="Description for Suppliers"/>
                                <field name="description_purchase" placeholder="This note will be displayed on requests for quotation..."/>
                            </page>
                            <page string="Inventory">
                                <group name="inventory">
                                     <group name="status" string="Status">
                                        <field name="state"/>
                                        <field name="product_manager"/>
                                    </group>
                                    <group string="Weights">
                                        <field digits="(14, 3)" name="volume" attrs="{'readonly':[('type','=','service')]}"/>
                                        <field digits="(14, 3)" name="weight" attrs="{'readonly':[('type','=','service')]}"/>
                                        <field digits="(14, 3)" name="weight_net" attrs="{'readonly':[('type','=','service')]}"/>
                                    </group>
                                </group>
                            </page>
                            <page string="Sales" attrs="{'invisible':[('sale_ok','=',False)]}">   
                                <group name="sale">
                                    <group string="Sale Conditions">
                                        <label for="warranty"/>
                                        <div>
                                            <field name="warranty" class="oe_inline" style="vertical-align:baseline"/> months
                                        </div>
                                    </group>
                                    <group groups="product.group_uos" string="Unit of Measure">
                                        <field name="uos_id"/>
                                        <field name="uos_coeff"/>
                                        <field name="mes_type"/>
                                    </group>
                                </group>
                                <separator string="Description for Quotations"/>
                                <field name="description_sale" placeholder="note to be displayed on quotations..."/>
                            </page>
                        </notebook>
                    </sheet>
                </form>
            </field>
        </record>

        <record model="ir.ui.view" id="product_template_kanban_view">
            <field name="name">Product Template Kanban</field>
            <field name="model">product.template</field>
            <field name="arch" type="xml">
                <kanban>
                    <field name="image_small"/>
                    <field name="list_price"/>
                    <templates>
                        <t t-name="kanban-box">
                            <div class="oe_kanban_vignette oe_semantic_html_override">
<<<<<<< HEAD
                                <a type="open"><img t-att-src="kanban_image('product.product', 'image_small', record.id.value)" class="oe_kanban_image"/></a>
=======
                                <a type="open"><img t-att-src="kanban_image('product.template', 'image_small', record.id.value)" class="oe_kanban_image"/></a>
>>>>>>> cfb47803
                                <div class="oe_kanban_details">
                                    <h4>
                                        <a type="open">
                                             <field name="name"/> 
                                        </a>
                                    </h4>
                                    <div name="tags"/>
                                    <ul>
                                        <li>Price: <field name="list_price"></field></li>
                                    </ul>
                                </div>
                            </div>
                        </t>
                    </templates>
                </kanban>
            </field>
        </record>

        <record id="product_template_action" model="ir.actions.act_window">
            <field name="name">Product Templates</field>
            <field name="type">ir.actions.act_window</field>
            <field name="res_model">product.template</field>
            <field name="view_mode">kanban,tree,form</field>
            <field name="view_type">form</field>
            <field name="view_id" ref="product_template_kanban_view"/>
        </record>

        <menuitem action="product_template_action"
            groups="product.group_product_variant"
            id="menu_product_template_action"
            parent="prod_config_main" sequence="3"/>

    </data>
</openerp><|MERGE_RESOLUTION|>--- conflicted
+++ resolved
@@ -747,11 +747,7 @@
                                 </group>
                                 <group colspan="4" string="Product Variants">
                                     <field colspan="4" name="product_variant_ids" nolabel="1">
-<<<<<<< HEAD
                                         <tree string="Product Variants" editable="bottom" delete="false">
-=======
-                                        <tree string="Product Variants" editable="bottom">
->>>>>>> cfb47803
                                             <field name="variants" required="1"/>
                                             <field name="price_margin" string="Variant Price Margin(%%)"/>
                                             <field name="price_extra"/>
@@ -828,11 +824,7 @@
                     <templates>
                         <t t-name="kanban-box">
                             <div class="oe_kanban_vignette oe_semantic_html_override">
-<<<<<<< HEAD
-                                <a type="open"><img t-att-src="kanban_image('product.product', 'image_small', record.id.value)" class="oe_kanban_image"/></a>
-=======
                                 <a type="open"><img t-att-src="kanban_image('product.template', 'image_small', record.id.value)" class="oe_kanban_image"/></a>
->>>>>>> cfb47803
                                 <div class="oe_kanban_details">
                                     <h4>
                                         <a type="open">
