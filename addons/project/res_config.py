# -*- coding: utf-8 -*-
##############################################################################
#
#    OpenERP, Open Source Business Applications
#    Copyright (C) 2004-2012 OpenERP S.A. (<http://openerp.com>).
#
#    This program is free software: you can redistribute it and/or modify
#    it under the terms of the GNU Affero General Public License as
#    published by the Free Software Foundation, either version 3 of the
#    License, or (at your option) any later version.
#
#    This program is distributed in the hope that it will be useful,
#    but WITHOUT ANY WARRANTY; without even the implied warranty of
#    MERCHANTABILITY or FITNESS FOR A PARTICULAR PURPOSE.  See the
#    GNU Affero General Public License for more details.
#
#    You should have received a copy of the GNU Affero General Public License
#    along with this program.  If not, see <http://www.gnu.org/licenses/>.
#
##############################################################################

from osv import osv, fields
from tools.translate import _

class project_configuration(osv.osv_memory):
    _name = 'project.config.settings'
    _inherit = 'res.config.settings'

    _columns = {
        'module_project_mrp': fields.boolean('Generate tasks from sale orders',
            help ="""This feature automatically creates project tasks from service products in sale orders.
                More precisely, tasks are created for procurement lines with product of type 'Service',
                procurement method 'Make to Order', and supply method 'Produce'.
                This installs the module project_mrp."""),
        'module_pad': fields.boolean("Use integrated collaborative note pads on task",
            help="""Lets the company customize which Pad installation should be used to link to new pads
                (by default, http://ietherpad.com/).
                This installs the module pad."""),
        'module_project_timesheet': fields.boolean("Record timesheet lines per tasks",
            help="""This allows you to transfer the entries under tasks defined for Project Management to
                the timesheet line entries for particular date and user, with the effect of creating,
                editing and deleting either ways.
                This installs the module project_timesheet."""),
        'module_project_long_term': fields.boolean("Manage resources planning on gantt view",
            help="""A long term project management module that tracks planning, scheduling, and resource allocation.
                This installs the module project_long_term."""),
        'module_project_issue': fields.boolean("Track issues and bugs",
            help="""Provides management of issues/bugs in projects.
                This installs the module project_issue."""),
        'time_unit': fields.many2one('product.uom', 'Working time unit', required=True,
            help="""This will set the unit of measure used in projects and tasks."""),
        'module_project_issue_sheet': fields.boolean("Invoice working time on issues",
            help="""Provides timesheet support for the issues/bugs management in project.
                This installs the module project_issue_sheet."""),
<<<<<<< HEAD
        'group_tasks_work_on_tasks': fields.boolean("Log work activities on tasks",
=======
        'group_tasks_work_on_tasks': fields.boolean("Compute work activities on tasks",
>>>>>>> 35b88455
            implied_group='project.group_tasks_work_on_tasks',
            help="Allows you to compute work on tasks."),
        'group_time_work_estimation_tasks': fields.boolean("Manage time estimation on tasks",
            implied_group='project.group_time_work_estimation_tasks',
            help="Allows you to compute Time Estimation on tasks."),
        'group_manage_delegation_task': fields.boolean("Allow task delegation",
            implied_group='project.group_delegate_task',
            help="Allows you to delegate tasks to other users."),
    }

    def get_default_time_unit(self, cr, uid, fields, context=None):
        user = self.pool.get('res.users').browse(cr, uid, uid, context=context)
        return {'time_unit': user.company_id.project_time_mode_id.id}

    def set_time_unit(self, cr, uid, ids, context=None):
        config = self.browse(cr, uid, ids[0], context)
        user = self.pool.get('res.users').browse(cr, uid, uid, context)
        user.company_id.write({'project_time_mode_id': config.time_unit.id})

    def onchange_time_estimation_project_timesheet(self, cr, uid, ids, group_time_work_estimation_tasks, module_project_timesheet):
        group_task = False
        if group_time_work_estimation_tasks or module_project_timesheet:
            group_task = True
        return {'value': {'group_tasks_work_on_tasks': group_task}}

# vim:expandtab:smartindent:tabstop=4:softtabstop=4:shiftwidth=4:<|MERGE_RESOLUTION|>--- conflicted
+++ resolved
@@ -52,11 +52,7 @@
         'module_project_issue_sheet': fields.boolean("Invoice working time on issues",
             help="""Provides timesheet support for the issues/bugs management in project.
                 This installs the module project_issue_sheet."""),
-<<<<<<< HEAD
         'group_tasks_work_on_tasks': fields.boolean("Log work activities on tasks",
-=======
-        'group_tasks_work_on_tasks': fields.boolean("Compute work activities on tasks",
->>>>>>> 35b88455
             implied_group='project.group_tasks_work_on_tasks',
             help="Allows you to compute work on tasks."),
         'group_time_work_estimation_tasks': fields.boolean("Manage time estimation on tasks",
