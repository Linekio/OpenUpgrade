# -*- coding: utf-8 -*-
# Part of Odoo. See LICENSE file for full copyright and licensing details.

from openerp import api, fields, models, _
from openerp.exceptions import UserError

import openerp.addons.decimal_precision as dp


class HrExpense(models.Model):

    _name = "hr.expense"
    _inherit = ['mail.thread', 'ir.needaction_mixin']
    _description = "Expense"
    _order = "date desc"

    name = fields.Char(string='Expense Description', readonly=True, required=True, states={'draft': [('readonly', False)]})
    date = fields.Date(readonly=True, states={'draft': [('readonly', False)]}, default=fields.Date.context_today, string="Date")
    accounting_date = fields.Date(readonly=True, states={'draft': [('readonly', False)]}, string='Accounting Date')
    employee_id = fields.Many2one('hr.employee', string="Employee", required=True, readonly=True, states={'draft': [('readonly', False)]}, default=lambda self: self.env['hr.employee'].search([('user_id', '=', self.env.uid)], limit=1))
    product_id = fields.Many2one('product.product', string='Product', readonly=True, states={'draft': [('readonly', False)]}, domain=[('can_be_expensed', '=', True)], required=True)
    product_uom_id = fields.Many2one('product.uom', string='Unit of Measure', required=True, readonly=True, states={'draft': [('readonly', False)]}, default=lambda self: self.env['product.uom'].search([], limit=1, order='id'))
    unit_amount = fields.Float(string='Unit Price', readonly=True, required=True, states={'draft': [('readonly', False)]}, digits=dp.get_precision('Product Price'))
    quantity = fields.Float(required=True, readonly=True, states={'draft': [('readonly', False)]}, digits=dp.get_precision('Product Unit of Measure'), default=1)
    tax_ids = fields.Many2many('account.tax', 'expense_tax', 'expense_id', 'tax_id', string='Taxes', states={'done': [('readonly', True)], 'post': [('readonly', True)]})
    untaxed_amount = fields.Float(string='Subtotal', store=True, compute='_compute_amount', digits=dp.get_precision('Account'))
    total_amount = fields.Float(string='Total', store=True, compute='_compute_amount', digits=dp.get_precision('Account'))
    company_id = fields.Many2one('res.company', string='Company', readonly=True, states={'draft': [('readonly', False)]}, default=lambda self: self.env.user.company_id)
    currency_id = fields.Many2one('res.currency', string='Currency', readonly=True, states={'draft': [('readonly', False)]}, default=lambda self: self.env.user.company_id.currency_id)
    analytic_account_id = fields.Many2one('account.analytic.account', string='Analytic Account', states={'post': [('readonly', True)], 'done': [('readonly', True)]}, oldname='analytic_account')
    account_id = fields.Many2one('account.account', string='Account', states={'post': [('readonly', True)], 'done': [('readonly', True)]}, default=lambda self: self.env['ir.property'].get('property_account_expense_categ_id', 'product.category'))
    department_id = fields.Many2one('hr.department', string='Department', states={'post': [('readonly', True)], 'done': [('readonly', True)]})
    description = fields.Text()
    payment_mode = fields.Selection([("own_account", "Employee (to reimburse)"), ("company_account", "Company")], default='own_account', states={'done': [('readonly', True)], 'post': [('readonly', True)]}, string="Payment By")
    journal_id = fields.Many2one('account.journal', string='Expense Journal', states={'done': [('readonly', True)], 'post': [('readonly', True)]}, default=lambda self: self.env['account.journal'].search([('type', '=', 'purchase')], limit=1), help="The journal used when the expense is done.")
    bank_journal_id = fields.Many2one('account.journal', string='Bank Journal', states={'done': [('readonly', True)], 'post': [('readonly', True)]}, default=lambda self: self.env['account.journal'].search([('type', 'in', ['case', 'bank'])], limit=1), help="The payment method used when the expense is paid by the company.")
    account_move_id = fields.Many2one('account.move', string='Journal Entry', copy=False, track_visibility="onchange")
    attachment_number = fields.Integer(compute='_compute_attachment_number', string='Number of Attachments')
    state = fields.Selection([('draft', 'To Submit'),
                              ('submit', 'Submitted'),
                              ('approve', 'Approved'),
                              ('post', 'Waiting Payment'),
                              ('done', 'Paid'),
                              ('cancel', 'Refused')
                              ], string='Status', index=True, readonly=True, track_visibility='onchange', copy=False, default='draft', required=True,
        help='When the expense request is created the status is \'To Submit\'.\n It is submitted by the employee and request is sent to manager, the status is \'Submitted\'.\
        \nIf the manager approve it, the status is \'Approved\'.\n If the accountant genrate the accounting entries for the expense request, the status is \'Waiting Payment\'.')

    @api.depends('quantity', 'unit_amount', 'tax_ids', 'currency_id')
    def _compute_amount(self):
        for expense in self:
            expense.untaxed_amount = expense.unit_amount * expense.quantity
            taxes = expense.tax_ids.compute_all(expense.unit_amount, expense.currency_id, expense.quantity, expense.product_id, expense.employee_id.user_id.partner_id)
            expense.total_amount = taxes.get('total_included')

    @api.multi
    def _compute_attachment_number(self):
        attachment_data = self.env['ir.attachment'].read_group([('res_model', '=', 'hr.expense'), ('res_id', 'in', self.ids)], ['res_id'], ['res_id'])
        attachment = dict((data['res_id'], data['res_id_count']) for data in attachment_data)
        for expense in self:
            expense.attachment_number = attachment.get(expense.id, 0)

    @api.onchange('product_id')
    def _onchange_product_id(self):
        if self.product_id:
            if not self.name:
                self.name = self.product_id.display_name or ''
            self.unit_amount = self.env['product.template']._price_get(self.product_id, 'standard_price')[self.product_id.id]
            self.product_uom_id = self.product_id.uom_id
            self.tax_ids = self.product_id.supplier_taxes_id
            account = self.product_id.product_tmpl_id._get_product_accounts()['expense']
            if account:
                self.account_id = account

    @api.onchange('product_uom_id')
    def _onchange_product_uom_id(self):
        if self.product_id and self.product_uom_id.category_id != self.product_id.uom_id.category_id:
            raise UserError(_('Selected Unit of Measure does not belong to the same category as the product Unit of Measure'))

    @api.onchange('employee_id')
    def _onchange_employee_id(self):
        self.department_id = self.employee_id.department_id

    def _add_followers(self):
        user_ids = []
        employee = self.employee_id
        if employee.user_id:
            user_ids.append(employee.user_id.id)
        if employee.parent_id:
            user_ids.append(employee.parent_id.user_id.id)
        if employee.department_id and employee.department_id.manager_id and employee.parent_id != employee.department_id.manager_id:
            user_ids.append(employee.department_id.manager_id.user_id.id)
        self.sudo().message_subscribe_users(user_ids=user_ids)

    @api.model
    def create(self, vals):
        hr_expense = super(HrExpense, self).create(vals)
        if vals.get('employee_id'):
            hr_expense._add_followers()
        return hr_expense

    @api.multi
    def write(self, vals):
        res = super(HrExpense, self).write(vals)
        if vals.get('employee_id'):
            self._add_followers()
        return res

    @api.multi
    def unlink(self):
        if any(expense.state not in ['draft', 'cancel'] for expense in self):
            raise UserError(_('You can only delete draft or refused expenses!'))
        return super(HrExpense, self).unlink()

    @api.multi
    def submit_expenses(self):
        if any(expense.state != 'draft' for expense in self):
            raise UserError(_("You can only submit draft expenses!"))
        self.write({'state': 'submit'})

    @api.multi
    def approve_expenses(self):
        self.write({'state': 'approve'})

    @api.multi
    def refuse_expenses(self, reason):
        self.write({'state': 'cancel'})
        if self.employee_id.user_id:
            body = (_("Your Expense %s has been refused.<br/><ul class=o_timeline_tracking_value_list><li>Reason<span> : </span><span class=o_timeline_tracking_value>%s</span></li></ul>") % (self.name, reason))
            self.message_post(body=body, partner_ids=[self.employee_id.user_id.partner_id.id])

    @api.multi
    def paid_expenses(self):
        self.write({'state': 'done'})

    @api.multi
    def reset_expenses(self):
        return self.write({'state': 'draft'})

    @api.multi
    def _track_subtype(self, init_values):
        self.ensure_one()
        if 'state' in init_values and self.state == 'approve':
            return 'hr_expense.mt_expense_approved'
        elif 'state' in init_values and self.state == 'submit':
            return 'hr_expense.mt_expense_confirmed'
        elif 'state' in init_values and self.state == 'cancel':
            return 'hr_expense.mt_expense_refused'
        return super(HrExpense, self)._track_subtype(init_values)

    def _prepare_move_line(self, line):
        '''
        This function prepares move line of account.move related to an expense
        '''
        partner_id = self.employee_id.address_home_id.commercial_partner_id.id
        return {
            'date_maturity': line.get('date_maturity'),
            'partner_id': partner_id,
            'name': line['name'][:64],
            'debit': line['price'] > 0 and line['price'],
            'credit': line['price'] < 0 and -line['price'],
            'account_id': line['account_id'],
            'analytic_line_ids': line.get('analytic_line_ids'),
            'amount_currency': line['price'] > 0 and abs(line.get('amount_currency')) or -abs(line.get('amount_currency')),
            'currency_id': line.get('currency_id'),
            'tax_line_id': line.get('tax_line_id'),
<<<<<<< HEAD
=======
            'tax_ids': line.get('tax_ids'),
            'ref': line.get('ref'),
>>>>>>> a9a7fe15
            'quantity': line.get('quantity',1.00),
            'product_id': line.get('product_id'),
            'product_uom_id': line.get('uom_id'),
            'analytic_account_id': line.get('analytic_account_id'),
            'payment_id': line.get('payment_id'),
        }

    @api.multi
    def _compute_expense_totals(self, company_currency, account_move_lines, move_date):
        '''
        internal method used for computation of total amount of an expense in the company currency and
        in the expense currency, given the account_move_lines that will be created. It also do some small
        transformations at these account_move_lines (for multi-currency purposes)

        :param account_move_lines: list of dict
        :rtype: tuple of 3 elements (a, b ,c)
            a: total in company currency
            b: total in hr.expense currency
            c: account_move_lines potentially modified
        '''
        self.ensure_one()
        total = 0.0
        total_currency = 0.0
        for line in account_move_lines:
            line['currency_id'] = False
            line['amount_currency'] = False
            if self.currency_id != company_currency:
                line['currency_id'] = self.currency_id.id
                line['amount_currency'] = line['price']
                line['price'] = self.currency_id.with_context(date=move_date or fields.Date.context_today(self)).compute(line['price'], company_currency)
            total -= line['price']
            total_currency -= line['amount_currency'] or line['price']
        return total, total_currency, account_move_lines

    @api.multi
    def action_move_create(self):
        '''
        main function that is called when trying to create the accounting entries related to an expense
        '''
        if any(expense.state != 'approve' for expense in self):
            raise UserError(_("You can only generate accounting entry for approved expense(s)."))

        if any(expense.employee_id != self[0].employee_id for expense in self):
            raise UserError(_("Expenses must belong to the same Employee."))

        if any(not expense.journal_id for expense in self):
            raise UserError(_("Expenses must have an expense journal specified to generate accounting entries."))

        journal_dict = {}
        maxdate = False
        for expense in self:
            jrn = expense.bank_journal_id if expense.payment_mode == 'company_account' else expense.journal_id
            journal_dict.setdefault(jrn, [])
            journal_dict[jrn].append(expense)

        for journal, expense_list in journal_dict.items():
            for expense in expense_list:
                #create the move that will contain the accounting entries
                move = self.env['account.move'].create({
                    'journal_id': journal.id,
                    'company_id': self.env.user.company_id.id,
                    'date': expense.accounting_date or expense.date,
                    'ref': expense.name,
                })
                company_currency = expense.company_id.currency_id
                diff_currency_p = expense.currency_id != company_currency
                #one account.move.line per expense (+taxes..)
                move_lines = expense._move_line_get()

                #create one more move line, a counterline for the total on payable account
                payment_id = False
                total, total_currency, move_lines = expense._compute_expense_totals(company_currency, move_lines, maxdate)
                if expense.payment_mode == 'company_account':
                    if not expense.bank_journal_id.default_credit_account_id:
                        raise UserError(_("No credit account found for the %s journal, please configure one.") % (expense.bank_journal_id.name))
                    emp_account = expense.bank_journal_id.default_credit_account_id.id
                    journal = expense.bank_journal_id
                    #create payment
                    payment_methods = (total < 0) and journal.outbound_payment_method_ids or journal.inbound_payment_method_ids
                    journal_currency = journal.currency_id or journal.company_id.currency_id
                    payment = self.env['account.payment'].create({
                        'payment_method_id': payment_methods and payment_methods[0].id or False,
                        'payment_type': total < 0 and 'outbound' or 'inbound',
                        'partner_id': expense.employee_id.address_home_id.commercial_partner_id.id,
                        'partner_type': 'supplier',
                        'journal_id': journal.id,
                        'payment_date': expense.date,
                        'state': 'reconciled',
                        'currency_id': diff_currency_p and expense.currency_id.id or journal_currency.id,
                        'amount': diff_currency_p and abs(total_currency) or abs(total),
                        'name': expense.name,
                    })
                    payment_id = payment.id
                else:
                    if not expense.employee_id.address_home_id:
                        raise UserError(_("No Home Address found for the employee %s, please configure one.") % (expense.employee_id.name))
                    emp_account = expense.employee_id.address_home_id.property_account_payable_id.id

                move_lines.append({
                        'type': 'dest',
                        'name': expense.employee_id.name,
                        'price': total,
                        'account_id': emp_account,
                        'date_maturity': expense.accounting_date or expense.date,
                        'amount_currency': diff_currency_p and total_currency or False,
                        'currency_id': diff_currency_p and expense.currency_id.id or False,
                        'payment_id': payment_id,
                        })

                #convert eml into an osv-valid format
                lines = map(lambda x:(0, 0, expense._prepare_move_line(x)), move_lines)
                move.write({'line_ids': lines})
                move.post()
                expense.write({'account_move_id': move.id, 'state': 'post'})
                if expense.payment_mode == 'company_account':
                    expense.paid_expenses()
        return True

    @api.multi
    def _move_line_get(self):
        account_move = []
        for expense in self:
            if expense.account_id:
                account = expense.account_id
            elif expense.product_id:
                account = expense.product_id.product_tmpl_id._get_product_accounts()['expense']
                if not account:
                    raise UserError(_("No Expense account found for the product %s (or for it's category), please configure one.") % (expense.product_id.name))
            else:
                account = self.env['ir.property'].with_context(force_company=expense.company_id.id).get('property_account_expense_categ_id', 'product.category')
                if not account:
                    raise UserError(_('Please configure Default Expense account for Product expense: `property_account_expense_categ_id`.'))

            move_line = {
                    'type': 'src',
                    'name': expense.name.split('\n')[0][:64],
                    'price_unit': expense.unit_amount,
                    'quantity': expense.quantity,
                    'price': expense.total_amount,
                    'account_id': account.id,
                    'product_id': expense.product_id.id,
                    'uom_id': expense.product_uom_id.id,
                    'analytic_account_id': expense.analytic_account_id.id,
                }
            account_move.append(move_line)

            # Calculate tax lines and adjust base line
            taxes = expense.tax_ids.compute_all(expense.unit_amount, expense.currency_id, expense.quantity, expense.product_id)
            account_move[-1]['price'] = taxes['total_excluded']
            account_move[-1]['tax_ids'] = expense.tax_ids.ids
            for tax in taxes['taxes']:
                account_move.append({
                    'type': 'tax',
                    'name': tax['name'],
                    'price_unit': tax['amount'],
                    'quantity': 1,
                    'price': tax['amount'],
                    'account_id': tax['account_id'] or move_line['account_id'],
                    'tax_line_id': tax['id'],
                })
        return account_move

    @api.multi
    def action_get_attachment_view(self):
        self.ensure_one()
        res = self.env['ir.actions.act_window'].for_xml_id('base', 'action_attachment')
        res['domain'] = [('res_model', '=', 'hr.expense'), ('res_id', 'in', self.ids)]
        res['context'] = {'default_res_model': 'hr.expense', 'default_res_id': self.id}
        return res<|MERGE_RESOLUTION|>--- conflicted
+++ resolved
@@ -164,11 +164,7 @@
             'amount_currency': line['price'] > 0 and abs(line.get('amount_currency')) or -abs(line.get('amount_currency')),
             'currency_id': line.get('currency_id'),
             'tax_line_id': line.get('tax_line_id'),
-<<<<<<< HEAD
-=======
             'tax_ids': line.get('tax_ids'),
-            'ref': line.get('ref'),
->>>>>>> a9a7fe15
             'quantity': line.get('quantity',1.00),
             'product_id': line.get('product_id'),
             'product_uom_id': line.get('uom_id'),
