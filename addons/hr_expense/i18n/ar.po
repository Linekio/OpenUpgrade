<<<<<<< HEAD
# Arabic translation for openobject-addons
# Copyright (c) 2014 Rosetta Contributors and Canonical Ltd 2014
# This file is distributed under the same license as the openobject-addons package.
# FIRST AUTHOR <EMAIL@ADDRESS>, 2014.
#
msgid ""
msgstr ""
"Project-Id-Version: openobject-addons\n"
"Report-Msgid-Bugs-To: FULL NAME <EMAIL@ADDRESS>\n"
"POT-Creation-Date: 2014-09-23 16:27+0000\n"
"PO-Revision-Date: 2014-08-14 16:10+0000\n"
"Last-Translator: FULL NAME <EMAIL@ADDRESS>\n"
"Language-Team: Arabic <ar@li.org>\n"
=======
# Translation of Odoo Server.
# This file contains the translation of the following modules:
# * hr_expense
# 
# Translators:
# FIRST AUTHOR <EMAIL@ADDRESS>, 2014
# Mohammed Ibrahim <m.ibrahim@mussder.com>, 2016
msgid ""
msgstr ""
"Project-Id-Version: Odoo 8.0\n"
"Report-Msgid-Bugs-To: \n"
"POT-Creation-Date: 2015-01-21 14:07+0000\n"
"PO-Revision-Date: 2016-05-12 13:41+0000\n"
"Last-Translator: Mohammed Ibrahim <m.ibrahim@mussder.com>\n"
"Language-Team: Arabic (http://www.transifex.com/odoo/odoo-8/language/ar/)\n"
>>>>>>> 393c14d3
"MIME-Version: 1.0\n"
"Content-Type: text/plain; charset=UTF-8\n"
"Content-Transfer-Encoding: 8bit\n"
"X-Launchpad-Export-Date: 2014-09-24 09:09+0000\n"
"X-Generator: Launchpad (build 17196)\n"

#. module: hr_expense
#: field:hr.expense.report,no_of_account:0
msgid "# of Accounts"
msgstr "# الحسابات"

#. module: hr_expense
#: field:hr.expense.report,nbr:0
msgid "# of Lines"
msgstr "عدد السطور"

#. module: hr_expense
#: field:hr.expense.report,no_of_products:0
msgid "# of Products"
msgstr "# للمنتجات"

#. module: hr_expense
#: view:website:hr_expense.report_expense
msgid "(Date and signature)."
msgstr "(التاريخ والتوقيع)."

#. module: hr_expense
#: model:ir.actions.act_window,help:hr_expense.hr_expense_product
msgid ""
"<p class=\"oe_view_nocontent_create\">\n"
"                Click to create a new expense category. \n"
"             </p>\n"
"            "
msgstr "<p class=\"oe_view_nocontent_create\">\nانقر لإنشاء فئة مصروف جديده .  \n</p>"

#. module: hr_expense
#: model:ir.actions.act_window,help:hr_expense.expense_all
msgid ""
"<p class=\"oe_view_nocontent_create\">\n"
"                Click to register new expenses. \n"
"              </p><p>\n"
"                Odoo will ensure the whole process is followed; the expense\n"
"                sheet is validated by manager(s), the employee is "
"reimbursed\n"
"                from his expenses, some expenses must be re-invoiced to the\n"
"                customers.\n"
"              </p>\n"
"            "
msgstr "<p class=\"oe_view_nocontent_create\">\nاضغط هنا لتسجيل مصروفات جديدة .\n</p><p>\nيتبع أوبنيرب العملية برمتها. ورقه المصروف الذى يتم \nالتحقق من صحتها من قبل المدير (ق)، ويقوم الموظف بالسداد \nمن مصروفاته، وبعض مصروفاته يجب أن يعاد فواتير للعملاء \n</p>"

#. module: hr_expense
#: selection:hr.expense.report,state:0
msgid "Accepted"
msgstr "مقبول"

#. module: hr_expense
#: view:hr.expense.expense:hr_expense.view_expenses_form
msgid "Accounting"
msgstr "المحاسبة"

#. module: hr_expense
#: view:hr.expense.expense:hr_expense.view_expenses_form
msgid "Accounting Data"
msgstr "البيانات المحاسبية"

#. module: hr_expense
#: model:product.template,name:hr_expense.air_ticket_product_template
msgid "Air Ticket"
msgstr "تذاكر الرحلات الجوية"

#. module: hr_expense
#: field:hr.expense.line,analytic_account:0
#: field:hr.expense.report,analytic_account:0
msgid "Analytic account"
msgstr "حساب تحليلي"

#. module: hr_expense
#: view:hr.expense.expense:hr_expense.view_expenses_form
msgid "Approve"
msgstr "موافقه"

#. module: hr_expense
#: selection:hr.expense.expense,state:0
#: view:hr.expense.report:hr_expense.view_hr_expense_report_search
#: model:mail.message.subtype,name:hr_expense.mt_expense_approved
msgid "Approved"
msgstr "مقبول"

#. module: hr_expense
#: view:hr.expense.report:hr_expense.view_hr_expense_report_search
msgid "Approved Expenses"
msgstr "مصاريف تمت الموافقة عليها"

#. module: hr_expense
#: field:hr.expense.report,price_average:0
msgid "Average Price"
msgstr "متوسط السعر"

#. module: hr_expense
#: field:product.template,hr_expense_ok:0
msgid "Can be Expensed"
msgstr "يمكن أن يكون مصروف"

#. module: hr_expense
#: selection:hr.expense.report,state:0
msgid "Cancelled"
msgstr "ملغي"

#. module: hr_expense
#: model:product.template,name:hr_expense.car_travel_product_template
msgid "Car Travel Expenses"
msgstr "مصاريف السفر بالسيارة"

#. module: hr_expense
#: view:website:hr_expense.report_expense
msgid "Certified honest and conform,"
msgstr "شهادة صادقة و متفقة,"

#. module: hr_expense
#: field:hr.expense.expense,company_id:0
#: view:hr.expense.report:hr_expense.view_hr_expense_report_search
#: field:hr.expense.report,company_id:0
msgid "Company"
msgstr "شركة"

#. module: hr_expense
#: view:hr.expense.expense:hr_expense.view_editable_expenses_tree
msgid "Confirm"
msgstr "تأكيد"

#. module: hr_expense
#: view:hr.expense.report:hr_expense.view_hr_expense_report_search
msgid "Confirm Expenses"
msgstr "تأكيد المصروفات"

#. module: hr_expense
#: field:hr.expense.expense,date_confirm:0
#: field:hr.expense.report,date_confirm:0
msgid "Confirmation Date"
msgstr "تاريخ التأكيد"

#. module: hr_expense
#: view:hr.expense.expense:hr_expense.view_hr_expense_filter
msgid "Confirmed Expenses"
msgstr "المصروفات المؤكدة"

#. module: hr_expense
#: view:hr.expense.report:hr_expense.view_hr_expense_report_search
msgid "Create Month"
msgstr "إنشاء شهر "

#. module: hr_expense
#: field:hr.expense.expense,create_uid:0
#: field:hr.expense.line,create_uid:0
msgid "Created by"
msgstr ""

#. module: hr_expense
#: field:hr.expense.expense,create_date:0
#: field:hr.expense.line,create_date:0
msgid "Created on"
msgstr ""

#. module: hr_expense
#: view:hr.expense.report:hr_expense.view_hr_expense_report_search
#: field:hr.expense.report,create_date:0
msgid "Creation Date"
msgstr "تاريخ الإنشاء"

#. module: hr_expense
#: field:hr.expense.expense,currency_id:0
#: field:hr.expense.report,currency_id:0
msgid "Currency"
msgstr "العملة"

#. module: hr_expense
#: field:hr.expense.expense,date:0
#: field:hr.expense.line,date_value:0
#: view:website:hr_expense.report_expense
msgid "Date"
msgstr "تاريخ"

#. module: hr_expense
#: field:hr.expense.report,date:0
msgid "Date "
msgstr "تاريخ "

#. module: hr_expense
#: help:hr.expense.expense,date_valid:0
msgid ""
"Date of the acceptation of the sheet expense. It's filled when the button "
"Accept is pressed."
msgstr "تاريخ قبول حساب الورقة. مُلأت عند الضغط على زر  اقبل."

#. module: hr_expense
#: help:hr.expense.expense,date_confirm:0
msgid ""
"Date of the confirmation of the sheet expense. It's filled when the button "
"Confirm is pressed."
msgstr "تاريخ تأكيد حساب الورقة. مُلأت عند الضغط على زر تأكيد."

#. module: hr_expense
#: help:hr.expense.expense,message_last_post:0
msgid "Date of the last message posted on the record."
msgstr ""

#. module: hr_expense
#: view:website:hr_expense.report_expense
msgid "Date:"
msgstr ""

#. module: hr_expense
#: model:ir.actions.act_window,help:hr_expense.product_normal_form_view_installer
msgid ""
"Define one product for each expense type allowed for an employee (travel by "
"car, hostel, restaurant, etc). If you reimburse the employees at a fixed "
"rate, set a cost and a unit of measure on the product. If you reimburse "
"based on real costs, set the cost at 0.00. The user will set the real price "
"when recording his expense sheet."
msgstr "تحديد منتج واحد لكل نوع حساب يسمح للموظف (السفر بالسيارة، نزل، مطعم، الخ). إذا كنت تسدد للموظفين بسعر ثابت، وتحديد تكاليف وحدة القياس على المنتج. إذا كان التعويض على أساس التكاليف الحقيقية، تعيين التكلفة في 0.00. وللمستخدم تحديد السعر الحقيقي عند التسجيل ورقة نفقته. "

#. module: hr_expense
#: field:hr.expense.report,delay_confirm:0
msgid "Delay to Confirm"
msgstr "تأخير للتأكيد"

#. module: hr_expense
#: field:hr.expense.report,delay_valid:0
msgid "Delay to Valid"
msgstr "تأخر للتحقق من الصلاحية"

#. module: hr_expense
#: view:hr.expense.expense:hr_expense.view_hr_expense_filter
#: field:hr.expense.expense,department_id:0
#: view:hr.expense.report:hr_expense.view_hr_expense_report_search
#: field:hr.expense.report,department_id:0
msgid "Department"
msgstr "إدارة"

#. module: hr_expense
#: view:hr.expense.expense:hr_expense.view_expenses_form
#: field:hr.expense.expense,name:0
#: field:hr.expense.line,description:0
msgid "Description"
msgstr "الوصف"

#. module: hr_expense
#: view:website:hr_expense.report_expense
msgid "Description:"
msgstr ""

#. module: hr_expense
#: view:hr.expense.report:hr_expense.view_hr_expense_report_search
#: selection:hr.expense.report,state:0
msgid "Done"
msgstr "تم"

#. module: hr_expense
#: view:hr.expense.report:hr_expense.view_hr_expense_report_search
msgid "Done Expenses"
msgstr "مصاريف منتهية"

#. module: hr_expense
#: selection:hr.expense.report,state:0
msgid "Draft"
msgstr "مسودة"

#. module: hr_expense
#: view:hr.expense.expense:hr_expense.view_hr_expense_filter
#: field:hr.expense.expense,employee_id:0
msgid "Employee"
msgstr "موظف"

#. module: hr_expense
#: field:hr.expense.report,employee_id:0
msgid "Employee's Name"
msgstr "اسم الموظف"

#. module: hr_expense
#: view:website:hr_expense.report_expense
msgid "Employee:"
msgstr "موظف :"

#. module: hr_expense
#: code:addons/hr_expense/hr_expense.py:167
#: code:addons/hr_expense/hr_expense.py:230
#: code:addons/hr_expense/hr_expense.py:232
#: code:addons/hr_expense/hr_expense.py:341
#: code:addons/hr_expense/hr_expense.py:345
#, python-format
msgid "Error!"
msgstr "خطأ!"

#. module: hr_expense
#: view:hr.expense.expense:hr_expense.view_hr_expense_filter
#: field:hr.expense.line,expense_id:0
#: model:ir.model,name:hr_expense.model_hr_expense_expense
msgid "Expense"
msgstr "مصروف"

#. module: hr_expense
#: code:addons/hr_expense/hr_expense.py:370
#, python-format
msgid "Expense Account Move"
msgstr "نقل حساب المصروفات ."

#. module: hr_expense
#: model:ir.actions.act_window,name:hr_expense.hr_expense_product
#: model:ir.ui.menu,name:hr_expense.menu_hr_product
msgid "Expense Categories"
msgstr "فئات المصروف"

#. module: hr_expense
#: view:hr.expense.expense:hr_expense.view_expenses_form
msgid "Expense Date"
msgstr "تاريخ المصروف"

#. module: hr_expense
#: model:ir.model,name:hr_expense.model_hr_expense_line
msgid "Expense Line"
msgstr "خط المصروف"

#. module: hr_expense
#: view:hr.expense.expense:hr_expense.view_expenses_form
#: field:hr.expense.expense,line_ids:0
#: view:hr.expense.line:hr_expense.view_expenses_line_tree
msgid "Expense Lines"
msgstr "خطوط المصروفات"

#. module: hr_expense
#: field:hr.expense.line,name:0
msgid "Expense Note"
msgstr "سجل المصروفات"

#. module: hr_expense
#: model:mail.message.subtype,description:hr_expense.mt_expense_approved
msgid "Expense approved"
msgstr "مصروف تم الموافقه عليه "

#. module: hr_expense
#: model:mail.message.subtype,description:hr_expense.mt_expense_confirmed
msgid "Expense confirmed, waiting confirmation"
msgstr "مصروف مؤكد ، في انتظار التأكيد "

#. module: hr_expense
#: model:mail.message.subtype,description:hr_expense.mt_expense_refused
msgid "Expense refused"
msgstr "مصروف مرفوض"

#. module: hr_expense
#: view:hr.expense.expense:hr_expense.view_editable_expenses_tree
#: view:hr.expense.expense:hr_expense.view_expenses_tree
#: view:hr.expense.expense:hr_expense.view_hr_expense_filter
#: model:ir.actions.act_window,name:hr_expense.expense_all
#: model:ir.ui.menu,name:hr_expense.menu_expense_all
#: model:ir.ui.menu,name:hr_expense.next_id_49
#: model:product.category,name:hr_expense.cat_expense
msgid "Expenses"
msgstr "المصروفات"

#. module: hr_expense
#: view:hr.expense.report:hr_expense.view_hr_expense_report_graph
#: view:hr.expense.report:hr_expense.view_hr_expense_report_search
#: model:ir.actions.act_window,name:hr_expense.action_hr_expense_report_all
#: model:ir.ui.menu,name:hr_expense.menu_hr_expense_report_all
msgid "Expenses Analysis"
msgstr "تحليل النفقات"

#. module: hr_expense
#: view:hr.expense.expense:hr_expense.view_hr_expense_filter
msgid "Expenses Month"
msgstr "مصروفات الشهر "

#. module: hr_expense
#: view:hr.expense.expense:hr_expense.view_expenses_form
msgid "Expenses Sheet"
msgstr "ورقة المصروفات"

#. module: hr_expense
#: model:ir.model,name:hr_expense.model_hr_expense_report
msgid "Expenses Statistics"
msgstr "احصائيات النفقات"

#. module: hr_expense
#: view:hr.expense.expense:hr_expense.view_hr_expense_filter
msgid "Expenses by Month"
msgstr "المصروفات بالشهر "

#. module: hr_expense
#: view:hr.expense.expense:hr_expense.view_hr_expense_filter
msgid "Expenses to Invoice"
msgstr "مصاريف للفوترة"

#. module: hr_expense
#: view:hr.expense.report:hr_expense.view_hr_expense_report_search
msgid "Extended Filters..."
msgstr "مرشحات مفصلة..."

#. module: hr_expense
#: field:hr.expense.expense,message_follower_ids:0
msgid "Followers"
msgstr "المتابعون"

#. module: hr_expense
#: field:hr.expense.expense,journal_id:0
#: field:hr.expense.report,journal_id:0
msgid "Force Journal"
msgstr "فرض اليومية"

#. module: hr_expense
#: view:hr.expense.expense:hr_expense.view_expenses_form
msgid "Free Notes"
msgstr "ملاحظات حرة "

#. module: hr_expense
#: view:hr.expense.expense:hr_expense.view_expenses_form
msgid "Generate Accounting Entries"
msgstr "انشاء قيود محاسبية"

#. module: hr_expense
#: help:hr.expense.line,sequence:0
msgid "Gives the sequence order when displaying a list of expense lines."
msgstr "وتعطي المتتابعة عند عرض قائمة خطوط المصروفات."

#. module: hr_expense
#: view:hr.expense.expense:hr_expense.view_hr_expense_filter
#: view:hr.expense.report:hr_expense.view_hr_expense_report_search
msgid "Group By"
msgstr ""

#. module: hr_expense
#: model:ir.actions.report.xml,name:hr_expense.action_report_hr_expense
msgid "HR Expense"
msgstr "مصروف موارد بشريه "

#. module: hr_expense
#: view:website:hr_expense.report_expense
msgid "HR Expenses"
msgstr "مصروفات الموارد البشرية"

#. module: hr_expense
#: help:hr.expense.expense,message_summary:0
msgid ""
"Holds the Chatter summary (number of messages, ...). This summary is "
"directly in html format in order to be inserted in kanban views."
msgstr ""

#. module: hr_expense
#: model:product.template,name:hr_expense.hotel_rent_product_template
msgid "Hotel Accommodation"
msgstr "إقامة الفندق"

#. module: hr_expense
#: field:hr.expense.expense,id:0
#: field:hr.expense.line,id:0
#: field:hr.expense.report,id:0
msgid "ID"
msgstr ""

#. module: hr_expense
#: help:hr.expense.expense,message_unread:0
msgid "If checked new messages require your attention."
msgstr ""

#. module: hr_expense
#: field:hr.expense.expense,message_is_follower:0
msgid "Is a Follower"
msgstr "متابع"

#. module: hr_expense
#: model:ir.model,name:hr_expense.model_account_move_line
msgid "Journal Items"
msgstr ""

#. module: hr_expense
#: field:hr.expense.expense,message_last_post:0
msgid "Last Message Date"
msgstr ""

#. module: hr_expense
#: field:hr.expense.expense,write_uid:0
#: field:hr.expense.line,write_uid:0
msgid "Last Updated by"
msgstr ""

#. module: hr_expense
#: field:hr.expense.expense,write_date:0
#: field:hr.expense.line,write_date:0
msgid "Last Updated on"
msgstr ""

#. module: hr_expense
#: field:hr.expense.expense,account_move_id:0
msgid "Ledger Posting"
msgstr "تسجيل دفتر الحسابات"

#. module: hr_expense
#: field:hr.expense.expense,message_ids:0
msgid "Messages"
msgstr "الرسائل"

#. module: hr_expense
#: help:hr.expense.expense,message_ids:0
msgid "Messages and communication history"
msgstr "الرسائل و سجل التواصل"

#. module: hr_expense
#: view:hr.expense.expense:hr_expense.view_hr_expense_filter
msgid "My Expenses"
msgstr "مصروفاتي"

#. module: hr_expense
#: view:website:hr_expense.report_expense
msgid "Name"
msgstr "الاسم"

#. module: hr_expense
#: view:hr.expense.expense:hr_expense.view_hr_expense_filter
#: selection:hr.expense.expense,state:0
msgid "New"
msgstr "جديد"

#. module: hr_expense
#: view:hr.expense.expense:hr_expense.view_hr_expense_filter
msgid "New Expense"
msgstr "مصروف جديد"

#. module: hr_expense
#: code:addons/hr_expense/hr_expense.py:167
#, python-format
msgid ""
"No expense journal found. Please make sure you have a journal with type "
"'purchase' configured."
msgstr "لا يوجد يوميه مصروف. يرجى التأكد من وجود يوميه من نوع 'شراء' . "

#. module: hr_expense
#: code:addons/hr_expense/hr_expense.py:341
#, python-format
msgid ""
"No purchase account found for the product %s (or for his category), please "
"configure one."
msgstr "لا يوجد حساب مشتريات للمنتج ٪ (أو لفئته)، يرجى تكوين حساب "

#. module: hr_expense
#: field:hr.expense.expense,note:0
msgid "Note"
msgstr "ملاحظة"

#. module: hr_expense
#: view:hr.expense.expense:hr_expense.view_expenses_form
msgid "Notes"
msgstr "ملاحظات"

#. module: hr_expense
#: view:hr.expense.expense:hr_expense.view_expenses_form
msgid "Open Accounting Entries"
msgstr "مقالات المحاسبة مفتوحة "

#. module: hr_expense
#: selection:hr.expense.expense,state:0
msgid "Paid"
msgstr ""

#. module: hr_expense
#: code:addons/hr_expense/hr_expense.py:345
#, python-format
msgid ""
"Please configure Default Expense account for Product purchase: "
"`property_account_expense_categ`."
msgstr "يرجى تكوين حساب المصروفات الافتراضي لشراء المنتج: \n`property_account_expense_categ`. "

#. module: hr_expense
#: view:website:hr_expense.report_expense
msgid "Price"
msgstr "السعر"

#. module: hr_expense
#: field:hr.expense.line,product_id:0
#: view:hr.expense.report:hr_expense.view_hr_expense_report_search
#: field:hr.expense.report,product_id:0
msgid "Product"
msgstr "المنتج"

#. module: hr_expense
#: field:hr.expense.report,product_qty:0
msgid "Product Quantity"
msgstr ""

#. module: hr_expense
#: model:ir.model,name:hr_expense.model_product_template
msgid "Product Template"
msgstr ""

#. module: hr_expense
#: view:product.product:hr_expense.product_expense_installer_tree_view
msgid "Products"
msgstr "منتجات"

#. module: hr_expense
#: view:website:hr_expense.report_expense
msgid "Qty"
msgstr "الكمية"

#. module: hr_expense
#: field:hr.expense.line,unit_quantity:0
msgid "Quantities"
msgstr "كميات"

#. module: hr_expense
#: view:website:hr_expense.report_expense
msgid "Ref."
msgstr "مرجع"

#. module: hr_expense
#: field:hr.expense.line,ref:0
msgid "Reference"
msgstr "المرجع"

#. module: hr_expense
#: view:hr.expense.expense:hr_expense.view_editable_expenses_tree
#: view:hr.expense.expense:hr_expense.view_expenses_form
msgid "Refuse"
msgstr "ارفض"

#. module: hr_expense
#: selection:hr.expense.expense,state:0
#: model:mail.message.subtype,name:hr_expense.mt_expense_refused
msgid "Refused"
msgstr "مرفوض"

#. module: hr_expense
#: model:ir.actions.act_window,name:hr_expense.product_normal_form_view_installer
msgid "Review Your Expenses Products"
msgstr "مراجعة مصروفات المنتجات الخاصة بك "

#. module: hr_expense
#: code:addons/hr_expense/hr_expense.py:443
#, python-format
msgid ""
<<<<<<< HEAD
"Selected Unit of Measure does not belong to the same category as the product "
"Unit of Measure"
msgstr ""
=======
"Selected Unit of Measure does not belong to the same category as the product"
" Unit of Measure"
msgstr "وحدة القياس المختاره  لا تنتمي إلى نفس فئة وحدة قياس المنتج "
>>>>>>> 393c14d3

#. module: hr_expense
#: field:hr.expense.line,sequence:0
msgid "Sequence"
msgstr "مسلسل"

#. module: hr_expense
#: view:hr.expense.expense:hr_expense.view_expenses_form
msgid "Set to Draft"
msgstr "حفظ كمسودة"

#. module: hr_expense
#: help:product.template,hr_expense_ok:0
msgid "Specify if the product can be selected in an HR expense line."
msgstr "تحديد إذا كان المنتج المختار في خط مصروف الموارد البشرية . "

#. module: hr_expense
#: field:hr.expense.expense,state:0
#: view:hr.expense.report:hr_expense.view_hr_expense_report_search
#: field:hr.expense.report,state:0
msgid "Status"
msgstr "الحالة"

#. module: hr_expense
#: view:hr.expense.expense:hr_expense.view_expenses_form
msgid "Submit to Manager"
msgstr "قدم للمدير"

#. module: hr_expense
#: field:hr.expense.expense,message_summary:0
msgid "Summary"
msgstr "ملخّص"

#. module: hr_expense
#: code:addons/hr_expense/hr_expense.py:230
#, python-format
msgid "The employee must have a home address."
msgstr "يجب أن يكون للموظف  عنوان بيت"

#. module: hr_expense
#: code:addons/hr_expense/hr_expense.py:232
#, python-format
msgid "The employee must have a payable account set on his home address."
msgstr "الموظف يجب أن يمتلك مجموعة الحساب المستحق على عنوان منزله .   "

#. module: hr_expense
#: help:hr.expense.expense,journal_id:0
msgid "The journal used when the expense is done."
msgstr "يتم استخدام اليوميه عندما تتم المصروفات ."

#. module: hr_expense
#: view:website:hr_expense.report_expense
msgid "This document must be dated and signed for reimbursement."
msgstr " هذه الوثيقة يجب أن تكون مؤرخة و موقع عليها للتسديد "

#. module: hr_expense
#: view:hr.expense.expense:hr_expense.view_hr_expense_filter
#: model:mail.message.subtype,name:hr_expense.mt_expense_confirmed
msgid "To Approve"
msgstr "للموافقة"

#. module: hr_expense
#: view:hr.expense.expense:hr_expense.view_hr_expense_filter
msgid "To Pay"
msgstr "للدفع"

#. module: hr_expense
#: view:hr.expense.expense:hr_expense.view_expenses_form
#: view:hr.expense.line:hr_expense.view_expenses_line_tree
#: field:hr.expense.line,total_amount:0
#: view:website:hr_expense.report_expense
msgid "Total"
msgstr "الإجمالي"

#. module: hr_expense
#: view:hr.expense.expense:hr_expense.view_expenses_tree
#: field:hr.expense.expense,amount:0
msgid "Total Amount"
msgstr "إجمالي المبلغ"

#. module: hr_expense
#: field:hr.expense.report,price_total:0
msgid "Total Price"
msgstr "السعر الإجمالي"

#. module: hr_expense
#: field:hr.expense.line,unit_amount:0
#: view:website:hr_expense.report_expense
msgid "Unit Price"
msgstr "سعر الوحدة"

#. module: hr_expense
#: field:hr.expense.line,uom_id:0
#: view:product.product:hr_expense.product_expense_installer_tree_view
msgid "Unit of Measure"
msgstr "وحدة القياس"

#. module: hr_expense
#: field:hr.expense.expense,message_unread:0
msgid "Unread Messages"
msgstr "رسائل غير مقروءة"

#. module: hr_expense
#: field:hr.expense.expense,user_id:0
msgid "User"
msgstr "المستخدم"

#. module: hr_expense
#: view:website:hr_expense.report_expense
msgid "Validated By:"
msgstr "تحقق من صحته بواسطه : "

#. module: hr_expense
#: field:hr.expense.expense,user_valid:0
msgid "Validation By"
msgstr "تحقق من صحته بواسطه :"

#. module: hr_expense
#: field:hr.expense.expense,date_valid:0
#: field:hr.expense.report,date_valid:0
msgid "Validation Date"
msgstr "تاريخ الصلاحية"

#. module: hr_expense
#: view:hr.expense.report:hr_expense.view_hr_expense_report_search
#: field:hr.expense.report,user_id:0
msgid "Validation User"
msgstr "صلاحية المستخدم"

#. module: hr_expense
#: view:hr.expense.report:hr_expense.view_hr_expense_report_search
msgid "Waiting"
msgstr "جاري الانتظار"

#. module: hr_expense
#: selection:hr.expense.expense,state:0
msgid "Waiting Approval"
msgstr "في انتظار الموافقة"

#. module: hr_expense
#: selection:hr.expense.expense,state:0
msgid "Waiting Payment"
msgstr "فى انتظار الدفع .. "

#. module: hr_expense
#: selection:hr.expense.report,state:0
msgid "Waiting confirmation"
msgstr "انتظار التأكيد"

#. module: hr_expense
#: code:addons/hr_expense/hr_expense.py:443
#, python-format
msgid "Warning"
msgstr "تحذير"

#. module: hr_expense
#: code:addons/hr_expense/hr_expense.py:116
#, python-format
msgid "Warning!"
msgstr "تحذير!"

#. module: hr_expense
#: field:hr.expense.expense,website_message_ids:0
msgid "Website Messages"
msgstr ""

#. module: hr_expense
#: help:hr.expense.expense,website_message_ids:0
msgid "Website communication history"
msgstr ""

#. module: hr_expense
#: help:hr.expense.expense,state:0
msgid ""
"When the expense request is created the status is 'Draft'.\n"
" It is confirmed by the user and request is sent to admin, the status is "
"'Waiting Confirmation'.            \n"
"If the admin accepts it, the status is 'Accepted'.\n"
<<<<<<< HEAD
" If the accounting entries are made for the expense request, the status is "
"'Waiting Payment'."
msgstr ""
=======
" If the accounting entries are made for the expense request, the status is 'Waiting Payment'."
msgstr "عندما يتم إنشاء طلب مصروف الحاله تكون \"مسوده \".\nإذا تم تأكيدها بواسطه المستخدم يتم إرسال الطلب إلى المدير، االحاله تكون \" فى انتظار التأكيد \".\nإذا قام المدير بقبول الطلب ، الحاله تكون \" قبلت \" .\nإذا تم إجراء القيود المحاسبية للطلب ، الحاله تكون فى \"انتظار الدفع \"."
>>>>>>> 393c14d3

#. module: hr_expense
#: code:addons/hr_expense/hr_expense.py:116
#, python-format
msgid "You can only delete draft expenses!"
msgstr "يمكنك فقط حذف مصاريف مسودة (draft)"<|MERGE_RESOLUTION|>--- conflicted
+++ resolved
@@ -1,18 +1,3 @@
-<<<<<<< HEAD
-# Arabic translation for openobject-addons
-# Copyright (c) 2014 Rosetta Contributors and Canonical Ltd 2014
-# This file is distributed under the same license as the openobject-addons package.
-# FIRST AUTHOR <EMAIL@ADDRESS>, 2014.
-#
-msgid ""
-msgstr ""
-"Project-Id-Version: openobject-addons\n"
-"Report-Msgid-Bugs-To: FULL NAME <EMAIL@ADDRESS>\n"
-"POT-Creation-Date: 2014-09-23 16:27+0000\n"
-"PO-Revision-Date: 2014-08-14 16:10+0000\n"
-"Last-Translator: FULL NAME <EMAIL@ADDRESS>\n"
-"Language-Team: Arabic <ar@li.org>\n"
-=======
 # Translation of Odoo Server.
 # This file contains the translation of the following modules:
 # * hr_expense
@@ -28,12 +13,11 @@
 "PO-Revision-Date: 2016-05-12 13:41+0000\n"
 "Last-Translator: Mohammed Ibrahim <m.ibrahim@mussder.com>\n"
 "Language-Team: Arabic (http://www.transifex.com/odoo/odoo-8/language/ar/)\n"
->>>>>>> 393c14d3
 "MIME-Version: 1.0\n"
 "Content-Type: text/plain; charset=UTF-8\n"
-"Content-Transfer-Encoding: 8bit\n"
-"X-Launchpad-Export-Date: 2014-09-24 09:09+0000\n"
-"X-Generator: Launchpad (build 17196)\n"
+"Content-Transfer-Encoding: \n"
+"Language: ar\n"
+"Plural-Forms: nplurals=6; plural=n==0 ? 0 : n==1 ? 1 : n==2 ? 2 : n%100>=3 && n%100<=10 ? 3 : n%100>=11 && n%100<=99 ? 4 : 5;\n"
 
 #. module: hr_expense
 #: field:hr.expense.report,no_of_account:0
@@ -71,8 +55,7 @@
 "                Click to register new expenses. \n"
 "              </p><p>\n"
 "                Odoo will ensure the whole process is followed; the expense\n"
-"                sheet is validated by manager(s), the employee is "
-"reimbursed\n"
+"                sheet is validated by manager(s), the employee is reimbursed\n"
 "                from his expenses, some expenses must be re-invoiced to the\n"
 "                customers.\n"
 "              </p>\n"
@@ -181,16 +164,14 @@
 msgstr "إنشاء شهر "
 
 #. module: hr_expense
-#: field:hr.expense.expense,create_uid:0
-#: field:hr.expense.line,create_uid:0
+#: field:hr.expense.expense,create_uid:0 field:hr.expense.line,create_uid:0
 msgid "Created by"
-msgstr ""
-
-#. module: hr_expense
-#: field:hr.expense.expense,create_date:0
-#: field:hr.expense.line,create_date:0
+msgstr "أُنشئ بواسطة"
+
+#. module: hr_expense
+#: field:hr.expense.expense,create_date:0 field:hr.expense.line,create_date:0
 msgid "Created on"
-msgstr ""
+msgstr "إنشاؤه في"
 
 #. module: hr_expense
 #: view:hr.expense.report:hr_expense.view_hr_expense_report_search
@@ -205,8 +186,7 @@
 msgstr "العملة"
 
 #. module: hr_expense
-#: field:hr.expense.expense,date:0
-#: field:hr.expense.line,date_value:0
+#: field:hr.expense.expense,date:0 field:hr.expense.line,date_value:0
 #: view:website:hr_expense.report_expense
 msgid "Date"
 msgstr "تاريخ"
@@ -233,12 +213,12 @@
 #. module: hr_expense
 #: help:hr.expense.expense,message_last_post:0
 msgid "Date of the last message posted on the record."
-msgstr ""
+msgstr "تاريخ آخر رسالة نُشرت لهذا البند"
 
 #. module: hr_expense
 #: view:website:hr_expense.report_expense
 msgid "Date:"
-msgstr ""
+msgstr "تاريخ:"
 
 #. module: hr_expense
 #: model:ir.actions.act_window,help:hr_expense.product_normal_form_view_installer
@@ -270,15 +250,14 @@
 
 #. module: hr_expense
 #: view:hr.expense.expense:hr_expense.view_expenses_form
-#: field:hr.expense.expense,name:0
-#: field:hr.expense.line,description:0
+#: field:hr.expense.expense,name:0 field:hr.expense.line,description:0
 msgid "Description"
 msgstr "الوصف"
 
 #. module: hr_expense
 #: view:website:hr_expense.report_expense
 msgid "Description:"
-msgstr ""
+msgstr "الوصف:"
 
 #. module: hr_expense
 #: view:hr.expense.report:hr_expense.view_hr_expense_report_search
@@ -316,8 +295,8 @@
 #: code:addons/hr_expense/hr_expense.py:167
 #: code:addons/hr_expense/hr_expense.py:230
 #: code:addons/hr_expense/hr_expense.py:232
-#: code:addons/hr_expense/hr_expense.py:341
-#: code:addons/hr_expense/hr_expense.py:345
+#: code:addons/hr_expense/hr_expense.py:344
+#: code:addons/hr_expense/hr_expense.py:348
 #, python-format
 msgid "Error!"
 msgstr "خطأ!"
@@ -330,7 +309,7 @@
 msgstr "مصروف"
 
 #. module: hr_expense
-#: code:addons/hr_expense/hr_expense.py:370
+#: code:addons/hr_expense/hr_expense.py:373
 #, python-format
 msgid "Expense Account Move"
 msgstr "نقل حساب المصروفات ."
@@ -433,8 +412,7 @@
 msgstr "المتابعون"
 
 #. module: hr_expense
-#: field:hr.expense.expense,journal_id:0
-#: field:hr.expense.report,journal_id:0
+#: field:hr.expense.expense,journal_id:0 field:hr.expense.report,journal_id:0
 msgid "Force Journal"
 msgstr "فرض اليومية"
 
@@ -457,7 +435,7 @@
 #: view:hr.expense.expense:hr_expense.view_hr_expense_filter
 #: view:hr.expense.report:hr_expense.view_hr_expense_report_search
 msgid "Group By"
-msgstr ""
+msgstr "تجميع حسب"
 
 #. module: hr_expense
 #: model:ir.actions.report.xml,name:hr_expense.action_report_hr_expense
@@ -474,7 +452,7 @@
 msgid ""
 "Holds the Chatter summary (number of messages, ...). This summary is "
 "directly in html format in order to be inserted in kanban views."
-msgstr ""
+msgstr "يحمل ملخص المشارك (عدد الرسائل، ...). هذا ملخص مباشرة بتنسيق HTML من أجل إدراجها في عروض كانبان."
 
 #. module: hr_expense
 #: model:product.template,name:hr_expense.hotel_rent_product_template
@@ -482,16 +460,15 @@
 msgstr "إقامة الفندق"
 
 #. module: hr_expense
-#: field:hr.expense.expense,id:0
-#: field:hr.expense.line,id:0
+#: field:hr.expense.expense,id:0 field:hr.expense.line,id:0
 #: field:hr.expense.report,id:0
 msgid "ID"
-msgstr ""
+msgstr "المعرّف"
 
 #. module: hr_expense
 #: help:hr.expense.expense,message_unread:0
 msgid "If checked new messages require your attention."
-msgstr ""
+msgstr "عند التفعيل، يجب الانتباه الى الرسائل الجديدة"
 
 #. module: hr_expense
 #: field:hr.expense.expense,message_is_follower:0
@@ -501,24 +478,22 @@
 #. module: hr_expense
 #: model:ir.model,name:hr_expense.model_account_move_line
 msgid "Journal Items"
-msgstr ""
+msgstr "عناصر اليومية"
 
 #. module: hr_expense
 #: field:hr.expense.expense,message_last_post:0
 msgid "Last Message Date"
-msgstr ""
-
-#. module: hr_expense
-#: field:hr.expense.expense,write_uid:0
-#: field:hr.expense.line,write_uid:0
+msgstr "تاريخ آخر رسالة"
+
+#. module: hr_expense
+#: field:hr.expense.expense,write_uid:0 field:hr.expense.line,write_uid:0
 msgid "Last Updated by"
-msgstr ""
-
-#. module: hr_expense
-#: field:hr.expense.expense,write_date:0
-#: field:hr.expense.line,write_date:0
+msgstr "آخر تحديث بواسطة"
+
+#. module: hr_expense
+#: field:hr.expense.expense,write_date:0 field:hr.expense.line,write_date:0
 msgid "Last Updated on"
-msgstr ""
+msgstr "آخر تحديث فى"
 
 #. module: hr_expense
 #: field:hr.expense.expense,account_move_id:0
@@ -565,7 +540,7 @@
 msgstr "لا يوجد يوميه مصروف. يرجى التأكد من وجود يوميه من نوع 'شراء' . "
 
 #. module: hr_expense
-#: code:addons/hr_expense/hr_expense.py:341
+#: code:addons/hr_expense/hr_expense.py:344
 #, python-format
 msgid ""
 "No purchase account found for the product %s (or for his category), please "
@@ -590,10 +565,10 @@
 #. module: hr_expense
 #: selection:hr.expense.expense,state:0
 msgid "Paid"
-msgstr ""
-
-#. module: hr_expense
-#: code:addons/hr_expense/hr_expense.py:345
+msgstr "مدفوع"
+
+#. module: hr_expense
+#: code:addons/hr_expense/hr_expense.py:348
 #, python-format
 msgid ""
 "Please configure Default Expense account for Product purchase: "
@@ -615,12 +590,12 @@
 #. module: hr_expense
 #: field:hr.expense.report,product_qty:0
 msgid "Product Quantity"
-msgstr ""
+msgstr "كمية المنتج"
 
 #. module: hr_expense
 #: model:ir.model,name:hr_expense.model_product_template
 msgid "Product Template"
-msgstr ""
+msgstr "قالب المنتج"
 
 #. module: hr_expense
 #: view:product.product:hr_expense.product_expense_installer_tree_view
@@ -665,18 +640,12 @@
 msgstr "مراجعة مصروفات المنتجات الخاصة بك "
 
 #. module: hr_expense
-#: code:addons/hr_expense/hr_expense.py:443
-#, python-format
-msgid ""
-<<<<<<< HEAD
-"Selected Unit of Measure does not belong to the same category as the product "
-"Unit of Measure"
-msgstr ""
-=======
+#: code:addons/hr_expense/hr_expense.py:446
+#, python-format
+msgid ""
 "Selected Unit of Measure does not belong to the same category as the product"
 " Unit of Measure"
 msgstr "وحدة القياس المختاره  لا تنتمي إلى نفس فئة وحدة قياس المنتج "
->>>>>>> 393c14d3
 
 #. module: hr_expense
 #: field:hr.expense.line,sequence:0
@@ -746,8 +715,7 @@
 #. module: hr_expense
 #: view:hr.expense.expense:hr_expense.view_expenses_form
 #: view:hr.expense.line:hr_expense.view_expenses_line_tree
-#: field:hr.expense.line,total_amount:0
-#: view:website:hr_expense.report_expense
+#: field:hr.expense.line,total_amount:0 view:website:hr_expense.report_expense
 msgid "Total"
 msgstr "الإجمالي"
 
@@ -763,8 +731,7 @@
 msgstr "السعر الإجمالي"
 
 #. module: hr_expense
-#: field:hr.expense.line,unit_amount:0
-#: view:website:hr_expense.report_expense
+#: field:hr.expense.line,unit_amount:0 view:website:hr_expense.report_expense
 msgid "Unit Price"
 msgstr "سعر الوحدة"
 
@@ -795,8 +762,7 @@
 msgstr "تحقق من صحته بواسطه :"
 
 #. module: hr_expense
-#: field:hr.expense.expense,date_valid:0
-#: field:hr.expense.report,date_valid:0
+#: field:hr.expense.expense,date_valid:0 field:hr.expense.report,date_valid:0
 msgid "Validation Date"
 msgstr "تاريخ الصلاحية"
 
@@ -827,7 +793,7 @@
 msgstr "انتظار التأكيد"
 
 #. module: hr_expense
-#: code:addons/hr_expense/hr_expense.py:443
+#: code:addons/hr_expense/hr_expense.py:446
 #, python-format
 msgid "Warning"
 msgstr "تحذير"
@@ -841,28 +807,21 @@
 #. module: hr_expense
 #: field:hr.expense.expense,website_message_ids:0
 msgid "Website Messages"
-msgstr ""
+msgstr "رسائل الموقع الإلكتروني"
 
 #. module: hr_expense
 #: help:hr.expense.expense,website_message_ids:0
 msgid "Website communication history"
-msgstr ""
+msgstr "سجل اتصال الموقع الإلكتروني"
 
 #. module: hr_expense
 #: help:hr.expense.expense,state:0
 msgid ""
 "When the expense request is created the status is 'Draft'.\n"
-" It is confirmed by the user and request is sent to admin, the status is "
-"'Waiting Confirmation'.            \n"
+" It is confirmed by the user and request is sent to admin, the status is 'Waiting Confirmation'.            \n"
 "If the admin accepts it, the status is 'Accepted'.\n"
-<<<<<<< HEAD
-" If the accounting entries are made for the expense request, the status is "
-"'Waiting Payment'."
-msgstr ""
-=======
 " If the accounting entries are made for the expense request, the status is 'Waiting Payment'."
 msgstr "عندما يتم إنشاء طلب مصروف الحاله تكون \"مسوده \".\nإذا تم تأكيدها بواسطه المستخدم يتم إرسال الطلب إلى المدير، االحاله تكون \" فى انتظار التأكيد \".\nإذا قام المدير بقبول الطلب ، الحاله تكون \" قبلت \" .\nإذا تم إجراء القيود المحاسبية للطلب ، الحاله تكون فى \"انتظار الدفع \"."
->>>>>>> 393c14d3
 
 #. module: hr_expense
 #: code:addons/hr_expense/hr_expense.py:116
