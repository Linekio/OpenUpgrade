--- conflicted
+++ resolved
@@ -519,13 +519,7 @@
                                         <img class="o_kanban_image_inner_pic" t-if="record.parent_id.raw_value" t-att-alt="record.parent_id.value" t-att-src="kanban_image('res.partner', 'image_small', record.parent_id.raw_value)"/>
                                     </div>
                                 </t>
-<<<<<<< HEAD
-=======
-                                <t t-elif="record.image_small.raw_value &amp;&amp; record.is_company.raw_value">
-                                    <img class="o_kanban_image" t-att-src="kanban_image('res.partner', 'image_small', record.id.raw_value)" t-att-alt="record.display_name"/>
-                                </t>
->>>>>>> d8ce7546
-                                <t t-else="">
+                                <t t-elif="record.image_medium.raw_value">
                                     <t t-set="placeholder" t-value="'/base/static/img/company_image.png'"/>
                                     <div class="o_kanban_image_fill_left o_kanban_image_full" t-attf-style="background-image: url(#{kanban_image('res.partner', 'image_medium', record.id.raw_value, placeholder)})" role="img"/>
                                 </t>
