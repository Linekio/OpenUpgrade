# -*- coding: utf-8 -*-
# Part of Odoo. See LICENSE file for full copyright and licensing details.
import base64
from collections import defaultdict
from decorator import decorator
from operator import attrgetter
import importlib
import io
import logging
import os
import shutil
import tempfile
import zipfile

import requests

from odoo.tools import pycompat

from docutils import nodes
from docutils.core import publish_string
from docutils.transforms import Transform, writer_aux
from docutils.writers.html4css1 import Writer
import lxml.html

import odoo
from odoo import api, fields, models, modules, tools, _
from odoo.addons.base.models.ir_model import MODULE_UNINSTALL_FLAG
from odoo.exceptions import AccessDenied, UserError
from odoo.osv import expression
from odoo.tools.parse_version import parse_version
from odoo.tools.misc import topological_sort
from odoo.http import request

_logger = logging.getLogger(__name__)

ACTION_DICT = {
    'view_type': 'form',
    'view_mode': 'form',
    'res_model': 'base.module.upgrade',
    'target': 'new',
    'type': 'ir.actions.act_window',
}

def backup(path, raise_exception=True):
    path = os.path.normpath(path)
    if not os.path.exists(path):
        if not raise_exception:
            return None
        raise OSError('path does not exists')
    cnt = 1
    while True:
        bck = '%s~%d' % (path, cnt)
        if not os.path.exists(bck):
            shutil.move(path, bck)
            return bck
        cnt += 1


def assert_log_admin_access(method):
    """Decorator checking that the calling user is an administrator, and logging the call.

    Raises an AccessDenied error if the user does not have administrator privileges, according
    to `user._is_admin()`.
    """
    def check_and_log(method, self, *args, **kwargs):
        user = self.env.user
        origin = request.httprequest.remote_addr if request else 'n/a'
        log_data = (method.__name__, self.sudo().mapped('name'), user.login, user.id, origin)
        if not self.env.user._is_admin():
            _logger.warning('DENY access to module.%s on %s to user %s ID #%s via %s', *log_data)
            raise AccessDenied()
        _logger.info('ALLOW access to module.%s on %s to user %s #%s via %s', *log_data)
        return method(self, *args, **kwargs)
    return decorator(check_and_log, method)

class ModuleCategory(models.Model):
    _name = "ir.module.category"
    _description = "Application"
    _order = 'name'

    @api.depends('module_ids')
    def _compute_module_nr(self):
        cr = self._cr
        cr.execute('SELECT category_id, COUNT(*) \
                      FROM ir_module_module \
                     WHERE category_id IN %(ids)s \
                        OR category_id IN (SELECT id \
                                             FROM ir_module_category \
                                            WHERE parent_id IN %(ids)s) \
                     GROUP BY category_id', {'ids': tuple(self.ids)}
                   )
        result = dict(cr.fetchall())
        for cat in self.filtered('id'):
            cr.execute('SELECT id FROM ir_module_category WHERE parent_id=%s', (cat.id,))
            cat.module_nr = sum([result.get(c, 0) for (c,) in cr.fetchall()], result.get(cat.id, 0))

    name = fields.Char(string='Name', required=True, translate=True, index=True)
    parent_id = fields.Many2one('ir.module.category', string='Parent Application', index=True)
    child_ids = fields.One2many('ir.module.category', 'parent_id', string='Child Applications')
    module_nr = fields.Integer(string='Number of Apps', compute='_compute_module_nr')
    module_ids = fields.One2many('ir.module.module', 'category_id', string='Modules')
    description = fields.Text(string='Description', translate=True)
    sequence = fields.Integer(string='Sequence')
    visible = fields.Boolean(string='Visible', default=True)
    exclusive = fields.Boolean(string='Exclusive')
    xml_id = fields.Char(string='External ID', compute='_compute_xml_id')

    def _compute_xml_id(self):
        xml_ids = defaultdict(list)
        domain = [('model', '=', self._name), ('res_id', 'in', self.ids)]
        for data in self.env['ir.model.data'].sudo().search_read(domain, ['module', 'name', 'res_id']):
            xml_ids[data['res_id']].append("%s.%s" % (data['module'], data['name']))
        for cat in self:
            cat.xml_id = xml_ids.get(cat.id, [''])[0]


class MyFilterMessages(Transform):
    """
    Custom docutils transform to remove `system message` for a document and
    generate warnings.

    (The standard filter removes them based on some `report_level` passed in
    the `settings_override` dictionary, but if we use it, we can't see them
    and generate warnings.)
    """
    default_priority = 870

    def apply(self):
        for node in self.document.traverse(nodes.system_message):
            _logger.warning("docutils' system message present: %s", str(node))
            node.parent.remove(node)


class MyWriter(Writer):
    """
    Custom docutils html4ccs1 writer that doesn't add the warnings to the
    output document.
    """
    def get_transforms(self):
        return [MyFilterMessages, writer_aux.Admonitions]


STATES = [
    ('uninstallable', 'Uninstallable'),
    ('uninstalled', 'Not Installed'),
    ('installed', 'Installed'),
    ('to upgrade', 'To be upgraded'),
    ('to remove', 'To be removed'),
    ('to install', 'To be installed'),
]

class Module(models.Model):
    _name = "ir.module.module"
    _rec_name = "shortdesc"
    _description = "Module"
    _order = 'sequence,name'

    @api.model
    def fields_view_get(self, view_id=None, view_type='form', toolbar=False, submenu=False):
        res = super(Module, self).fields_view_get(view_id, view_type, toolbar=toolbar, submenu=False)
        if view_type == 'form' and res.get('toolbar',False):
            install_id = self.env.ref('base.action_server_module_immediate_install').id
            action = [rec for rec in res['toolbar']['action'] if rec.get('id', False) != install_id]
            res['toolbar'] = {'action': action}
        return res

    @classmethod
    def get_module_info(cls, name):
        try:
            return modules.load_information_from_description_file(name)
        except Exception:
            _logger.debug('Error when trying to fetch information for module %s', name, exc_info=True)
            return {}

    @api.depends('name', 'description')
    def _get_desc(self):
        for module in self:
            path = modules.get_module_resource(module.name, 'static/description/index.html')
            if path:
                with tools.file_open(path, 'rb') as desc_file:
                    doc = desc_file.read()
                    html = lxml.html.document_fromstring(doc)
                    for element, attribute, link, pos in html.iterlinks():
                        if element.get('src') and not '//' in element.get('src') and not 'static/' in element.get('src'):
                            element.set('src', "/%s/static/description/%s" % (module.name, element.get('src')))
                    module.description_html = tools.html_sanitize(lxml.html.tostring(html))
            else:
                overrides = {
                    'embed_stylesheet': False,
                    'doctitle_xform': False,
                    'output_encoding': 'unicode',
                    'xml_declaration': False,
                    'file_insertion_enabled': False,
                }
                output = publish_string(source=module.description if not module.application and module.description else '', settings_overrides=overrides, writer=MyWriter())
                module.description_html = tools.html_sanitize(output)

    @api.depends('name')
    def _get_latest_version(self):
        default_version = modules.adapt_version('1.0')
        for module in self:
            module.installed_version = self.get_module_info(module.name).get('version', default_version)

    @api.depends('name', 'state')
    def _get_views(self):
        IrModelData = self.env['ir.model.data'].with_context(active_test=True)
        dmodels = ['ir.ui.view', 'ir.actions.report', 'ir.ui.menu']

        for module in self:
            # Skip uninstalled modules below, no data to find anyway.
            if module.state not in ('installed', 'to upgrade', 'to remove'):
                module.views_by_module = ""
                module.reports_by_module = ""
                module.menus_by_module = ""
                continue

            # then, search and group ir.model.data records
            imd_models = defaultdict(list)
            imd_domain = [('module', '=', module.name), ('model', 'in', tuple(dmodels))]
            for data in IrModelData.sudo().search(imd_domain):
                imd_models[data.model].append(data.res_id)

            def browse(model):
                # as this method is called before the module update, some xmlid
                # may be invalid at this stage; explictly filter records before
                # reading them
                return self.env[model].browse(imd_models[model]).exists()

            def format_view(v):
                return '%s%s (%s)' % (v.inherit_id and '* INHERIT ' or '', v.name, v.type)

            module.views_by_module = "\n".join(sorted(format_view(v) for v in browse('ir.ui.view')))
            module.reports_by_module = "\n".join(sorted(r.name for r in browse('ir.actions.report')))
            module.menus_by_module = "\n".join(sorted(m.complete_name for m in browse('ir.ui.menu')))

    @api.depends('icon')
    def _get_icon_image(self):
        for module in self:
            module.icon_image = ''
            if module.icon:
                path_parts = module.icon.split('/')
                path = modules.get_module_resource(path_parts[1], *path_parts[2:])
            else:
                path = modules.module.get_module_icon(module.name)
            if path:
                with tools.file_open(path, 'rb') as image_file:
                    module.icon_image = base64.b64encode(image_file.read())

    name = fields.Char('Technical Name', readonly=True, required=True, index=True)
    category_id = fields.Many2one('ir.module.category', string='Category', readonly=True, index=True)
    shortdesc = fields.Char('Module Name', readonly=True, translate=True)
    summary = fields.Char('Summary', readonly=True, translate=True)
    description = fields.Text('Description', readonly=True, translate=True)
    description_html = fields.Html('Description HTML', compute='_get_desc')
    author = fields.Char("Author", readonly=True)
    maintainer = fields.Char('Maintainer', readonly=True)
    contributors = fields.Text('Contributors', readonly=True)
    website = fields.Char("Website", readonly=True)

    # attention: Incorrect field names !!
    #   installed_version refers the latest version (the one on disk)
    #   latest_version refers the installed version (the one in database)
    #   published_version refers the version available on the repository
    installed_version = fields.Char('Latest Version', compute='_get_latest_version')
    latest_version = fields.Char('Installed Version', readonly=True)
    published_version = fields.Char('Published Version', readonly=True)

    url = fields.Char('URL', readonly=True)
    sequence = fields.Integer('Sequence', default=100)
    dependencies_id = fields.One2many('ir.module.module.dependency', 'module_id',
                                       string='Dependencies', readonly=True)
    exclusion_ids = fields.One2many('ir.module.module.exclusion', 'module_id',
                                    string='Exclusions', readonly=True)
    auto_install = fields.Boolean('Automatic Installation',
                                   help='An auto-installable module is automatically installed by the '
                                        'system when all its dependencies are satisfied. '
                                        'If the module has no dependency, it is always installed.')
    state = fields.Selection(STATES, string='Status', default='uninstallable', readonly=True, index=True)
    demo = fields.Boolean('Demo Data', default=False, readonly=True)
    license = fields.Selection([
        ('GPL-2', 'GPL Version 2'),
        ('GPL-2 or any later version', 'GPL-2 or later version'),
        ('GPL-3', 'GPL Version 3'),
        ('GPL-3 or any later version', 'GPL-3 or later version'),
        ('AGPL-3', 'Affero GPL-3'),
        ('LGPL-3', 'LGPL Version 3'),
        ('Other OSI approved licence', 'Other OSI Approved Licence'),
        ('OEEL-1', 'Odoo Enterprise Edition License v1.0'),
        ('OPL-1', 'Odoo Proprietary License v1.0'),
        ('Other proprietary', 'Other Proprietary')
    ], string='License', default='LGPL-3', readonly=True)
    menus_by_module = fields.Text(string='Menus', compute='_get_views', store=True)
    reports_by_module = fields.Text(string='Reports', compute='_get_views', store=True)
    views_by_module = fields.Text(string='Views', compute='_get_views', store=True)
    application = fields.Boolean('Application', readonly=True)
    icon = fields.Char('Icon URL')
    icon_image = fields.Binary(string='Icon', compute='_get_icon_image')
    to_buy = fields.Boolean('Odoo Enterprise Module', default=False)

    _sql_constraints = [
        ('name_uniq', 'UNIQUE (name)', 'The name of the module must be unique!'),
    ]

    @api.multi
    def unlink(self):
        if not self:
            return True
        for module in self:
            if module.state in ('installed', 'to upgrade', 'to remove', 'to install'):
                raise UserError(_('You are trying to remove a module that is installed or will be installed.'))
        self.clear_caches()
        return super(Module, self).unlink()

    @staticmethod
    def _check_external_dependencies(terp):
        depends = terp.get('external_dependencies')
        if not depends:
            return
        for pydep in depends.get('python', []):
            try:
                importlib.import_module(pydep)
            except ImportError:
                raise ImportError('No module named %s' % (pydep,))

        for binary in depends.get('bin', []):
            try:
                tools.find_in_path(binary)
            except IOError:
                raise Exception('Unable to find %r in path' % (binary,))

    @classmethod
    def check_external_dependencies(cls, module_name, newstate='to install'):
        terp = cls.get_module_info(module_name)
        try:
            cls._check_external_dependencies(terp)
        except Exception as e:
            if newstate == 'to install':
                msg = _('Unable to install module "%s" because an external dependency is not met: %s')
            elif newstate == 'to upgrade':
                msg = _('Unable to upgrade module "%s" because an external dependency is not met: %s')
            else:
                msg = _('Unable to process module "%s" because an external dependency is not met: %s')
            raise UserError(msg % (module_name, e.args[0]))

    @api.multi
    def _state_update(self, newstate, states_to_update, level=100):
        if level < 1:
            raise UserError(_('Recursion error in modules dependencies !'))

        # whether some modules are installed with demo data
        demo = False

        for module in self:
            # determine dependency modules to update/others
            update_mods, ready_mods = self.browse(), self.browse()
            for dep in module.dependencies_id:
                if dep.state == 'unknown':
                    raise UserError(_("You try to install module '%s' that depends on module '%s'.\nBut the latter module is not available in your system.") % (module.name, dep.name,))
                if dep.depend_id.state == newstate:
                    ready_mods += dep.depend_id
                else:
                    update_mods += dep.depend_id

            # update dependency modules that require it, and determine demo for module
            update_demo = update_mods._state_update(newstate, states_to_update, level=level-1)
            module_demo = module.demo or update_demo or any(mod.demo for mod in ready_mods)
            demo = demo or module_demo

            # check dependencies and update module itself
            self.check_external_dependencies(module.name, newstate)
            if module.state in states_to_update:
                module.write({'state': newstate, 'demo': module_demo})

        return demo

    @assert_log_admin_access
    @api.multi
    def button_install(self):
        # domain to select auto-installable (but not yet installed) modules
        auto_domain = [('state', '=', 'uninstalled'), ('auto_install', '=', True)]

        # determine whether an auto-install module must be installed:
        #  - all its dependencies are installed or to be installed,
        #  - at least one dependency is 'to install'
        install_states = frozenset(('installed', 'to install', 'to upgrade'))
        def must_install(module):
            states = set(dep.state for dep in module.dependencies_id)
            return states <= install_states and 'to install' in states

        modules = self
        while modules:
            # Mark the given modules and their dependencies to be installed.
            modules._state_update('to install', ['uninstalled'])

            # Determine which auto-installable modules must be installed.
            modules = self.search(auto_domain).filtered(must_install)

        # the modules that are installed/to install/to upgrade
        install_mods = self.search([('state', 'in', list(install_states))])

        # check individual exclusions
        install_names = {module.name for module in install_mods}
        for module in install_mods:
            for exclusion in module.exclusion_ids:
                if exclusion.name in install_names:
                    msg = _('Modules "%s" and "%s" are incompatible.')
                    raise UserError(msg % (module.shortdesc, exclusion.exclusion_id.shortdesc))

        # check category exclusions
        def closure(module):
            todo = result = module
            while todo:
                result |= todo
                todo = todo.mapped('dependencies_id.depend_id')
            return result

        exclusives = self.env['ir.module.category'].search([('exclusive', '=', True)])
        for category in exclusives:
            # retrieve installed modules in category and sub-categories
            categories = category.search([('id', 'child_of', category.ids)])
            modules = install_mods.filtered(lambda mod: mod.category_id in categories)
            # the installation is valid if all installed modules in categories
            # belong to the transitive dependencies of one of them
            if modules and not any(modules <= closure(module) for module in modules):
                msg = _('You are trying to install incompatible modules in category "%s":')
                labels = dict(self.fields_get(['state'])['state']['selection'])
                raise UserError("\n".join([msg % category.name] + [
                    "- %s (%s)" % (module.shortdesc, labels[module.state])
                    for module in modules
                ]))

        return dict(ACTION_DICT, name=_('Install'))

    @assert_log_admin_access
    @api.multi
    def button_immediate_install(self):
        """ Installs the selected module(s) immediately and fully,
        returns the next res.config action to execute

        :returns: next res.config item to execute
        :rtype: dict[str, object]
        """
        _logger.info('User #%d triggered module installation', self.env.uid)
        return self._button_immediate_function(type(self).button_install)

    @assert_log_admin_access
    @api.multi
    def button_install_cancel(self):
        self.write({'state': 'uninstalled', 'demo': False})
        return True

    @assert_log_admin_access
    @api.multi
    def module_uninstall(self):
        """ Perform the various steps required to uninstall a module completely
        including the deletion of all database structures created by the module:
        tables, columns, constraints, etc.
        """
        modules_to_remove = self.mapped('name')
        self.env['ir.model.data']._module_data_uninstall(modules_to_remove)
<<<<<<< HEAD
        self._remove_copied_views()
        self.write({'state': 'uninstalled', 'latest_version': False})
=======
        # we deactivate prefetching to not try to read a column that has been deleted
        self.with_context(prefetch_fields=False).write({'state': 'uninstalled', 'latest_version': False})
>>>>>>> 4aa153e6
        return True

    @api.multi
    def _remove_copied_views(self):
        """ Remove the copies of the views installed by the modules in `self`.

        Those copies do not have an external id so they will not be cleaned by
        `_module_data_uninstall`. This is why we rely on `key` instead.

        It is important to remove these copies because using them will crash if
        they rely on data that don't exist anymore if the module is removed.
        """
        domain = expression.OR([[('key', '=like', m.name + '.%')] for m in self])
        orphans = self.env['ir.ui.view'].with_context(**{'active_test': False, MODULE_UNINSTALL_FLAG: True}).search(domain)
        orphans.unlink()

    @api.multi
    @api.returns('self')
    def downstream_dependencies(self, known_deps=None,
                                exclude_states=('uninstalled', 'uninstallable', 'to remove')):
        """ Return the modules that directly or indirectly depend on the modules
        in `self`, and that satisfy the `exclude_states` filter.
        """
        if not self:
            return self
        known_deps = known_deps or self.browse()
        query = """ SELECT DISTINCT m.id
                    FROM ir_module_module_dependency d
                    JOIN ir_module_module m ON (d.module_id=m.id)
                    WHERE
                        d.name IN (SELECT name from ir_module_module where id in %s) AND
                        m.state NOT IN %s AND
                        m.id NOT IN %s """
        self._cr.execute(query, (tuple(self.ids), tuple(exclude_states), tuple(known_deps.ids or self.ids)))
        new_deps = self.browse([row[0] for row in self._cr.fetchall()])
        missing_mods = new_deps - known_deps
        known_deps |= new_deps
        if missing_mods:
            known_deps |= missing_mods.downstream_dependencies(known_deps, exclude_states)
        return known_deps

    @api.multi
    @api.returns('self')
    def upstream_dependencies(self, known_deps=None,
                              exclude_states=('installed', 'uninstallable', 'to remove')):
        """ Return the dependency tree of modules of the modules in `self`, and
        that satisfy the `exclude_states` filter.
        """
        if not self:
            return self
        known_deps = known_deps or self.browse()
        query = """ SELECT DISTINCT m.id
                    FROM ir_module_module_dependency d
                    JOIN ir_module_module m ON (d.module_id=m.id)
                    WHERE
                        m.name IN (SELECT name from ir_module_module_dependency where module_id in %s) AND
                        m.state NOT IN %s AND
                        m.id NOT IN %s """
        self._cr.execute(query, (tuple(self.ids), tuple(exclude_states), tuple(known_deps.ids or self.ids)))
        new_deps = self.browse([row[0] for row in self._cr.fetchall()])
        missing_mods = new_deps - known_deps
        known_deps |= new_deps
        if missing_mods:
            known_deps |= missing_mods.upstream_dependencies(known_deps, exclude_states)
        return known_deps

    def next(self):
        """
        Return the action linked to an ir.actions.todo is there exists one that
        should be executed. Otherwise, redirect to /web
        """
        Todos = self.env['ir.actions.todo']
        _logger.info('getting next %s', Todos)
        active_todo = Todos.search([('state', '=', 'open')], limit=1)
        if active_todo:
            _logger.info('next action is "%s"', active_todo.name)
            return active_todo.action_launch()
        return {
            'type': 'ir.actions.act_url',
            'target': 'self',
            'url': '/web',
        }

    @api.multi
    def _button_immediate_function(self, function):
        function(self)

        self._cr.commit()
        api.Environment.reset()
        modules.registry.Registry.new(self._cr.dbname, update_module=True)

        self._cr.commit()
        env = api.Environment(self._cr, self._uid, self._context)
        # pylint: disable=next-method-called
        config = env['ir.module.module'].next() or {}
        if config.get('type') not in ('ir.actions.act_window_close',):
            return config

        # reload the client; open the first available root menu
        menu = env['ir.ui.menu'].search([('parent_id', '=', False)])[:1]
        return {
            'type': 'ir.actions.client',
            'tag': 'reload',
            'params': {'menu_id': menu.id},
        }

    @assert_log_admin_access
    @api.multi
    def button_immediate_uninstall(self):
        """
        Uninstall the selected module(s) immediately and fully,
        returns the next res.config action to execute
        """
        _logger.info('User #%d triggered module uninstallation', self.env.uid)
        return self._button_immediate_function(type(self).button_uninstall)

    @assert_log_admin_access
    @api.multi
    def button_uninstall(self):
        if 'base' in self.mapped('name'):
            raise UserError(_("The `base` module cannot be uninstalled"))
        deps = self.downstream_dependencies()
        (self + deps).write({'state': 'to remove'})
        return dict(ACTION_DICT, name=_('Uninstall'))

    @assert_log_admin_access
    @api.multi
    def button_uninstall_wizard(self):
        """ Launch the wizard to uninstall the given module. """
        return {
            'type': 'ir.actions.act_window',
            'target': 'new',
            'name': _('Uninstall module'),
            'view_mode': 'form',
            'res_model': 'base.module.uninstall',
            'context': {'default_module_id': self.id},
        }

    @api.multi
    def button_uninstall_cancel(self):
        self.write({'state': 'installed'})
        return True

    @assert_log_admin_access
    @api.multi
    def button_immediate_upgrade(self):
        """
        Upgrade the selected module(s) immediately and fully,
        return the next res.config action to execute
        """
        return self._button_immediate_function(type(self).button_upgrade)

    @assert_log_admin_access
    @api.multi
    def button_upgrade(self):
        Dependency = self.env['ir.module.module.dependency']
        self.update_list()

        todo = list(self)
        i = 0
        while i < len(todo):
            module = todo[i]
            i += 1
            if module.state not in ('installed', 'to upgrade'):
                raise UserError(_("Can not upgrade module '%s'. It is not installed.") % (module.name,))
            self.check_external_dependencies(module.name, 'to upgrade')
            for dep in Dependency.search([('name', '=', module.name)]):
                if dep.module_id.state == 'installed' and dep.module_id not in todo:
                    todo.append(dep.module_id)

        self.browse(module.id for module in todo).write({'state': 'to upgrade'})

        to_install = []
        for module in todo:
            for dep in module.dependencies_id:
                if dep.state == 'unknown':
                    raise UserError(_('You try to upgrade the module %s that depends on the module: %s.\nBut this module is not available in your system.') % (module.name, dep.name,))
                if dep.state == 'uninstalled':
                    to_install += self.search([('name', '=', dep.name)]).ids

        self.browse(to_install).button_install()
        return dict(ACTION_DICT, name=_('Apply Schedule Upgrade'))

    @assert_log_admin_access
    @api.multi
    def button_upgrade_cancel(self):
        self.write({'state': 'installed'})
        return True

    @staticmethod
    def get_values_from_terp(terp):
        return {
            'description': terp.get('description', ''),
            'shortdesc': terp.get('name', ''),
            'author': terp.get('author', 'Unknown'),
            'maintainer': terp.get('maintainer', False),
            'contributors': ', '.join(terp.get('contributors', [])) or False,
            'website': terp.get('website', ''),
            'license': terp.get('license', 'LGPL-3'),
            'sequence': terp.get('sequence', 100),
            'application': terp.get('application', False),
            'auto_install': terp.get('auto_install', False),
            'icon': terp.get('icon', False),
            'summary': terp.get('summary', ''),
            'url': terp.get('url') or terp.get('live_test_url', ''),
            'to_buy': False
        }

    @api.model
    def create(self, vals):
        new = super(Module, self).create(vals)
        module_metadata = {
            'name': 'module_%s' % vals['name'],
            'model': 'ir.module.module',
            'module': 'base',
            'res_id': new.id,
            'noupdate': True,
        }
        self.env['ir.model.data'].create(module_metadata)
        return new

    # update the list of available packages
    @assert_log_admin_access
    @api.model
    def update_list(self):
        res = [0, 0]    # [update, add]

        default_version = modules.adapt_version('1.0')
        known_mods = self.with_context(lang=None).search([])
        known_mods_names = {mod.name: mod for mod in known_mods}

        # iterate through detected modules and update/create them in db
        for mod_name in modules.get_modules():
            mod = known_mods_names.get(mod_name)
            terp = self.get_module_info(mod_name)
            values = self.get_values_from_terp(terp)

            if mod:
                updated_values = {}
                for key in values:
                    old = getattr(mod, key)
                    updated = tools.ustr(values[key]) if isinstance(values[key], pycompat.string_types) else values[key]
                    if (old or updated) and updated != old:
                        updated_values[key] = values[key]
                if terp.get('installable', True) and mod.state == 'uninstallable':
                    updated_values['state'] = 'uninstalled'
                if parse_version(terp.get('version', default_version)) > parse_version(mod.latest_version or default_version):
                    res[0] += 1
                if updated_values:
                    mod.write(updated_values)
            else:
                mod_path = modules.get_module_path(mod_name)
                if not mod_path or not terp:
                    continue
                state = "uninstalled" if terp.get('installable', True) else "uninstallable"
                mod = self.create(dict(name=mod_name, state=state, **values))
                res[1] += 1

            mod._update_dependencies(terp.get('depends', []))
            mod._update_exclusions(terp.get('excludes', []))
            mod._update_category(terp.get('category', 'Uncategorized'))

        return res

    @assert_log_admin_access
    @api.multi
    def download(self, download=True):
        return []

    @assert_log_admin_access
    @api.model
    def install_from_urls(self, urls):
        if not self.env.user.has_group('base.group_system'):
            raise AccessDenied()

        # One-click install is opt-in - cfr Issue #15225
        ad_dir = tools.config.addons_data_dir
        if not os.access(ad_dir, os.W_OK):
            msg = (_("Automatic install of downloaded Apps is currently disabled.") + "\n\n" +
                   _("To enable it, make sure this directory exists and is writable on the server:") +
                   "\n%s" % ad_dir)
            _logger.warning(msg)
            raise UserError(msg)

        apps_server = urls.url_parse(self.get_apps_server())

        OPENERP = odoo.release.product_name.lower()
        tmp = tempfile.mkdtemp()
        _logger.debug('Install from url: %r', urls)
        try:
            # 1. Download & unzip missing modules
            for module_name, url in urls.items():
                if not url:
                    continue    # nothing to download, local version is already the last one

                up = urls.url_parse(url)
                if up.scheme != apps_server.scheme or up.netloc != apps_server.netloc:
                    raise AccessDenied()

                try:
                    _logger.info('Downloading module `%s` from OpenERP Apps', module_name)
                    response = requests.get(url)
                    response.raise_for_status()
                    content = response.content
                except Exception:
                    _logger.exception('Failed to fetch module %s', module_name)
                    raise UserError(_('The `%s` module appears to be unavailable at the moment, please try again later.') % module_name)
                else:
                    zipfile.ZipFile(io.BytesIO(content)).extractall(tmp)
                    assert os.path.isdir(os.path.join(tmp, module_name))

            # 2a. Copy/Replace module source in addons path
            for module_name, url in urls.items():
                if module_name == OPENERP or not url:
                    continue    # OPENERP is special case, handled below, and no URL means local module
                module_path = modules.get_module_path(module_name, downloaded=True, display_warning=False)
                bck = backup(module_path, False)
                _logger.info('Copy downloaded module `%s` to `%s`', module_name, module_path)
                shutil.move(os.path.join(tmp, module_name), module_path)
                if bck:
                    shutil.rmtree(bck)

            # 2b.  Copy/Replace server+base module source if downloaded
            if urls.get(OPENERP):
                # special case. it contains the server and the base module.
                # extract path is not the same
                base_path = os.path.dirname(modules.get_module_path('base'))

                # copy all modules in the SERVER/odoo/addons directory to the new "odoo" module (except base itself)
                for d in os.listdir(base_path):
                    if d != 'base' and os.path.isdir(os.path.join(base_path, d)):
                        destdir = os.path.join(tmp, OPENERP, 'addons', d)    # XXX 'odoo' subdirectory ?
                        shutil.copytree(os.path.join(base_path, d), destdir)

                # then replace the server by the new "base" module
                server_dir = tools.config['root_path']      # XXX or dirname()
                bck = backup(server_dir)
                _logger.info('Copy downloaded module `odoo` to `%s`', server_dir)
                shutil.move(os.path.join(tmp, OPENERP), server_dir)
                #if bck:
                #    shutil.rmtree(bck)

            self.update_list()

            with_urls = [module_name for module_name, url in urls.items() if url]
            downloaded = self.search([('name', 'in', with_urls)])
            installed = self.search([('id', 'in', downloaded.ids), ('state', '=', 'installed')])

            to_install = self.search([('name', 'in', list(urls)), ('state', '=', 'uninstalled')])
            post_install_action = to_install.button_immediate_install()

            if installed or to_install:
                # in this case, force server restart to reload python code...
                self._cr.commit()
                odoo.service.server.restart()
                return {
                    'type': 'ir.actions.client',
                    'tag': 'home',
                    'params': {'wait': True},
                }
            return post_install_action

        finally:
            shutil.rmtree(tmp)

    @api.model
    def get_apps_server(self):
        return tools.config.get('apps_server', 'https://apps.odoo.com/apps')

    def _update_dependencies(self, depends=None):
        existing = set(dep.name for dep in self.dependencies_id)
        needed = set(depends or [])
        for dep in (needed - existing):
            self._cr.execute('INSERT INTO ir_module_module_dependency (module_id, name) values (%s, %s)', (self.id, dep))
        for dep in (existing - needed):
            self._cr.execute('DELETE FROM ir_module_module_dependency WHERE module_id = %s and name = %s', (self.id, dep))
        self.invalidate_cache(['dependencies_id'], self.ids)

    def _update_exclusions(self, excludes=None):
        existing = set(excl.name for excl in self.exclusion_ids)
        needed = set(excludes or [])
        for name in (needed - existing):
            self._cr.execute('INSERT INTO ir_module_module_exclusion (module_id, name) VALUES (%s, %s)', (self.id, name))
        for name in (existing - needed):
            self._cr.execute('DELETE FROM ir_module_module_exclusion WHERE module_id=%s AND name=%s', (self.id, name))
        self.invalidate_cache(['exclusion_ids'], self.ids)

    def _update_category(self, category='Uncategorized'):
        current_category = self.category_id
        current_category_path = []
        while current_category:
            current_category_path.insert(0, current_category.name)
            current_category = current_category.parent_id

        categs = category.split('/')
        if categs != current_category_path:
            cat_id = modules.db.create_categories(self._cr, categs)
            self.write({'category_id': cat_id})

    @api.multi
    def _update_translations(self, filter_lang=None):
        if not filter_lang:
            langs = self.env['res.lang'].search([('translatable', '=', True)])
            filter_lang = [lang.code for lang in langs]
        elif not isinstance(filter_lang, (list, tuple)):
            filter_lang = [filter_lang]

        update_mods = self.filtered(lambda r: r.state in ('installed', 'to install', 'to upgrade'))
        mod_dict = {
            mod.name: mod.dependencies_id.mapped('name')
            for mod in update_mods
        }
        mod_names = topological_sort(mod_dict)
        self.env['ir.translation'].load_module_terms(mod_names, filter_lang)

    @api.multi
    def _check(self):
        for module in self:
            if not module.description_html:
                _logger.warning('module %s: description is empty !', module.name)

    @api.model
    @tools.ormcache()
    def _installed(self):
        """ Return the set of installed modules as a dictionary {name: id} """
        return {
            module.name: module.id
            for module in self.sudo().search([('state', '=', 'installed')])
        }


DEP_STATES = STATES + [('unknown', 'Unknown')]

class ModuleDependency(models.Model):
    _name = "ir.module.module.dependency"
    _description = "Module dependency"

    # the dependency name
    name = fields.Char(index=True)

    # the module that depends on it
    module_id = fields.Many2one('ir.module.module', 'Module', ondelete='cascade')

    # the module corresponding to the dependency, and its status
    depend_id = fields.Many2one('ir.module.module', 'Dependency', compute='_compute_depend')
    state = fields.Selection(DEP_STATES, string='Status', compute='_compute_state')

    @api.multi
    @api.depends('name')
    def _compute_depend(self):
        # retrieve all modules corresponding to the dependency names
        names = list(set(dep.name for dep in self))
        mods = self.env['ir.module.module'].search([('name', 'in', names)])

        # index modules by name, and assign dependencies
        name_mod = dict((mod.name, mod) for mod in mods)
        for dep in self:
            dep.depend_id = name_mod.get(dep.name)

    @api.one
    @api.depends('depend_id.state')
    def _compute_state(self):
        self.state = self.depend_id.state or 'unknown'


class ModuleExclusion(models.Model):
    _name = "ir.module.module.exclusion"
    _description = "Module exclusion"

    # the exclusion name
    name = fields.Char(index=True)

    # the module that excludes it
    module_id = fields.Many2one('ir.module.module', 'Module', ondelete='cascade')

    # the module corresponding to the exclusion, and its status
    exclusion_id = fields.Many2one('ir.module.module', 'Exclusion Module', compute='_compute_exclusion')
    state = fields.Selection(DEP_STATES, string='Status', compute='_compute_state')

    @api.multi
    @api.depends('name')
    def _compute_exclusion(self):
        # retrieve all modules corresponding to the exclusion names
        names = list(set(excl.name for excl in self))
        mods = self.env['ir.module.module'].search([('name', 'in', names)])

        # index modules by name, and assign dependencies
        name_mod = {mod.name: mod for mod in mods}
        for excl in self:
            excl.exclusion_id = name_mod.get(excl.name)

    @api.one
    @api.depends('exclusion_id.state')
    def _compute_state(self):
        self.state = self.exclusion_id.state or 'unknown'<|MERGE_RESOLUTION|>--- conflicted
+++ resolved
@@ -458,13 +458,9 @@
         """
         modules_to_remove = self.mapped('name')
         self.env['ir.model.data']._module_data_uninstall(modules_to_remove)
-<<<<<<< HEAD
         self._remove_copied_views()
-        self.write({'state': 'uninstalled', 'latest_version': False})
-=======
         # we deactivate prefetching to not try to read a column that has been deleted
         self.with_context(prefetch_fields=False).write({'state': 'uninstalled', 'latest_version': False})
->>>>>>> 4aa153e6
         return True
 
     @api.multi
