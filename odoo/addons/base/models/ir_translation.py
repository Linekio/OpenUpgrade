# -*- coding: utf-8 -*-
# Part of Odoo. See LICENSE file for full copyright and licensing details.

import logging
from collections import defaultdict
from difflib import get_close_matches

from odoo import api, fields, models, tools, SUPERUSER_ID, _
from odoo.exceptions import AccessError, UserError, ValidationError
from odoo.modules import get_module_path, get_module_resource
from odoo.tools import pycompat

_logger = logging.getLogger(__name__)

TRANSLATION_TYPE = [
    ('model', 'Model Field'),
    ('model_terms', 'Structured Model Field'),
    ('selection', 'Selection'),
    ('code', 'Code'),
    ('constraint', 'Constraint'),
    ('sql_constraint', 'SQL Constraint')
]


class IrTranslationImport(object):
    """ Temporary cursor for optimizing mass insert into model 'ir.translation'.

    Open it (attached to a sql cursor), feed it with translation data and
    finish() it in order to insert multiple translations in a batch.
    """
    _table = 'tmp_ir_translation_import'

    def __init__(self, model):
        """ Store some values, and also create a temporary SQL table to accept
        the data.

        :param model: the model to insert the data into (as a recordset)
        """
        self._cr = model._cr
        self._model_table = model._table
        self._overwrite = model._context.get('overwrite', False)
        self._debug = False
        self._rows = []

        # Note that Postgres will NOT inherit the constraints or indexes
        # of ir_translation, so this copy will be much faster.
        query = """ CREATE TEMP TABLE %s (
                        imd_model VARCHAR(64),
                        imd_name VARCHAR(128),
                        noupdate BOOLEAN
                    ) INHERITS (%s) """ % (self._table, self._model_table)
        self._cr.execute(query)

    def push(self, trans_dict):
        """ Feed a translation, as a dictionary, into the cursor """
        params = dict(trans_dict, state="translated")

        if params['type'] == 'view':
            # ugly hack for QWeb views - pending refactoring of translations in master
            if params['imd_model'] == 'website':
                params['imd_model'] = "ir.ui.view"
            # non-QWeb views do not need a matching res_id in case they do not
            # have an xml id -> force to 0 to avoid dropping them
            elif params['res_id'] is None and not params['imd_name']:
                # maybe we should insert this translation for all views of the
                # given model?
                params['res_id'] = 0

        # backward compatibility: convert 'field', 'help', 'view' into 'model'
        if params['type'] == 'field':
            model, field = params['name'].split(',')
            params['type'] = 'model'
            params['name'] = 'ir.model.fields,field_description'
            params['imd_model'] = 'ir.model.fields'
            params['imd_name'] = 'field_%s__%s' % (model.replace('.', '_'), field)

        elif params['type'] == 'help':
            model, field = params['name'].split(',')
            params['type'] = 'model'
            params['name'] = 'ir.model.fields,help'
            params['imd_model'] = 'ir.model.fields'
            params['imd_name'] = 'field_%s__%s' % (model.replace('.', '_'), field)

        elif params['type'] == 'view':
            params['type'] = 'model'
            params['name'] = 'ir.ui.view,arch_db'
            params['imd_model'] = "ir.ui.view"

        self._rows.append((params['name'], params['lang'], params['res_id'],
                           params['src'], params['type'], params['imd_model'],
                           params['module'], params['imd_name'], params['value'],
                           params['state'], params['comments']))

    def finish(self):
        """ Transfer the data from the temp table to ir.translation """
        cr = self._cr

        # Step 0: insert rows in batch
        query = """ INSERT INTO %s (name, lang, res_id, src, type, imd_model,
                                    module, imd_name, value, state, comments)
                    VALUES """ % self._table
        for rows in cr.split_for_in_conditions(self._rows):
            cr.execute(query + ", ".join(["%s"] * len(rows)), rows)

        _logger.debug("ir.translation.cursor: We have %d entries to process", len(self._rows))

        # Step 1: resolve ir.model.data references to res_ids
        cr.execute(""" UPDATE %s AS ti
                          SET res_id = imd.res_id,
                              noupdate = imd.noupdate
                       FROM ir_model_data AS imd
                       WHERE ti.res_id IS NULL
                       AND ti.module IS NOT NULL AND ti.imd_name IS NOT NULL
                       AND ti.module = imd.module AND ti.imd_name = imd.name
                       AND ti.imd_model = imd.model; """ % self._table)

        if self._debug:
            cr.execute(""" SELECT module, imd_name, imd_model FROM %s
                           WHERE res_id IS NULL AND module IS NOT NULL """ % self._table)
            for row in cr.fetchall():
                _logger.info("ir.translation.cursor: missing res_id for %s.%s <%s> ", *row)

        # Records w/o res_id must _not_ be inserted into our db, because they are
        # referencing non-existent data.
        cr.execute("DELETE FROM %s WHERE res_id IS NULL AND module IS NOT NULL" % self._table)

        # detect the xml_translate fields, where the src must be the same
        env = api.Environment(cr, SUPERUSER_ID, {})
        src_relevant_fields = []
        for model in env:
            for field_name, field in env[model]._fields.items():
                if hasattr(field, 'translate') and callable(field.translate):
                    src_relevant_fields.append("%s,%s" % (model, field_name))

        count = 0
        # Step 2: insert new or upsert non-noupdate translations
        if self._overwrite:
            cr.execute(""" INSERT INTO %s(name, lang, res_id, src, type, value, module, state, comments)
                           SELECT name, lang, res_id, src, type, value, module, state, comments
                           FROM %s
                           WHERE type = 'code'
                           AND noupdate IS NOT TRUE
                           ON CONFLICT (type, lang, md5(src)) WHERE type = 'code'
                            DO UPDATE SET (name, lang, res_id, src, type, value, module, state, comments) = (EXCLUDED.name, EXCLUDED.lang, EXCLUDED.res_id, EXCLUDED.src, EXCLUDED.type, EXCLUDED.value, EXCLUDED.module, EXCLUDED.state, EXCLUDED.comments);
                       """ % (self._model_table, self._table))
            count += cr.rowcount
            cr.execute(""" INSERT INTO %s(name, lang, res_id, src, type, value, module, state, comments)
                           SELECT name, lang, res_id, src, type, value, module, state, comments
                           FROM %s
                           WHERE type = 'model'
                           AND noupdate IS NOT TRUE
                           ON CONFLICT (type, lang, name, res_id) WHERE type = 'model'
                            DO UPDATE SET (name, lang, res_id, src, type, value, module, state, comments) = (EXCLUDED.name, EXCLUDED.lang, EXCLUDED.res_id, EXCLUDED.src, EXCLUDED.type, EXCLUDED.value, EXCLUDED.module, EXCLUDED.state, EXCLUDED.comments);
                       """ % (self._model_table, self._table))
            count += cr.rowcount
            cr.execute(""" INSERT INTO %s(name, lang, res_id, src, type, value, module, state, comments)
                           SELECT name, lang, res_id, src, type, value, module, state, comments
                           FROM %s
                           WHERE type IN ('selection', 'constraint', 'sql_constraint')
                           AND noupdate IS NOT TRUE
                           ON CONFLICT (type, lang, name, md5(src)) WHERE type IN ('selection', 'constraint', 'sql_constraint')
                            DO UPDATE SET (name, lang, res_id, src, type, value, module, state, comments) = (EXCLUDED.name, EXCLUDED.lang, EXCLUDED.res_id, EXCLUDED.src, EXCLUDED.type, EXCLUDED.value, EXCLUDED.module, EXCLUDED.state, EXCLUDED.comments);
                       """ % (self._model_table, self._table))
            count += cr.rowcount
            cr.execute(""" INSERT INTO %s(name, lang, res_id, src, type, value, module, state, comments)
                           SELECT name, lang, res_id, src, type, value, module, state, comments
                           FROM %s
                           WHERE type = 'model_terms'
                           AND noupdate IS NOT TRUE
                           ON CONFLICT (type, name, lang, res_id, md5(src))
                            DO UPDATE SET (name, lang, res_id, src, type, value, module, state, comments) = (EXCLUDED.name, EXCLUDED.lang, EXCLUDED.res_id, EXCLUDED.src, EXCLUDED.type, EXCLUDED.value, EXCLUDED.module, EXCLUDED.state, EXCLUDED.comments);
                       """ % (self._model_table, self._table))
            count += cr.rowcount
        cr.execute(""" INSERT INTO %s(name, lang, res_id, src, type, value, module, state, comments)
                       SELECT name, lang, res_id, src, type, value, module, state, comments
                       FROM %s
                       WHERE %s
                       ON CONFLICT DO NOTHING;
                   """ % (self._model_table, self._table, 'noupdate IS TRUE' if self._overwrite else 'TRUE'))
        count += cr.rowcount

        if self._debug:
            cr.execute("SELECT COUNT(*) FROM ONLY %s" % self._model_table)
            total = cr.fetchone()[0]
            _logger.debug("ir.translation.cursor: %d entries now in ir.translation, %d common entries with tmp", total, count)

        # Step 3: cleanup
        cr.execute("DROP TABLE %s" % self._table)
        self._rows.clear()
        return True


class IrTranslation(models.Model):
    _name = "ir.translation"
    _description = 'Translation'
    _log_access = False

    name = fields.Char(string='Translated field', required=True)
    res_id = fields.Integer(string='Record ID', index=True)
    lang = fields.Selection(selection='_get_languages', string='Language', validate=False)
    type = fields.Selection(TRANSLATION_TYPE, string='Type', index=True)
    src = fields.Text(string='Internal Source')  # stored in database, kept for backward compatibility
    source = fields.Text(string='Source term', compute='_compute_source',
                         inverse='_inverse_source', search='_search_source')
    value = fields.Text(string='Translation Value')
    module = fields.Char(index=True, help="Module this term belongs to")

    state = fields.Selection([('to_translate', 'To Translate'),
                              ('inprogress', 'Translation in Progress'),
                              ('translated', 'Translated')],
                             string="Status", default='to_translate',
                             help="Automatically set to let administators find new terms that might need to be translated")

    # aka gettext extracted-comments - we use them to flag openerp-web translation
    # cfr: http://www.gnu.org/savannah-checkouts/gnu/gettext/manual/html_node/PO-Files.html
    comments = fields.Text(string='Translation comments', index=True)

    _sql_constraints = [
        ('lang_fkey_res_lang', 'FOREIGN KEY(lang) REFERENCES res_lang(code)',
         'Language code of translation item must be among known languages'),
    ]

    @api.model
    def _get_languages(self):
        langs = self.env['res.lang'].search([('translatable', '=', True)])
        return [(lang.code, lang.name) for lang in langs]

    @api.depends('type', 'name', 'res_id')
    def _compute_source(self):
        ''' Get source name for the translation. If object type is model, return
        the value stored in db. Otherwise, return value store in src field.
        '''
        for record in self:
            record.source = record.src
            if record.type != 'model':
                continue
            model_name, field_name = record.name.split(',')
            if model_name not in self.env:
                continue
            model = self.env[model_name]
            field = model._fields.get(field_name)
            if field is None:
                continue
            if not callable(field.translate):
                # Pass context without lang, need to read real stored field, not translation
                result = model.browse(record.res_id).with_context(lang=None).read([field_name])
                record.source = result[0][field_name] if result else False

    def _inverse_source(self):
        ''' When changing source term of a translation, change its value in db
        for the associated object, and the src field.
        '''
        self.ensure_one()
        if self.type == 'model':
            model_name, field_name = self.name.split(',')
            model = self.env[model_name]
            field = model._fields[field_name]
            if not callable(field.translate):
                # Make a context without language information, because we want
                # to write on the value stored in db and not on the one
                # associated with the current language. Also not removing lang
                # from context trigger an error when lang is different.
                model.browse(self.res_id).with_context(lang=None).write({field_name: self.source})
        if self.src != self.source:
            self.write({'src': self.source})

    def _search_source(self, operator, value):
        ''' the source term is stored on 'src' field '''
        return [('src', operator, value)]

    @api.model_cr_context
    def _auto_init(self):
        res = super(IrTranslation, self)._auto_init()
        # Add separate md5 index on src (no size limit on values, and good performance).
        tools.create_index(self._cr, 'ir_translation_src_md5', self._table, ['md5(src)'])
        # Cover 'model_terms' type
        tools.create_unique_index(self._cr, 'ir_translation_unique', self._table,
                                  ['type', 'name', 'lang', 'res_id', 'md5(src)'])
        if not tools.index_exists(self._cr, 'ir_translation_code_unique'):
            self._cr.execute("CREATE UNIQUE INDEX ir_translation_code_unique ON ir_translation (type, lang, md5(src)) WHERE type = 'code'")
        if not tools.index_exists(self._cr, 'ir_translation_model_unique'):
            self._cr.execute("CREATE UNIQUE INDEX ir_translation_model_unique ON ir_translation (type, lang, name, res_id) WHERE type = 'model'")
        if not tools.index_exists(self._cr, 'ir_translation_selection_unique'):
            self._cr.execute("CREATE UNIQUE INDEX ir_translation_selection_unique ON ir_translation (type, lang, name, md5(src)) WHERE type IN ('selection', 'constraint', 'sql_constraint')")
        return res

    @api.model
    def _get_ids(self, name, tt, lang, ids):
        """ Return the translations of records.

        :param name: a string defined as "<model_name>,<field_name>"
        :param tt: the type of translation (should always be "model")
        :param lang: the language code
        :param ids: the ids of the given records
        """
        translations = dict.fromkeys(ids, False)
        if ids:
            self._cr.execute("""SELECT res_id, value FROM ir_translation
                                WHERE lang=%s AND type=%s AND name=%s AND res_id IN %s""",
                             (lang, tt, name, tuple(ids)))
            for res_id, value in self._cr.fetchall():
                translations[res_id] = value
        return translations

    CACHED_MODELS = {'ir.model.fields', 'ir.ui.view'}

    def _modified_model(self, model_name):
        """ Invalidate the ormcache if necessary, depending on ``model_name``.
        This should be called when modifying translations of type 'model'.
        """
        if model_name in self.CACHED_MODELS:
            self.clear_caches()

    @api.multi
    def _modified(self):
        """ Invalidate the ormcache if necessary, depending on the translations ``self``. """
        for trans in self:
            if trans.type != 'model' or trans.name.split(',')[0] in self.CACHED_MODELS:
                self.clear_caches()
                break

    @api.model
    def _set_ids(self, name, tt, lang, ids, value, src=None):
        """ Update the translations of records.

        :param name: a string defined as "<model_name>,<field_name>"
        :param tt: the type of translation (should always be "model")
        :param lang: the language code
        :param ids: the ids of the given records
        :param value: the value of the translation
        :param src: the source of the translation
        """
        self._modified_model(name.split(',')[0])

        # update existing translations
        self._cr.execute("""UPDATE ir_translation
                            SET value=%s, src=%s, state=%s
                            WHERE lang=%s AND type=%s AND name=%s AND res_id IN %s
                            RETURNING res_id""",
                         (value, src, 'translated', lang, tt, name, tuple(ids)))
        existing_ids = [row[0] for row in self._cr.fetchall()]

        # create missing translations
        self.create([{
                'lang': lang,
                'type': tt,
                'name': name,
                'res_id': res_id,
                'value': value,
                'src': src,
                'state': 'translated',
            }
            for res_id in set(ids) - set(existing_ids)
        ])
        return len(ids)

    @api.model
    def _get_source_query(self, name, types, lang, source, res_id):
        if source:
            # Note: the extra test on md5(src) is a hint for postgres to use the
            # index ir_translation_src_md5
            query = """SELECT value FROM ir_translation
                       WHERE lang=%s AND type in %s AND src=%s AND md5(src)=md5(%s)"""
            source = tools.ustr(source)
            params = (lang or '', types, source, source)
            if res_id:
                query += " AND res_id in %s"
                params += (res_id,)
            if name:
                query += " AND name=%s"
                params += (tools.ustr(name),)
        else:
            query = """ SELECT value FROM ir_translation
                        WHERE lang=%s AND type in %s AND name=%s """
            params = (lang or '', types, tools.ustr(name))

        return (query, params)

    @tools.ormcache('name', 'types', 'lang', 'source', 'res_id')
    def __get_source(self, name, types, lang, source, res_id):
        # res_id is a tuple or None, otherwise ormcache cannot cache it!
        query, params = self._get_source_query(name, types, lang, source, res_id)
        self._cr.execute(query, params)
        res = self._cr.fetchone()
        trad = res and res[0] or u''
        if source and not trad:
            return tools.ustr(source)
        return trad

    @api.model
    def _get_source(self, name, types, lang, source=None, res_id=None):
        """ Return the translation for the given combination of ``name``,
        ``type``, ``language`` and ``source``. All values passed to this method
        should be unicode (not byte strings), especially ``source``.

        :param name: identification of the term to translate, such as field name (optional if source is passed)
        :param types: single string defining type of term to translate (see ``type`` field on ir.translation), or sequence of allowed types (strings)
        :param lang: language code of the desired translation
        :param source: optional source term to translate (should be unicode)
        :param res_id: optional resource id or a list of ids to translate (if used, ``source`` should be set)
        :rtype: unicode
        :return: the request translation, or an empty unicode string if no translation was
                 found and `source` was not passed
        """
        # FIXME: should assert that `source` is unicode and fix all callers to
        # always pass unicode so we can remove the string encoding/decoding.
        if not lang:
            return tools.ustr(source or '')
        if isinstance(types, pycompat.string_types):
            types = (types,)
        if res_id:
            if isinstance(res_id, pycompat.integer_types):
                res_id = (res_id,)
            else:
                res_id = tuple(res_id)
        return self.__get_source(name, types, lang, source, res_id)

    @api.model
    def _get_terms_query(self, field, records):
        """ Utility function that makes the query for field terms. """
        query = """ SELECT * FROM ir_translation
                    WHERE lang=%s AND type=%s AND name=%s AND res_id IN %s """
        name = "%s,%s" % (field.model_name, field.name)
        params = (records.env.lang, 'model_terms', name, tuple(records.ids))
        return query, params

    @api.model
    def _get_terms_mapping(self, field, records):
        """ Return a function mapping a ir_translation row (dict) to a value.
        This method is called before querying the database for translations.
        """
        return lambda data: data['value']

    @api.model
    def _get_terms_translations(self, field, records):
        """ Return the terms and translations of a given `field` on `records`.

        :return: {record_id: {source: value}}
        """
        result = {rid: {} for rid in records.ids}
        if records:
            map_trans = self._get_terms_mapping(field, records)
            query, params = self._get_terms_query(field, records)
            self._cr.execute(query, params)
            for data in self._cr.dictfetchall():
                result[data['res_id']][data['src']] = map_trans(data)
        return result

    @api.model
    def _sync_terms_translations(self, field, records):
        """ Synchronize the translations to the terms to translate, after the
        English value of a field is modified. The algorithm tries to match
        existing translations to the terms to translate, provided the distance
        between modified strings is not too large. It allows to not retranslate
        data where a typo has been fixed in the English value.
        """
        if not callable(field.translate):
            return

        Translation = self.env['ir.translation']
        outdated = Translation
        discarded = Translation

        for record in records:
            # get field value and terms to translate
            value = record[field.name]
            terms = set(field.get_trans_terms(value))
<<<<<<< HEAD
            record_trans = trans.search([
                ('type', '=', 'model_terms'),
=======
            translations = Translation.search([
                ('type', '=', 'model'),
>>>>>>> c0eef427
                ('name', '=', "%s,%s" % (field.model_name, field.name)),
                ('res_id', '=', record.id),
            ])

            if not terms:
                # discard all translations for that field
                discarded += translations
                continue

            # remap existing translations on terms when possible; each term
            # should be translated at most once per language
            done = set()                # {(src, lang), ...}
            translations_to_match = []

            for translation in translations:
                if translation.src == translation.value:
                    discarded += translation
                elif translation.src in terms:
                    done.add((translation.src, translation.lang))
                else:
                    translations_to_match.append(translation)

            for translation in translations_to_match:
                matches = get_close_matches(translation.src, terms, 1, 0.9)
                src = matches[0] if matches else None
                if not src:
                    outdated += translation
                elif (src, translation.lang) in done:
                    discarded += translation
                else:
                    translation.write({'src': src, 'state': translation.state})
                    done.add((src, translation.lang))

        # process outdated and discarded translations
        outdated.write({'state': 'to_translate'})
        discarded.unlink()

    @api.model
    @tools.ormcache_context('model_name', keys=('lang',))
    def get_field_string(self, model_name):
        """ Return the translation of fields strings in the context's language.
        Note that the result contains the available translations only.

        :param model_name: the name of a model
        :return: the model's fields' strings as a dictionary `{field_name: field_string}`
        """
        fields = self.env['ir.model.fields'].sudo().search([('model', '=', model_name)])
        return {field.name: field.field_description for field in fields}

    @api.model
    @tools.ormcache_context('model_name', keys=('lang',))
    def get_field_help(self, model_name):
        """ Return the translation of fields help in the context's language.
        Note that the result contains the available translations only.

        :param model_name: the name of a model
        :return: the model's fields' help as a dictionary `{field_name: field_help}`
        """
        fields = self.env['ir.model.fields'].sudo().search([('model', '=', model_name)])
        return {field.name: field.help for field in fields}

    @api.multi
    def check(self, mode):
        """ Check access rights of operation ``mode`` on ``self`` for the
        current user. Raise an AccessError in case conditions are not met.
        """
        if self.env.user._is_admin():
            return

        # collect translated field records (model_ids) and other translations
        trans_ids = []
        model_ids = defaultdict(list)
        model_fields = defaultdict(list)
        for trans in self:
            if trans.type == 'model':
                mname, fname = trans.name.split(',')
                model_ids[mname].append(trans.res_id)
                model_fields[mname].append(fname)
            else:
                trans_ids.append(trans.id)

        # check for regular access rights on other translations
        if trans_ids:
            records = self.browse(trans_ids)
            records.check_access_rights(mode)
            records.check_access_rule(mode)

        # check for read/write access on translated field records
        fmode = 'read' if mode == 'read' else 'write'
        for mname, ids in model_ids.items():
            records = self.env[mname].browse(ids)
            records.check_access_rights(fmode)
            records.check_field_access_rights(fmode, model_fields[mname])
            records.check_access_rule(fmode)

    @api.constrains('type', 'name', 'value')
    def _check_value(self):
        for trans in self.with_context(lang=None):
            if trans.type == 'model' and trans.value:
                mname, fname = trans.name.split(',')
                record = trans.env[mname].browse(trans.res_id)
                field = record._fields[fname]
                if callable(field.translate):
                    src = trans.src
                    val = trans.value.strip()
                    # check whether applying (src -> val) then (val -> src)
                    # gives the original value back
                    value0 = field.translate(lambda term: None, record[fname])
                    value1 = field.translate({src: val}.get, value0)
                    # don't check the reverse if no translation happened
                    if value0 == value1:
                        continue
                    value2 = field.translate({val: src}.get, value1)
                    if value2 != value0:
                        raise ValidationError(_("Translation is not valid:\n%s") % val)

    @api.model_create_multi
    def create(self, vals_list):
        records = super(IrTranslation, self.sudo()).create(vals_list).with_env(self.env)
        records.check('create')
        records._modified()
        return records

    @api.multi
    def write(self, vals):
        if vals.get('value'):
            vals.setdefault('state', 'translated')
        elif vals.get('src') or not vals.get('value', True):
            vals.setdefault('state', 'to_translate')
        self.check('write')
        result = super(IrTranslation, self.sudo()).write(vals)
        self.check('write')
        self._modified()
        return result

    @api.multi
    def unlink(self):
        self.check('unlink')
        self._modified()
        return super(IrTranslation, self.sudo()).unlink()

    @api.model
    def insert_missing(self, field, records):
        """ Insert missing translations for `field` on `records`. """
        records = records.with_context(lang=None)
        external_ids = records.get_external_id()  # if no xml_id, empty string
        if callable(field.translate):
            # insert missing translations for each term in src
            query = """ INSERT INTO ir_translation (lang, type, name, res_id, src, value, module)
                        SELECT l.code, 'model_terms', %(name)s, %(res_id)s, %(src)s, %(src)s, %(module)s
                        FROM res_lang l
                        WHERE l.active AND l.translatable AND NOT EXISTS (
                            SELECT 1 FROM ir_translation
                            WHERE lang=l.code AND type='model' AND name=%(name)s AND res_id=%(res_id)s AND src=%(src)s
                        )
                        ON CONFLICT DO NOTHING;
                    """
            for record in records:
                module = external_ids[record.id].split('.')[0]
                src = record[field.name] or None
                for term in set(field.get_trans_terms(src)):
                    self._cr.execute(query, {
                        'name': "%s,%s" % (field.model_name, field.name),
                        'res_id': record.id,
                        'src': term,
                        'module': module
                    })
        else:
            # insert missing translations for src
            query = """ INSERT INTO ir_translation (lang, type, name, res_id, src, value, module)
                        SELECT l.code, 'model', %(name)s, %(res_id)s, %(src)s, %(src)s, %(module)s
                        FROM res_lang l
                        WHERE l.active AND l.translatable AND l.code != 'en_US' AND NOT EXISTS (
                            SELECT 1 FROM ir_translation
                            WHERE lang=l.code AND type='model' AND name=%(name)s AND res_id=%(res_id)s
                        );

                        DELETE FROM ir_translation dup
                        WHERE type='model' AND name=%(name)s AND res_id=%(res_id)s
                            AND dup.id NOT IN (SELECT MAX(t.id)
                                       FROM ir_translation t
                                       WHERE t.lang=dup.lang AND type='model' AND name=%(name)s AND res_id=%(res_id)s
                            );

                        UPDATE ir_translation SET src=%(src)s
                        WHERE type='model' AND name=%(name)s AND res_id=%(res_id)s;
                    """
            for record in records:
                module = external_ids[record.id].split('.')[0]
                self._cr.execute(query, {
                    'name': "%s,%s" % (field.model_name, field.name),
                    'res_id': record.id,
                    'src': record[field.name] or None,
                    'module': module
                })
        self._modified_model(field.model_name)

    @api.model
    def translate_fields(self, model, id, field=None):
        """ Open a view for translating the field(s) of the record (model, id). """
        main_lang = 'en_US'
        if not self.env['res.lang'].search_count([('code', '!=', main_lang)]):
            raise UserError(_("Translation features are unavailable until you install an extra translation."))

        # determine domain for selecting translations
        record = self.env[model].with_context(lang=main_lang).browse(id)
        domain = ['&', ('res_id', '=', id), ('name', '=like', model + ',%')]

        def make_domain(fld, rec):
            name = "%s,%s" % (fld.model_name, fld.name)
            return ['&', ('res_id', '=', rec.id), ('name', '=', name)]

        # insert missing translations, and extend domain for related fields
        for name, fld in record._fields.items():
            if not fld.translate:
                continue

            rec = record
            if fld.related:
                try:
                    # traverse related fields up to their data source
                    while fld.related:
                        rec, fld = fld.traverse_related(rec)
                    if rec:
                        domain = ['|'] + domain + make_domain(fld, rec)
                except AccessError:
                    continue

            assert fld.translate and rec._name == fld.model_name
            self.insert_missing(fld, rec)

        action = {
            'name': 'Translate',
            'res_model': 'ir.translation',
            'type': 'ir.actions.act_window',
            'view_mode': 'tree',
            'view_id': self.env.ref('base.view_translation_dialog_tree').id,
            'target': 'current',
            'flags': {'search_view': True, 'action_buttons': True},
            'domain': domain,
        }
        if field:
            fld = record._fields[field]
            if not fld.related:
                action['context'] = {
                    'search_default_name': "%s,%s" % (fld.model_name, fld.name),
                }
            else:
                rec = record
                try:
                    while fld.related:
                        rec, fld = fld.traverse_related(rec)
                    if rec:
                        action['context'] = {'search_default_name': "%s,%s" % (fld.model_name, fld.name),}
                except AccessError:
                    pass

        return action

    @api.model
    def _get_import_cursor(self):
        """ Return a cursor-like object for fast inserting translations """
        return IrTranslationImport(self)

    @api.model_cr_context
    def load_module_terms(self, modules, langs):
        """ Load PO files of the given modules for the given languages. """
        # make sure the given languages are active
        res_lang = self.env['res.lang'].sudo()
        for lang in langs:
            res_lang.load_lang(lang)
        # load i18n files
        for module_name in modules:
            modpath = get_module_path(module_name)
            if not modpath:
                continue
            for lang in langs:
                context = dict(self._context)
                lang_code = tools.get_iso_codes(lang)
                base_lang_code = None
                if '_' in lang_code:
                    base_lang_code = lang_code.split('_')[0]

                # Step 1: for sub-languages, load base language first (e.g. es_CL.po is loaded over es.po)
                if base_lang_code:
                    base_trans_file = get_module_resource(module_name, 'i18n', base_lang_code + '.po')
                    if base_trans_file:
                        _logger.info('module %s: loading base translation file %s for language %s', module_name, base_lang_code, lang)
                        tools.trans_load(self._cr, base_trans_file, lang, verbose=False, module_name=module_name, context=context)
                        context['overwrite'] = True  # make sure the requested translation will override the base terms later

                    # i18n_extra folder is for additional translations handle manually (eg: for l10n_be)
                    base_trans_extra_file = get_module_resource(module_name, 'i18n_extra', base_lang_code + '.po')
                    if base_trans_extra_file:
                        _logger.info('module %s: loading extra base translation file %s for language %s', module_name, base_lang_code, lang)
                        tools.trans_load(self._cr, base_trans_extra_file, lang, verbose=False, module_name=module_name, context=context)
                        context['overwrite'] = True  # make sure the requested translation will override the base terms later

                # Step 2: then load the main translation file, possibly overriding the terms coming from the base language
                trans_file = get_module_resource(module_name, 'i18n', lang_code + '.po')
                if trans_file:
                    _logger.info('module %s: loading translation file (%s) for language %s', module_name, lang_code, lang)
                    tools.trans_load(self._cr, trans_file, lang, verbose=False, module_name=module_name, context=context)
                elif lang_code != 'en_US':
                    _logger.info('module %s: no translation for language %s', module_name, lang_code)

                trans_extra_file = get_module_resource(module_name, 'i18n_extra', lang_code + '.po')
                if trans_extra_file:
                    _logger.info('module %s: loading extra translation file (%s) for language %s', module_name, lang_code, lang)
                    tools.trans_load(self._cr, trans_extra_file, lang, verbose=False, module_name=module_name, context=context)
        return True

    @api.model
    def get_technical_translations(self, model_name):
        """ Find the translations for the fields of `model_name`

        Find the technical translations for the fields of the model, including
        string, tooltip and available selections.

        :return: action definition to open the list of available translations
        """
        fields = self.env['ir.model.fields'].search([('model', '=', model_name)])
        view = self.env.ref("base.view_translation_tree", False) or self.env['ir.ui.view']
        return {
            'name': _("Technical Translations"),
            'view_mode': 'tree',
            'views': [(view.id, "list")],
            'res_model': 'ir.translation',
            'type': 'ir.actions.act_window',
            'domain': [
                '|',
                    '&', ('type', '=', 'model'),
                        '&', ('res_id', 'in', fields.ids),
                             ('name', 'like', 'ir.model.fields,'),
                    '&', ('type', '=', 'selection'),
                         ('name', 'like', model_name+','),
            ],
        }<|MERGE_RESOLUTION|>--- conflicted
+++ resolved
@@ -465,13 +465,8 @@
             # get field value and terms to translate
             value = record[field.name]
             terms = set(field.get_trans_terms(value))
-<<<<<<< HEAD
-            record_trans = trans.search([
+            translations = Translation.search([
                 ('type', '=', 'model_terms'),
-=======
-            translations = Translation.search([
-                ('type', '=', 'model'),
->>>>>>> c0eef427
                 ('name', '=', "%s,%s" % (field.model_name, field.name)),
                 ('res_id', '=', record.id),
             ])
