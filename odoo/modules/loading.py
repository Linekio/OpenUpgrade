# -*- coding: utf-8 -*-
# Part of Odoo. See LICENSE file for full copyright and licensing details.

""" Modules (also called addons) management.

"""

import itertools
import logging
import sys
import threading
import time
import os

import odoo
import odoo.modules.db
import odoo.modules.graph
import odoo.modules.migration
import odoo.modules.registry
import odoo.tools as tools

from odoo import api, SUPERUSER_ID
from odoo.modules.module import adapt_version, initialize_sys_path, load_openerp_module

from odoo.openupgrade import openupgrade_loading


_logger = logging.getLogger(__name__)
_test_logger = logging.getLogger('odoo.tests')


def load_data(cr, idref, mode, kind, package, report):
    """

    kind: data, demo, test, init_xml, update_xml, demo_xml.

    noupdate is False, unless it is demo data or it is csv data in
    init mode.

    """

    def _get_files_of_kind(kind):
        if kind == 'demo':
            kind = ['demo_xml', 'demo']
        elif kind == 'data':
            kind = ['init_xml', 'update_xml', 'data']
        if isinstance(kind, str):
            kind = [kind]
        files = []
        for k in kind:
            for f in package.data[k]:
                files.append(f)
                if k.endswith('_xml') and not (k == 'init_xml' and not f.endswith('.xml')):
                    # init_xml, update_xml and demo_xml are deprecated except
                    # for the case of init_xml with csv and sql files as
                    # we can't specify noupdate for those file.
                    correct_key = 'demo' if k.count('demo') else 'data'
                    _logger.warning(
                        "module %s: key '%s' is deprecated in favor of '%s' for file '%s'.",
                        package.name, k, correct_key, f
                    )
        return files

    try:
        if kind in ('demo', 'test'):
            threading.currentThread().testing = True
        for filename in _get_files_of_kind(kind):
            _logger.info("loading %s/%s", package.name, filename)
            noupdate = False
            if kind in ('demo', 'demo_xml') or (filename.endswith('.csv') and kind in ('init', 'init_xml')):
                noupdate = True
            tools.convert_file(cr, package.name, filename, idref, mode, noupdate, kind, report)
    finally:
        if kind in ('demo', 'test'):
            threading.currentThread().testing = False


def load_demo(cr, package, idref, mode, report=None):
    """
    Loads demo data for the specified package.
    """
    if not package.should_have_demo():
        return False

    try:
        _logger.info("Module %s: loading demo", package.name)
        with cr.savepoint():
            load_data(cr, idref, mode, kind='demo', package=package, report=report)
        return True
    except Exception as e:
        # If we could not install demo data for this module
        _logger.warning(
            "Module %s demo data failed to install, installed without demo data",
            package.name, exc_info=True)

        env = api.Environment(cr, SUPERUSER_ID, {})
        todo = env.ref('base.demo_failure_todo', raise_if_not_found=False)
        Failure = env.get('ir.demo_failure')
        if todo and Failure is not None:
            todo.state = 'open'
            Failure.create({'module_id': package.id, 'error': str(e)})
        return False


def force_demo(cr):
    """
    Forces the `demo` flag on all modules, and installs demo data for all installed modules.
    """
    graph = odoo.modules.graph.Graph()
    cr.execute('UPDATE ir_module_module SET demo=True')
    cr.execute(
        "SELECT name FROM ir_module_module WHERE state IN ('installed', 'to upgrade', 'to remove')"
    )
    module_list = [name for (name,) in cr.fetchall()]
    graph.add_modules(cr, module_list, ['demo'])

    for package in graph:
        load_demo(cr, package, {}, 'init')

    env = api.Environment(cr, SUPERUSER_ID, {})
    env['ir.module.module'].invalidate_cache(['demo'])


def load_module_graph(cr, graph, status=None, perform_checks=True,
                      skip_modules=None, report=None, models_to_check=None, upg_registry=None):
    """Migrates+Updates or Installs all module nodes from ``graph``
       :param graph: graph of module nodes to load
       :param status: deprecated parameter, unused, left to avoid changing signature in 8.0
       :param perform_checks: whether module descriptors should be checked for validity (prints warnings
                              for same cases)
       :param skip_modules: optional list of module names (packages) which have previously been loaded and can be skipped
       :return: list of modules that were installed or updated
    """
    def load_test(idref, mode):
        cr.execute("SAVEPOINT load_test_data_file")
        try:
            load_data(cr, idref, mode, 'test', package, report)
            return True
        except Exception:
            _test_logger.exception(
                'module %s: an exception occurred in a test', package.name)
            return False
        finally:
            cr.execute("ROLLBACK TO SAVEPOINT load_test_data_file")
            # avoid keeping stale xml_id, etc. in cache
            odoo.registry(cr.dbname).clear_caches()

    if skip_modules is None:
        skip_modules = []

    if models_to_check is None:
        models_to_check = set()

    processed_modules = []
    loaded_modules = []
    registry = odoo.registry(cr.dbname)
    migrations = odoo.modules.migration.MigrationManager(cr, graph)
    module_count = len(graph)
    _logger.info('loading %d modules...', module_count)

<<<<<<< HEAD
    registry.clear_caches()

    # suppress commits to have the upgrade of one module in just one transaction
    cr.commit_org = cr.commit
    cr.commit = lambda *args: None
    cr.rollback_org = cr.rollback
    cr.rollback = lambda *args: None

    # Delayed import to prevent import loop
    from odoo.fields import set_migration_cursor
    set_migration_cursor(cr)

=======
>>>>>>> 0fa969a4
    # register, instantiate and initialize models for each modules
    t0 = time.time()
    t0_sql = odoo.sql_db.sql_counter

    models_updated = set()

    for index, package in enumerate(graph, 1):
        module_name = package.name
        module_id = package.id

        if module_name in skip_modules or module_name in loaded_modules:
            continue

        _logger.debug('loading module %s (%d/%d)', module_name, index, module_count)

        needs_update = (
            hasattr(package, "init")
            or hasattr(package, "update")
            or package.state in ("to install", "to upgrade")
        )
        if needs_update:
            if package.name != 'base':
                registry.setup_models(cr)
            migrations.migrate_module(package, 'pre')

        load_openerp_module(package.name)

        new_install = package.state == 'to install'
        if new_install:
            py_module = sys.modules['odoo.addons.%s' % (module_name,)]
            pre_init = package.info.get('pre_init_hook')
            if pre_init:
                getattr(py_module, pre_init)(cr)

        model_names = registry.load(cr, package)

        loaded_modules.append(package.name)
        if needs_update:
            models_updated |= set(model_names)
            models_to_check -= set(model_names)
            registry.setup_models(cr)
            # OpenUpgrade: rebuild the local registry based on the loaded models
            local_registry = {}
            env = api.Environment(cr, SUPERUSER_ID, {})
            for model in env.values():
                if not model._auto:
                    continue
                openupgrade_loading.log_model(model, local_registry)
            openupgrade_loading.compare_registries(
                cr, package.name, upg_registry, local_registry)
            # OpenUpgrade end
            registry.init_models(cr, model_names, {'module': package.name})
        elif package.state != 'to remove':
            # The current module has simply been loaded. The models extended by this module
            # and for which we updated the schema, must have their schema checked again.
            # This is because the extension may have changed the model,
            # e.g. adding required=True to an existing field, but the schema has not been
            # updated by this module because it's not marked as 'to upgrade/to install'.
            models_to_check |= set(model_names) & models_updated

        idref = {}

        mode = 'update'
        if hasattr(package, 'init') or package.state == 'to install':
            mode = 'init'

        if needs_update:
            env = api.Environment(cr, SUPERUSER_ID, {})
            # Can't put this line out of the loop: ir.module.module will be
            # registered by init_models() above.
            module = env['ir.module.module'].browse(module_id)

            if perform_checks:
                module._check()

            if package.state == 'to upgrade':
                # upgrading the module information
                module.write(module.get_values_from_terp(package.data))
            load_data(cr, idref, mode, kind='data', package=package, report=report)
            demo_loaded = package.dbdemo = load_demo(cr, package, idref, mode, report)
            cr.execute('update ir_module_module set demo=%s where id=%s', (demo_loaded, module_id))
            module.invalidate_cache(['demo'])

            # OpenUpgrade: add 'try' block for logging exceptions
            # as errors in post scripts seem to be dropped
            try:
                migrations.migrate_module(package, 'post')
            except Exception as exc:
                _logger.error('Error executing post migration script for module %s: %s',
                              package, exc)
                raise

            # Update translations for all installed languages
            overwrite = odoo.tools.config["overwrite_existing_translations"]
            module.with_context(overwrite=overwrite)._update_translations()

            if package.name is not None:
                registry._init_modules.add(package.name)

            if new_install:
                post_init = package.info.get('post_init_hook')
                if post_init:
                    getattr(py_module, post_init)(cr, registry)

            if mode == 'update':
                # validate the views that have not been checked yet
                env['ir.ui.view']._validate_module_views(module_name)

            # need to commit any modification the module's installation or
            # update made to the schema or data so the tests can run
            # (separately in their own transaction)
            # OpenUpgrade: commit after processing every module as well, for
            # easier debugging and continuing an interrupted migration
            cr.commit_org()
            if demo_loaded:
                # launch tests only in demo mode, allowing tests to use demo data.
                if tools.config.options['test_enable']:
                    # Yamel test
                    report.record_result(load_test(idref, mode))
                    # Python tests
                    env['ir.http']._clear_routing_map()     # force routing map to be rebuilt
                    report.record_result(odoo.modules.module.run_unit_tests(module_name, cr.dbname))
                    # tests may have reset the environment
                    env = api.Environment(cr, SUPERUSER_ID, {})
                    module = env['ir.module.module'].browse(module_id)

            # OpenUpgrade: run tests
            if package.name is not None:
                openupgrade_loading.run_tests(package, report)

            processed_modules.append(package.name)

            ver = adapt_version(package.data['version'])
            # Set new modules and dependencies
            module.write({'state': 'installed', 'latest_version': ver})

            package.load_state = package.state
            package.load_version = package.installed_version
            package.state = 'installed'
            for kind in ('init', 'demo', 'update'):
                if hasattr(package, kind):
                    delattr(package, kind)

        if package.name is not None:
            registry._init_modules.add(package.name)

    _logger.log(25, "%s modules loaded in %.2fs, %s queries", len(graph), time.time() - t0, odoo.sql_db.sql_counter - t0_sql)

<<<<<<< HEAD
    registry.clear_caches()

    # Openupgrade: restore commit method and unset migration cursor
    cr.commit = cr.commit_org
    cr.commit()
    set_migration_cursor()

=======
>>>>>>> 0fa969a4
    return loaded_modules, processed_modules

def _check_module_names(cr, module_names):
    mod_names = set(module_names)
    if 'base' in mod_names:
        # ignore dummy 'all' module
        if 'all' in mod_names:
            mod_names.remove('all')
    if mod_names:
        cr.execute("SELECT count(id) AS count FROM ir_module_module WHERE name in %s", (tuple(mod_names),))
        if cr.dictfetchone()['count'] != len(mod_names):
            # find out what module name(s) are incorrect:
            cr.execute("SELECT name FROM ir_module_module")
            incorrect_names = mod_names.difference([x['name'] for x in cr.dictfetchall()])
            _logger.warning('invalid module names, ignored: %s', ", ".join(incorrect_names))

def load_marked_modules(cr, graph, states, force, progressdict, report,
                        loaded_modules, perform_checks, models_to_check=None, upg_registry=None):
    """Loads modules marked with ``states``, adding them to ``graph`` and
       ``loaded_modules`` and returns a list of installed/upgraded modules."""

    if models_to_check is None:
        models_to_check = set()

    processed_modules = []
    while True:
        cr.execute("SELECT name from ir_module_module WHERE state IN %s" ,(tuple(states),))
        module_list = [name for (name,) in cr.fetchall() if name not in graph]
        module_list = openupgrade_loading.add_module_dependencies(cr, module_list)
        if not module_list:
            break
        graph.add_modules(cr, module_list, force)
        _logger.debug('Updating graph with %d more modules', len(module_list))
        loaded, processed = load_module_graph(
            cr, graph, progressdict, report=report, skip_modules=loaded_modules,
            perform_checks=perform_checks, models_to_check=models_to_check,
            upg_registry=upg_registry,
        )
        processed_modules.extend(processed)
        loaded_modules.extend(loaded)
        if not processed:
            break
    return processed_modules

def load_modules(db, force_demo=False, status=None, update_module=False):
    initialize_sys_path()

    force = []
    if force_demo:
        force.append('demo')

    upg_registry = {}
    models_to_check = set()

    with db.cursor() as cr:
        if not odoo.modules.db.is_initialized(cr):
            if not update_module:
                _logger.error("Database %s not initialized, you can force it with `-i base`", cr.dbname)
                return
            _logger.info("init db")
            odoo.modules.db.initialize(cr)
            update_module = True # process auto-installed modules
            tools.config["init"]["all"] = 1
            tools.config['update']['all'] = 1
            if not tools.config['without_demo']:
                tools.config["demo"]['all'] = 1

        # This is a brand new registry, just created in
        # odoo.modules.registry.Registry.new().
        registry = odoo.registry(cr.dbname)

        if 'base' in tools.config['update'] or 'all' in tools.config['update']:
            cr.execute("update ir_module_module set state=%s where name=%s and state=%s", ('to upgrade', 'base', 'installed'))

        # STEP 1: LOAD BASE (must be done before module dependencies can be computed for later steps)
        graph = odoo.modules.graph.Graph()
        graph.add_module(cr, 'base', force)
        if not graph:
            _logger.critical('module base cannot be loaded! (hint: verify addons-path)')
            raise ImportError('Module `base` cannot be loaded! (hint: verify addons-path)')

        # processed_modules: for cleanup step after install
        # loaded_modules: to avoid double loading
        report = registry._assertion_report
        loaded_modules, processed_modules = load_module_graph(
            cr, graph, status, perform_checks=update_module,
            report=report, models_to_check=models_to_check, upg_registry=upg_registry)

        load_lang = tools.config.pop('load_language')
        if load_lang or update_module:
            # some base models are used below, so make sure they are set up
            registry.setup_models(cr)

        if load_lang:
            for lang in load_lang.split(','):
                tools.load_language(cr, lang)

        # STEP 2: Mark other modules to be loaded/updated
        if update_module:
            env = api.Environment(cr, SUPERUSER_ID, {})
            Module = env['ir.module.module']
            _logger.info('updating modules list')
            Module.update_list()

            _check_module_names(cr, itertools.chain(tools.config['init'], tools.config['update']))

            module_names = [k for k, v in tools.config['init'].items() if v]
            if module_names:
                modules = Module.search([('state', '=', 'uninstalled'), ('name', 'in', module_names)])
                if modules:
                    modules.button_install()

            module_names = [k for k, v in tools.config['update'].items() if v]
            if module_names:
                # OpenUpgrade: in standard Odoo, '--update all' just means:
                # '--update base + upward (installed) dependencies. This breaks
                # the chain when new glue modules are encountered.
                # E.g. purchase in 8.0 depends on stock_account and report,
                # both of which are new. They may be installed, but purchase as
                # an upward dependency is not selected for upgrade.
                # Therefore, explicitely select all installed modules for
                # upgrading in OpenUpgrade in that case.
                domain = [('state', '=', 'installed')]
                if 'all' not in module_names:
                    domain.append(('name', 'in', module_names))
                modules = Module.search(domain)
                if modules:
                    modules.button_upgrade()

            cr.execute("update ir_module_module set state=%s where name=%s", ('installed', 'base'))
            Module.invalidate_cache(['state'])


        # STEP 3: Load marked modules (skipping base which was done in STEP 1)
        # IMPORTANT: this is done in two parts, first loading all installed or
        #            partially installed modules (i.e. installed/to upgrade), to
        #            offer a consistent system to the second part: installing
        #            newly selected modules.
        #            We include the modules 'to remove' in the first step, because
        #            they are part of the "currently installed" modules. They will
        #            be dropped in STEP 6 later, before restarting the loading
        #            process.
        # IMPORTANT 2: We have to loop here until all relevant modules have been
        #              processed, because in some rare cases the dependencies have
        #              changed, and modules that depend on an uninstalled module
        #              will not be processed on the first pass.
        #              It's especially useful for migrations.
        previously_processed = -1
        while previously_processed < len(processed_modules):
            previously_processed = len(processed_modules)
            processed_modules += load_marked_modules(cr, graph,
                ['installed', 'to upgrade', 'to remove'],
                force, status, report, loaded_modules, update_module, models_to_check, upg_registry)
            if update_module:
                processed_modules += load_marked_modules(cr, graph,
                    ['to install'], force, status, report,
                    loaded_modules, update_module, models_to_check, upg_registry)

        registry.loaded = True
        registry.setup_models(cr)

        # STEP 3.5: execute migration end-scripts
        migrations = odoo.modules.migration.MigrationManager(cr, graph)
        for package in graph:
            migrations.migrate_module(package, 'end')

        # STEP 4: Finish and cleanup installations
        if processed_modules:
            env = api.Environment(cr, SUPERUSER_ID, {})
            cr.execute("""select model,name from ir_model where id NOT IN (select distinct model_id from ir_model_access)""")
            for (model, name) in cr.fetchall():
                if model in registry and not registry[model]._abstract and not registry[model]._transient:
                    _logger.warning('The model %s has no access rules, consider adding one. E.g. access_%s,access_%s,model_%s,base.group_user,1,0,0,0',
                        model, model.replace('.', '_'), model.replace('.', '_'), model.replace('.', '_'))

            # Temporary warning while we remove access rights on osv_memory objects, as they have
            # been replaced by owner-only access rights
            cr.execute("""select distinct mod.model, mod.name from ir_model_access acc, ir_model mod where acc.model_id = mod.id""")
            for (model, name) in cr.fetchall():
                if model in registry and registry[model]._transient:
                    _logger.warning('The transient model %s (%s) should not have explicit access rules!', model, name)

            cr.execute("SELECT model from ir_model")
            for (model,) in cr.fetchall():
                if model in registry:
                    env[model]._check_removed_columns(log=True)
                elif _logger.isEnabledFor(logging.INFO):    # more an info that a warning...
                    _logger.warning("Model %s is declared but cannot be loaded! (Perhaps a module was partially removed or renamed)", model)

            # Cleanup orphan records
            env['ir.model.data']._process_end(processed_modules)

        for kind in ('init', 'demo', 'update'):
            tools.config[kind] = {}

        # STEP 5: Uninstall modules to remove
        if update_module:
            # Remove records referenced from ir_model_data for modules to be
            # removed (and removed the references from ir_model_data).
            cr.execute("SELECT name, id FROM ir_module_module WHERE state=%s", ('to remove',))
            modules_to_remove = dict(cr.fetchall())
            if modules_to_remove:
                env = api.Environment(cr, SUPERUSER_ID, {})
                pkgs = reversed([p for p in graph if p.name in modules_to_remove])
                for pkg in pkgs:
                    uninstall_hook = pkg.info.get('uninstall_hook')
                    if uninstall_hook:
                        py_module = sys.modules['odoo.addons.%s' % (pkg.name,)]
                        getattr(py_module, uninstall_hook)(cr, registry)

                Module = env['ir.module.module']
                Module.browse(modules_to_remove.values()).module_uninstall()
                # Recursive reload, should only happen once, because there should be no
                # modules to remove next time
                cr.commit()
                _logger.info('Reloading registry once more after uninstalling modules')
                api.Environment.reset()
                registry = odoo.modules.registry.Registry.new(
                    cr.dbname, force_demo, status, update_module
                )
                registry.check_tables_exist(cr)
                cr.commit()
                return registry

        # STEP 5.5: Verify extended fields on every model
        # This will fix the schema of all models in a situation such as:
        #   - module A is loaded and defines model M;
        #   - module B is installed/upgraded and extends model M;
        #   - module C is loaded and extends model M;
        #   - module B and C depend on A but not on each other;
        # The changes introduced by module C are not taken into account by the upgrade of B.
        if models_to_check:
            registry.init_models(cr, list(models_to_check), {'models_to_check': True})

        # STEP 6: verify custom views on every model
        if update_module:
            env = api.Environment(cr, SUPERUSER_ID, {})
            View = env['ir.ui.view']
            for model in registry:
                try:
                    View._validate_custom_views(model)
                except Exception as e:
                    _logger.warning('invalid custom view(s) for model %s: %s', model, tools.ustr(e))

        if report.failures:
            _logger.error('At least one test failed when loading the modules.')
        else:
            _logger.info('Modules loaded.')

        # STEP 8: call _register_hook on every model
        env = api.Environment(cr, SUPERUSER_ID, {})
        for model in env.values():
            model._register_hook()

        # STEP 9: save installed/updated modules for post-install tests
        registry.updated_modules += processed_modules

        # OpenUpgrade: run deferred tests
        cr.commit()
        openupgrade_loading.run_tests('_deferred', report)



def reset_modules_state(db_name):
    """
    Resets modules flagged as "to x" to their original state
    """
    # Warning, this function was introduced in response to commit 763d714
    # which locks cron jobs for dbs which have modules marked as 'to %'.
    # The goal of this function is to be called ONLY when module
    # installation/upgrade/uninstallation fails, which is the only known case
    # for which modules can stay marked as 'to %' for an indefinite amount
    # of time
    db = odoo.sql_db.db_connect(db_name)
    with db.cursor() as cr:
        cr.execute(
            "UPDATE ir_module_module SET state='installed' WHERE state IN ('to remove', 'to upgrade')"
        )
        cr.execute(
            "UPDATE ir_module_module SET state='uninstalled' WHERE state='to install'"
        )
        _logger.warning("Transient module states were reset")<|MERGE_RESOLUTION|>--- conflicted
+++ resolved
@@ -158,9 +158,6 @@
     module_count = len(graph)
     _logger.info('loading %d modules...', module_count)
 
-<<<<<<< HEAD
-    registry.clear_caches()
-
     # suppress commits to have the upgrade of one module in just one transaction
     cr.commit_org = cr.commit
     cr.commit = lambda *args: None
@@ -171,8 +168,6 @@
     from odoo.fields import set_migration_cursor
     set_migration_cursor(cr)
 
-=======
->>>>>>> 0fa969a4
     # register, instantiate and initialize models for each modules
     t0 = time.time()
     t0_sql = odoo.sql_db.sql_counter
@@ -321,16 +316,11 @@
 
     _logger.log(25, "%s modules loaded in %.2fs, %s queries", len(graph), time.time() - t0, odoo.sql_db.sql_counter - t0_sql)
 
-<<<<<<< HEAD
-    registry.clear_caches()
-
     # Openupgrade: restore commit method and unset migration cursor
     cr.commit = cr.commit_org
     cr.commit()
     set_migration_cursor()
 
-=======
->>>>>>> 0fa969a4
     return loaded_modules, processed_modules
 
 def _check_module_names(cr, module_names):
