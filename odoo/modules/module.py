--- conflicted
+++ resolved
@@ -466,19 +466,8 @@
     """ Return a list of module for the addons potentially containing tests to
     feed unittest.TestLoader.loadTestsFromModule() """
     # Try to import the module
-<<<<<<< HEAD
     results = _get_tests_modules('odoo.addons', module, openupgrade_prefix)
-
-    try:
-        importlib.import_module('odoo.upgrade.%s' % module)
-    except ImportError:
-        pass
-    else:
-        results += list(_get_upgrade_test_modules(module, openupgrade_prefix))
-=======
-    results = _get_tests_modules('odoo.addons', module)
-    results += list(_get_upgrade_test_modules(module))
->>>>>>> 483cc20b
+    results += list(_get_upgrade_test_modules(module, openupgrade_prefix))
 
     return results
 
@@ -510,27 +499,10 @@
               if name.startswith('test_')]
     return result
 
-<<<<<<< HEAD
 def _get_upgrade_test_modules(module, openupgrade_prefix=None):
     if openupgrade_prefix is None:
         openupgrade_prefix = ''
     name = openupgrade_prefix + '.tests'
-    upg = importlib.import_module("odoo.upgrade")
-    for path in map(Path, upg.__path__):
-        if openupgrade_prefix:
-            tests = (path / module / openupgrade_prefix[1:] / "tests").glob("test_*.py")
-        else:
-            tests = (path / module / "tests").glob("test_*.py")
-        for test in tests:
-            spec = importlib.util.spec_from_file_location(f"odoo.upgrade.{module}{name}.{test.stem}", test)
-            if not spec:
-                continue
-            pymod = importlib.util.module_from_spec(spec)
-            sys.modules[spec.name] = pymod
-            spec.loader.exec_module(pymod)
-            yield pymod
-=======
-def _get_upgrade_test_modules(module):
     upgrade_modules = (
         f"odoo.upgrade.{module}",
         f"odoo.addons.{module}.migrations",
@@ -541,17 +513,19 @@
             upg = importlib.import_module(module_name)
         except ImportError:
             continue
-
         for path in map(Path, upg.__path__):
-            for test in path.glob("tests/test_*.py"):
-                spec = importlib.util.spec_from_file_location(f"{upg.__name__}.tests.{test.stem}", test)
+            if openupgrade_prefix:
+                tests = path.glob(openupgrade_prefix[1:] + "/tests/test_*.py")
+            else:
+                tests = path.glob("tests/test_*.py")
+            for test in tests:
+                spec = importlib.util.spec_from_file_location(f"{upg.__name__}{name}.{test.stem}", test)
                 if not spec:
                     continue
                 pymod = importlib.util.module_from_spec(spec)
                 sys.modules[spec.name] = pymod
                 spec.loader.exec_module(pymod)
                 yield pymod
->>>>>>> 483cc20b
 
 
 class OdooTestResult(unittest.result.TestResult):
