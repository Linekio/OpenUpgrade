--- conflicted
+++ resolved
@@ -443,24 +443,20 @@
     """ Return a list of module for the addons potentially containing tests to
     feed unittest.TestLoader.loadTestsFromModule() """
     # Try to import the module
-<<<<<<< HEAD
-    modpath = 'odoo.addons.' + module
-    name = (openupgrade_prefix or '') + '.tests'
-=======
-    results = _get_tests_modules('odoo.addons', module)
+    results = _get_tests_modules('odoo.addons', module, openupgrade_prefix)
 
     try:
         importlib.import_module('odoo.upgrade.%s' % module)
     except ImportError:
         pass
     else:
-        results += _get_tests_modules('odoo.upgrade', module)
+        results += _get_tests_modules('odoo.upgrade', module, openupgrade_prefix)
 
     return results
 
-def _get_tests_modules(path, module):
+def _get_tests_modules(path, module, openupgrade_prefix=None):
     modpath = '%s.%s' % (path, module)
->>>>>>> d1c22762
+    name = (openupgrade_prefix or '') + '.tests'
     try:
         mod = importlib.import_module(name, modpath)
     except ImportError as e:  # will also catch subclass ModuleNotFoundError of P3.6
