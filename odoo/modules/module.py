--- conflicted
+++ resolved
@@ -628,12 +628,8 @@
     :rtype: bool
     """
     global current_test
-<<<<<<< HEAD
-    from odoo.tests.common import TagsSelector  # Avoid import loop
-=======
     # avoid dependency hell
     from odoo.tests.common import TagsSelector, OdooSuite
->>>>>>> dd396708
     current_test = module_name
     mods = get_test_modules(module_name, openupgrade_prefix=openupgrade_prefix)
     threading.currentThread().testing = True
