# -*- coding: utf-8 -*-
# Part of Odoo. See LICENSE file for full copyright and licensing details.

""" Modules migration handling. """

from collections import defaultdict
import glob
import imp
import logging
import os
from os.path import join as opj

from odoo.modules.module import get_resource_path
import odoo.release as release
import odoo.tools as tools
from odoo.tools.parse_version import parse_version


_logger = logging.getLogger(__name__)

class MigrationManager(object):
    """
        This class manage the migration of modules
        Migrations files must be python files containing a `migrate(cr, installed_version)`
        function. Theses files must respect a directory tree structure: A 'migrations' folder
        which containt a folder by version. Version can be 'module' version or 'server.module'
        version (in this case, the files will only be processed by this version of the server).
        Python file names must start by `pre` or `post` and will be executed, respectively,
        before and after the module initialisation. `end` scripts are run after all modules have
        been updated.
        Example:
            <moduledir>
            `-- migrations
                |-- 1.0
                |   |-- pre-update_table_x.py
                |   |-- pre-update_table_y.py
                |   |-- post-create_plop_records.py
                |   |-- end-cleanup.py
                |   `-- README.txt                      # not processed
                |-- 9.0.1.1                             # processed only on a 9.0 server
                |   |-- pre-delete_table_z.py
                |   `-- post-clean-data.py
                `-- foo.py                              # not processed
    """

    def __init__(self, cr, graph):
        self.cr = cr
        self.graph = graph
        self.migrations = defaultdict(dict)
        self._get_files()

    def _get_files(self):
        def get_scripts(path):
            if not path:
                return {}
            return {
                version: glob.glob1(opj(path, version), '*.py')
                for version in os.listdir(path)
                if os.path.isdir(opj(path, version))
            }

        for pkg in self.graph:
            if not (hasattr(pkg, 'update') or pkg.state == 'to upgrade' or
                    getattr(pkg, 'load_state', None) == 'to upgrade'):
                continue

            self.migrations[pkg.name] = {
                'module': get_scripts(get_resource_path(pkg.name, 'migrations')),
                'maintenance': get_scripts(get_resource_path('base', 'maintenance', 'migrations', pkg.name)),
            }

    def migrate_module(self, pkg, stage):
        assert stage in ('pre', 'post', 'end')
        stageformat = {
            'pre': '[>%s]',
            'post': '[%s>]',
            'end': '[$%s]',
        }
        state = pkg.state if stage in ('pre', 'post') else getattr(pkg, 'load_state', None)

        # In openupgrade, also run migration scripts upon installation.
        # We want to always pass in pre and post migration files and use a new
        # argument in the migrate decorator (explained in the docstring)
        # to decide if we want to do something if a new module is installed
        # during the migration.
        if not (hasattr(pkg, 'update') or state in ('to upgrade', 'to install')):
            return

        def convert_version(version):
            if version.count('.') >= 2:
                return version  # the version number already containt the server version
            return "%s.%s" % (release.major_version, version)

        def _get_migration_versions(pkg):
            versions = list(set(
                ver
                for lv in self.migrations[pkg.name].values()
                for ver, lf in lv.items()
                if lf
            ))
            versions.sort(key=lambda k: parse_version(convert_version(k)))
            return versions

        def _get_migration_files(pkg, version, stage):
            """ return a list of migration script files
            """
            m = self.migrations[pkg.name]
            lst = []

            mapping = {
                'module': opj(pkg.name, 'migrations'),
                'maintenance': opj('base', 'maintenance', 'migrations', pkg.name),
            }

            for x in mapping.keys():
                if version in m.get(x):
                    for f in m[x][version]:
                        if not f.startswith(stage + '-'):
                            continue
                        lst.append(opj(mapping[x], version, f))
            lst.sort()
            return lst

<<<<<<< HEAD
        def mergedict(a, b):
            a = a.copy()
            a.update(b)
            return a

        parsed_installed_version = parse_version(getattr(pkg, 'load_version', pkg.installed_version) or '')
=======
        installed_version = getattr(pkg, 'load_version', pkg.installed_version) or ''
        parsed_installed_version = parse_version(installed_version)
>>>>>>> a487d7d3
        current_version = parse_version(convert_version(pkg.data['version']))

        versions = _get_migration_versions(pkg)

        for version in versions:
            if parsed_installed_version < parse_version(convert_version(version)) <= current_version:

                strfmt = {'addon': pkg.name,
                          'stage': stage,
                          'version': stageformat[stage] % version,
                          }

                for pyfile in _get_migration_files(pkg, version, stage):
                    name, ext = os.path.splitext(os.path.basename(pyfile))
                    if ext.lower() != '.py':
                        continue
                    # OpenUpgrade edit start:
                    # Removed a copy of migration script to temp directory
                    # Replaced call to load_source with load_module so frame isn't lost and breakpoints can be set
                    mod = fp = None
                    try:
                        fp, pathname = tools.file_open(pyfile, pathinfo=True)
                        try:
                            mod = imp.load_module(name, fp, pathname, ('.py', 'r', imp.PY_SOURCE))
                            _logger.info('module %(addon)s: Running migration %(version)s %(name)s',
                                         mergedict({'name': mod.__name__}, strfmt))
                        except ImportError:
                            _logger.exception('module %(addon)s: Unable to load %(stage)s-migration file %(file)s',
                                              mergedict({'file': pyfile}, strfmt))
                            raise

                        _logger.info('module %(addon)s: Running migration %(version)s %(name)s',
                                     mergedict({'name': mod.__name__}, strfmt))

                        if hasattr(mod, 'migrate'):
                            mod.migrate(self.cr, pkg.installed_version)
                        else:
<<<<<<< HEAD
                            _logger.error('module %(addon)s: Each %(stage)s-migration file must have a "migrate(cr, installed_version)" function',
                                          strfmt)
=======
                            migrate(self.cr, installed_version)
>>>>>>> a487d7d3
                    finally:
                        if fp:
                            fp.close()
                        if mod:
                            del mod
                    # OpenUpgrade edit end<|MERGE_RESOLUTION|>--- conflicted
+++ resolved
@@ -121,17 +121,13 @@
             lst.sort()
             return lst
 
-<<<<<<< HEAD
         def mergedict(a, b):
             a = a.copy()
             a.update(b)
             return a
 
-        parsed_installed_version = parse_version(getattr(pkg, 'load_version', pkg.installed_version) or '')
-=======
         installed_version = getattr(pkg, 'load_version', pkg.installed_version) or ''
         parsed_installed_version = parse_version(installed_version)
->>>>>>> a487d7d3
         current_version = parse_version(convert_version(pkg.data['version']))
 
         versions = _get_migration_versions(pkg)
@@ -167,14 +163,10 @@
                                      mergedict({'name': mod.__name__}, strfmt))
 
                         if hasattr(mod, 'migrate'):
-                            mod.migrate(self.cr, pkg.installed_version)
+                            mod.migrate(self.cr, installed_version)
                         else:
-<<<<<<< HEAD
                             _logger.error('module %(addon)s: Each %(stage)s-migration file must have a "migrate(cr, installed_version)" function',
                                           strfmt)
-=======
-                            migrate(self.cr, installed_version)
->>>>>>> a487d7d3
                     finally:
                         if fp:
                             fp.close()
