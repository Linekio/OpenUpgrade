--- conflicted
+++ resolved
@@ -142,17 +142,8 @@
             lst.sort()
             return lst
 
-<<<<<<< HEAD
-        def mergedict(a, b):
-            a = a.copy()
-            a.update(b)
-            return a
-
-        parsed_installed_version = parse_version(getattr(pkg, 'load_version', pkg.installed_version) or '')
-=======
         installed_version = getattr(pkg, 'load_version', pkg.installed_version) or ''
         parsed_installed_version = parse_version(installed_version)
->>>>>>> b5c660d8
         current_version = parse_version(convert_version(pkg.data['version']))
 
         versions = _get_migration_versions(pkg)
