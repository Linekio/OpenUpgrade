# -*- coding: utf-8 -*-
# Part of Odoo. See LICENSE file for full copyright and licensing details.

""" Modules migration handling. """

from collections import defaultdict
import glob
import logging
import os
from os.path import join as opj

from odoo.modules.module import get_resource_path
import odoo.release as release
import odoo.tools as tools
from odoo.tools.parse_version import parse_version
from odoo.tools import pycompat

if pycompat.PY2:
    import imp
    def load_script(path, module_name):
        # OpenUpgrade edit start:
        # Removed a copy of migration script to temp directory
        # Replaced call to load_source with load_module so frame isn't lost and breakpoints can be set
        fp, fname = tools.file_open(path, pathinfo=True)
<<<<<<< HEAD
=======
        fp2 = None

        # pylint: disable=file-builtin,undefined-variable
        if not isinstance(fp, file):
            # imp.load_source need a real file object, so we create
            # one from the file-like object we get from file_open
            fp2 = os.tmpfile()
            fp2.write(fp.read())
            fp2.seek(0)

>>>>>>> ec7109c9
        try:
            return imp.load_module(module_name, fp, fname, ('.py', 'r', imp.PY_SOURCE))
        finally:
            if fp:
                fp.close()

else:
    import importlib.util
    def load_script(path, module_name):
        full_path = get_resource_path(*path.split(os.path.sep))
        spec = importlib.util.spec_from_file_location(module_name, full_path)
        module = importlib.util.module_from_spec(spec)
        spec.loader.exec_module(module)
        return module


_logger = logging.getLogger(__name__)

class MigrationManager(object):
    """
        This class manage the migration of modules
        Migrations files must be python files containing a `migrate(cr, installed_version)`
        function. Theses files must respect a directory tree structure: A 'migrations' folder
        which containt a folder by version. Version can be 'module' version or 'server.module'
        version (in this case, the files will only be processed by this version of the server).
        Python file names must start by `pre` or `post` and will be executed, respectively,
        before and after the module initialisation. `end` scripts are run after all modules have
        been updated.
        Example:
            <moduledir>
            `-- migrations
                |-- 1.0
                |   |-- pre-update_table_x.py
                |   |-- pre-update_table_y.py
                |   |-- post-create_plop_records.py
                |   |-- end-cleanup.py
                |   `-- README.txt                      # not processed
                |-- 9.0.1.1                             # processed only on a 9.0 server
                |   |-- pre-delete_table_z.py
                |   `-- post-clean-data.py
                `-- foo.py                              # not processed
    """

    def __init__(self, cr, graph):
        self.cr = cr
        self.graph = graph
        self.migrations = defaultdict(dict)
        self._get_files()

    def _get_files(self):
        def get_scripts(path):
            if not path:
                return {}
            return {
                version: glob.glob1(opj(path, version), '*.py')
                for version in os.listdir(path)
                if os.path.isdir(opj(path, version))
            }

        for pkg in self.graph:
            if not (hasattr(pkg, 'update') or pkg.state == 'to upgrade' or
                    getattr(pkg, 'load_state', None) == 'to upgrade'):
                continue

            self.migrations[pkg.name] = {
                'module': get_scripts(get_resource_path(pkg.name, 'migrations')),
                'maintenance': get_scripts(get_resource_path('base', 'maintenance', 'migrations', pkg.name)),
            }

    def migrate_module(self, pkg, stage):
        assert stage in ('pre', 'post', 'end')
        stageformat = {
            'pre': '[>%s]',
            'post': '[%s>]',
            'end': '[$%s]',
        }
        state = pkg.state if stage in ('pre', 'post') else getattr(pkg, 'load_state', None)

        # In openupgrade, also run migration scripts upon installation.
        # We want to always pass in pre and post migration files and use a new
        # argument in the migrate decorator (explained in the docstring)
        # to decide if we want to do something if a new module is installed
        # during the migration.
        if not (hasattr(pkg, 'update') or state in ('to upgrade', 'to install')):
            return

        def convert_version(version):
            if version.count('.') >= 2:
                return version  # the version number already containt the server version
            return "%s.%s" % (release.major_version, version)

        def _get_migration_versions(pkg):
            versions = sorted({
                ver
                for lv in self.migrations[pkg.name].values()
                for ver, lf in lv.items()
                if lf
            }, key=lambda k: parse_version(convert_version(k)))
            return versions

        def _get_migration_files(pkg, version, stage):
            """ return a list of migration script files
            """
            m = self.migrations[pkg.name]
            lst = []

            mapping = {
                'module': opj(pkg.name, 'migrations'),
                'maintenance': opj('base', 'maintenance', 'migrations', pkg.name),
            }

            for x in mapping:
                if version in m.get(x):
                    for f in m[x][version]:
                        if not f.startswith(stage + '-'):
                            continue
                        lst.append(opj(mapping[x], version, f))
            lst.sort()
            return lst

        installed_version = getattr(pkg, 'load_version', pkg.installed_version) or ''
        parsed_installed_version = parse_version(installed_version)
        current_version = parse_version(convert_version(pkg.data['version']))

        versions = _get_migration_versions(pkg)

        for version in versions:
            if parsed_installed_version < parse_version(convert_version(version)) <= current_version:

                strfmt = {'addon': pkg.name,
                          'stage': stage,
                          'version': stageformat[stage] % version,
                          }

                for pyfile in _get_migration_files(pkg, version, stage):
                    name, ext = os.path.splitext(os.path.basename(pyfile))
                    if ext.lower() != '.py':
                        continue
                    mod = None
                    try:
                        mod = load_script(pyfile, name)
                        _logger.info('module %(addon)s: Running migration %(version)s %(name)s' % dict(strfmt, name=mod.__name__))
                        migrate = mod.migrate
                    except ImportError:
                        _logger.exception('module %(addon)s: Unable to load %(stage)s-migration file %(file)s' % dict(strfmt, file=pyfile))
                        raise
                    except AttributeError:
                        _logger.error('module %(addon)s: Each %(stage)s-migration file must have a "migrate(cr, installed_version)" function' % strfmt)
                    else:
                        migrate(self.cr, installed_version)
                    finally:
                        if mod:
                            del mod<|MERGE_RESOLUTION|>--- conflicted
+++ resolved
@@ -18,28 +18,28 @@
 if pycompat.PY2:
     import imp
     def load_script(path, module_name):
-        # OpenUpgrade edit start:
-        # Removed a copy of migration script to temp directory
-        # Replaced call to load_source with load_module so frame isn't lost and breakpoints can be set
         fp, fname = tools.file_open(path, pathinfo=True)
-<<<<<<< HEAD
-=======
         fp2 = None
 
+        # OpenUpgrade edit start:
+        # Don't copy the migration script into a temp directory. Instead,
+        # replace the call to load_source with a call to load_module so  that
+        # the frame isn't lost and breakpoints can be set
         # pylint: disable=file-builtin,undefined-variable
-        if not isinstance(fp, file):
+        if False and not isinstance(fp, file):
             # imp.load_source need a real file object, so we create
             # one from the file-like object we get from file_open
             fp2 = os.tmpfile()
             fp2.write(fp.read())
             fp2.seek(0)
 
->>>>>>> ec7109c9
         try:
             return imp.load_module(module_name, fp, fname, ('.py', 'r', imp.PY_SOURCE))
         finally:
             if fp:
                 fp.close()
+            if fp2:
+                fp2.close()
 
 else:
     import importlib.util
